--- conflicted
+++ resolved
@@ -1,10 +1,6 @@
 {
   "name": "scripts-front",
-<<<<<<< HEAD
-  "version": "5.0.0-beta.15",
-=======
   "version": "5.0.0-beta.16",
->>>>>>> 4bc5b35e
   "private": true,
   "scripts": {
     "test:front": "jest --config jest.config.front.js"
