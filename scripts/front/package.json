--- conflicted
+++ resolved
@@ -1,10 +1,6 @@
 {
   "name": "scripts-front",
-<<<<<<< HEAD
-  "version": "5.13.0-beta.0",
-=======
   "version": "5.12.6",
->>>>>>> fb92031f
   "private": true,
   "scripts": {
     "test:front": "jest --config jest.config.front.js"
