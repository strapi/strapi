--- conflicted
+++ resolved
@@ -153,7 +153,6 @@
 shell.rm('-f', 'package-lock.json');
 watcher('📦  Linking strapi-plugin-content-type-builder...', 'npm link --no-optional', false);
 
-<<<<<<< HEAD
 const pluginsToBuild = ['admin', 'content-manager', 'content-type-builder', 'email', 'upload', 'users-permissions', 'settings-manager'];
 
 const buildPlugins = async () => {
@@ -188,16 +187,4 @@
   shell.echo(`⏳  The installation took ${Math.floor(duration / 60) > 0 ? `${Math.floor(duration / 60)} minutes and ` : ''}${Math.floor(duration % 60)} seconds.`);
 };
 
-setup();
-=======
-shell.cd('../strapi-plugin-graphql');
-watcher('', 'npm install ../strapi-utils --no-optional');
-shell.rm('-f', 'package-lock.json');
-watcher('📦  Linking strapi-plugin-graphql...', 'npm link --no-optional', false);
-
-// Log installation duration.
-const installationEndDate = new Date();
-const duration = (installationEndDate.getTime() - installationStartDate.getTime()) / 1000;
-shell.echo('✅  Strapi has been succesfully installed.');
-shell.echo(`⏳  The installation took ${Math.floor(duration / 60) > 0 ? `${Math.floor(duration / 60)} minutes and ` : ''}${Math.floor(duration % 60)} seconds.`);
->>>>>>> 52f3da72
+setup();