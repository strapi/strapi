'use strict';

/**
 * Module dependencies
 */

// Public node modules.
const url = require('url');
const path = require('path');
const _ = require('lodash');
const mongoose = require('mongoose');
const Mongoose = mongoose.Mongoose;
const mongooseUtils = require('mongoose/lib/utils');

// Strapi helpers for models.
const { models: utilsModels } = require('strapi-utils');

// Local helpers.
const utils = require('./utils/');

const relations = require('./relations');
const buildQuery = require('./buildQuery');

/**
 * Mongoose hook
 */

/* eslint-disable prefer-template */
/* eslint-disable no-case-declarations */
/* eslint-disable no-const-assign */
/* eslint-disable no-unused-vars */
<<<<<<< HEAD
/* eslint-disable no-unexpected-multiline */
=======
>>>>>>> c60457f3
module.exports = function(strapi) {
  const hook = _.merge(
    {
      /**
       * Default options
       */

      defaults: {
        defaultConnection: 'default',
        host: 'localhost',
        port: 27017,
        database: 'strapi',
        authenticationDatabase: '',
        ssl: false,
        debug: false,
      },

      /**
       * Initialize the hook
       */

      initialize: cb =>
        _.forEach(
<<<<<<< HEAD
          _.pickBy(strapi.config.connections, {
            connector: 'strapi-hook-mongoose',
          }),
=======
          _.pickBy(strapi.config.connections, { connector: 'strapi-hook-mongoose' }),
>>>>>>> c60457f3
          async (connection, connectionName) => {
            const instance = new Mongoose();
            const { uri, host, port, username, password, database, srv } = _.defaults(
              connection.settings,
<<<<<<< HEAD
              strapi.config.hook.settings.mongoose,
=======
              strapi.config.hook.settings.mongoose
>>>>>>> c60457f3
            );
            const uriOptions = uri ? url.parse(uri, true).query : {};
            const { authenticationDatabase, ssl, debug } = _.defaults(
              connection.options,
              uriOptions,
<<<<<<< HEAD
              strapi.config.hook.settings.mongoose,
=======
              strapi.config.hook.settings.mongoose
>>>>>>> c60457f3
            );
            const isSrv = srv === true || srv === 'true';

            // Connect to mongo database
            const connectOptions = {};
            const options = {
              useFindAndModify: false,
            };

            if (!_.isEmpty(username)) {
              connectOptions.user = username;

              if (!_.isEmpty(password)) {
                connectOptions.pass = password;
              }
            }
<<<<<<< HEAD

            if (!_.isEmpty(authenticationDatabase)) {
              connectOptions.authSource = authenticationDatabase;
            }

            connectOptions.ssl = ssl === true || ssl === 'true';
            connectOptions.useNewUrlParser = true;
            connectOptions.dbName = database;
            connectOptions.useCreateIndex = true;

            options.debug = debug === true || debug === 'true';

=======

            if (!_.isEmpty(authenticationDatabase)) {
              connectOptions.authSource = authenticationDatabase;
            }

            connectOptions.ssl = ssl === true || ssl === 'true';
            connectOptions.useNewUrlParser = true;
            connectOptions.dbName = database;
            connectOptions.useCreateIndex = true;

            options.debug = debug === true || debug === 'true';

>>>>>>> c60457f3
            try {
              /* FIXME: for now, mongoose doesn't support srv auth except the way including user/pass in URI.
               * https://github.com/Automattic/mongoose/issues/6881 */
              await instance.connect(
<<<<<<< HEAD
                uri || `mongodb${isSrv ? '+srv' : ''}://${username}:${password}@${host}${!isSrv ? ':' + port : ''}/`,
                connectOptions,
              );
            } catch ({ message }) {
              const errMsg = message.includes(`:${port}`) ? 'Make sure your MongoDB database is running...' : message;

              return cb(errMsg);
            }

            try {
              // Require `config/functions/mongoose.js` file to customize connection.
              require(path.resolve(strapi.config.appPath, 'config', 'functions', 'mongoose.js'))(instance, connection);
            } catch (err) {
              // This is not an error if the file is not found.
            }

            Object.keys(options, key => instance.set(key, options[key]));

            const mountModels = (models, target, plugin = false) => {
              if (!target) return;

              const loadedAttributes = _.after(_.size(models), () => {
                _.forEach(models, (definition, model) => {
                  try {
                    let collection =
                      strapi.config.hook.settings.mongoose.collections[
                        mongooseUtils.toCollectionName(definition.globalName)
                      ];

=======
                uri ||
                  `mongodb${isSrv ? '+srv' : ''}://${username}:${password}@${host}${
                    !isSrv ? ':' + port : ''
                  }/`,
                connectOptions
              );
            } catch ({ message }) {
              const errMsg = message.includes(`:${port}`)
                ? 'Make sure your MongoDB database is running...'
                : message;

              return cb(errMsg);
            }

            try {
              // Require `config/functions/mongoose.js` file to customize connection.
              require(path.resolve(strapi.config.appPath, 'config', 'functions', 'mongoose.js'))(
                instance,
                connection
              );
            } catch (err) {
              // This is not an error if the file is not found.
            }

            Object.keys(options, key => instance.set(key, options[key]));

            const mountModels = (models, target, plugin = false) => {
              if (!target) return;

              const loadedAttributes = _.after(_.size(models), () => {
                _.forEach(models, (definition, model) => {
                  try {
                    let collection =
                      strapi.config.hook.settings.mongoose.collections[
                        mongooseUtils.toCollectionName(definition.globalName)
                      ];

>>>>>>> c60457f3
                    // Set the default values to model settings.
                    _.defaults(definition, {
                      primaryKey: '_id',
                    });

                    // Initialize lifecycle callbacks.
                    const preLifecycle = {
                      validate: 'beforeCreate',
                      findOneAndUpdate: 'beforeUpdate',
                      findOneAndRemove: 'beforeDestroy',
                      remove: 'beforeDestroy',
                      update: 'beforeUpdate',
                      updateOne: 'beforeUpdate',
                      find: 'beforeFetchAll',
                      findOne: 'beforeFetch',
                      save: 'beforeSave',
                    };

                    /*
                  Override populate path for polymorphic association.
                  It allows us to make Upload.find().populate('related')
                  instead of Upload.find().populate('related.item')
                */

                    const morphAssociations = definition.associations.filter(
<<<<<<< HEAD
                      association => association.nature.toLowerCase().indexOf('morph') !== -1,
=======
                      association => association.nature.toLowerCase().indexOf('morph') !== -1
>>>>>>> c60457f3
                    );

                    if (morphAssociations.length > 0) {
                      morphAssociations.forEach(association => {
                        Object.keys(preLifecycle)
                          .filter(key => key.indexOf('find') !== -1)
                          .forEach(key => {
                            collection.schema.pre(key, function(next) {
<<<<<<< HEAD
                              if (this._mongooseOptions.populate && this._mongooseOptions.populate[association.alias]) {
=======
                              if (
                                this._mongooseOptions.populate &&
                                this._mongooseOptions.populate[association.alias]
                              ) {
>>>>>>> c60457f3
                                if (
                                  association.nature === 'oneToManyMorph' ||
                                  association.nature === 'manyToManyMorph'
                                ) {
                                  this._mongooseOptions.populate[association.alias].match = {
                                    [`${association.via}.${association.filter}`]: association.alias,
                                    [`${association.via}.kind`]: definition.globalId,
                                  };

                                  // Select last related to an entity.
                                  this._mongooseOptions.populate[association.alias].options = {
                                    sort: '-createdAt',
                                  };
                                } else {
<<<<<<< HEAD
                                  this._mongooseOptions.populate[association.alias].path = `${association.alias}.ref`;
=======
                                  this._mongooseOptions.populate[association.alias].path = `${
                                    association.alias
                                  }.ref`;
>>>>>>> c60457f3
                                }
                              } else {
                                if (!this._mongooseOptions.populate) {
                                  this._mongooseOptions.populate = {};
                                }

                                // Images are not displayed in populated data.
                                // We automatically populate morph relations.
                                if (
                                  association.nature === 'oneToManyMorph' ||
                                  association.nature === 'manyToManyMorph'
                                ) {
                                  this._mongooseOptions.populate[association.alias] = {
                                    path: association.alias,
                                    match: {
<<<<<<< HEAD
                                      [`${association.via}.${association.filter}`]: association.alias,
=======
                                      [`${association.via}.${
                                        association.filter
                                      }`]: association.alias,
>>>>>>> c60457f3
                                      [`${association.via}.kind`]: definition.globalId,
                                    },
                                    options: {
                                      sort: '-createdAt',
                                    },
                                    select: undefined,
                                    model: undefined,
                                    _docs: {},
                                  };
                                }
                              }
                              next();
                            });
                          });
                      });
                    }

                    _.forEach(preLifecycle, (fn, key) => {
                      if (_.isFunction(target[model.toLowerCase()][fn])) {
                        collection.schema.pre(key, function(next) {
<<<<<<< HEAD
                          target[model.toLowerCase()]
                            [fn](this)
=======
                          target[model.toLowerCase()][fn](this)
>>>>>>> c60457f3
                            .then(next)
                            .catch(err => strapi.log.error(err));
                        });
                      }
                    });

                    const postLifecycle = {
                      validate: 'afterCreate',
                      findOneAndRemove: 'afterDestroy',
                      remove: 'afterDestroy',
                      update: 'afterUpdate',
                      updateOne: 'afterUpdate',
                      find: 'afterFetchAll',
                      findOne: 'afterFetch',
                      save: 'afterSave',
                    };

                    // Mongoose doesn't allow post 'remove' event on model.
                    // See https://github.com/Automattic/mongoose/issues/3054
                    _.forEach(postLifecycle, (fn, key) => {
                      if (_.isFunction(target[model.toLowerCase()][fn])) {
                        collection.schema.post(key, function(doc, next) {
<<<<<<< HEAD
                          target[model.toLowerCase()]
                            [fn](this, doc)
=======
                          target[model.toLowerCase()][fn](this, doc)
>>>>>>> c60457f3
                            .then(next)
                            .catch(err => {
                              strapi.log.error(err);
                              next(err);
                            });
                        });
                      }
                    });
<<<<<<< HEAD

                    // Add virtual key to provide populate and reverse populate
                    _.forEach(
                      _.pickBy(definition.loadedModel, model => {
                        return model.type === 'virtual';
                      }),
                      (value, key) => {
                        collection.schema.virtual(key.replace('_v', ''), {
                          ref: value.ref,
                          localField: '_id',
                          foreignField: value.via,
                          justOne: value.justOne || false,
                        });
                      },
                    );

                    // Use provided timestamps if the elemnets in the array are string else use default.
                    if (_.isArray(_.get(definition, 'options.timestamps'))) {
                      const timestamps = {
                        createdAt: _.isString(_.get(definition, 'options.timestamps[0]'))
                          ? _.get(definition, 'options.timestamps[0]')
                          : 'createdAt',
                        updatedAt: _.isString(_.get(definition, 'options.timestamps[1]'))
                          ? _.get(definition, 'options.timestamps[1]')
                          : 'updatedAt',
                      };
                      collection.schema.set('timestamps', timestamps);
                    } else {
                      collection.schema.set('timestamps', _.get(definition, 'options.timestamps') === true);
                      _.set(
                        definition,
                        'options.timestamps',
                        _.get(definition, 'options.timestamps') === true ? ['createdAt', 'updatedAt'] : false,
                      );
                    }
                    collection.schema.set('minimize', _.get(definition, 'options.minimize', false) === true);

                    collection.schema.options.toObject = collection.schema.options.toJSON = {
                      virtuals: true,
                      transform: function(doc, returned, opts) {
                        // Remover $numberDecimal nested property.
                        Object.keys(returned)
                          .filter(key => returned[key] instanceof mongoose.Types.Decimal128)
                          .forEach((key, index) => {
                            // Parse to float number.
                            returned[key] = parseFloat(returned[key].toString());
                          });

                        morphAssociations.forEach(association => {
                          if (Array.isArray(returned[association.alias]) && returned[association.alias].length > 0) {
                            // Reformat data by bypassing the many-to-many relationship.
                            switch (association.nature) {
                              case 'oneMorphToOne':
                                returned[association.alias] = returned[association.alias][0].ref;
                                break;
                              case 'manyMorphToMany':
                              case 'manyMorphToOne':
                                returned[association.alias] = returned[association.alias].map(obj => obj.ref);
                                break;
                              default:
                            }
                          }
                        });
                      },
                    };

                    // Instantiate model.
                    const Model = instance.model(definition.globalId, collection.schema, definition.collectionName);

                    if (!plugin) {
                      global[definition.globalName] = Model;
                    }

                    // Expose ORM functions through the `target` object.
                    target[model] = _.assign(Model, target[model]);

                    // Push attributes to be aware of model schema.
                    target[model]._attributes = definition.attributes;
                    target[model].updateRelations = relations.update;
                  } catch (err) {
                    strapi.log.error('Impossible to register the `' + model + '` model.');
                    strapi.log.error(err);
                    strapi.stop();
                  }
                });
              });

              // Parse every authenticated model.
              _.forEach(models, (definition, model) => {
                definition.globalName = _.upperFirst(_.camelCase(definition.globalId));

                // Make sure the model has a connection.
                // If not, use the default connection.
                if (_.isEmpty(definition.connection)) {
                  definition.connection = strapi.config.currentEnvironment.database.defaultConnection;
                }

                // Make sure this connection exists.
                if (!_.has(strapi.config.connections, definition.connection)) {
                  strapi.log.error(
                    'The connection `' +
                      definition.connection +
                      '` specified in the `' +
                      model +
                      '` model does not exist.',
                  );
                  strapi.stop();
                }

                // Add some informations about ORM & client connection
                definition.orm = 'mongoose';
                definition.client = _.get(strapi.config.connections[definition.connection], 'client');
                definition.associations = [];

                // Register the final model for Mongoose.
                definition.loadedModel = _.cloneDeep(definition.attributes);

                // Initialize the global variable with the
                // capitalized model name.
                if (!plugin) {
                  global[definition.globalName] = {};
                }

                if (_.isEmpty(definition.attributes)) {
                  // Generate empty schema
                  _.set(
                    strapi.config.hook.settings.mongoose,
                    'collections.' + mongooseUtils.toCollectionName(definition.globalName) + '.schema',
                    new instance.Schema({}),
                  );

=======

                    // Add virtual key to provide populate and reverse populate
                    _.forEach(
                      _.pickBy(definition.loadedModel, model => {
                        return model.type === 'virtual';
                      }),
                      (value, key) => {
                        collection.schema.virtual(key.replace('_v', ''), {
                          ref: value.ref,
                          localField: '_id',
                          foreignField: value.via,
                          justOne: value.justOne || false,
                        });
                      }
                    );

                    // Use provided timestamps if the elemnets in the array are string else use default.
                    if (_.isArray(_.get(definition, 'options.timestamps'))) {
                      const timestamps = {
                        createdAt: _.isString(_.get(definition, 'options.timestamps[0]'))
                          ? _.get(definition, 'options.timestamps[0]')
                          : 'createdAt',
                        updatedAt: _.isString(_.get(definition, 'options.timestamps[1]'))
                          ? _.get(definition, 'options.timestamps[1]')
                          : 'updatedAt',
                      };
                      collection.schema.set('timestamps', timestamps);
                    } else {
                      collection.schema.set(
                        'timestamps',
                        _.get(definition, 'options.timestamps') === true
                      );
                      _.set(
                        definition,
                        'options.timestamps',
                        _.get(definition, 'options.timestamps') === true
                          ? ['createdAt', 'updatedAt']
                          : false
                      );
                    }
                    collection.schema.set(
                      'minimize',
                      _.get(definition, 'options.minimize', false) === true
                    );

                    collection.schema.options.toObject = collection.schema.options.toJSON = {
                      virtuals: true,
                      transform: function(doc, returned, opts) {
                        // Remover $numberDecimal nested property.
                        Object.keys(returned)
                          .filter(key => returned[key] instanceof mongoose.Types.Decimal128)
                          .forEach((key, index) => {
                            // Parse to float number.
                            returned[key] = parseFloat(returned[key].toString());
                          });

                        morphAssociations.forEach(association => {
                          if (
                            Array.isArray(returned[association.alias]) &&
                            returned[association.alias].length > 0
                          ) {
                            // Reformat data by bypassing the many-to-many relationship.
                            switch (association.nature) {
                              case 'oneMorphToOne':
                                returned[association.alias] = returned[association.alias][0].ref;
                                break;
                              case 'manyMorphToMany':
                              case 'manyMorphToOne':
                                returned[association.alias] = returned[association.alias].map(
                                  obj => obj.ref
                                );
                                break;
                              default:
                            }
                          }
                        });
                      },
                    };

                    // Instantiate model.
                    const Model = instance.model(
                      definition.globalId,
                      collection.schema,
                      definition.collectionName
                    );

                    if (!plugin) {
                      global[definition.globalName] = Model;
                    }

                    // Expose ORM functions through the `target` object.
                    target[model] = _.assign(Model, target[model]);

                    // Push attributes to be aware of model schema.
                    target[model]._attributes = definition.attributes;
                    target[model].updateRelations = relations.update;
                  } catch (err) {
                    strapi.log.error('Impossible to register the `' + model + '` model.');
                    strapi.log.error(err);
                    strapi.stop();
                  }
                });
              });

              // Parse every authenticated model.
              _.forEach(models, (definition, model) => {
                definition.globalName = _.upperFirst(_.camelCase(definition.globalId));

                // Make sure the model has a connection.
                // If not, use the default connection.
                if (_.isEmpty(definition.connection)) {
                  definition.connection =
                    strapi.config.currentEnvironment.database.defaultConnection;
                }

                // Make sure this connection exists.
                if (!_.has(strapi.config.connections, definition.connection)) {
                  strapi.log.error(
                    'The connection `' +
                      definition.connection +
                      '` specified in the `' +
                      model +
                      '` model does not exist.'
                  );
                  strapi.stop();
                }

                // Add some informations about ORM & client connection
                definition.orm = 'mongoose';
                definition.client = _.get(
                  strapi.config.connections[definition.connection],
                  'client'
                );
                definition.associations = [];

                // Register the final model for Mongoose.
                definition.loadedModel = _.cloneDeep(definition.attributes);

                // Initialize the global variable with the
                // capitalized model name.
                if (!plugin) {
                  global[definition.globalName] = {};
                }

                if (_.isEmpty(definition.attributes)) {
                  // Generate empty schema
                  _.set(
                    strapi.config.hook.settings.mongoose,
                    'collections.' +
                      mongooseUtils.toCollectionName(definition.globalName) +
                      '.schema',
                    new instance.Schema({})
                  );

>>>>>>> c60457f3
                  return loadedAttributes();
                }

                // Call this callback function after we are done parsing
                // all attributes for relationships-- see below.
                const done = _.after(_.size(definition.attributes), () => {
                  // Generate schema without virtual populate
                  const schema = new instance.Schema(
                    _.omitBy(definition.loadedModel, model => {
                      return model.type === 'virtual';
<<<<<<< HEAD
                    }),
=======
                    })
>>>>>>> c60457f3
                  );

                  _.set(
                    strapi.config.hook.settings.mongoose,
<<<<<<< HEAD
                    'collections.' + mongooseUtils.toCollectionName(definition.globalName) + '.schema',
                    schema,
=======
                    'collections.' +
                      mongooseUtils.toCollectionName(definition.globalName) +
                      '.schema',
                    schema
>>>>>>> c60457f3
                  );

                  loadedAttributes();
                });

                // Add every relationships to the loaded model for Bookshelf.
                // Basic attributes don't need this-- only relations.
                _.forEach(definition.attributes, (details, name) => {
                  const verbose =
<<<<<<< HEAD
                    _.get(utilsModels.getNature(details, name, undefined, model.toLowerCase()), 'verbose') || '';
=======
                    _.get(
                      utilsModels.getNature(details, name, undefined, model.toLowerCase()),
                      'verbose'
                    ) || '';
>>>>>>> c60457f3

                  // Build associations key
                  utilsModels.defineAssociations(model.toLowerCase(), definition, details, name);

                  if (_.isEmpty(verbose)) {
                    definition.loadedModel[name].type = utils(instance).convertType(details.type);
                  }

                  switch (verbose) {
                    case 'hasOne': {
                      const ref = details.plugin
                        ? strapi.plugins[details.plugin].models[details.model].globalId
                        : strapi.models[details.model].globalId;

                      definition.loadedModel[name] = {
                        type: instance.Schema.Types.ObjectId,
                        ref,
                      };
                      break;
                    }
                    case 'hasMany': {
<<<<<<< HEAD
                      const FK = _.find(definition.associations, {
                        alias: name,
                      });
=======
                      const FK = _.find(definition.associations, { alias: name });
>>>>>>> c60457f3
                      const ref = details.plugin
                        ? strapi.plugins[details.plugin].models[details.collection].globalId
                        : strapi.models[details.collection].globalId;

                      if (FK) {
                        definition.loadedModel[name] = {
                          type: 'virtual',
                          ref,
                          via: FK.via,
                          justOne: false,
                        };

                        // Set this info to be able to see if this field is a real database's field.
                        details.isVirtual = true;
                      } else {
                        definition.loadedModel[name] = [
                          {
                            type: instance.Schema.Types.ObjectId,
                            ref,
                          },
                        ];
                      }
                      break;
                    }
                    case 'belongsTo': {
<<<<<<< HEAD
                      const FK = _.find(definition.associations, {
                        alias: name,
                      });
=======
                      const FK = _.find(definition.associations, { alias: name });
>>>>>>> c60457f3
                      const ref = details.plugin
                        ? strapi.plugins[details.plugin].models[details.model].globalId
                        : strapi.models[details.model].globalId;

                      if (
                        FK &&
                        FK.nature !== 'oneToOne' &&
                        FK.nature !== 'manyToOne' &&
                        FK.nature !== 'oneWay' &&
                        FK.nature !== 'oneToMorph'
                      ) {
                        definition.loadedModel[name] = {
                          type: 'virtual',
                          ref,
                          via: FK.via,
                          justOne: true,
                        };

                        // Set this info to be able to see if this field is a real database's field.
                        details.isVirtual = true;
                      } else {
                        definition.loadedModel[name] = {
                          type: instance.Schema.Types.ObjectId,
                          ref,
                        };
                      }

                      break;
                    }
                    case 'belongsToMany': {
<<<<<<< HEAD
                      const FK = _.find(definition.associations, {
                        alias: name,
                      });
=======
                      const FK = _.find(definition.associations, { alias: name });
>>>>>>> c60457f3
                      const ref = details.plugin
                        ? strapi.plugins[details.plugin].models[details.collection].globalId
                        : strapi.models[details.collection].globalId;

                      // One-side of the relationship has to be a virtual field to be bidirectional.
                      if ((FK && _.isUndefined(FK.via)) || details.dominant !== true) {
                        definition.loadedModel[name] = {
                          type: 'virtual',
                          ref,
                          via: FK.via,
                        };

                        // Set this info to be able to see if this field is a real database's field.
                        details.isVirtual = true;
                      } else {
                        definition.loadedModel[name] = [
                          {
                            type: instance.Schema.Types.ObjectId,
                            ref,
                          },
                        ];
                      }
                      break;
                    }
                    case 'morphOne': {
<<<<<<< HEAD
                      const FK = _.find(definition.associations, {
                        alias: name,
                      });
=======
                      const FK = _.find(definition.associations, { alias: name });
>>>>>>> c60457f3
                      const ref = details.plugin
                        ? strapi.plugins[details.plugin].models[details.model].globalId
                        : strapi.models[details.model].globalId;

                      definition.loadedModel[name] = {
                        type: 'virtual',
                        ref,
                        via: `${FK.via}.ref`,
                        justOne: true,
                      };

                      // Set this info to be able to see if this field is a real database's field.
                      details.isVirtual = true;
                      break;
                    }
                    case 'morphMany': {
<<<<<<< HEAD
                      const FK = _.find(definition.associations, {
                        alias: name,
                      });
=======
                      const FK = _.find(definition.associations, { alias: name });
>>>>>>> c60457f3
                      const ref = details.plugin
                        ? strapi.plugins[details.plugin].models[details.collection].globalId
                        : strapi.models[details.collection].globalId;

                      definition.loadedModel[name] = {
                        type: 'virtual',
                        ref,
                        via: `${FK.via}.ref`,
                      };

                      // Set this info to be able to see if this field is a real database's field.
                      details.isVirtual = true;
                      break;
                    }
                    case 'belongsToMorph': {
                      definition.loadedModel[name] = {
                        kind: String,
                        [details.filter]: String,
                        ref: {
                          type: instance.Schema.Types.ObjectId,
                          refPath: `${name}.kind`,
                        },
                      };
                      break;
                    }
                    case 'belongsToManyMorph': {
                      definition.loadedModel[name] = [
                        {
                          kind: String,
                          [details.filter]: String,
                          ref: {
                            type: instance.Schema.Types.ObjectId,
                            refPath: `${name}.kind`,
                          },
                        },
                      ];
                      break;
                    }
                    default:
                      break;
                  }

                  done();
                });
              });
            };

            // Mount `./api` models.
            mountModels(_.pickBy(strapi.models, { connection: connectionName }), strapi.models);

<<<<<<< HEAD
            // Mount `./admin` models.
            mountModels(_.pickBy(strapi.admin.models, { connection: connectionName }), strapi.admin.models);

            // Mount `./plugins` models.
            _.forEach(strapi.plugins, (plugin, name) => {
              mountModels(
                _.pickBy(strapi.plugins[name].models, {
                  connection: connectionName,
                }),
                plugin.models,
                name,
=======
            // Mount `./plugins` models.
            _.forEach(strapi.plugins, (plugin, name) => {
              mountModels(
                _.pickBy(strapi.plugins[name].models, { connection: connectionName }),
                plugin.models,
                name
>>>>>>> c60457f3
              );
            });

            cb();
<<<<<<< HEAD
          },
=======
          }
>>>>>>> c60457f3
        ),

      getQueryParams: (value, type, key) => {
        const result = {};

        switch (type) {
          case '=':
            result.key = `where.${key}`;
            result.value = value;
            break;
          case '_ne':
            result.key = `where.${key}.$ne`;
            result.value = value;
            break;
          case '_lt':
            result.key = `where.${key}.$lt`;
            result.value = value;
            break;
          case '_gt':
            result.key = `where.${key}.$gt`;
            result.value = value;
            break;
          case '_lte':
            result.key = `where.${key}.$lte`;
            result.value = value;
            break;
          case '_gte':
            result.key = `where.${key}.$gte`;
            result.value = value;
            break;
          case '_sort':
            result.key = 'sort';
            result.value = _.toLower(value) === 'desc' ? '-' : '';
            result.value += key;
            break;
          case '_start':
            result.key = 'start';
            result.value = parseFloat(value);
            break;
          case '_limit':
            result.key = 'limit';
            result.value = parseFloat(value);
            break;
          case '_populate':
<<<<<<< HEAD
            result.key = `populate`;
=======
            result.key = 'populate';
>>>>>>> c60457f3
            result.value = value;
            break;
          case '_contains':
            result.key = `where.${key}`;
            result.value = {
              $regex: value,
              $options: 'i',
            };
            break;
          case '_containss':
            result.key = `where.${key}.$regex`;
            result.value = value;
            break;
          case '_in':
            result.key = `where.${key}.$in`;
            result.value = _.castArray(value);
            break;
          case '_nin':
            result.key = `where.${key}.$nin`;
            result.value = _.castArray(value);
            break;
          default:
            result = undefined;
        }

        return result;
      },
<<<<<<< HEAD
    },
    relations,
=======
      buildQuery,
    },
    relations
>>>>>>> c60457f3
  );

  return hook;
};<|MERGE_RESOLUTION|>--- conflicted
+++ resolved
@@ -29,10 +29,8 @@
 /* eslint-disable no-case-declarations */
 /* eslint-disable no-const-assign */
 /* eslint-disable no-unused-vars */
-<<<<<<< HEAD
 /* eslint-disable no-unexpected-multiline */
-=======
->>>>>>> c60457f3
+/* eslint-disable indent */
 module.exports = function(strapi) {
   const hook = _.merge(
     {
@@ -56,32 +54,28 @@
 
       initialize: cb =>
         _.forEach(
-<<<<<<< HEAD
           _.pickBy(strapi.config.connections, {
             connector: 'strapi-hook-mongoose',
           }),
-=======
-          _.pickBy(strapi.config.connections, { connector: 'strapi-hook-mongoose' }),
->>>>>>> c60457f3
           async (connection, connectionName) => {
             const instance = new Mongoose();
-            const { uri, host, port, username, password, database, srv } = _.defaults(
+            const {
+              uri,
+              host,
+              port,
+              username,
+              password,
+              database,
+              srv,
+            } = _.defaults(
               connection.settings,
-<<<<<<< HEAD
               strapi.config.hook.settings.mongoose,
-=======
-              strapi.config.hook.settings.mongoose
->>>>>>> c60457f3
             );
             const uriOptions = uri ? url.parse(uri, true).query : {};
             const { authenticationDatabase, ssl, debug } = _.defaults(
               connection.options,
               uriOptions,
-<<<<<<< HEAD
               strapi.config.hook.settings.mongoose,
-=======
-              strapi.config.hook.settings.mongoose
->>>>>>> c60457f3
             );
             const isSrv = srv === true || srv === 'true';
 
@@ -98,7 +92,6 @@
                 connectOptions.pass = password;
               }
             }
-<<<<<<< HEAD
 
             if (!_.isEmpty(authenticationDatabase)) {
               connectOptions.authSource = authenticationDatabase;
@@ -111,37 +104,34 @@
 
             options.debug = debug === true || debug === 'true';
 
-=======
-
-            if (!_.isEmpty(authenticationDatabase)) {
-              connectOptions.authSource = authenticationDatabase;
-            }
-
-            connectOptions.ssl = ssl === true || ssl === 'true';
-            connectOptions.useNewUrlParser = true;
-            connectOptions.dbName = database;
-            connectOptions.useCreateIndex = true;
-
-            options.debug = debug === true || debug === 'true';
-
->>>>>>> c60457f3
             try {
               /* FIXME: for now, mongoose doesn't support srv auth except the way including user/pass in URI.
                * https://github.com/Automattic/mongoose/issues/6881 */
               await instance.connect(
-<<<<<<< HEAD
-                uri || `mongodb${isSrv ? '+srv' : ''}://${username}:${password}@${host}${!isSrv ? ':' + port : ''}/`,
+                uri ||
+                  `mongodb${
+                    isSrv ? '+srv' : ''
+                  }://${username}:${password}@${host}${
+                    !isSrv ? ':' + port : ''
+                  }/`,
                 connectOptions,
               );
             } catch ({ message }) {
-              const errMsg = message.includes(`:${port}`) ? 'Make sure your MongoDB database is running...' : message;
+              const errMsg = message.includes(`:${port}`)
+                ? 'Make sure your MongoDB database is running...'
+                : message;
 
               return cb(errMsg);
             }
 
             try {
               // Require `config/functions/mongoose.js` file to customize connection.
-              require(path.resolve(strapi.config.appPath, 'config', 'functions', 'mongoose.js'))(instance, connection);
+              require(path.resolve(
+                strapi.config.appPath,
+                'config',
+                'functions',
+                'mongoose.js',
+              ))(instance, connection);
             } catch (err) {
               // This is not an error if the file is not found.
             }
@@ -159,45 +149,6 @@
                         mongooseUtils.toCollectionName(definition.globalName)
                       ];
 
-=======
-                uri ||
-                  `mongodb${isSrv ? '+srv' : ''}://${username}:${password}@${host}${
-                    !isSrv ? ':' + port : ''
-                  }/`,
-                connectOptions
-              );
-            } catch ({ message }) {
-              const errMsg = message.includes(`:${port}`)
-                ? 'Make sure your MongoDB database is running...'
-                : message;
-
-              return cb(errMsg);
-            }
-
-            try {
-              // Require `config/functions/mongoose.js` file to customize connection.
-              require(path.resolve(strapi.config.appPath, 'config', 'functions', 'mongoose.js'))(
-                instance,
-                connection
-              );
-            } catch (err) {
-              // This is not an error if the file is not found.
-            }
-
-            Object.keys(options, key => instance.set(key, options[key]));
-
-            const mountModels = (models, target, plugin = false) => {
-              if (!target) return;
-
-              const loadedAttributes = _.after(_.size(models), () => {
-                _.forEach(models, (definition, model) => {
-                  try {
-                    let collection =
-                      strapi.config.hook.settings.mongoose.collections[
-                        mongooseUtils.toCollectionName(definition.globalName)
-                      ];
-
->>>>>>> c60457f3
                     // Set the default values to model settings.
                     _.defaults(definition, {
                       primaryKey: '_id',
@@ -223,11 +174,9 @@
                 */
 
                     const morphAssociations = definition.associations.filter(
-<<<<<<< HEAD
-                      association => association.nature.toLowerCase().indexOf('morph') !== -1,
-=======
-                      association => association.nature.toLowerCase().indexOf('morph') !== -1
->>>>>>> c60457f3
+                      association =>
+                        association.nature.toLowerCase().indexOf('morph') !==
+                        -1,
                     );
 
                     if (morphAssociations.length > 0) {
@@ -236,35 +185,37 @@
                           .filter(key => key.indexOf('find') !== -1)
                           .forEach(key => {
                             collection.schema.pre(key, function(next) {
-<<<<<<< HEAD
-                              if (this._mongooseOptions.populate && this._mongooseOptions.populate[association.alias]) {
-=======
                               if (
                                 this._mongooseOptions.populate &&
-                                this._mongooseOptions.populate[association.alias]
+                                this._mongooseOptions.populate[
+                                  association.alias
+                                ]
                               ) {
->>>>>>> c60457f3
                                 if (
                                   association.nature === 'oneToManyMorph' ||
                                   association.nature === 'manyToManyMorph'
                                 ) {
-                                  this._mongooseOptions.populate[association.alias].match = {
-                                    [`${association.via}.${association.filter}`]: association.alias,
-                                    [`${association.via}.kind`]: definition.globalId,
+                                  this._mongooseOptions.populate[
+                                    association.alias
+                                  ].match = {
+                                    [`${association.via}.${
+                                      association.filter
+                                    }`]: association.alias,
+                                    [`${
+                                      association.via
+                                    }.kind`]: definition.globalId,
                                   };
 
                                   // Select last related to an entity.
-                                  this._mongooseOptions.populate[association.alias].options = {
+                                  this._mongooseOptions.populate[
+                                    association.alias
+                                  ].options = {
                                     sort: '-createdAt',
                                   };
                                 } else {
-<<<<<<< HEAD
-                                  this._mongooseOptions.populate[association.alias].path = `${association.alias}.ref`;
-=======
-                                  this._mongooseOptions.populate[association.alias].path = `${
+                                  this._mongooseOptions.populate[
                                     association.alias
-                                  }.ref`;
->>>>>>> c60457f3
+                                  ].path = `${association.alias}.ref`;
                                 }
                               } else {
                                 if (!this._mongooseOptions.populate) {
@@ -277,17 +228,17 @@
                                   association.nature === 'oneToManyMorph' ||
                                   association.nature === 'manyToManyMorph'
                                 ) {
-                                  this._mongooseOptions.populate[association.alias] = {
+                                  this._mongooseOptions.populate[
+                                    association.alias
+                                  ] = {
                                     path: association.alias,
                                     match: {
-<<<<<<< HEAD
-                                      [`${association.via}.${association.filter}`]: association.alias,
-=======
                                       [`${association.via}.${
                                         association.filter
                                       }`]: association.alias,
->>>>>>> c60457f3
-                                      [`${association.via}.kind`]: definition.globalId,
+                                      [`${
+                                        association.via
+                                      }.kind`]: definition.globalId,
                                     },
                                     options: {
                                       sort: '-createdAt',
@@ -307,12 +258,8 @@
                     _.forEach(preLifecycle, (fn, key) => {
                       if (_.isFunction(target[model.toLowerCase()][fn])) {
                         collection.schema.pre(key, function(next) {
-<<<<<<< HEAD
                           target[model.toLowerCase()]
                             [fn](this)
-=======
-                          target[model.toLowerCase()][fn](this)
->>>>>>> c60457f3
                             .then(next)
                             .catch(err => strapi.log.error(err));
                         });
@@ -335,12 +282,8 @@
                     _.forEach(postLifecycle, (fn, key) => {
                       if (_.isFunction(target[model.toLowerCase()][fn])) {
                         collection.schema.post(key, function(doc, next) {
-<<<<<<< HEAD
                           target[model.toLowerCase()]
                             [fn](this, doc)
-=======
-                          target[model.toLowerCase()][fn](this, doc)
->>>>>>> c60457f3
                             .then(next)
                             .catch(err => {
                               strapi.log.error(err);
@@ -349,7 +292,6 @@
                         });
                       }
                     });
-<<<<<<< HEAD
 
                     // Add virtual key to provide populate and reverse populate
                     _.forEach(
@@ -369,45 +311,69 @@
                     // Use provided timestamps if the elemnets in the array are string else use default.
                     if (_.isArray(_.get(definition, 'options.timestamps'))) {
                       const timestamps = {
-                        createdAt: _.isString(_.get(definition, 'options.timestamps[0]'))
+                        createdAt: _.isString(
+                          _.get(definition, 'options.timestamps[0]'),
+                        )
                           ? _.get(definition, 'options.timestamps[0]')
                           : 'createdAt',
-                        updatedAt: _.isString(_.get(definition, 'options.timestamps[1]'))
+                        updatedAt: _.isString(
+                          _.get(definition, 'options.timestamps[1]'),
+                        )
                           ? _.get(definition, 'options.timestamps[1]')
                           : 'updatedAt',
                       };
                       collection.schema.set('timestamps', timestamps);
                     } else {
-                      collection.schema.set('timestamps', _.get(definition, 'options.timestamps') === true);
+                      collection.schema.set(
+                        'timestamps',
+                        _.get(definition, 'options.timestamps') === true,
+                      );
                       _.set(
                         definition,
                         'options.timestamps',
-                        _.get(definition, 'options.timestamps') === true ? ['createdAt', 'updatedAt'] : false,
+                        _.get(definition, 'options.timestamps') === true
+                          ? ['createdAt', 'updatedAt']
+                          : false,
                       );
                     }
-                    collection.schema.set('minimize', _.get(definition, 'options.minimize', false) === true);
+                    collection.schema.set(
+                      'minimize',
+                      _.get(definition, 'options.minimize', false) === true,
+                    );
 
                     collection.schema.options.toObject = collection.schema.options.toJSON = {
                       virtuals: true,
                       transform: function(doc, returned, opts) {
                         // Remover $numberDecimal nested property.
                         Object.keys(returned)
-                          .filter(key => returned[key] instanceof mongoose.Types.Decimal128)
+                          .filter(
+                            key =>
+                              returned[key] instanceof
+                              mongoose.Types.Decimal128,
+                          )
                           .forEach((key, index) => {
                             // Parse to float number.
-                            returned[key] = parseFloat(returned[key].toString());
+                            returned[key] = parseFloat(
+                              returned[key].toString(),
+                            );
                           });
 
                         morphAssociations.forEach(association => {
-                          if (Array.isArray(returned[association.alias]) && returned[association.alias].length > 0) {
+                          if (
+                            Array.isArray(returned[association.alias]) &&
+                            returned[association.alias].length > 0
+                          ) {
                             // Reformat data by bypassing the many-to-many relationship.
                             switch (association.nature) {
                               case 'oneMorphToOne':
-                                returned[association.alias] = returned[association.alias][0].ref;
+                                returned[association.alias] =
+                                  returned[association.alias][0].ref;
                                 break;
                               case 'manyMorphToMany':
                               case 'manyMorphToOne':
-                                returned[association.alias] = returned[association.alias].map(obj => obj.ref);
+                                returned[association.alias] = returned[
+                                  association.alias
+                                ].map(obj => obj.ref);
                                 break;
                               default:
                             }
@@ -417,7 +383,11 @@
                     };
 
                     // Instantiate model.
-                    const Model = instance.model(definition.globalId, collection.schema, definition.collectionName);
+                    const Model = instance.model(
+                      definition.globalId,
+                      collection.schema,
+                      definition.collectionName,
+                    );
 
                     if (!plugin) {
                       global[definition.globalName] = Model;
@@ -430,7 +400,9 @@
                     target[model]._attributes = definition.attributes;
                     target[model].updateRelations = relations.update;
                   } catch (err) {
-                    strapi.log.error('Impossible to register the `' + model + '` model.');
+                    strapi.log.error(
+                      'Impossible to register the `' + model + '` model.',
+                    );
                     strapi.log.error(err);
                     strapi.stop();
                   }
@@ -439,12 +411,15 @@
 
               // Parse every authenticated model.
               _.forEach(models, (definition, model) => {
-                definition.globalName = _.upperFirst(_.camelCase(definition.globalId));
+                definition.globalName = _.upperFirst(
+                  _.camelCase(definition.globalId),
+                );
 
                 // Make sure the model has a connection.
                 // If not, use the default connection.
                 if (_.isEmpty(definition.connection)) {
-                  definition.connection = strapi.config.currentEnvironment.database.defaultConnection;
+                  definition.connection =
+                    strapi.config.currentEnvironment.database.defaultConnection;
                 }
 
                 // Make sure this connection exists.
@@ -461,159 +436,9 @@
 
                 // Add some informations about ORM & client connection
                 definition.orm = 'mongoose';
-                definition.client = _.get(strapi.config.connections[definition.connection], 'client');
-                definition.associations = [];
-
-                // Register the final model for Mongoose.
-                definition.loadedModel = _.cloneDeep(definition.attributes);
-
-                // Initialize the global variable with the
-                // capitalized model name.
-                if (!plugin) {
-                  global[definition.globalName] = {};
-                }
-
-                if (_.isEmpty(definition.attributes)) {
-                  // Generate empty schema
-                  _.set(
-                    strapi.config.hook.settings.mongoose,
-                    'collections.' + mongooseUtils.toCollectionName(definition.globalName) + '.schema',
-                    new instance.Schema({}),
-                  );
-
-=======
-
-                    // Add virtual key to provide populate and reverse populate
-                    _.forEach(
-                      _.pickBy(definition.loadedModel, model => {
-                        return model.type === 'virtual';
-                      }),
-                      (value, key) => {
-                        collection.schema.virtual(key.replace('_v', ''), {
-                          ref: value.ref,
-                          localField: '_id',
-                          foreignField: value.via,
-                          justOne: value.justOne || false,
-                        });
-                      }
-                    );
-
-                    // Use provided timestamps if the elemnets in the array are string else use default.
-                    if (_.isArray(_.get(definition, 'options.timestamps'))) {
-                      const timestamps = {
-                        createdAt: _.isString(_.get(definition, 'options.timestamps[0]'))
-                          ? _.get(definition, 'options.timestamps[0]')
-                          : 'createdAt',
-                        updatedAt: _.isString(_.get(definition, 'options.timestamps[1]'))
-                          ? _.get(definition, 'options.timestamps[1]')
-                          : 'updatedAt',
-                      };
-                      collection.schema.set('timestamps', timestamps);
-                    } else {
-                      collection.schema.set(
-                        'timestamps',
-                        _.get(definition, 'options.timestamps') === true
-                      );
-                      _.set(
-                        definition,
-                        'options.timestamps',
-                        _.get(definition, 'options.timestamps') === true
-                          ? ['createdAt', 'updatedAt']
-                          : false
-                      );
-                    }
-                    collection.schema.set(
-                      'minimize',
-                      _.get(definition, 'options.minimize', false) === true
-                    );
-
-                    collection.schema.options.toObject = collection.schema.options.toJSON = {
-                      virtuals: true,
-                      transform: function(doc, returned, opts) {
-                        // Remover $numberDecimal nested property.
-                        Object.keys(returned)
-                          .filter(key => returned[key] instanceof mongoose.Types.Decimal128)
-                          .forEach((key, index) => {
-                            // Parse to float number.
-                            returned[key] = parseFloat(returned[key].toString());
-                          });
-
-                        morphAssociations.forEach(association => {
-                          if (
-                            Array.isArray(returned[association.alias]) &&
-                            returned[association.alias].length > 0
-                          ) {
-                            // Reformat data by bypassing the many-to-many relationship.
-                            switch (association.nature) {
-                              case 'oneMorphToOne':
-                                returned[association.alias] = returned[association.alias][0].ref;
-                                break;
-                              case 'manyMorphToMany':
-                              case 'manyMorphToOne':
-                                returned[association.alias] = returned[association.alias].map(
-                                  obj => obj.ref
-                                );
-                                break;
-                              default:
-                            }
-                          }
-                        });
-                      },
-                    };
-
-                    // Instantiate model.
-                    const Model = instance.model(
-                      definition.globalId,
-                      collection.schema,
-                      definition.collectionName
-                    );
-
-                    if (!plugin) {
-                      global[definition.globalName] = Model;
-                    }
-
-                    // Expose ORM functions through the `target` object.
-                    target[model] = _.assign(Model, target[model]);
-
-                    // Push attributes to be aware of model schema.
-                    target[model]._attributes = definition.attributes;
-                    target[model].updateRelations = relations.update;
-                  } catch (err) {
-                    strapi.log.error('Impossible to register the `' + model + '` model.');
-                    strapi.log.error(err);
-                    strapi.stop();
-                  }
-                });
-              });
-
-              // Parse every authenticated model.
-              _.forEach(models, (definition, model) => {
-                definition.globalName = _.upperFirst(_.camelCase(definition.globalId));
-
-                // Make sure the model has a connection.
-                // If not, use the default connection.
-                if (_.isEmpty(definition.connection)) {
-                  definition.connection =
-                    strapi.config.currentEnvironment.database.defaultConnection;
-                }
-
-                // Make sure this connection exists.
-                if (!_.has(strapi.config.connections, definition.connection)) {
-                  strapi.log.error(
-                    'The connection `' +
-                      definition.connection +
-                      '` specified in the `' +
-                      model +
-                      '` model does not exist.'
-                  );
-                  strapi.stop();
-                }
-
-                // Add some informations about ORM & client connection
-                definition.orm = 'mongoose';
                 definition.client = _.get(
                   strapi.config.connections[definition.connection],
-                  'client'
+                  'client',
                 );
                 definition.associations = [];
 
@@ -633,10 +458,9 @@
                     'collections.' +
                       mongooseUtils.toCollectionName(definition.globalName) +
                       '.schema',
-                    new instance.Schema({})
+                    new instance.Schema({}),
                   );
 
->>>>>>> c60457f3
                   return loadedAttributes();
                 }
 
@@ -647,24 +471,15 @@
                   const schema = new instance.Schema(
                     _.omitBy(definition.loadedModel, model => {
                       return model.type === 'virtual';
-<<<<<<< HEAD
                     }),
-=======
-                    })
->>>>>>> c60457f3
                   );
 
                   _.set(
                     strapi.config.hook.settings.mongoose,
-<<<<<<< HEAD
-                    'collections.' + mongooseUtils.toCollectionName(definition.globalName) + '.schema',
-                    schema,
-=======
                     'collections.' +
                       mongooseUtils.toCollectionName(definition.globalName) +
                       '.schema',
-                    schema
->>>>>>> c60457f3
+                    schema,
                   );
 
                   loadedAttributes();
@@ -674,26 +489,35 @@
                 // Basic attributes don't need this-- only relations.
                 _.forEach(definition.attributes, (details, name) => {
                   const verbose =
-<<<<<<< HEAD
-                    _.get(utilsModels.getNature(details, name, undefined, model.toLowerCase()), 'verbose') || '';
-=======
                     _.get(
-                      utilsModels.getNature(details, name, undefined, model.toLowerCase()),
-                      'verbose'
+                      utilsModels.getNature(
+                        details,
+                        name,
+                        undefined,
+                        model.toLowerCase(),
+                      ),
+                      'verbose',
                     ) || '';
->>>>>>> c60457f3
 
                   // Build associations key
-                  utilsModels.defineAssociations(model.toLowerCase(), definition, details, name);
+                  utilsModels.defineAssociations(
+                    model.toLowerCase(),
+                    definition,
+                    details,
+                    name,
+                  );
 
                   if (_.isEmpty(verbose)) {
-                    definition.loadedModel[name].type = utils(instance).convertType(details.type);
+                    definition.loadedModel[name].type = utils(
+                      instance,
+                    ).convertType(details.type);
                   }
 
                   switch (verbose) {
                     case 'hasOne': {
                       const ref = details.plugin
-                        ? strapi.plugins[details.plugin].models[details.model].globalId
+                        ? strapi.plugins[details.plugin].models[details.model]
+                            .globalId
                         : strapi.models[details.model].globalId;
 
                       definition.loadedModel[name] = {
@@ -703,15 +527,13 @@
                       break;
                     }
                     case 'hasMany': {
-<<<<<<< HEAD
                       const FK = _.find(definition.associations, {
                         alias: name,
                       });
-=======
-                      const FK = _.find(definition.associations, { alias: name });
->>>>>>> c60457f3
                       const ref = details.plugin
-                        ? strapi.plugins[details.plugin].models[details.collection].globalId
+                        ? strapi.plugins[details.plugin].models[
+                            details.collection
+                          ].globalId
                         : strapi.models[details.collection].globalId;
 
                       if (FK) {
@@ -735,15 +557,12 @@
                       break;
                     }
                     case 'belongsTo': {
-<<<<<<< HEAD
                       const FK = _.find(definition.associations, {
                         alias: name,
                       });
-=======
-                      const FK = _.find(definition.associations, { alias: name });
->>>>>>> c60457f3
                       const ref = details.plugin
-                        ? strapi.plugins[details.plugin].models[details.model].globalId
+                        ? strapi.plugins[details.plugin].models[details.model]
+                            .globalId
                         : strapi.models[details.model].globalId;
 
                       if (
@@ -772,19 +591,20 @@
                       break;
                     }
                     case 'belongsToMany': {
-<<<<<<< HEAD
                       const FK = _.find(definition.associations, {
                         alias: name,
                       });
-=======
-                      const FK = _.find(definition.associations, { alias: name });
->>>>>>> c60457f3
                       const ref = details.plugin
-                        ? strapi.plugins[details.plugin].models[details.collection].globalId
+                        ? strapi.plugins[details.plugin].models[
+                            details.collection
+                          ].globalId
                         : strapi.models[details.collection].globalId;
 
                       // One-side of the relationship has to be a virtual field to be bidirectional.
-                      if ((FK && _.isUndefined(FK.via)) || details.dominant !== true) {
+                      if (
+                        (FK && _.isUndefined(FK.via)) ||
+                        details.dominant !== true
+                      ) {
                         definition.loadedModel[name] = {
                           type: 'virtual',
                           ref,
@@ -804,15 +624,12 @@
                       break;
                     }
                     case 'morphOne': {
-<<<<<<< HEAD
                       const FK = _.find(definition.associations, {
                         alias: name,
                       });
-=======
-                      const FK = _.find(definition.associations, { alias: name });
->>>>>>> c60457f3
                       const ref = details.plugin
-                        ? strapi.plugins[details.plugin].models[details.model].globalId
+                        ? strapi.plugins[details.plugin].models[details.model]
+                            .globalId
                         : strapi.models[details.model].globalId;
 
                       definition.loadedModel[name] = {
@@ -827,15 +644,13 @@
                       break;
                     }
                     case 'morphMany': {
-<<<<<<< HEAD
                       const FK = _.find(definition.associations, {
                         alias: name,
                       });
-=======
-                      const FK = _.find(definition.associations, { alias: name });
->>>>>>> c60457f3
                       const ref = details.plugin
-                        ? strapi.plugins[details.plugin].models[details.collection].globalId
+                        ? strapi.plugins[details.plugin].models[
+                            details.collection
+                          ].globalId
                         : strapi.models[details.collection].globalId;
 
                       definition.loadedModel[name] = {
@@ -882,11 +697,16 @@
             };
 
             // Mount `./api` models.
-            mountModels(_.pickBy(strapi.models, { connection: connectionName }), strapi.models);
-
-<<<<<<< HEAD
+            mountModels(
+              _.pickBy(strapi.models, { connection: connectionName }),
+              strapi.models,
+            );
+
             // Mount `./admin` models.
-            mountModels(_.pickBy(strapi.admin.models, { connection: connectionName }), strapi.admin.models);
+            mountModels(
+              _.pickBy(strapi.admin.models, { connection: connectionName }),
+              strapi.admin.models,
+            );
 
             // Mount `./plugins` models.
             _.forEach(strapi.plugins, (plugin, name) => {
@@ -896,23 +716,11 @@
                 }),
                 plugin.models,
                 name,
-=======
-            // Mount `./plugins` models.
-            _.forEach(strapi.plugins, (plugin, name) => {
-              mountModels(
-                _.pickBy(strapi.plugins[name].models, { connection: connectionName }),
-                plugin.models,
-                name
->>>>>>> c60457f3
               );
             });
 
             cb();
-<<<<<<< HEAD
           },
-=======
-          }
->>>>>>> c60457f3
         ),
 
       getQueryParams: (value, type, key) => {
@@ -957,11 +765,7 @@
             result.value = parseFloat(value);
             break;
           case '_populate':
-<<<<<<< HEAD
-            result.key = `populate`;
-=======
             result.key = 'populate';
->>>>>>> c60457f3
             result.value = value;
             break;
           case '_contains':
@@ -989,14 +793,9 @@
 
         return result;
       },
-<<<<<<< HEAD
+      buildQuery,
     },
     relations,
-=======
-      buildQuery,
-    },
-    relations
->>>>>>> c60457f3
   );
 
   return hook;
