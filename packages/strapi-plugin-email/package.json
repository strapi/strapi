{
  "name": "strapi-plugin-email",
<<<<<<< HEAD
  "version": "3.3.4",
  "description": "Easily configure your Strapi application to send emails.",
=======
  "version": "3.4.0",
  "description": "This is the description of the plugin.",
>>>>>>> ce7c8279
  "strapi": {
    "name": "Email",
    "icon": "paper-plane",
    "description": "email.plugin.description",
    "required": true
  },
  "scripts": {
    "test": "echo \"no tests yet\""
  },
  "dependencies": {
    "lodash": "4.17.19",
    "strapi-provider-email-sendmail": "3.4.0",
    "strapi-utils": "3.4.0"
  },
  "devDependencies": {
    "rimraf": "3.0.2",
    "strapi-helper-plugin": "3.4.0"
  },
  "author": {
    "name": "Strapi team",
    "email": "hi@strapi.io",
    "url": "http://strapi.io"
  },
  "maintainers": [
    {
      "name": "Strapi team",
      "email": "hi@strapi.io",
      "url": "http://strapi.io"
    }
  ],
  "repository": {
    "type": "git",
    "url": "git://github.com/strapi/strapi.git"
  },
  "engines": {
    "node": ">=10.16.0 <=14.x.x",
    "npm": ">=6.0.0"
  },
  "license": "SEE LICENSE IN LICENSE",
  "gitHead": "231263a3535658bab1e9492c6aaaed8692d62a53"
}<|MERGE_RESOLUTION|>--- conflicted
+++ resolved
@@ -1,12 +1,7 @@
 {
   "name": "strapi-plugin-email",
-<<<<<<< HEAD
-  "version": "3.3.4",
+  "version": "3.4.0",
   "description": "Easily configure your Strapi application to send emails.",
-=======
-  "version": "3.4.0",
-  "description": "This is the description of the plugin.",
->>>>>>> ce7c8279
   "strapi": {
     "name": "Email",
     "icon": "paper-plane",
