--- conflicted
+++ resolved
@@ -22,12 +22,8 @@
     "prepublishOnly": "IS_MONOREPO=true npm run build"
   },
   "dependencies": {
-<<<<<<< HEAD
-    "strapi-provider-email-sendmail": "3.0.0-alpha.24",
-    "strapi-utils": "3.0.0-alpha.24"
-=======
-    "strapi-provider-email-sendmail": "3.0.0-alpha.24.1"
->>>>>>> c50a5864
+    "strapi-provider-email-sendmail": "3.0.0-alpha.24.1",
+    "strapi-utils": "3.0.0-alpha.24.1"
   },
   "devDependencies": {
     "react-copy-to-clipboard": "5.0.1",
