import {
  type TelemetryProperties,
  type Init,
  type Information,
  type GetProjectSettings,
  type UpdateProjectSettings,
  type Plugins,
  type GetLicenseLimitInformation,
  GetGuidedTourMeta,
} from '../../../shared/contracts/admin';
import { prefixFileUrlWithBackendUrl } from '../utils/urls';

import { adminApi } from './api';

interface ConfigurationLogo {
  custom?: {
    name?: string;
    url?: string;
  };
  default: string;
}

const admin = adminApi
  .enhanceEndpoints({
<<<<<<< HEAD
    addTagTypes: ['ProjectSettings', 'LicenseLimits', 'LicenseTrialTimeLeft'],
=======
    addTagTypes: ['ProjectSettings', 'LicenseLimits', 'LicenseTrialTimeLeft', 'GuidedTourMeta'],
>>>>>>> 5f27c76d
  })
  .injectEndpoints({
    endpoints: (builder) => ({
      init: builder.query<Init.Response['data'], void>({
        query: () => ({
          url: '/admin/init',
          method: 'GET',
        }),
        transformResponse(res: Init.Response) {
          return res.data;
        },
        providesTags: ['ProjectSettings'],
      }),
      information: builder.query<Information.Response['data'], void>({
        query: () => ({
          url: '/admin/information',
          method: 'GET',
        }),
        transformResponse(res: Information.Response) {
          return res.data;
        },
      }),
      telemetryProperties: builder.query<TelemetryProperties.Response['data'], void>({
        query: () => ({
          url: '/admin/telemetry-properties',
          method: 'GET',
          config: {
            validateStatus: (status: number) => status < 500,
          },
        }),
        transformResponse(res: TelemetryProperties.Response) {
          return res.data;
        },
      }),
      projectSettings: builder.query<
        { authLogo?: ConfigurationLogo['custom']; menuLogo?: ConfigurationLogo['custom'] },
        void
      >({
        query: () => ({
          url: '/admin/project-settings',
          method: 'GET',
        }),
        providesTags: ['ProjectSettings'],
        transformResponse(data: GetProjectSettings.Response) {
          return {
            authLogo: data.authLogo
              ? {
                  name: data.authLogo.name,
                  url: prefixFileUrlWithBackendUrl(data.authLogo.url),
                }
              : undefined,
            menuLogo: data.menuLogo
              ? {
                  name: data.menuLogo.name,
                  url: prefixFileUrlWithBackendUrl(data.menuLogo.url),
                }
              : undefined,
          };
        },
      }),
      updateProjectSettings: builder.mutation<UpdateProjectSettings.Response, FormData>({
        query: (data) => ({
          url: '/admin/project-settings',
          method: 'POST',
          data,
          config: {
            headers: {
              'Content-Type': 'multipart/form-data',
            },
          },
        }),
        invalidatesTags: ['ProjectSettings'],
      }),
      getPlugins: builder.query<Plugins.Response, void>({
        query: () => ({
          url: '/admin/plugins',
          method: 'GET',
        }),
      }),
      getLicenseLimits: builder.query<GetLicenseLimitInformation.Response, void>({
        query: () => ({
          url: '/admin/license-limit-information',
          method: 'GET',
        }),
        providesTags: ['LicenseLimits'],
      }),
      getLicenseTrialTimeLeft: builder.query<{ trialEndsAt: string }, void>({
        query: () => ({
          url: '/admin/license-trial-time-left',
          method: 'GET',
        }),
        providesTags: ['LicenseTrialTimeLeft'],
      }),
<<<<<<< HEAD
=======
      getGuidedTourMeta: builder.query<GetGuidedTourMeta.Response, void>({
        query: () => ({
          url: '/admin/guided-tour-meta',
          method: 'GET',
        }),
        providesTags: ['GuidedTourMeta'],
      }),
>>>>>>> 5f27c76d
    }),
    overrideExisting: false,
  });

const {
  useInitQuery,
  useTelemetryPropertiesQuery,
  useInformationQuery,
  useProjectSettingsQuery,
  useUpdateProjectSettingsMutation,
  useGetPluginsQuery,
  useGetLicenseLimitsQuery,
  useGetLicenseTrialTimeLeftQuery,
<<<<<<< HEAD
=======
  useGetGuidedTourMetaQuery,
>>>>>>> 5f27c76d
} = admin;

export {
  useInitQuery,
  useTelemetryPropertiesQuery,
  useInformationQuery,
  useProjectSettingsQuery,
  useUpdateProjectSettingsMutation,
  useGetPluginsQuery,
  useGetLicenseLimitsQuery,
  useGetLicenseTrialTimeLeftQuery,
<<<<<<< HEAD
=======
  useGetGuidedTourMetaQuery,
>>>>>>> 5f27c76d
};

export type { ConfigurationLogo };<|MERGE_RESOLUTION|>--- conflicted
+++ resolved
@@ -22,11 +22,7 @@
 
 const admin = adminApi
   .enhanceEndpoints({
-<<<<<<< HEAD
-    addTagTypes: ['ProjectSettings', 'LicenseLimits', 'LicenseTrialTimeLeft'],
-=======
     addTagTypes: ['ProjectSettings', 'LicenseLimits', 'LicenseTrialTimeLeft', 'GuidedTourMeta'],
->>>>>>> 5f27c76d
   })
   .injectEndpoints({
     endpoints: (builder) => ({
@@ -120,8 +116,6 @@
         }),
         providesTags: ['LicenseTrialTimeLeft'],
       }),
-<<<<<<< HEAD
-=======
       getGuidedTourMeta: builder.query<GetGuidedTourMeta.Response, void>({
         query: () => ({
           url: '/admin/guided-tour-meta',
@@ -129,7 +123,6 @@
         }),
         providesTags: ['GuidedTourMeta'],
       }),
->>>>>>> 5f27c76d
     }),
     overrideExisting: false,
   });
@@ -143,10 +136,7 @@
   useGetPluginsQuery,
   useGetLicenseLimitsQuery,
   useGetLicenseTrialTimeLeftQuery,
-<<<<<<< HEAD
-=======
   useGetGuidedTourMetaQuery,
->>>>>>> 5f27c76d
 } = admin;
 
 export {
@@ -158,10 +148,7 @@
   useGetPluginsQuery,
   useGetLicenseLimitsQuery,
   useGetLicenseTrialTimeLeftQuery,
-<<<<<<< HEAD
-=======
   useGetGuidedTourMetaQuery,
->>>>>>> 5f27c76d
 };
 
 export type { ConfigurationLogo };