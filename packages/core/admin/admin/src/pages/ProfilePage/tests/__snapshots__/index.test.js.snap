--- conflicted
+++ resolved
@@ -913,12 +913,8 @@
                               aria-invalid="false"
                               aria-required="false"
                               class="c27 c28"
-<<<<<<< HEAD
                               data-testid="test-current-password-input"
-                              id=":r8:"
-=======
                               id="1"
->>>>>>> 7eefdb10
                               name="currentPassword"
                               type="password"
                               value=""
@@ -989,12 +985,8 @@
                               aria-required="false"
                               autocomplete="new-password"
                               class="c27 c28"
-<<<<<<< HEAD
                               data-testid="test-new-password-input"
-                              id=":ra:"
-=======
                               id="3"
->>>>>>> 7eefdb10
                               name="password"
                               type="password"
                               value=""
@@ -1061,12 +1053,8 @@
                               aria-required="false"
                               autocomplete="new-password"
                               class="c27 c28"
-<<<<<<< HEAD
                               data-testid="test-confirmed-password-input"
-                              id=":rc:"
-=======
                               id="5"
->>>>>>> 7eefdb10
                               name="confirmPassword"
                               type="password"
                               value=""
