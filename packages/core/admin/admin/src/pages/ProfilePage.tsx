import * as React from 'react';

import {
  Box,
  Button,
  ContentLayout,
  Flex,
  HeaderLayout,
  Main,
  useNotifyAT,
  Grid,
  GridItem,
  Typography,
} from '@strapi/design-system';
import {
  translatedErrors,
  useFocusWhenNavigate,
  useNotification,
  useOverlayBlocker,
<<<<<<< HEAD
  useTracking,
=======
  useAPIErrorHandler,
>>>>>>> cd4e508b
} from '@strapi/helper-plugin';
import { Check } from '@strapi/icons';
import upperFirst from 'lodash/upperFirst';
import { Helmet } from 'react-helmet';
import { useIntl } from 'react-intl';
import * as yup from 'yup';

import { Form, FormHelpers } from '../components/Form';
import { InputRenderer } from '../components/FormInputs/Renderer';
import { Page } from '../components/PageHelpers';
import { useTypedDispatch, useTypedSelector } from '../core/store/hooks';
import { useAuth } from '../features/Auth';
<<<<<<< HEAD
import { useAPIErrorHandler } from '../hooks/useAPIErrorHandler';
=======
import { useTracking } from '../features/Tracking';
>>>>>>> cd4e508b
import { AppState, setAppTheme } from '../reducer';
import { useIsSSOLockedQuery, useUpdateMeMutation } from '../services/auth';
import { isBaseQueryError } from '../utils/baseQuery';
import { getDisplayName } from '../utils/users';

import { COMMON_USER_SCHEMA } from './Settings/pages/Users/utils/validation';

import type { UpdateMe } from '../../../shared/contracts/users';

const PROFILE_VALIDTION_SCHEMA = yup.object().shape({
  ...COMMON_USER_SCHEMA,
  currentPassword: yup
    .string()
    // @ts-expect-error – no idea why this is failing.
    .when(['password', 'confirmPassword'], (password, confirmPassword, passSchema) => {
      return password || confirmPassword
        ? passSchema.required({
            id: translatedErrors.required,
            defaultMessage: 'This field is required',
          })
        : passSchema;
    }),
  preferedLanguage: yup.string().nullable(),
});

/* -------------------------------------------------------------------------------------------------
 * ProfilePage
 * -----------------------------------------------------------------------------------------------*/

const ProfilePage = () => {
  const localeNames = useTypedSelector((state) => state.admin_app.language.localeNames);
  const { formatMessage } = useIntl();
  const { trackUsage } = useTracking();
  const toggleNotification = useNotification();
  const { lockApp, unlockApp } = useOverlayBlocker();
  const { notifyStatus } = useNotifyAT();
  const currentTheme = useTypedSelector((state) => state.admin_app.theme.currentTheme);
  const dispatch = useTypedDispatch();
  const {
    _unstableFormatValidationErrors: formatValidationErrors,
    _unstableFormatAPIError: formatApiError,
  } = useAPIErrorHandler();

  useFocusWhenNavigate();

  const user = useAuth('ProfilePage', (state) => state.user);

  React.useEffect(() => {
    if (user) {
      notifyStatus(
        formatMessage({
          id: 'Settings.profile.form.notify.data.loaded',
          defaultMessage: 'Your profile data has been loaded',
        })
      );
    } else {
      toggleNotification({
        type: 'warning',
        message: { id: 'notification.error', defaultMessage: 'An error occured' },
      });
    }
  }, [formatMessage, notifyStatus, toggleNotification, user]);

  const [updateMe, { isLoading: isSubmittingForm }] = useUpdateMeMutation();

  const {
    isLoading,
    data: dataSSO,
    error,
  } = useIsSSOLockedQuery(undefined, {
    skip: !(window.strapi.isEE && window.strapi.features.isEnabled('sso')),
  });

  React.useEffect(() => {
    if (error) {
      toggleNotification({
        type: 'warning',
        message: { id: 'Settings.permissions.users.sso.provider.error' },
      });
    }
  }, [error, toggleNotification]);

  type UpdateUsersMeBody = UpdateMe.Request['body'] & {
    confirmPassword: string;
    currentTheme: AppState['theme']['currentTheme'];
  };

  const handleSubmit = async (
    body: UpdateUsersMeBody,
    { setErrors }: FormHelpers<UpdateUsersMeBody>
  ) => {
    // @ts-expect-error – we're going to implement a context assertion to avoid this
    lockApp();

    const { confirmPassword: _confirmPassword, currentTheme, ...bodyRest } = body;
    let dataToSend = bodyRest;

    // The password fields are optional. If the user didn't touch them, don't send any password
    // to the API, because an empty string would throw a validation error
    if (dataToSend.password === '') {
      const {
        password: _password,
        currentPassword: _currentPassword,
        ...passwordRequestBodyRest
      } = dataToSend;
      dataToSend = passwordRequestBodyRest;
    }

    const res = await updateMe(dataToSend);

    if ('data' in res) {
      dispatch(setAppTheme(currentTheme));

      trackUsage('didChangeMode', { newMode: currentTheme });

      toggleNotification({
        type: 'success',
        message: { id: 'notification.success.saved', defaultMessage: 'Saved' },
      });
    }

    if ('error' in res) {
      if (
        isBaseQueryError(res.error) &&
        (res.error.name === 'ValidationError' || res.error.message === 'ValidationError')
      ) {
        // @ts-expect-error – We get a BadRequest error here instead of a ValidationError if the currentPassword is wrong.
        setErrors(formatValidationErrors(res.error));
      } else if (isBaseQueryError(res.error)) {
        toggleNotification({
          type: 'warning',
          message: formatApiError(res.error),
        });
      } else {
        toggleNotification({
          type: 'warning',
          message: { id: 'notification.error', defaultMessage: 'An error occured' },
        });
      }
    }

    unlockApp?.();
  };

  if (isLoading) {
    return <Page.Loading />;
  }

  const hasLockedRole = dataSSO?.isSSOLocked ?? false;
  const { email, firstname, lastname, username, preferedLanguage } = user ?? {};
  const initialData = {
    email: email ?? '',
    firstname: firstname ?? '',
    lastname: lastname ?? '',
    username: username ?? '',
    preferedLanguage,
    currentTheme,
    confirmPassword: '',
    password: '',
  };

  return (
    <Main aria-busy={isSubmittingForm}>
      <Helmet
        title={formatMessage({
          id: 'Settings.profile.form.section.helmet.title',
          defaultMessage: 'User profile',
        })}
      />
      <Form
        method="PUT"
        onSubmit={handleSubmit}
        initialValues={initialData}
        validationSchema={PROFILE_VALIDTION_SCHEMA}
      >
        {({ isSubmitting, modified }) => (
          <>
            <HeaderLayout
              title={getDisplayName(user, formatMessage)}
              primaryAction={
                <Button
                  startIcon={<Check />}
                  loading={isSubmitting}
                  type="submit"
                  disabled={!modified}
                >
                  {formatMessage({ id: 'global.save', defaultMessage: 'Save' })}
                </Button>
              }
            />
            <Box paddingBottom={10}>
              <ContentLayout>
                <Flex direction="column" alignItems="stretch" gap={6}>
                  <UserInfoSection />
                  {!hasLockedRole && <PasswordSection />}
                  <PreferencesSection localeNames={localeNames} />
                </Flex>
              </ContentLayout>
            </Box>
          </>
        )}
      </Form>
    </Main>
  );
};

/* -------------------------------------------------------------------------------------------------
 * PasswordSection
 * -----------------------------------------------------------------------------------------------*/

const PasswordSection = () => {
  const { formatMessage } = useIntl();

  return (
    <Box
      background="neutral0"
      hasRadius
      shadow="filterShadow"
      paddingTop={6}
      paddingBottom={6}
      paddingLeft={7}
      paddingRight={7}
    >
      <Flex direction="column" alignItems="stretch" gap={4}>
        <Typography variant="delta" as="h2">
          {formatMessage({
            id: 'global.change-password',
            defaultMessage: 'Change password',
          })}
        </Typography>
        {[
          [
            {
              label: formatMessage({
                id: 'Auth.form.currentPassword.label',
                defaultMessage: 'Current Password',
              }),
              name: 'currentPassword',
              size: 6,
              type: 'password' as const,
            },
          ],
          [
            {
              autoComplete: 'new-password',
              label: formatMessage({
                id: 'global.password',
                defaultMessage: 'Password',
              }),
              name: 'password',
              size: 6,
              type: 'password' as const,
            },
            {
              autoComplete: 'new-password',
              label: formatMessage({
                id: 'Auth.form.confirmPassword.label',
                defaultMessage: 'Confirm Password',
              }),
              name: 'confirmPassword',
              size: 6,
              type: 'password' as const,
            },
          ],
        ].map((row, index) => (
          <Grid key={index} gap={5}>
            {row.map(({ size, ...field }) => (
              <GridItem key={field.name} col={size}>
                <InputRenderer {...field} />
              </GridItem>
            ))}
          </Grid>
        ))}
      </Flex>
    </Box>
  );
};

/* -------------------------------------------------------------------------------------------------
 * PreferencesSection
 * -----------------------------------------------------------------------------------------------*/

interface PreferencesSectionProps {
  localeNames: Record<string, string>;
}

const PreferencesSection = ({ localeNames }: PreferencesSectionProps) => {
  const { formatMessage } = useIntl();
  const themesToDisplay = useTypedSelector((state) => state.admin_app.theme.availableThemes);

  return (
    <Box
      background="neutral0"
      hasRadius
      shadow="filterShadow"
      paddingTop={6}
      paddingBottom={6}
      paddingLeft={7}
      paddingRight={7}
    >
      <Flex direction="column" alignItems="stretch" gap={4}>
        <Flex direction="column" alignItems="stretch" gap={1}>
          <Typography variant="delta" as="h2">
            {formatMessage({
              id: 'Settings.profile.form.section.experience.title',
              defaultMessage: 'Experience',
            })}
          </Typography>
          <Typography>
            {formatMessage(
              {
                id: 'Settings.profile.form.section.experience.interfaceLanguageHelp',
                defaultMessage:
                  'Preference changes will apply only to you. More information is available {here}.',
              },
              {
                here: (
                  <Box
                    as="a"
                    color="primary600"
                    target="_blank"
                    rel="noopener noreferrer"
                    href="https://docs.strapi.io/developer-docs/latest/development/admin-customization.html#locales"
                  >
                    {formatMessage({
                      id: 'Settings.profile.form.section.experience.here',
                      defaultMessage: 'here',
                    })}
                  </Box>
                ),
              }
            )}
          </Typography>
        </Flex>
        <Grid gap={5}>
          {[
            {
              hint: formatMessage({
                id: 'Settings.profile.form.section.experience.interfaceLanguage.hint',
                defaultMessage: 'This will only display your own interface in the chosen language.',
              }),
              label: formatMessage({
                id: 'Settings.profile.form.section.experience.interfaceLanguage',
                defaultMessage: 'Interface language',
              }),
              name: 'preferedLanguage',
              options: Object.entries(localeNames).map(([value, label]) => ({
                label,
                value,
              })),
              placeholder: formatMessage({
                id: 'global.select',
                defaultMessage: 'Select',
              }),
              size: 6,
              type: 'enumeration' as const,
            },
            {
              hint: formatMessage({
                id: 'Settings.profile.form.section.experience.mode.hint',
                defaultMessage: 'Displays your interface in the chosen mode.',
              }),
              label: formatMessage({
                id: 'Settings.profile.form.section.experience.mode.label',
                defaultMessage: 'Interface mode',
              }),
              name: 'currentTheme',
              options: [
                {
                  label: formatMessage({
                    id: 'Settings.profile.form.section.experience.mode.option-system-label',
                    defaultMessage: 'Use system settings',
                  }),
                  value: 'system',
                },
                ...themesToDisplay.map((theme) => ({
                  label: formatMessage(
                    {
                      id: 'Settings.profile.form.section.experience.mode.option-label',
                      defaultMessage: '{name} mode',
                    },
                    {
                      name: formatMessage({
                        id: theme,
                        defaultMessage: upperFirst(theme),
                      }),
                    }
                  ),
                  value: theme,
                })),
              ],
              placeholder: formatMessage({
                id: 'components.Select.placeholder',
                defaultMessage: 'Select',
              }),
              size: 6,
              type: 'enumeration' as const,
            },
          ].map(({ size, ...field }) => (
            <GridItem key={field.name} col={size}>
              <InputRenderer {...field} />
            </GridItem>
          ))}
        </Grid>
      </Flex>
    </Box>
  );
};

/* -------------------------------------------------------------------------------------------------
 * UserInfoSection
 * -----------------------------------------------------------------------------------------------*/

const UserInfoSection = () => {
  const { formatMessage } = useIntl();

  return (
    <Box
      background="neutral0"
      hasRadius
      shadow="filterShadow"
      paddingTop={6}
      paddingBottom={6}
      paddingLeft={7}
      paddingRight={7}
    >
      <Flex direction="column" alignItems="stretch" gap={4}>
        <Typography variant="delta" as="h2">
          {formatMessage({
            id: 'global.profile',
            defaultMessage: 'Profile',
          })}
        </Typography>
        <Grid gap={5}>
          {[
            {
              label: formatMessage({
                id: 'Auth.form.firstname.label',
                defaultMessage: 'First name',
              }),
              name: 'firstname',
              required: true,
              size: 6,
              type: 'string' as const,
            },
            {
              label: formatMessage({
                id: 'Auth.form.lastname.label',
                defaultMessage: 'Last name',
              }),
              name: 'lastname',
              size: 6,
              type: 'string' as const,
            },
            {
              label: formatMessage({
                id: 'Auth.form.email.label',
                defaultMessage: 'Email',
              }),
              name: 'email',
              required: true,
              size: 6,
              type: 'email' as const,
            },
            {
              label: formatMessage({
                id: 'Auth.form.username.label',
                defaultMessage: 'Username',
              }),
              name: 'username',
              size: 6,
              type: 'string' as const,
            },
          ].map(({ size, ...field }) => (
            <GridItem key={field.name} col={size}>
              <InputRenderer {...field} />
            </GridItem>
          ))}
        </Grid>
      </Flex>
    </Box>
  );
};

export { ProfilePage };<|MERGE_RESOLUTION|>--- conflicted
+++ resolved
@@ -17,11 +17,6 @@
   useFocusWhenNavigate,
   useNotification,
   useOverlayBlocker,
-<<<<<<< HEAD
-  useTracking,
-=======
-  useAPIErrorHandler,
->>>>>>> cd4e508b
 } from '@strapi/helper-plugin';
 import { Check } from '@strapi/icons';
 import upperFirst from 'lodash/upperFirst';
@@ -34,11 +29,8 @@
 import { Page } from '../components/PageHelpers';
 import { useTypedDispatch, useTypedSelector } from '../core/store/hooks';
 import { useAuth } from '../features/Auth';
-<<<<<<< HEAD
+import { useTracking } from '../features/Tracking';
 import { useAPIErrorHandler } from '../hooks/useAPIErrorHandler';
-=======
-import { useTracking } from '../features/Tracking';
->>>>>>> cd4e508b
 import { AppState, setAppTheme } from '../reducer';
 import { useIsSSOLockedQuery, useUpdateMeMutation } from '../services/auth';
 import { isBaseQueryError } from '../utils/baseQuery';
