--- conflicted
+++ resolved
@@ -30,11 +30,8 @@
 import useNavigatorOnLine from '../../hooks/useNavigatorOnLine';
 import MissingPluginBanner from './components/MissingPluginBanner';
 import NpmPackagesGrid from './components/NpmPackagesGrid';
-<<<<<<< HEAD
 import SortSelect from './components/SortSelect';
-=======
 import NpmPackagesFilters from './components/NpmPackagesFilters';
->>>>>>> cb41fde5
 
 const matchSearch = (npmPackages, search) => {
   return matchSorter(npmPackages, search, {
@@ -59,13 +56,14 @@
   const { autoReload: isInDevelopmentMode, dependencies, useYarn } = useAppInfos();
   const isOnline = useNavigatorOnLine();
   const [{ query }, setQuery] = useQueryParams();
-<<<<<<< HEAD
   const sort = query?.sort || 'name:asc';
-=======
   const npmPackageType = query?.npmPackageType || 'plugin';
->>>>>>> cb41fde5
 
   useFocusWhenNavigate();
+
+  const params = {
+    sort,
+  };
 
   const marketplaceTitle = formatMessage({
     id: 'global.marketplace',
@@ -82,10 +80,6 @@
         { target: marketplaceTitle }
       )
     );
-  };
-
-  const params = {
-    sort,
   };
 
   const { status: marketplacePluginsStatus, data: marketplacePluginsResponse } =
@@ -192,6 +186,8 @@
       // Clear filters
       collections: [],
       categories: [],
+      // Reset sort
+      sort: 'name:asc',
     });
   };
 
@@ -264,10 +260,7 @@
               </Tabs>
             </Box>
             <Flex paddingBottom={4} gap={2}>
-<<<<<<< HEAD
               <SortSelect value={sort} onChange={(sort) => setQuery({ sort })} />
-            </Flex>
-=======
               <NpmPackagesFilters
                 npmPackageType={npmPackageType}
                 possibleCollections={possibleCollections}
@@ -277,7 +270,6 @@
               />
             </Flex>
 
->>>>>>> cb41fde5
             <TabPanels>
               {/* Plugins panel */}
               <TabPanel>
