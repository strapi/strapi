// Jest Snapshot v1, https://goo.gl/fbAQLP

exports[`Marketplace page - layout renders the online layout 1`] = `
<<<<<<< HEAD
=======
.c19 {
  border: 0;
  -webkit-clip: rect(0 0 0 0);
  clip: rect(0 0 0 0);
  height: 1px;
  margin: -1px;
  overflow: hidden;
  padding: 0;
  position: absolute;
  width: 1px;
}

.c2 {
  padding-bottom: 56px;
}

.c5 {
  background: #f6f6f9;
  padding-top: 40px;
  padding-right: 56px;
  padding-bottom: 40px;
  padding-left: 56px;
}

.c13 {
  padding-right: 8px;
}

.c16 {
  padding-right: 56px;
  padding-left: 56px;
}

>>>>>>> 5e1fda7e
.c17 {
  padding-bottom: 16px;
  width: 25%;
}

<<<<<<< HEAD
.c107 {
  background: #ffffff;
  padding: 24px;
  border-radius: 4px;
  box-shadow: 0px 1px 4px rgba(33,33,52,0.1);
}

.c108 {
  background: #f6ecfc;
  padding: 12px;
  border-radius: 4px;
}

.c62 {
=======
.c22 {
  padding-right: 8px;
  padding-left: 12px;
}

.c26 {
  padding-bottom: 16px;
}

.c28 {
  padding: 16px;
}

.c40 {
  padding-right: 16px;
  padding-left: 16px;
}

.c42 {
  padding-left: 12px;
}

.c45 {
  padding-top: 4px;
  padding-bottom: 4px;
}

.c52 {
>>>>>>> 5e1fda7e
  background: #ffffff;
  padding-top: 16px;
  padding-right: 16px;
  padding-bottom: 16px;
  padding-left: 16px;
  border-radius: 4px;
  box-shadow: 0px 1px 4px rgba(33,33,52,0.1);
  height: 100%;
}

<<<<<<< HEAD
.c18 {
  -webkit-align-items: center;
  -webkit-box-align: center;
  -ms-flex-align: center;
  align-items: center;
  display: -webkit-box;
  display: -webkit-flex;
  display: -ms-flexbox;
  display: flex;
  -webkit-flex-direction: row;
  -ms-flex-direction: row;
  flex-direction: row;
  -webkit-box-pack: justify;
  -webkit-justify-content: space-between;
  -ms-flex-pack: justify;
  justify-content: space-between;
=======
.c55 {
  border-radius: 4px;
  width: 64px;
  height: 64px;
}

.c57 {
  color: #666687;
}

.c59 {
  color: #f29d41;
}

.c62 {
  background: #dcdce4;
}

.c65 {
  padding-top: 16px;
}

.c67 {
  padding-top: 8px;
}

.c70 {
  padding-top: 24px;
}

.c72 {
  padding-left: 8px;
}

.c74 {
  color: #328048;
  margin-left: 8px;
}

.c76 {
  margin-left: 4px;
  width: 24px;
  height: auto;
}

.c77 {
  padding-left: 16px;
}

.c78 {
  color: #328048;
  margin-right: 8px;
  width: 12;
  height: 12;
}

.c80 {
  padding-top: 32px;
}

.c81 {
  background: #ffffff;
  padding: 24px;
  border-radius: 4px;
  box-shadow: 0px 1px 4px rgba(33,33,52,0.1);
}

.c82 {
  background: #f6ecfc;
  padding: 12px;
  border-radius: 4px;
>>>>>>> 5e1fda7e
}

.c86 {
  color: #666687;
  margin-left: 8px;
  width: 12px;
  height: 12px;
}

.c6 {
  -webkit-align-items: center;
  -webkit-box-align: center;
  -ms-flex-align: center;
  align-items: center;
  display: -webkit-box;
  display: -webkit-flex;
  display: -ms-flexbox;
  display: flex;
  -webkit-flex-direction: row;
  -ms-flex-direction: row;
  flex-direction: row;
<<<<<<< HEAD
  gap: 8px;
}

.c78 {
  -webkit-align-items: center;
  -webkit-box-align: center;
  -ms-flex-align: center;
  align-items: center;
  display: -webkit-box;
  display: -webkit-flex;
  display: -ms-flexbox;
  display: flex;
  -webkit-flex-direction: row;
  -ms-flex-direction: row;
  flex-direction: row;
}

.c63 {
  -webkit-align-items: normal;
  -webkit-box-align: normal;
  -ms-flex-align: normal;
  align-items: normal;
  display: -webkit-box;
  display: -webkit-flex;
  display: -ms-flexbox;
  display: flex;
  -webkit-flex-direction: column;
  -ms-flex-direction: column;
  flex-direction: column;
=======
>>>>>>> 5e1fda7e
  -webkit-box-pack: justify;
  -webkit-justify-content: space-between;
  -ms-flex-pack: justify;
  justify-content: space-between;
}

<<<<<<< HEAD
.c64 {
  -webkit-align-items: flex-start;
  -webkit-box-align: flex-start;
  -ms-flex-align: flex-start;
  align-items: flex-start;
  display: -webkit-box;
  display: -webkit-flex;
  display: -ms-flexbox;
  display: flex;
  -webkit-flex-direction: row;
  -ms-flex-direction: row;
  flex-direction: row;
  -webkit-box-pack: justify;
  -webkit-justify-content: space-between;
  -ms-flex-pack: justify;
  justify-content: space-between;
}

.c92 {
  -webkit-align-items: flex-end;
  -webkit-box-align: flex-end;
  -ms-flex-align: flex-end;
  align-items: flex-end;
=======
.c7 {
  -webkit-align-items: center;
  -webkit-box-align: center;
  -ms-flex-align: center;
  align-items: center;
>>>>>>> 5e1fda7e
  display: -webkit-box;
  display: -webkit-flex;
  display: -ms-flexbox;
  display: flex;
  -webkit-flex-direction: row;
  -ms-flex-direction: row;
  flex-direction: row;
  -webkit-box-pack: justify;
  -webkit-justify-content: space-between;
  -ms-flex-pack: justify;
  justify-content: space-between;
}

<<<<<<< HEAD
.c82 {
  padding-top: 24px;
}

.c110 {
  -webkit-align-items: stretch;
  -webkit-box-align: stretch;
  -ms-flex-align: stretch;
  align-items: stretch;
  display: -webkit-box;
  display: -webkit-flex;
  display: -ms-flexbox;
  display: flex;
  -webkit-flex-direction: column;
  -ms-flex-direction: column;
  flex-direction: column;
}

.c66 {
=======
.c33 {
>>>>>>> 5e1fda7e
  -webkit-align-items: center;
  -webkit-box-align: center;
  -ms-flex-align: center;
  align-items: center;
  display: -webkit-box;
  display: -webkit-flex;
  display: -ms-flexbox;
  display: flex;
  -webkit-flex-direction: row;
  -ms-flex-direction: row;
  flex-direction: row;
  gap: 8px;
}

<<<<<<< HEAD
.c111 > * {
  margin-top: 0;
  margin-bottom: 0;
=======
.c35 {
  -webkit-align-items: stretch;
  -webkit-box-align: stretch;
  -ms-flex-align: stretch;
  align-items: stretch;
  display: -webkit-box;
  display: -webkit-flex;
  display: -ms-flexbox;
  display: flex;
  -webkit-flex-direction: column;
  -ms-flex-direction: column;
  flex-direction: column;
}

.c53 {
  -webkit-align-items: normal;
  -webkit-box-align: normal;
  -ms-flex-align: normal;
  align-items: normal;
  display: -webkit-box;
  display: -webkit-flex;
  display: -ms-flexbox;
  display: flex;
  -webkit-flex-direction: column;
  -ms-flex-direction: column;
  flex-direction: column;
  -webkit-box-pack: justify;
  -webkit-justify-content: space-between;
  -ms-flex-pack: justify;
  justify-content: space-between;
>>>>>>> 5e1fda7e
}

.c54 {
  -webkit-align-items: flex-start;
  -webkit-box-align: flex-start;
  -ms-flex-align: flex-start;
  align-items: flex-start;
  display: -webkit-box;
  display: -webkit-flex;
  display: -ms-flexbox;
  display: flex;
  -webkit-flex-direction: row;
  -ms-flex-direction: row;
  flex-direction: row;
  -webkit-box-pack: justify;
  -webkit-justify-content: space-between;
  -ms-flex-pack: justify;
  justify-content: space-between;
}

.c9 {
  font-weight: 600;
  font-size: 2rem;
  line-height: 1.25;
  color: #32324d;
}

.c14 {
  font-size: 0.75rem;
  line-height: 1.33;
  font-weight: 600;
  color: #32324d;
}

.c15 {
  font-size: 1rem;
  line-height: 1.5;
  color: #666687;
}

<<<<<<< HEAD
.c112 {
  font-weight: 500;
  color: #32324d;
  font-size: 0.75rem;
  line-height: 1.33;
}

.c80 {
  color: #666687;
  font-size: 0.875rem;
  line-height: 1.43;
}

.c72 {
=======
.c30 {
  font-weight: 600;
  font-size: 0.6875rem;
  line-height: 1.45;
  text-transform: uppercase;
  color: #4945ff;
}

.c32 {
  font-weight: 600;
  font-size: 0.6875rem;
  line-height: 1.45;
  text-transform: uppercase;
  color: #666687;
}

.c41 {
  font-size: 0.875rem;
  line-height: 1.43;
  display: block;
  white-space: nowrap;
  overflow: hidden;
  text-overflow: ellipsis;
>>>>>>> 5e1fda7e
  color: #32324d;
}

.c49 {
  font-size: 0.75rem;
  line-height: 1.33;
  font-weight: 600;
  line-height: 1.14;
  color: #32324d;
}

.c61 {
  font-size: 0.75rem;
  line-height: 1.33;
  color: #32324d;
}

.c66 {
  font-weight: 500;
  font-size: 1rem;
  line-height: 1.25;
  color: #32324d;
}

<<<<<<< HEAD
.c91 {
  font-weight: 600;
  color: #328048;
=======
.c68 {
  font-size: 0.875rem;
  line-height: 1.43;
  color: #666687;
}

.c79 {
>>>>>>> 5e1fda7e
  font-size: 0.875rem;
  line-height: 1.43;
  font-weight: 600;
  color: #328048;
}

<<<<<<< HEAD
.c59 {
  font-weight: 600;
  color: #32324d;
  font-size: 0.75rem;
  line-height: 1.33;
=======
.c84 {
  font-size: 0.75rem;
  line-height: 1.33;
  font-weight: 500;
  color: #32324d;
}

.c36 > * {
  margin-top: 0;
  margin-bottom: 0;
>>>>>>> 5e1fda7e
}

.c56 > * {
  margin-left: 0;
  margin-right: 0;
}

.c56 > * + * {
  margin-left: 4px;
}

.c71 > * {
  margin-left: 0;
  margin-right: 0;
}

.c71 > * + * {
  margin-left: 8px;
}

.c11 {
  display: -webkit-box;
  display: -webkit-flex;
  display: -ms-flexbox;
  display: flex;
  cursor: pointer;
  padding: 8px;
  border-radius: 4px;
  background: #ffffff;
  border: 1px solid #dcdce4;
  position: relative;
  outline: none;
}

.c11 svg {
  height: 12px;
  width: 12px;
}

.c11 svg > g,
.c11 svg path {
  fill: #ffffff;
}

.c11[aria-disabled='true'] {
  pointer-events: none;
}

.c11:after {
  -webkit-transition-property: all;
  transition-property: all;
  -webkit-transition-duration: 0.2s;
  transition-duration: 0.2s;
  border-radius: 8px;
  content: '';
  position: absolute;
  top: -4px;
  bottom: -4px;
  left: -4px;
  right: -4px;
  border: 2px solid transparent;
}

.c11:focus-visible {
  outline: none;
}

.c11:focus-visible:after {
  border-radius: 8px;
  content: '';
  position: absolute;
  top: -5px;
  bottom: -5px;
  left: -5px;
  right: -5px;
  border: 2px solid #4945ff;
}

.c48 {
  height: 100%;
}

.c46 {
  -webkit-align-items: center;
  -webkit-box-align: center;
  -ms-flex-align: center;
  align-items: center;
  background-color: #4945ff;
  border: 1px solid #4945ff;
  height: 2rem;
  padding-left: 16px;
  padding-right: 16px;
  border: 1px solid #dcdce4;
  background: #ffffff;
}

.c46 .c0 {
  display: -webkit-box;
  display: -webkit-flex;
  display: -ms-flexbox;
  display: flex;
  -webkit-align-items: center;
  -webkit-box-align: center;
  -ms-flex-align: center;
  align-items: center;
}

.c46 .c8 {
  color: #ffffff;
}

.c46[aria-disabled='true'] {
  border: 1px solid #dcdce4;
  background: #eaeaef;
}

.c46[aria-disabled='true'] .c8 {
  color: #666687;
}

.c46[aria-disabled='true'] svg > g,.c46[aria-disabled='true'] svg path {
  fill: #666687;
}

.c46[aria-disabled='true']:active {
  border: 1px solid #dcdce4;
  background: #eaeaef;
}

.c46[aria-disabled='true']:active .c8 {
  color: #666687;
}

.c46[aria-disabled='true']:active svg > g,.c46[aria-disabled='true']:active svg path {
  fill: #666687;
}

.c46:hover {
  background-color: #f6f6f9;
}

.c46:active {
  background-color: #eaeaef;
}

.c46 .c8 {
  color: #32324d;
}

.c46 svg > g,
.c46 svg path {
  fill: #32324d;
}

.c73 {
  -webkit-align-items: center;
  -webkit-box-align: center;
  -ms-flex-align: center;
  align-items: center;
  background-color: #4945ff;
  border: 1px solid #4945ff;
  height: 2rem;
  padding-left: 16px;
  padding-right: 16px;
  border: 1px solid #d9d8ff;
  background: #f0f0ff;
}

.c73 .c0 {
  display: -webkit-box;
  display: -webkit-flex;
  display: -ms-flexbox;
  display: flex;
  -webkit-align-items: center;
  -webkit-box-align: center;
  -ms-flex-align: center;
  align-items: center;
}

.c73 .c8 {
  color: #ffffff;
}

.c73[aria-disabled='true'] {
  border: 1px solid #dcdce4;
  background: #eaeaef;
}

.c73[aria-disabled='true'] .c8 {
  color: #666687;
}

.c73[aria-disabled='true'] svg > g,.c73[aria-disabled='true'] svg path {
  fill: #666687;
}

.c73[aria-disabled='true']:active {
  border: 1px solid #dcdce4;
  background: #eaeaef;
}

.c73[aria-disabled='true']:active .c8 {
  color: #666687;
}

.c73[aria-disabled='true']:active svg > g,.c73[aria-disabled='true']:active svg path {
  fill: #666687;
}

.c73:hover {
  background-color: #ffffff;
}

.c73:active {
  background-color: #ffffff;
  border: 1px solid #4945ff;
}

.c73:active .c8 {
  color: #4945ff;
}

.c73:active svg > g,
.c73:active svg path {
  fill: #4945ff;
}

.c73 .c8 {
  color: #271fe0;
}

.c73 svg > g,
.c73 svg path {
  fill: #271fe0;
}

<<<<<<< HEAD
.c25 {
  width: 25%;
}

.c51 {
  padding-top: 4px;
  padding-bottom: 4px;
}

.c106 {
  padding-top: 40px;
}

.c65 {
  border-radius: 4px;
  width: 64px;
  height: 64px;
}

.c76 {
  padding-top: 16px;
}

.c79 {
  padding-top: 8px;
}

.c88 {
  margin-left: 4px;
  width: 24px;
  height: auto;
}

.c89 {
  padding-left: 16px;
}

.c93 {
  padding-left: 8px;
}

.c43 {
  position: absolute;
  left: 0;
  right: 0;
  bottom: 0;
  top: 0;
  width: 100%;
  background: transparent;
  border: none;
}

.c43:focus {
  outline: none;
}

.c43[aria-disabled='true'] {
  cursor: not-allowed;
}

.c46 {
  padding-right: 16px;
  padding-left: 16px;
}

.c48 {
  padding-left: 12px;
}

.c39 {
  -webkit-align-items: stretch;
  -webkit-box-align: stretch;
  -ms-flex-align: stretch;
  align-items: stretch;
  display: -webkit-box;
  display: -webkit-flex;
  display: -ms-flexbox;
  display: flex;
  -webkit-flex-direction: column;
  -ms-flex-direction: column;
  flex-direction: column;
}

.c41 {
  -webkit-align-items: center;
  -webkit-box-align: center;
  -ms-flex-align: center;
  align-items: center;
  display: -webkit-box;
  display: -webkit-flex;
  display: -ms-flexbox;
  display: flex;
  -webkit-flex-direction: row;
  -ms-flex-direction: row;
  flex-direction: row;
}

.c44 {
  -webkit-align-items: center;
  -webkit-box-align: center;
  -ms-flex-align: center;
  align-items: center;
  display: -webkit-box;
  display: -webkit-flex;
  display: -ms-flexbox;
  display: flex;
  -webkit-flex-direction: row;
  -ms-flex-direction: row;
  flex-direction: row;
  -webkit-box-pack: justify;
  -webkit-justify-content: space-between;
  -ms-flex-pack: justify;
  justify-content: space-between;
}

.c47 {
  color: #32324d;
  display: block;
  white-space: nowrap;
  overflow: hidden;
  text-overflow: ellipsis;
  font-size: 0.875rem;
  line-height: 1.43;
}

.c40 > * {
  margin-top: 0;
  margin-bottom: 0;
}

.c42 {
  position: relative;
  border: 1px solid #dcdce4;
  padding-right: 12px;
  border-radius: 4px;
  background: #ffffff;
  overflow: hidden;
  min-height: 2rem;
  outline: none;
  box-shadow: 0;
  -webkit-transition-property: border-color,box-shadow,fill;
  transition-property: border-color,box-shadow,fill;
  -webkit-transition-duration: 0.2s;
  transition-duration: 0.2s;
}

.c42:focus-within {
  border: 1px solid #4945ff;
  box-shadow: #4945ff 0px 0px 0px 2px;
}

.c49 {
  background: transparent;
  border: none;
  position: relative;
  z-index: 1;
}

.c49 svg {
  height: 0.6875rem;
  width: 0.6875rem;
}

.c49 svg path {
  fill: #666687;
}

.c50 {
  display: -webkit-box;
  display: -webkit-flex;
  display: -ms-flexbox;
  display: flex;
  background: none;
  border: none;
}

.c50 svg {
  width: 0.375rem;
}

.c45 {
  width: 100%;
}

.c114 {
  color: #666687;
  margin-left: 8px;
  width: 12px;
  height: 12px;
}

.c68 {
  color: #666687;
}

.c70 {
  color: #f29d41;
}

.c86 {
  color: #328048;
  margin-left: 8px;
}

.c90 {
  color: #328048;
  margin-right: 8px;
  width: 12;
  height: 12;
}

.c69 path {
  fill: #666687;
}

.c71 path {
  fill: #f29d41;
}

.c87 path {
  fill: #328048;
}

.c33 {
  padding-right: 8px;
  padding-left: 12px;
}

.c29 {
  -webkit-align-items: center;
  -webkit-box-align: center;
  -ms-flex-align: center;
  align-items: center;
  display: -webkit-box;
  display: -webkit-flex;
  display: -ms-flexbox;
  display: flex;
  -webkit-flex-direction: row;
  -ms-flex-direction: row;
  flex-direction: row;
}

.c31 {
  -webkit-align-items: center;
  -webkit-box-align: center;
  -ms-flex-align: center;
  align-items: center;
  display: -webkit-box;
  display: -webkit-flex;
  display: -ms-flexbox;
  display: flex;
  -webkit-flex-direction: row;
  -ms-flex-direction: row;
  flex-direction: row;
  -webkit-box-pack: justify;
  -webkit-justify-content: space-between;
  -ms-flex-pack: justify;
  justify-content: space-between;
}

.c28 {
  font-weight: 600;
  color: #32324d;
  font-size: 0.75rem;
  line-height: 1.33;
}

.c36 {
=======
.c63 {
  height: 1px;
  border: none;
}

.c38 {
  position: absolute;
  left: 0;
  right: 0;
  bottom: 0;
  top: 0;
  width: 100%;
  background: transparent;
  border: none;
}

.c38:focus {
  outline: none;
}

.c38[aria-disabled='true'] {
  cursor: not-allowed;
}

.c25 {
>>>>>>> 5e1fda7e
  border: none;
  border-radius: 4px;
  padding-bottom: 0.65625rem;
  padding-left: 0;
  padding-right: 16px;
  padding-top: 0.65625rem;
  color: #32324d;
  font-weight: 400;
  font-size: 0.875rem;
  display: block;
  width: 100%;
  background: inherit;
}

<<<<<<< HEAD
.c36::-webkit-input-placeholder {
=======
.c25::-webkit-input-placeholder {
>>>>>>> 5e1fda7e
  color: #8e8ea9;
  opacity: 1;
}

<<<<<<< HEAD
.c36::-moz-placeholder {
=======
.c25::-moz-placeholder {
>>>>>>> 5e1fda7e
  color: #8e8ea9;
  opacity: 1;
}

<<<<<<< HEAD
.c36:-ms-input-placeholder {
=======
.c25:-ms-input-placeholder {
>>>>>>> 5e1fda7e
  color: #8e8ea9;
  opacity: 1;
}

<<<<<<< HEAD
.c36::placeholder {
=======
.c25::placeholder {
>>>>>>> 5e1fda7e
  color: #8e8ea9;
  opacity: 1;
}

<<<<<<< HEAD
.c36[aria-disabled='true'] {
  color: inherit;
}

.c36:focus {
  outline: none;
  box-shadow: none;
}

.c32 {
  border: 1px solid #dcdce4;
  border-radius: 4px;
  background: #ffffff;
  outline: none;
  box-shadow: 0;
  -webkit-transition-property: border-color,box-shadow,fill;
  transition-property: border-color,box-shadow,fill;
  -webkit-transition-duration: 0.2s;
  transition-duration: 0.2s;
}

.c32:focus-within {
  border: 1px solid #4945ff;
  box-shadow: #4945ff 0px 0px 0px 2px;
}

.c27 {
  border: 0;
  -webkit-clip: rect(0 0 0 0);
  clip: rect(0 0 0 0);
  height: 1px;
  margin: -1px;
  overflow: hidden;
  padding: 0;
  position: absolute;
  width: 1px;
}

.c35 {
  font-size: 0.8rem;
}

.c35 svg path {
  fill: #32324d;
}

.c26 {
  border-radius: 4px;
  box-shadow: 0px 1px 4px rgba(33,33,52,0.1);
  outline: none;
  box-shadow: 0;
  -webkit-transition-property: border-color,box-shadow,fill;
  transition-property: border-color,box-shadow,fill;
  -webkit-transition-duration: 0.2s;
  transition-duration: 0.2s;
}

.c26:focus-within .c34 svg path {
  fill: #4945ff;
}

.c26 .c30 {
  border: 1px solid transparent;
}

.c26 .c30:focus-within {
  border: 1px solid #4945ff;
  box-shadow: #4945ff 0px 0px 0px 2px;
}

.c94 {
  -webkit-align-items: center;
  -webkit-box-align: center;
  -ms-flex-align: center;
  align-items: center;
  display: -webkit-box;
  display: -webkit-flex;
  display: -ms-flexbox;
  display: flex;
  -webkit-flex-direction: row;
  -ms-flex-direction: row;
  flex-direction: row;
}

.c95 > * + * {
  margin-left: 4px;
}

.c98 {
  border: 0;
  -webkit-clip: rect(0 0 0 0);
  clip: rect(0 0 0 0);
  height: 1px;
  margin: -1px;
  overflow: hidden;
  padding: 0;
  position: absolute;
  width: 1px;
}

.c101 {
  font-weight: 600;
  color: #32324d;
  font-size: 0.75rem;
  line-height: 1.33;
}

.c104 {
  color: #32324d;
  font-size: 0.75rem;
  line-height: 1.33;
}

.c102 {
  line-height: revert;
}

.c96 {
  padding: 12px;
  border-radius: 4px;
  -webkit-text-decoration: none;
  text-decoration: none;
  display: -webkit-box;
  display: -webkit-flex;
  display: -ms-flexbox;
  display: flex;
  position: relative;
  outline: none;
}

.c96:after {
  -webkit-transition-property: all;
  transition-property: all;
  -webkit-transition-duration: 0.2s;
  transition-duration: 0.2s;
  border-radius: 8px;
  content: '';
  position: absolute;
  top: -4px;
  bottom: -4px;
  left: -4px;
  right: -4px;
  border: 2px solid transparent;
}

.c96:focus-visible {
  outline: none;
}

.c96:focus-visible:after {
  border-radius: 8px;
  content: '';
  position: absolute;
  top: -5px;
  bottom: -5px;
  left: -5px;
  right: -5px;
  border: 2px solid #4945ff;
}

.c99 {
  padding: 12px;
  border-radius: 4px;
  box-shadow: 0px 1px 4px rgba(33,33,52,0.1);
  -webkit-text-decoration: none;
  text-decoration: none;
  display: -webkit-box;
  display: -webkit-flex;
  display: -ms-flexbox;
  display: flex;
  position: relative;
  outline: none;
}

.c99:after {
  -webkit-transition-property: all;
  transition-property: all;
  -webkit-transition-duration: 0.2s;
  transition-duration: 0.2s;
  border-radius: 8px;
  content: '';
  position: absolute;
  top: -4px;
  bottom: -4px;
  left: -4px;
  right: -4px;
  border: 2px solid transparent;
}

.c99:focus-visible {
  outline: none;
}

.c99:focus-visible:after {
  border-radius: 8px;
  content: '';
  position: absolute;
  top: -5px;
  bottom: -5px;
  left: -5px;
  right: -5px;
  border: 2px solid #4945ff;
}

.c100 {
  color: #271fe0;
  background: #ffffff;
}

.c100:hover {
  box-shadow: 0px 1px 4px rgba(33,33,52,0.1);
}

.c103 {
  color: #32324d;
}

.c103:hover {
  box-shadow: 0px 1px 4px rgba(33,33,52,0.1);
}

.c97 {
  font-size: 0.7rem;
  pointer-events: none;
}

.c97 svg path {
  fill: #c0c0cf;
}

.c97:focus svg path,
.c97:hover svg path {
  fill: #c0c0cf;
}

.c105 {
  font-size: 0.7rem;
}

.c105 svg path {
  fill: #666687;
}

.c105:focus svg path,
.c105:hover svg path {
  fill: #4a4a6a;
=======
.c25[aria-disabled='true'] {
  color: inherit;
}

.c25:focus {
  outline: none;
  box-shadow: none;
}

.c21 {
  border: 1px solid #dcdce4;
  border-radius: 4px;
  background: #ffffff;
  outline: none;
  box-shadow: 0;
  -webkit-transition-property: border-color,box-shadow,fill;
  transition-property: border-color,box-shadow,fill;
  -webkit-transition-duration: 0.2s;
  transition-duration: 0.2s;
}

.c21:focus-within {
  border: 1px solid #4945ff;
  box-shadow: #4945ff 0px 0px 0px 2px;
}

.c37 {
  position: relative;
  border: 1px solid #dcdce4;
  padding-right: 12px;
  border-radius: 4px;
  background: #ffffff;
  overflow: hidden;
  min-height: 2rem;
  outline: none;
  box-shadow: 0;
  -webkit-transition-property: border-color,box-shadow,fill;
  transition-property: border-color,box-shadow,fill;
  -webkit-transition-duration: 0.2s;
  transition-duration: 0.2s;
}

.c37:focus-within {
  border: 1px solid #4945ff;
  box-shadow: #4945ff 0px 0px 0px 2px;
>>>>>>> 5e1fda7e
}

.c43 {
  background: transparent;
  border: none;
  position: relative;
  z-index: 1;
}

.c43 svg {
  height: 0.6875rem;
  width: 0.6875rem;
}

.c43 svg path {
  fill: #666687;
}

.c44 {
  display: -webkit-box;
  display: -webkit-flex;
  display: -ms-flexbox;
  display: flex;
  background: none;
  border: none;
}

.c44 svg {
  width: 0.375rem;
}

.c39 {
  width: 100%;
}

.c24 {
  font-size: 0.8rem;
}

.c24 svg path {
  fill: #32324d;
}

.c18 {
  border-radius: 4px;
  box-shadow: 0px 1px 4px rgba(33,33,52,0.1);
  outline: none;
  box-shadow: 0;
  -webkit-transition-property: border-color,box-shadow,fill;
  transition-property: border-color,box-shadow,fill;
  -webkit-transition-duration: 0.2s;
  transition-duration: 0.2s;
}

.c18:focus-within .c23 svg path {
  fill: #4945ff;
}

.c18 .c20 {
  border: 1px solid transparent;
}

.c18 .c20:focus-within {
  border: 1px solid #4945ff;
  box-shadow: #4945ff 0px 0px 0px 2px;
}

.c58 path {
  fill: #666687;
}

.c60 path {
  fill: #f29d41;
}

.c75 path {
  fill: #328048;
}

.c10 {
  cursor: pointer;
}

.c12 {
  padding: 8px 16px;
  background: #4945ff;
  border: 1px solid #4945ff;
  border-radius: 4px;
  border: 1px solid #dcdce4;
  background: #ffffff;
  display: -webkit-inline-box;
  display: -webkit-inline-flex;
  display: -ms-inline-flexbox;
  display: inline-flex;
  -webkit-text-decoration: none;
  text-decoration: none;
}

.c12 .c0 {
  display: -webkit-box;
  display: -webkit-flex;
  display: -ms-flexbox;
  display: flex;
  -webkit-align-items: center;
  -webkit-box-align: center;
  -ms-flex-align: center;
  align-items: center;
}

.c12 .c8 {
  color: #ffffff;
}

.c12[aria-disabled='true'] {
  border: 1px solid #dcdce4;
  background: #eaeaef;
}

.c12[aria-disabled='true'] .c8 {
  color: #666687;
}

.c12[aria-disabled='true'] svg > g,.c12[aria-disabled='true'] svg path {
  fill: #666687;
}

.c12[aria-disabled='true']:active {
  border: 1px solid #dcdce4;
  background: #eaeaef;
}

.c12[aria-disabled='true']:active .c8 {
  color: #666687;
}

.c12[aria-disabled='true']:active svg > g,.c12[aria-disabled='true']:active svg path {
  fill: #666687;
}

.c12:hover {
  background-color: #f6f6f9;
}

.c12:active {
  background-color: #eaeaef;
}

.c12 .c8 {
  color: #32324d;
}

.c12 svg > g,
.c12 svg path {
  fill: #32324d;
}

<<<<<<< HEAD
.c109 {
  margin-right: 24px;
}

.c109 svg {
=======
.c83 {
  margin-right: 24px;
}

.c83 svg {
>>>>>>> 5e1fda7e
  width: 2rem;
  height: 2rem;
}

<<<<<<< HEAD
.c113 {
=======
.c85 {
>>>>>>> 5e1fda7e
  word-break: break-all;
}

.c1 {
  display: grid;
  grid-template-columns: 1fr;
}

.c3 {
  overflow-x: hidden;
}

.c50 {
  display: grid;
  grid-template-columns: repeat(12,1fr);
  gap: 16px;
}

.c51 {
  grid-column: span 4;
  max-width: 100%;
}

.c4:focus-visible {
  outline: none;
}

<<<<<<< HEAD
.c22 {
  color: #4945ff;
  font-weight: 600;
  font-size: 0.6875rem;
  line-height: 1.45;
  text-transform: uppercase;
}

.c24 {
  color: #666687;
  font-weight: 600;
  font-size: 0.6875rem;
  line-height: 1.45;
  text-transform: uppercase;
}

.c20 {
  padding: 16px;
}

.c21 {
  border-bottom: 2px solid #4945ff;
}

.c23 {
  border-bottom: 2px solid transparent;
}

.c19[aria-disabled='true'] {
=======
.c29 {
  border-bottom: 2px solid #4945ff;
}

.c31 {
  border-bottom: 2px solid transparent;
}

.c27[aria-disabled='true'] {
>>>>>>> 5e1fda7e
  cursor: not-allowed;
}

.c64 {
  -webkit-transform: rotate(90deg);
  -ms-transform: rotate(90deg);
  transform: rotate(90deg);
}

.c69 {
  display: -webkit-box;
  -webkit-box-orient: vertical;
  -webkit-line-clamp: 2;
  overflow: hidden;
}

.c34 {
  font-weight: 500;
}

.c34 span {
  font-size: 0.75rem;
}

.c47 {
  height: 2rem;
}

@media (max-width:68.75rem) {
  .c51 {
    grid-column: span 6;
  }
}

@media (max-width:34.375rem) {
  .c51 {
    grid-column: span 12;
  }
}

<div
  class="c0 c1"
>
  <div
    class="c0 c2 c3"
  >
    <main
      aria-labelledby="main-content-title"
      class="c4"
      id="main-content"
      tabindex="-1"
    >
      <div
        style="height: 0px;"
      >
        <div
          class="c0 c5"
          data-strapi-header="true"
        >
          <div
            class="c0 c6"
          >
            <div
              class="c0 c7"
            >
              <h1
                class="c8 c9"
              >
                Marketplace
              </h1>
            </div>
            <a
              aria-disabled="false"
              class="c10 c11 c12"
              href="https://market.strapi.io/submit-plugin"
              rel="noreferrer noopener"
              target="_blank"
            >
              <div
                aria-hidden="true"
                class="c0 c13"
              >
                <svg
                  fill="none"
                  height="1em"
                  viewBox="0 0 24 25"
                  width="1em"
                  xmlns="http://www.w3.org/2000/svg"
                >
                  <path
                    clip-rule="evenodd"
                    d="M13.571 18.272H10.43v-8.47H2.487a.2.2 0 01-.14-.343L11.858.058a.2.2 0 01.282 0l9.513 9.4a.2.2 0 01-.14.343H13.57v8.47zM2.2 21.095a.2.2 0 00-.2.2v2.424c0 .11.09.2.2.2h19.6a.2.2 0 00.2-.2v-2.424a.2.2 0 00-.2-.2H2.2z"
                    fill="#212134"
                    fill-rule="evenodd"
                  />
                </svg>
              </div>
              <span
                class="c8 c14"
              >
                Submit plugin
              </span>
            </a>
          </div>
          <p
            class="c8 c15"
          >
            Get more out of Strapi
          </p>
        </div>
      </div>
      <div
        class="c0 c16"
      >
<<<<<<< HEAD
        <div>
          <div
            class="c17 c18"
=======
        <div
          class="c0 c17"
          width="25%"
        >
          <div
            class="c18"
          >
            <div>
              <div
                class="c19"
              >
                <label
                  class="c8 c14"
                  for="field-1"
                >
                  <div
                    class="c0 c7"
                  >
                    Search
                  </div>
                </label>
              </div>
              <div
                class="c0 c20 c6 c21"
              >
                <div
                  class="c0 c22"
                >
                  <div
                    class="c0 c23 c7 c24"
                  >
                    <svg
                      aria-hidden="true"
                      fill="none"
                      height="1em"
                      viewBox="0 0 24 24"
                      width="1em"
                      xmlns="http://www.w3.org/2000/svg"
                    >
                      <path
                        clip-rule="evenodd"
                        d="M23.813 20.163l-5.3-5.367a9.792 9.792 0 001.312-4.867C19.825 4.455 15.375 0 9.913 0 4.45 0 0 4.455 0 9.929c0 5.473 4.45 9.928 9.912 9.928a9.757 9.757 0 005.007-1.4l5.275 5.35a.634.634 0 00.913 0l2.706-2.737a.641.641 0 000-.907zM9.91 3.867c3.338 0 6.05 2.718 6.05 6.061s-2.712 6.061-6.05 6.061c-3.337 0-6.05-2.718-6.05-6.06 0-3.344 2.713-6.062 6.05-6.062z"
                        fill="#32324D"
                        fill-rule="evenodd"
                      />
                    </svg>
                  </div>
                </div>
                <input
                  aria-disabled="false"
                  aria-invalid="false"
                  aria-required="false"
                  class="c25"
                  id="field-1"
                  name="searchbar"
                  placeholder="Search"
                  value=""
                />
              </div>
            </div>
          </div>
        </div>
        <div>
          <div
            class="c0 c26"
>>>>>>> 5e1fda7e
          >
            <div
              aria-label="Plugins and Providers for Strapi"
              role="tablist"
            >
              <button
                aria-controls="tabs-0-tabpanel"
                aria-disabled="false"
                aria-selected="true"
<<<<<<< HEAD
                class="c19"
=======
                class="c27"
>>>>>>> 5e1fda7e
                id="tabs-0-tab"
                role="tab"
                tabindex="0"
                type="button"
              >
                <div
<<<<<<< HEAD
                  class="c20 c21"
                >
                  <span
                    class="c22"
=======
                  class="c0 c28 c29"
                >
                  <span
                    class="c8 c30"
>>>>>>> 5e1fda7e
                  >
                    Plugins
                     
                    (96)
                  </span>
                </div>
              </button>
              <button
                aria-disabled="false"
                aria-selected="false"
<<<<<<< HEAD
                class="c19"
=======
                class="c27"
>>>>>>> 5e1fda7e
                id="tabs-1-tab"
                role="tab"
                tabindex="-1"
                type="button"
              >
                <div
<<<<<<< HEAD
                  class="c20 c23"
                >
                  <span
                    class="c24"
=======
                  class="c0 c28 c31"
                >
                  <span
                    class="c8 c32"
>>>>>>> 5e1fda7e
                  >
                    Providers
                     
                    (96)
                  </span>
                </div>
              </button>
            </div>
            <div
              class="c25"
              width="25%"
            >
              <div
                class="c26"
              >
                <div>
                  <div
                    class="c27"
                  >
                    <label
                      class="c28"
                      for="field-1"
                    >
                      <div
                        class="c29"
                      >
                        Search
                      </div>
                    </label>
                  </div>
                  <div
                    class="c30 c31 c32"
                  >
                    <div
                      class="c33"
                    >
                      <div
                        class="c34 c29 c35"
                      >
                        <svg
                          aria-hidden="true"
                          fill="none"
                          height="1em"
                          viewBox="0 0 24 24"
                          width="1em"
                          xmlns="http://www.w3.org/2000/svg"
                        >
                          <path
                            clip-rule="evenodd"
                            d="M23.813 20.163l-5.3-5.367a9.792 9.792 0 001.312-4.867C19.825 4.455 15.375 0 9.913 0 4.45 0 0 4.455 0 9.929c0 5.473 4.45 9.928 9.912 9.928a9.757 9.757 0 005.007-1.4l5.275 5.35a.634.634 0 00.913 0l2.706-2.737a.641.641 0 000-.907zM9.91 3.867c3.338 0 6.05 2.718 6.05 6.061s-2.712 6.061-6.05 6.061c-3.337 0-6.05-2.718-6.05-6.06 0-3.344 2.713-6.062 6.05-6.062z"
                            fill="#32324D"
                            fill-rule="evenodd"
                          />
                        </svg>
                      </div>
                    </div>
                    <input
                      aria-disabled="false"
                      aria-invalid="false"
                      class="c36"
                      id="field-1"
                      name="searchbar"
                      placeholder="Search"
                      value=""
                    />
                  </div>
                </div>
              </div>
            </div>
          </div>
          <div
<<<<<<< HEAD
            class="c17 c37"
=======
            class="c0 c26 c33"
>>>>>>> 5e1fda7e
          >
            <div
              class="c0 c34"
            >
              <div>
                <div
                  class="c0 c35 c36"
                >
                  <div
                    class="c0 c7 c37"
                  >
                    <button
                      aria-disabled="false"
                      aria-expanded="false"
                      aria-haspopup="listbox"
                      aria-labelledby="sort-by-select-label sort-by-select-content"
                      class="c38"
                      id="sort-by-select"
                      type="button"
                    />
                    <div
                      class="c0 c6 c39"
                    >
                      <div
                        class="c0 c7"
                      >
                        <div
                          class="c0 c40"
                        >
                          <span
                            class="c8 c41"
                            id="sort-by-select-content"
                          >
                            Sort by alphabetical order
                          </span>
                        </div>
                      </div>
                      <div
                        class="c0 c7"
                      >
                        <button
                          aria-hidden="true"
                          class="c0 c42 c43 c44"
                          tabindex="-1"
                          title="Carret Down Button"
                          type="button"
                        >
                          <svg
                            fill="none"
                            height="1em"
                            viewBox="0 0 14 8"
                            width="1em"
                            xmlns="http://www.w3.org/2000/svg"
                          >
                            <path
                              clip-rule="evenodd"
                              d="M14 .889a.86.86 0 01-.26.625L7.615 7.736A.834.834 0 017 8a.834.834 0 01-.615-.264L.26 1.514A.861.861 0 010 .889c0-.24.087-.45.26-.625A.834.834 0 01.875 0h12.25c.237 0 .442.088.615.264a.86.86 0 01.26.625z"
                              fill="#32324D"
                              fill-rule="evenodd"
                            />
                          </svg>
                        </button>
                      </div>
                    </div>
                  </div>
                </div>
              </div>
            </div>
            <div
              class="c0 c45"
            >
              <button
                aria-disabled="false"
                class="c11 c46 c47"
                data-testid="filters-button"
                type="button"
              >
                <div
                  aria-hidden="true"
                  class="c0 c13 c48"
                >
                  <svg
                    fill="none"
                    height="1em"
                    viewBox="0 0 24 24"
                    width="1em"
                    xmlns="http://www.w3.org/2000/svg"
                  >
                    <path
                      clip-rule="evenodd"
                      d="M0 4a2 2 0 012-2h20a2 2 0 110 4H2a2 2 0 01-2-2zm4 8a2 2 0 012-2h12a2 2 0 110 4H6a2 2 0 01-2-2zm6 6a2 2 0 100 4h4a2 2 0 100-4h-4z"
                      fill="#32324D"
                      fill-rule="evenodd"
                    />
                  </svg>
                </div>
                <span
                  class="c8 c49"
                >
                  Filters
                </span>
              </button>
            </div>
          </div>
          <div>
            <div
              aria-labelledby="tabs-0-tab"
              id="tabs-0-tabpanel"
              role="tabpanel"
              tabindex="0"
            >
              <div
<<<<<<< HEAD
                class="c60"
                data-testid="marketplace-results"
=======
                class="c0 c50"
>>>>>>> 5e1fda7e
              >
                <div
                  class="c51"
                >
                  <div
                    class="c0 "
                    style="height: 100%;"
                  >
                    <div
                      class="c0 c52 c53"
                      data-testid="npm-package-card"
                      height="100%"
                    >
                      <div
                        class="c0 "
                      >
                        <div
                          class="c0 c54"
                        >
                          <img
                            alt="Comments logo"
                            class="c0 c55"
                            height="11"
                            src="https://dl.airtable.com/.attachments/eb4cd59876565af77c9c3e5966b59f10/2111bfc8/vl_strapi-comments.png"
                            width="11"
                          />
                          <div
                            class="c0 c7 c56"
                            spacing="1"
                          >
                            <svg
                              aria-hidden="true"
                              class="c0 c57 c58"
                              fill="none"
                              viewBox="0 0 24 24"
                              xmlns="http://www.w3.org/2000/svg"
                            >
                              <path
                                d="M12 0C5.373 0 0 5.501 0 12.288c0 5.43 3.438 10.035 8.206 11.66.6.114.82-.266.82-.59 0-.294-.01-1.262-.016-2.289-3.338.744-4.043-1.45-4.043-1.45-.546-1.42-1.332-1.797-1.332-1.797-1.089-.763.082-.747.082-.747 1.205.086 1.84 1.266 1.84 1.266 1.07 1.878 2.807 1.335 3.491 1.021.108-.794.42-1.336.762-1.643-2.665-.31-5.467-1.364-5.467-6.073 0-1.341.469-2.437 1.236-3.298-.124-.31-.535-1.56.117-3.252 0 0 1.007-.33 3.3 1.26A11.25 11.25 0 0112 5.942c1.02.005 2.047.141 3.006.414 2.29-1.59 3.297-1.26 3.297-1.26.653 1.693.242 2.943.118 3.252.77.86 1.235 1.957 1.235 3.298 0 4.72-2.808 5.76-5.48 6.063.43.382.814 1.13.814 2.276 0 1.644-.014 2.967-.014 3.372 0 .327.216.71.825.59C20.566 22.32 24 17.715 24 12.288 24 5.501 18.627 0 12 0z"
                                fill="#161614"
                              />
                            </svg>
                            <svg
                              aria-hidden="true"
                              class="c0 c59 c60"
                              fill="none"
                              viewBox="0 0 24 24"
                              xmlns="http://www.w3.org/2000/svg"
                            >
                              <path
                                d="M12 18.26l-7.053 3.948 1.575-7.928L.587 8.792l8.027-.952L12 .5l3.386 7.34 8.027.952-5.935 5.488 1.575 7.928L12 18.26z"
                                fill="#212134"
                              />
                            </svg>
                            <p
                              aria-label="This plugin was starred 323 on GitHub"
                            >
                              <span
                                class="c8 c61"
                              >
                                323
                              </span>
                            </p>
                            <hr
                              class="c0 c62 c63 c64"
                            />
                            <svg
                              aria-hidden="true"
                              class="c0 c57 c58"
                              fill="none"
                              viewBox="0 0 24 25"
                              xmlns="http://www.w3.org/2000/svg"
                            >
                              <path
                                clip-rule="evenodd"
                                d="M13.571 5.85H10.43v8.47H2.487a.2.2 0 00-.14.343l9.512 9.401a.2.2 0 00.282 0l9.513-9.401a.2.2 0 00-.14-.342H13.57V5.85zM2.2 3.027a.2.2 0 01-.2-.2V.402c0-.11.09-.2.2-.2h19.6c.11 0 .2.09.2.2v2.423a.2.2 0 01-.2.2H2.2z"
                                fill="#212134"
                                fill-rule="evenodd"
                              />
                            </svg>
                            <p
                              aria-label="This plugin has 1123 weekly downloads"
                            >
                              <span
                                class="c8 c61"
                              >
                                1123
                              </span>
                            </p>
                          </div>
                        </div>
                        <div
                          class="c0 c65"
                        >
                          <h3
                            class="c8 c66"
                          >
                            <div
                              class="c0 c7"
                            >
                              Comments
                            </div>
                          </h3>
                        </div>
                        <div
                          class="c0 c67"
                        >
                          <p
                            class="c8 c68 c69"
                          >
                            Powerful Strapi based comments moderation tool for you and your users
                          </p>
                        </div>
                      </div>
                      <div
                        class="c0 c70 c7 c71"
                        spacing="2"
                        style="align-self: flex-end;"
                      >
                        <a
                          aria-disabled="false"
                          aria-label="Learn more about Comments"
                          class="c10 c11 c12"
                          href="https://market.strapi.io/plugins/strapi-plugin-comments"
                          rel="noreferrer noopener"
                          target="_blank"
                        >
                          <span
                            class="c8 c14"
                          >
                            More
                          </span>
                          <div
                            aria-hidden="true"
                            class="c0 c72"
                          >
                            <svg
                              fill="none"
                              height="1em"
                              viewBox="0 0 24 24"
                              width="1em"
                              xmlns="http://www.w3.org/2000/svg"
                            >
                              <path
                                d="M16.235 2.824a1.412 1.412 0 010-2.824h6.353C23.368 0 24 .633 24 1.412v6.353a1.412 1.412 0 01-2.823 0V4.82l-8.179 8.178a1.412 1.412 0 01-1.996-1.996l8.178-8.178h-2.945zm4.942 10.588a1.412 1.412 0 012.823 0v9.176c0 .78-.632 1.412-1.412 1.412H1.412C.632 24 0 23.368 0 22.588V1.412C0 .632.632 0 1.412 0h9.176a1.412 1.412 0 010 2.824H2.824v18.353h18.353v-7.765z"
                                fill="#32324D"
                              />
                            </svg>
                          </div>
                        </a>
                        <button
                          aria-disabled="false"
                          class="c11 c73"
                          type="button"
                        >
                          <div
                            aria-hidden="true"
                            class="c0 c13 c48"
                          >
                            <svg
                              fill="none"
                              height="1em"
                              viewBox="0 0 24 24"
                              width="1em"
                              xmlns="http://www.w3.org/2000/svg"
                            >
                              <path
                                d="M1.056 24h15.906c.583 0 1.056-.473 1.056-1.056V7.028c0-.583-.473-1.056-1.056-1.056H1.056C.473 5.972 0 6.445 0 7.028v15.916C0 23.527.473 24 1.056 24z"
                                fill="#212134"
                              />
                              <path
                                d="M8.094 2.111h13.795v13.795h-1.127v2.112h2.182A1.056 1.056 0 0024 16.962V1.056A1.056 1.056 0 0022.944 0H7.038a1.056 1.056 0 00-1.056 1.056v2.252h2.112V2.11z"
                                fill="#212134"
                              />
                            </svg>
                          </div>
                          <span
                            class="c8 c49"
                          >
                            Copy install command
                          </span>
                        </button>
                      </div>
                    </div>
                  </div>
                </div>
                <div
                  class="c51"
                >
                  <div
                    class="c0 "
                    style="height: 100%;"
                  >
                    <div
                      class="c0 c52 c53"
                      data-testid="npm-package-card"
                      height="100%"
                    >
                      <div
                        class="c0 "
                      >
                        <div
                          class="c0 c54"
                        >
                          <img
                            alt="Config Sync logo"
                            class="c0 c55"
                            height="11"
                            src="https://dl.airtable.com/.attachments/e23a7231d12cce89cb4b05cbfe759d45/96f5f496/Screenshot2021-12-09at22.15.37.png"
                            width="11"
                          />
                          <div
                            class="c0 c7 c56"
                            spacing="1"
                          >
                            <svg
                              aria-hidden="true"
                              class="c0 c57 c58"
                              fill="none"
                              viewBox="0 0 24 25"
                              xmlns="http://www.w3.org/2000/svg"
                            >
                              <path
                                clip-rule="evenodd"
                                d="M13.571 5.85H10.43v8.47H2.487a.2.2 0 00-.14.343l9.512 9.401a.2.2 0 00.282 0l9.513-9.401a.2.2 0 00-.14-.342H13.57V5.85zM2.2 3.027a.2.2 0 01-.2-.2V.402c0-.11.09-.2.2-.2h19.6c.11 0 .2.09.2.2v2.423a.2.2 0 01-.2.2H2.2z"
                                fill="#212134"
                                fill-rule="evenodd"
                              />
                            </svg>
                            <p
                              aria-label="This plugin has 0 weekly downloads"
                            >
                              <span
                                class="c8 c61"
                              >
                                0
                              </span>
                            </p>
                          </div>
                        </div>
                        <div
                          class="c0 c65"
                        >
                          <h3
                            class="c8 c66"
                          >
                            <div
                              class="c0 c7"
                            >
                              Config Sync
                              <span>
                                <div
                                  aria-describedby="tooltip-2"
                                  class="c0 c7"
                                  tabindex="0"
                                >
                                  <svg
                                    class="c0 c74 c75"
                                    fill="none"
                                    height="1em"
                                    viewBox="0 0 24 24"
                                    width="1em"
                                    xmlns="http://www.w3.org/2000/svg"
                                  >
                                    <path
                                      clip-rule="evenodd"
                                      d="M12 24c6.627 0 12-5.373 12-12S18.627 0 12 0 0 5.373 0 12s5.373 12 12 12zm-1.438-11.066L16.158 7.5 18 9.245l-7.438 7.18-4.462-4.1 1.84-1.745 2.622 2.354z"
                                      fill="#212134"
                                      fill-rule="evenodd"
                                    />
                                  </svg>
                                </div>
                              </span>
                            </div>
                          </h3>
                        </div>
                        <div
                          class="c0 c67"
                        >
                          <p
                            class="c8 c68 c69"
                          >
                            Migrate your config data across environments using the CLI or Strapi admin panel.
                          </p>
                        </div>
                      </div>
                      <div
                        class="c0 c70 c7 c71"
                        spacing="2"
                        style="align-self: flex-end;"
                      >
                        <a
                          aria-disabled="false"
                          aria-label="Learn more about Config Sync"
                          class="c10 c11 c12"
                          href="https://market.strapi.io/plugins/strapi-plugin-config-sync"
                          rel="noreferrer noopener"
                          target="_blank"
                        >
                          <span
                            class="c8 c14"
                          >
                            More
                          </span>
                          <div
                            aria-hidden="true"
                            class="c0 c72"
                          >
                            <svg
                              fill="none"
                              height="1em"
                              viewBox="0 0 24 24"
                              width="1em"
                              xmlns="http://www.w3.org/2000/svg"
                            >
                              <path
                                d="M16.235 2.824a1.412 1.412 0 010-2.824h6.353C23.368 0 24 .633 24 1.412v6.353a1.412 1.412 0 01-2.823 0V4.82l-8.179 8.178a1.412 1.412 0 01-1.996-1.996l8.178-8.178h-2.945zm4.942 10.588a1.412 1.412 0 012.823 0v9.176c0 .78-.632 1.412-1.412 1.412H1.412C.632 24 0 23.368 0 22.588V1.412C0 .632.632 0 1.412 0h9.176a1.412 1.412 0 010 2.824H2.824v18.353h18.353v-7.765z"
                                fill="#32324D"
                              />
                            </svg>
                          </div>
                        </a>
                        <span>
                          <div
                            aria-describedby="tooltip-4"
                            class="c0 "
                            tabindex="0"
                          >
                            <button
                              aria-disabled="false"
                              class="c11 c73"
                              type="button"
                            >
                              <div
                                aria-hidden="true"
                                class="c0 c13 c48"
                              >
                                <svg
                                  fill="none"
                                  height="1em"
                                  viewBox="0 0 24 24"
                                  width="1em"
                                  xmlns="http://www.w3.org/2000/svg"
                                >
                                  <path
                                    d="M1.056 24h15.906c.583 0 1.056-.473 1.056-1.056V7.028c0-.583-.473-1.056-1.056-1.056H1.056C.473 5.972 0 6.445 0 7.028v15.916C0 23.527.473 24 1.056 24z"
                                    fill="#212134"
                                  />
                                  <path
                                    d="M8.094 2.111h13.795v13.795h-1.127v2.112h2.182A1.056 1.056 0 0024 16.962V1.056A1.056 1.056 0 0022.944 0H7.038a1.056 1.056 0 00-1.056 1.056v2.252h2.112V2.11z"
                                    fill="#212134"
                                  />
                                </svg>
                              </div>
                              <span
                                class="c8 c49"
                              >
                                Copy install command
                              </span>
                            </button>
                          </div>
                        </span>
                      </div>
                    </div>
                  </div>
                </div>
                <div
                  class="c51"
                >
                  <div
                    class="c0 "
                    style="height: 100%;"
                  >
                    <div
                      class="c0 c52 c53"
                      data-testid="npm-package-card"
                      height="100%"
                    >
                      <div
                        class="c0 "
                      >
                        <div
                          class="c0 c54"
                        >
                          <img
                            alt="Content Versioning logo"
                            class="c0 c55"
                            height="11"
                            src="https://dl.airtable.com/.attachments/0b86f18e2606ed7f53bd54d536a1bea5/13a87f30/Artboard7copy.png"
                            width="11"
                          />
                          <div
                            class="c0 c7 c56"
                            spacing="1"
                          >
                            <svg
                              aria-hidden="true"
                              class="c0 c57 c58"
                              fill="none"
                              viewBox="0 0 24 25"
                              xmlns="http://www.w3.org/2000/svg"
                            >
                              <path
                                clip-rule="evenodd"
                                d="M13.571 5.85H10.43v8.47H2.487a.2.2 0 00-.14.343l9.512 9.401a.2.2 0 00.282 0l9.513-9.401a.2.2 0 00-.14-.342H13.57V5.85zM2.2 3.027a.2.2 0 01-.2-.2V.402c0-.11.09-.2.2-.2h19.6c.11 0 .2.09.2.2v2.423a.2.2 0 01-.2.2H2.2z"
                                fill="#212134"
                                fill-rule="evenodd"
                              />
                            </svg>
                            <p
                              aria-label="This plugin has 0 weekly downloads"
                            >
                              <span
                                class="c8 c61"
                              >
                                0
                              </span>
                            </p>
                          </div>
                        </div>
                        <div
                          class="c0 c65"
                        >
                          <h3
                            class="c8 c66"
                          >
                            <div
                              class="c0 c7"
                            >
                              Content Versioning
                            </div>
                          </h3>
                        </div>
                        <div
                          class="c0 c67"
                        >
                          <p
                            class="c8 c68 c69"
                          >
                            This plugin enables you to versioning Content Types. It allows multiple draft versions✅ Keeps history of all changes (with time travel) ✅ 
                          </p>
                        </div>
                      </div>
                      <div
                        class="c0 c70 c7 c71"
                        spacing="2"
                        style="align-self: flex-end;"
                      >
                        <a
                          aria-disabled="false"
                          aria-label="Learn more about Content Versioning"
                          class="c10 c11 c12"
                          href="https://market.strapi.io/plugins/@notum-cz-strapi-plugin-content-versioning"
                          rel="noreferrer noopener"
                          target="_blank"
                        >
                          <span
                            class="c8 c14"
                          >
                            More
                          </span>
                          <div
                            aria-hidden="true"
                            class="c0 c72"
                          >
                            <svg
                              fill="none"
                              height="1em"
                              viewBox="0 0 24 24"
                              width="1em"
                              xmlns="http://www.w3.org/2000/svg"
                            >
                              <path
                                d="M16.235 2.824a1.412 1.412 0 010-2.824h6.353C23.368 0 24 .633 24 1.412v6.353a1.412 1.412 0 01-2.823 0V4.82l-8.179 8.178a1.412 1.412 0 01-1.996-1.996l8.178-8.178h-2.945zm4.942 10.588a1.412 1.412 0 012.823 0v9.176c0 .78-.632 1.412-1.412 1.412H1.412C.632 24 0 23.368 0 22.588V1.412C0 .632.632 0 1.412 0h9.176a1.412 1.412 0 010 2.824H2.824v18.353h18.353v-7.765z"
                                fill="#32324D"
                              />
                            </svg>
                          </div>
                        </a>
                        <span>
                          <div
                            aria-describedby="tooltip-6"
                            class="c0 "
                            tabindex="0"
                          >
                            <button
                              aria-disabled="true"
                              class="c11 c73"
                              disabled=""
                              type="button"
                            >
                              <div
                                aria-hidden="true"
                                class="c0 c13 c48"
                              >
                                <svg
                                  fill="none"
                                  height="1em"
                                  viewBox="0 0 24 24"
                                  width="1em"
                                  xmlns="http://www.w3.org/2000/svg"
                                >
                                  <path
                                    d="M1.056 24h15.906c.583 0 1.056-.473 1.056-1.056V7.028c0-.583-.473-1.056-1.056-1.056H1.056C.473 5.972 0 6.445 0 7.028v15.916C0 23.527.473 24 1.056 24z"
                                    fill="#212134"
                                  />
                                  <path
                                    d="M8.094 2.111h13.795v13.795h-1.127v2.112h2.182A1.056 1.056 0 0024 16.962V1.056A1.056 1.056 0 0022.944 0H7.038a1.056 1.056 0 00-1.056 1.056v2.252h2.112V2.11z"
                                    fill="#212134"
                                  />
                                </svg>
                              </div>
                              <span
                                class="c8 c49"
                              >
                                Copy install command
                              </span>
                            </button>
                          </div>
                        </span>
                      </div>
                    </div>
                  </div>
                </div>
                <div
                  class="c51"
                >
                  <div
                    class="c0 "
                    style="height: 100%;"
                  >
                    <div
                      class="c0 c52 c53"
                      data-testid="npm-package-card"
                      height="100%"
                    >
                      <div
                        class="c0 "
                      >
                        <div
                          class="c0 c54"
                        >
                          <img
                            alt="Documentation logo"
                            class="c0 c55"
                            height="11"
                            src="https://dl.airtable.com/.attachments/b6998ac52e8b0460b8a14ced8074b788/2a4d4a90/swagger.png"
                            width="11"
                          />
                          <div
                            class="c0 c7 c56"
                            spacing="1"
                          >
                            <svg
                              aria-hidden="true"
                              class="c0 c57 c58"
                              fill="none"
                              viewBox="0 0 24 24"
                              xmlns="http://www.w3.org/2000/svg"
                            >
                              <path
                                d="M12 0C5.373 0 0 5.501 0 12.288c0 5.43 3.438 10.035 8.206 11.66.6.114.82-.266.82-.59 0-.294-.01-1.262-.016-2.289-3.338.744-4.043-1.45-4.043-1.45-.546-1.42-1.332-1.797-1.332-1.797-1.089-.763.082-.747.082-.747 1.205.086 1.84 1.266 1.84 1.266 1.07 1.878 2.807 1.335 3.491 1.021.108-.794.42-1.336.762-1.643-2.665-.31-5.467-1.364-5.467-6.073 0-1.341.469-2.437 1.236-3.298-.124-.31-.535-1.56.117-3.252 0 0 1.007-.33 3.3 1.26A11.25 11.25 0 0112 5.942c1.02.005 2.047.141 3.006.414 2.29-1.59 3.297-1.26 3.297-1.26.653 1.693.242 2.943.118 3.252.77.86 1.235 1.957 1.235 3.298 0 4.72-2.808 5.76-5.48 6.063.43.382.814 1.13.814 2.276 0 1.644-.014 2.967-.014 3.372 0 .327.216.71.825.59C20.566 22.32 24 17.715 24 12.288 24 5.501 18.627 0 12 0z"
                                fill="#161614"
                              />
                            </svg>
                            <svg
                              aria-hidden="true"
                              class="c0 c59 c60"
                              fill="none"
                              viewBox="0 0 24 24"
                              xmlns="http://www.w3.org/2000/svg"
                            >
                              <path
                                d="M12 18.26l-7.053 3.948 1.575-7.928L.587 8.792l8.027-.952L12 .5l3.386 7.34 8.027.952-5.935 5.488 1.575 7.928L12 18.26z"
                                fill="#212134"
                              />
                            </svg>
                            <p
                              aria-label="This plugin was starred 49130 on GitHub"
                            >
                              <span
                                class="c8 c61"
                              >
                                49130
                              </span>
                            </p>
                            <hr
                              class="c0 c62 c63 c64"
                            />
                            <svg
                              aria-hidden="true"
                              class="c0 c57 c58"
                              fill="none"
                              viewBox="0 0 24 25"
                              xmlns="http://www.w3.org/2000/svg"
                            >
                              <path
                                clip-rule="evenodd"
                                d="M13.571 5.85H10.43v8.47H2.487a.2.2 0 00-.14.343l9.512 9.401a.2.2 0 00.282 0l9.513-9.401a.2.2 0 00-.14-.342H13.57V5.85zM2.2 3.027a.2.2 0 01-.2-.2V.402c0-.11.09-.2.2-.2h19.6c.11 0 .2.09.2.2v2.423a.2.2 0 01-.2.2H2.2z"
                                fill="#212134"
                                fill-rule="evenodd"
                              />
                            </svg>
                            <p
                              aria-label="This plugin has 7492 weekly downloads"
                            >
                              <span
                                class="c8 c61"
                              >
                                7492
                              </span>
                            </p>
                          </div>
                        </div>
                        <div
                          class="c0 c65"
                        >
                          <h3
                            class="c8 c66"
                          >
                            <div
                              class="c0 c7"
                            >
                              Documentation
                              <span>
                                <div
                                  aria-describedby="tooltip-8"
                                  class="c0 c7"
                                  tabindex="0"
                                >
                                  <img
                                    alt="Made by Strapi"
                                    class="c0 c76"
                                    height="auto"
                                    src="IMAGE_MOCK"
                                    width="6"
                                  />
                                </div>
                              </span>
                            </div>
                          </h3>
                        </div>
                        <div
                          class="c0 c67"
                        >
                          <p
                            class="c8 c68 c69"
                          >
                            Create an OpenAPI Document and visualize your API with SWAGGER UI
                          </p>
                        </div>
                      </div>
                      <div
                        class="c0 c70 c7 c71"
                        spacing="2"
                        style="align-self: flex-end;"
                      >
                        <a
                          aria-disabled="false"
                          aria-label="Learn more about Documentation"
                          class="c10 c11 c12"
                          href="https://market.strapi.io/plugins/@strapi-plugin-documentation"
                          rel="noreferrer noopener"
                          target="_blank"
                        >
                          <span
                            class="c8 c14"
                          >
                            More
                          </span>
                          <div
                            aria-hidden="true"
                            class="c0 c72"
                          >
                            <svg
                              fill="none"
                              height="1em"
                              viewBox="0 0 24 24"
                              width="1em"
                              xmlns="http://www.w3.org/2000/svg"
                            >
                              <path
                                d="M16.235 2.824a1.412 1.412 0 010-2.824h6.353C23.368 0 24 .633 24 1.412v6.353a1.412 1.412 0 01-2.823 0V4.82l-8.179 8.178a1.412 1.412 0 01-1.996-1.996l8.178-8.178h-2.945zm4.942 10.588a1.412 1.412 0 012.823 0v9.176c0 .78-.632 1.412-1.412 1.412H1.412C.632 24 0 23.368 0 22.588V1.412C0 .632.632 0 1.412 0h9.176a1.412 1.412 0 010 2.824H2.824v18.353h18.353v-7.765z"
                                fill="#32324D"
                              />
                            </svg>
                          </div>
                        </a>
                        <div
                          class="c0 c77"
                        >
                          <svg
                            class="c0 c78 c75"
                            fill="none"
                            height="12"
                            viewBox="0 0 24 24"
                            width="12"
                            xmlns="http://www.w3.org/2000/svg"
                          >
                            <path
                              d="M20.727 2.97a.2.2 0 01.286 0l2.85 2.89a.2.2 0 010 .28L9.554 20.854a.2.2 0 01-.285 0l-9.13-9.243a.2.2 0 010-.281l2.85-2.892a.2.2 0 01.284 0l6.14 6.209L20.726 2.97z"
                              fill="#212134"
                            />
                          </svg>
                          <span
                            class="c8 c79"
                          >
                            Installed
                          </span>
                        </div>
                      </div>
                    </div>
                  </div>
                </div>
                <div
                  class="c51"
                >
                  <div
                    class="c0 "
                    style="height: 100%;"
                  >
                    <div
                      class="c0 c52 c53"
                      data-testid="npm-package-card"
                      height="100%"
                    >
                      <div
                        class="c0 "
                      >
                        <div
                          class="c0 c54"
                        >
                          <img
                            alt="Transformer logo"
                            class="c0 c55"
                            height="11"
                            src="https://dl.airtable.com/.attachments/5ffd1782a2fabf423ccd6f56c562f31a/b8f8598f/transformer-logo.png"
                            width="11"
                          />
                          <div
                            class="c0 c7 c56"
                            spacing="1"
                          >
                            <svg
                              aria-hidden="true"
                              class="c0 c57 c58"
                              fill="none"
                              viewBox="0 0 24 25"
                              xmlns="http://www.w3.org/2000/svg"
                            >
                              <path
                                clip-rule="evenodd"
                                d="M13.571 5.85H10.43v8.47H2.487a.2.2 0 00-.14.343l9.512 9.401a.2.2 0 00.282 0l9.513-9.401a.2.2 0 00-.14-.342H13.57V5.85zM2.2 3.027a.2.2 0 01-.2-.2V.402c0-.11.09-.2.2-.2h19.6c.11 0 .2.09.2.2v2.423a.2.2 0 01-.2.2H2.2z"
                                fill="#212134"
                                fill-rule="evenodd"
                              />
                            </svg>
                            <p
                              aria-label="This plugin has 0 weekly downloads"
                            >
                              <span
                                class="c8 c61"
                              >
                                0
                              </span>
                            </p>
                          </div>
                        </div>
                        <div
                          class="c0 c65"
                        >
                          <h3
                            class="c8 c66"
                          >
                            <div
                              class="c0 c7"
                            >
                              Transformer
                            </div>
                          </h3>
                        </div>
                        <div
                          class="c0 c67"
                        >
                          <p
                            class="c8 c68 c69"
                          >
                            A plugin for Strapi Headless CMS that provides the ability to transform the API response. 
                          </p>
                        </div>
                      </div>
                      <div
                        class="c0 c70 c7 c71"
                        spacing="2"
                        style="align-self: flex-end;"
                      >
                        <a
                          aria-disabled="false"
                          aria-label="Learn more about Transformer"
                          class="c10 c11 c12"
                          href="https://market.strapi.io/plugins/strapi-plugin-transformer"
                          rel="noreferrer noopener"
                          target="_blank"
                        >
                          <span
                            class="c8 c14"
                          >
                            More
                          </span>
                          <div
                            aria-hidden="true"
                            class="c0 c72"
                          >
                            <svg
                              fill="none"
                              height="1em"
                              viewBox="0 0 24 24"
                              width="1em"
                              xmlns="http://www.w3.org/2000/svg"
                            >
                              <path
                                d="M16.235 2.824a1.412 1.412 0 010-2.824h6.353C23.368 0 24 .633 24 1.412v6.353a1.412 1.412 0 01-2.823 0V4.82l-8.179 8.178a1.412 1.412 0 01-1.996-1.996l8.178-8.178h-2.945zm4.942 10.588a1.412 1.412 0 012.823 0v9.176c0 .78-.632 1.412-1.412 1.412H1.412C.632 24 0 23.368 0 22.588V1.412C0 .632.632 0 1.412 0h9.176a1.412 1.412 0 010 2.824H2.824v18.353h18.353v-7.765z"
                                fill="#32324D"
                              />
                            </svg>
                          </div>
                        </a>
                        <span>
                          <div
                            aria-describedby="tooltip-10"
                            class="c0 "
                            tabindex="0"
                          >
                            <button
                              aria-disabled="true"
                              class="c11 c73"
                              disabled=""
                              type="button"
                            >
                              <div
                                aria-hidden="true"
                                class="c0 c13 c48"
                              >
                                <svg
                                  fill="none"
                                  height="1em"
                                  viewBox="0 0 24 24"
                                  width="1em"
                                  xmlns="http://www.w3.org/2000/svg"
                                >
                                  <path
                                    d="M1.056 24h15.906c.583 0 1.056-.473 1.056-1.056V7.028c0-.583-.473-1.056-1.056-1.056H1.056C.473 5.972 0 6.445 0 7.028v15.916C0 23.527.473 24 1.056 24z"
                                    fill="#212134"
                                  />
                                  <path
                                    d="M8.094 2.111h13.795v13.795h-1.127v2.112h2.182A1.056 1.056 0 0024 16.962V1.056A1.056 1.056 0 0022.944 0H7.038a1.056 1.056 0 00-1.056 1.056v2.252h2.112V2.11z"
                                    fill="#212134"
                                  />
                                </svg>
                              </div>
                              <span
                                class="c8 c49"
                              >
                                Copy install command
                              </span>
                            </button>
                          </div>
                        </span>
                      </div>
                    </div>
                  </div>
                </div>
              </div>
            </div>
          </div>
        </div>
        <div
<<<<<<< HEAD
          class="c76"
        >
          <div
            class="c92"
          >
            <div
              class="c78"
            >
              <div>
                <div
                  class="c39 c40"
                >
                  <div
                    class="c41 c42"
                  >
                    <button
                      aria-disabled="false"
                      aria-expanded="false"
                      aria-haspopup="listbox"
                      aria-label="Entries per page"
                      aria-labelledby="select-1-label select-1-content"
                      class="c43"
                      id="select-1"
                      type="button"
                    />
                    <div
                      class="c44 c45"
                    >
                      <div
                        class="c41"
                      >
                        <div
                          class="c46"
                        >
                          <span
                            class="c47"
                            id="select-1-content"
                          >
                            24
                          </span>
                        </div>
                      </div>
                      <div
                        class="c41"
                      >
                        <button
                          aria-hidden="true"
                          class="c48 c49 c50"
                          tabindex="-1"
                          type="button"
                        >
                          <svg
                            fill="none"
                            height="1em"
                            viewBox="0 0 14 8"
                            width="1em"
                            xmlns="http://www.w3.org/2000/svg"
                          >
                            <path
                              clip-rule="evenodd"
                              d="M14 .889a.86.86 0 01-.26.625L7.615 7.736A.834.834 0 017 8a.834.834 0 01-.615-.264L.26 1.514A.861.861 0 010 .889c0-.24.087-.45.26-.625A.834.834 0 01.875 0h12.25c.237 0 .442.088.615.264a.86.86 0 01.26.625z"
                              fill="#32324D"
                              fill-rule="evenodd"
                            />
                          </svg>
                        </button>
                      </div>
                    </div>
                  </div>
                </div>
              </div>
              <div
                class="c93"
              >
                <label
                  class="c80"
                  for="page-size"
                >
                  Entries per page
                </label>
              </div>
            </div>
            <nav
              aria-label="pagination"
              class="sc-bIaGFe"
            >
              <ul
                class="c94 c95"
              >
                <li>
                  <a
                    aria-current="page"
                    aria-disabled="true"
                    class="c96 c97 active"
                    href="/"
                    tabindex="-1"
                  >
                    <div
                      class="c98"
                    >
                      Go to previous page
                    </div>
                    <svg
                      aria-hidden="true"
                      fill="none"
                      height="1em"
                      viewBox="0 0 10 16"
                      width="1em"
                      xmlns="http://www.w3.org/2000/svg"
                    >
                      <path
                        d="M9.88 14.12L3.773 8 9.88 1.88 8 0 0 8l8 8 1.88-1.88z"
                        fill="#32324D"
                      />
                    </svg>
                  </a>
                </li>
                <li>
                  <a
                    aria-current="page"
                    class="c99 c100 active"
                    href="/?page=1"
                  >
                    <div
                      class="c98"
                    >
                      Go to page 1
                    </div>
                    <span
                      aria-hidden="true"
                      class="c101 c102"
                    >
                      1
                    </span>
                  </a>
                </li>
                <li>
                  <a
                    aria-current="page"
                    class="c96 c103 active"
                    href="/?page=2"
                  >
                    <div
                      class="c98"
                    >
                      Go to page 2
                    </div>
                    <span
                      aria-hidden="true"
                      class="c104 c102"
                    >
                      2
                    </span>
                  </a>
                </li>
                <li>
                  <a
                    aria-current="page"
                    class="c96 c103 active"
                    href="/?page=3"
                  >
                    <div
                      class="c98"
                    >
                      Go to page 3
                    </div>
                    <span
                      aria-hidden="true"
                      class="c104 c102"
                    >
                      3
                    </span>
                  </a>
                </li>
                <li>
                  <a
                    aria-current="page"
                    class="c96 c103 active"
                    href="/?page=4"
                  >
                    <div
                      class="c98"
                    >
                      Go to page 4
                    </div>
                    <span
                      aria-hidden="true"
                      class="c104 c102"
                    >
                      4
                    </span>
                  </a>
                </li>
                <li>
                  <a
                    aria-current="page"
                    aria-disabled="false"
                    class="c96 c105 active"
                    href="/?page=2"
                  >
                    <div
                      class="c98"
                    >
                      Go to next page
                    </div>
                    <svg
                      aria-hidden="true"
                      fill="none"
                      height="1em"
                      viewBox="0 0 10 16"
                      width="1em"
                      xmlns="http://www.w3.org/2000/svg"
                    >
                      <path
                        d="M0 1.88L6.107 8 0 14.12 1.88 16l8-8-8-8L0 1.88z"
                        fill="#32324D"
                      />
                    </svg>
                  </a>
                </li>
              </ul>
            </nav>
          </div>
        </div>
        <div
          class="c106"
=======
          class="c0 c80"
>>>>>>> 5e1fda7e
        >
          <a
            href="https://strapi.canny.io/plugin-requests"
            rel="noopener noreferrer nofollow"
            style="text-decoration: none;"
            target="_blank"
          >
            <div
<<<<<<< HEAD
              class="c107 c78"
            >
              <div
                class="c108 c78 c109"
=======
              class="c0 c81 c7"
            >
              <div
                class="c0 c82 c7 c83"
>>>>>>> 5e1fda7e
              >
                <svg
                  fill="none"
                  height="1em"
                  viewBox="0 0 32 32"
                  width="1em"
                  xmlns="http://www.w3.org/2000/svg"
                >
                  <path
                    d="M0 4a4 4 0 014-4h24a4 4 0 014 4v24a4 4 0 01-4 4H4a4 4 0 01-4-4V4z"
                    fill="#AC73E6"
                  />
                  <path
                    clip-rule="evenodd"
                    d="M15.027 13.839c-3.19-.836-6.305-1.064-10.18-.608-1.215.152-1.063 1.975.076 2.203.304.836.456 2.355.912 3.267.987 2.279 5.622 1.975 7.369.835 1.14-.683 1.443-2.279 1.9-3.494.227-.684 1.595-.684 1.822 0 .38 1.215.76 2.81 1.9 3.494 1.747 1.14 6.381 1.444 7.369-.835.456-.912.607-2.431.911-3.267 1.14-.228 1.216-2.051.076-2.203-3.874-.456-6.989-.228-10.18.608-.455.075-1.519.075-1.975 0z"
                    fill="#fff"
                    fill-rule="evenodd"
                  />
                </svg>
              </div>
              <div
<<<<<<< HEAD
                class="c110 c111"
=======
                class="c0 c35 c36"
>>>>>>> 5e1fda7e
              >
                <div
                  class="c0 c7"
                >
                  <span
<<<<<<< HEAD
                    class="c112 c113"
=======
                    class="c8 c84 c85"
>>>>>>> 5e1fda7e
                  >
                    Documentation
                  </span>
                  <svg
<<<<<<< HEAD
                    class="c114 c69"
=======
                    class="c0 c86 c58"
>>>>>>> 5e1fda7e
                    fill="none"
                    height="3"
                    viewBox="0 0 24 24"
                    width="3"
                    xmlns="http://www.w3.org/2000/svg"
                  >
                    <path
                      d="M16.235 2.824a1.412 1.412 0 010-2.824h6.353C23.368 0 24 .633 24 1.412v6.353a1.412 1.412 0 01-2.823 0V4.82l-8.179 8.178a1.412 1.412 0 01-1.996-1.996l8.178-8.178h-2.945zm4.942 10.588a1.412 1.412 0 012.823 0v9.176c0 .78-.632 1.412-1.412 1.412H1.412C.632 24 0 23.368 0 22.588V1.412C0 .632.632 0 1.412 0h9.176a1.412 1.412 0 010 2.824H2.824v18.353h18.353v-7.765z"
                      fill="#32324D"
                    />
                  </svg>
                </div>
                <span
                  class="c8 c68"
                >
                  Tell us what plugin you are looking for and we'll let our community plugin developers know in case they are in search for inspiration!
                </span>
              </div>
            </div>
          </a>
        </div>
      </div>
    </main>
  </div>
</div>
`;<|MERGE_RESOLUTION|>--- conflicted
+++ resolved
@@ -1,9 +1,7 @@
 // Jest Snapshot v1, https://goo.gl/fbAQLP
 
 exports[`Marketplace page - layout renders the online layout 1`] = `
-<<<<<<< HEAD
-=======
-.c19 {
+.c26 {
   border: 0;
   -webkit-clip: rect(0 0 0 0);
   clip: rect(0 0 0 0);
@@ -36,57 +34,62 @@
   padding-left: 56px;
 }
 
->>>>>>> 5e1fda7e
 .c17 {
   padding-bottom: 16px;
+}
+
+.c19 {
+  padding: 16px;
+}
+
+.c24 {
   width: 25%;
 }
 
-<<<<<<< HEAD
-.c107 {
+.c29 {
+  padding-right: 8px;
+  padding-left: 12px;
+}
+
+.c40 {
+  padding-right: 16px;
+  padding-left: 16px;
+}
+
+.c42 {
+  padding-left: 12px;
+}
+
+.c45 {
+  padding-top: 4px;
+  padding-bottom: 4px;
+}
+
+.c89 {
+  padding-top: 40px;
+}
+
+.c90 {
   background: #ffffff;
   padding: 24px;
   border-radius: 4px;
   box-shadow: 0px 1px 4px rgba(33,33,52,0.1);
 }
 
-.c108 {
+.c91 {
   background: #f6ecfc;
   padding: 12px;
   border-radius: 4px;
 }
 
-.c62 {
-=======
-.c22 {
-  padding-right: 8px;
-  padding-left: 12px;
-}
-
-.c26 {
-  padding-bottom: 16px;
-}
-
-.c28 {
-  padding: 16px;
-}
-
-.c40 {
-  padding-right: 16px;
-  padding-left: 16px;
-}
-
-.c42 {
-  padding-left: 12px;
-}
-
-.c45 {
-  padding-top: 4px;
-  padding-bottom: 4px;
+.c95 {
+  color: #666687;
+  margin-left: 8px;
+  width: 12px;
+  height: 12px;
 }
 
 .c52 {
->>>>>>> 5e1fda7e
   background: #ffffff;
   padding-top: 16px;
   padding-right: 16px;
@@ -97,8 +100,63 @@
   height: 100%;
 }
 
-<<<<<<< HEAD
-.c18 {
+.c55 {
+  border-radius: 4px;
+  width: 64px;
+  height: 64px;
+}
+
+.c57 {
+  color: #666687;
+}
+
+.c59 {
+  color: #f29d41;
+}
+
+.c62 {
+  background: #dcdce4;
+}
+
+.c65 {
+  padding-top: 16px;
+}
+
+.c67 {
+  padding-top: 8px;
+}
+
+.c70 {
+  padding-top: 24px;
+}
+
+.c72 {
+  padding-left: 8px;
+}
+
+.c74 {
+  color: #328048;
+  margin-left: 8px;
+}
+
+.c76 {
+  margin-left: 4px;
+  width: 24px;
+  height: auto;
+}
+
+.c77 {
+  padding-left: 16px;
+}
+
+.c78 {
+  color: #328048;
+  margin-right: 8px;
+  width: 12;
+  height: 12;
+}
+
+.c6 {
   -webkit-align-items: center;
   -webkit-box-align: center;
   -ms-flex-align: center;
@@ -114,89 +172,9 @@
   -webkit-justify-content: space-between;
   -ms-flex-pack: justify;
   justify-content: space-between;
-=======
-.c55 {
-  border-radius: 4px;
-  width: 64px;
-  height: 64px;
-}
-
-.c57 {
-  color: #666687;
-}
-
-.c59 {
-  color: #f29d41;
-}
-
-.c62 {
-  background: #dcdce4;
-}
-
-.c65 {
-  padding-top: 16px;
-}
-
-.c67 {
-  padding-top: 8px;
-}
-
-.c70 {
-  padding-top: 24px;
-}
-
-.c72 {
-  padding-left: 8px;
-}
-
-.c74 {
-  color: #328048;
-  margin-left: 8px;
-}
-
-.c76 {
-  margin-left: 4px;
-  width: 24px;
-  height: auto;
-}
-
-.c77 {
-  padding-left: 16px;
-}
-
-.c78 {
-  color: #328048;
-  margin-right: 8px;
-  width: 12;
-  height: 12;
-}
-
-.c80 {
-  padding-top: 32px;
-}
-
-.c81 {
-  background: #ffffff;
-  padding: 24px;
-  border-radius: 4px;
-  box-shadow: 0px 1px 4px rgba(33,33,52,0.1);
-}
-
-.c82 {
-  background: #f6ecfc;
-  padding: 12px;
-  border-radius: 4px;
->>>>>>> 5e1fda7e
-}
-
-.c86 {
-  color: #666687;
-  margin-left: 8px;
-  width: 12px;
-  height: 12px;
-}
-
-.c6 {
+}
+
+.c7 {
   -webkit-align-items: center;
   -webkit-box-align: center;
   -ms-flex-align: center;
@@ -208,111 +186,9 @@
   -webkit-flex-direction: row;
   -ms-flex-direction: row;
   flex-direction: row;
-<<<<<<< HEAD
-  gap: 8px;
-}
-
-.c78 {
-  -webkit-align-items: center;
-  -webkit-box-align: center;
-  -ms-flex-align: center;
-  align-items: center;
-  display: -webkit-box;
-  display: -webkit-flex;
-  display: -ms-flexbox;
-  display: flex;
-  -webkit-flex-direction: row;
-  -ms-flex-direction: row;
-  flex-direction: row;
-}
-
-.c63 {
-  -webkit-align-items: normal;
-  -webkit-box-align: normal;
-  -ms-flex-align: normal;
-  align-items: normal;
-  display: -webkit-box;
-  display: -webkit-flex;
-  display: -ms-flexbox;
-  display: flex;
-  -webkit-flex-direction: column;
-  -ms-flex-direction: column;
-  flex-direction: column;
-=======
->>>>>>> 5e1fda7e
-  -webkit-box-pack: justify;
-  -webkit-justify-content: space-between;
-  -ms-flex-pack: justify;
-  justify-content: space-between;
-}
-
-<<<<<<< HEAD
-.c64 {
-  -webkit-align-items: flex-start;
-  -webkit-box-align: flex-start;
-  -ms-flex-align: flex-start;
-  align-items: flex-start;
-  display: -webkit-box;
-  display: -webkit-flex;
-  display: -ms-flexbox;
-  display: flex;
-  -webkit-flex-direction: row;
-  -ms-flex-direction: row;
-  flex-direction: row;
-  -webkit-box-pack: justify;
-  -webkit-justify-content: space-between;
-  -ms-flex-pack: justify;
-  justify-content: space-between;
-}
-
-.c92 {
-  -webkit-align-items: flex-end;
-  -webkit-box-align: flex-end;
-  -ms-flex-align: flex-end;
-  align-items: flex-end;
-=======
-.c7 {
-  -webkit-align-items: center;
-  -webkit-box-align: center;
-  -ms-flex-align: center;
-  align-items: center;
->>>>>>> 5e1fda7e
-  display: -webkit-box;
-  display: -webkit-flex;
-  display: -ms-flexbox;
-  display: flex;
-  -webkit-flex-direction: row;
-  -ms-flex-direction: row;
-  flex-direction: row;
-  -webkit-box-pack: justify;
-  -webkit-justify-content: space-between;
-  -ms-flex-pack: justify;
-  justify-content: space-between;
-}
-
-<<<<<<< HEAD
-.c82 {
-  padding-top: 24px;
-}
-
-.c110 {
-  -webkit-align-items: stretch;
-  -webkit-box-align: stretch;
-  -ms-flex-align: stretch;
-  align-items: stretch;
-  display: -webkit-box;
-  display: -webkit-flex;
-  display: -ms-flexbox;
-  display: flex;
-  -webkit-flex-direction: column;
-  -ms-flex-direction: column;
-  flex-direction: column;
-}
-
-.c66 {
-=======
+}
+
 .c33 {
->>>>>>> 5e1fda7e
   -webkit-align-items: center;
   -webkit-box-align: center;
   -ms-flex-align: center;
@@ -327,11 +203,6 @@
   gap: 8px;
 }
 
-<<<<<<< HEAD
-.c111 > * {
-  margin-top: 0;
-  margin-bottom: 0;
-=======
 .c35 {
   -webkit-align-items: stretch;
   -webkit-box-align: stretch;
@@ -362,7 +233,6 @@
   -webkit-justify-content: space-between;
   -ms-flex-pack: justify;
   justify-content: space-between;
->>>>>>> 5e1fda7e
 }
 
 .c54 {
@@ -383,6 +253,24 @@
   justify-content: space-between;
 }
 
+.c80 {
+  -webkit-align-items: flex-end;
+  -webkit-box-align: flex-end;
+  -ms-flex-align: flex-end;
+  align-items: flex-end;
+  display: -webkit-box;
+  display: -webkit-flex;
+  display: -ms-flexbox;
+  display: flex;
+  -webkit-flex-direction: row;
+  -ms-flex-direction: row;
+  flex-direction: row;
+  -webkit-box-pack: justify;
+  -webkit-justify-content: space-between;
+  -ms-flex-pack: justify;
+  justify-content: space-between;
+}
+
 .c9 {
   font-weight: 600;
   font-size: 2rem;
@@ -403,23 +291,7 @@
   color: #666687;
 }
 
-<<<<<<< HEAD
-.c112 {
-  font-weight: 500;
-  color: #32324d;
-  font-size: 0.75rem;
-  line-height: 1.33;
-}
-
-.c80 {
-  color: #666687;
-  font-size: 0.875rem;
-  line-height: 1.43;
-}
-
-.c72 {
-=======
-.c30 {
+.c21 {
   font-weight: 600;
   font-size: 0.6875rem;
   line-height: 1.45;
@@ -427,7 +299,7 @@
   color: #4945ff;
 }
 
-.c32 {
+.c23 {
   font-weight: 600;
   font-size: 0.6875rem;
   line-height: 1.45;
@@ -442,7 +314,6 @@
   white-space: nowrap;
   overflow: hidden;
   text-overflow: ellipsis;
->>>>>>> 5e1fda7e
   color: #32324d;
 }
 
@@ -454,6 +325,19 @@
   color: #32324d;
 }
 
+.c93 {
+  font-size: 0.75rem;
+  line-height: 1.33;
+  font-weight: 500;
+  color: #32324d;
+}
+
+.c68 {
+  font-size: 0.875rem;
+  line-height: 1.43;
+  color: #666687;
+}
+
 .c61 {
   font-size: 0.75rem;
   line-height: 1.33;
@@ -467,43 +351,16 @@
   color: #32324d;
 }
 
-<<<<<<< HEAD
-.c91 {
-  font-weight: 600;
-  color: #328048;
-=======
-.c68 {
-  font-size: 0.875rem;
-  line-height: 1.43;
-  color: #666687;
-}
-
 .c79 {
->>>>>>> 5e1fda7e
   font-size: 0.875rem;
   line-height: 1.43;
   font-weight: 600;
   color: #328048;
 }
 
-<<<<<<< HEAD
-.c59 {
-  font-weight: 600;
-  color: #32324d;
-  font-size: 0.75rem;
-  line-height: 1.33;
-=======
-.c84 {
-  font-size: 0.75rem;
-  line-height: 1.33;
-  font-weight: 500;
-  color: #32324d;
-}
-
 .c36 > * {
   margin-top: 0;
   margin-bottom: 0;
->>>>>>> 5e1fda7e
 }
 
 .c56 > * {
@@ -740,302 +597,12 @@
   fill: #271fe0;
 }
 
-<<<<<<< HEAD
-.c25 {
-  width: 25%;
-}
-
-.c51 {
-  padding-top: 4px;
-  padding-bottom: 4px;
-}
-
-.c106 {
-  padding-top: 40px;
-}
-
-.c65 {
-  border-radius: 4px;
-  width: 64px;
-  height: 64px;
-}
-
-.c76 {
-  padding-top: 16px;
-}
-
-.c79 {
-  padding-top: 8px;
-}
-
-.c88 {
-  margin-left: 4px;
-  width: 24px;
-  height: auto;
-}
-
-.c89 {
-  padding-left: 16px;
-}
-
-.c93 {
-  padding-left: 8px;
-}
-
-.c43 {
-  position: absolute;
-  left: 0;
-  right: 0;
-  bottom: 0;
-  top: 0;
-  width: 100%;
-  background: transparent;
-  border: none;
-}
-
-.c43:focus {
-  outline: none;
-}
-
-.c43[aria-disabled='true'] {
-  cursor: not-allowed;
-}
-
-.c46 {
-  padding-right: 16px;
-  padding-left: 16px;
-}
-
-.c48 {
-  padding-left: 12px;
-}
-
-.c39 {
-  -webkit-align-items: stretch;
-  -webkit-box-align: stretch;
-  -ms-flex-align: stretch;
-  align-items: stretch;
-  display: -webkit-box;
-  display: -webkit-flex;
-  display: -ms-flexbox;
-  display: flex;
-  -webkit-flex-direction: column;
-  -ms-flex-direction: column;
-  flex-direction: column;
-}
-
-.c41 {
-  -webkit-align-items: center;
-  -webkit-box-align: center;
-  -ms-flex-align: center;
-  align-items: center;
-  display: -webkit-box;
-  display: -webkit-flex;
-  display: -ms-flexbox;
-  display: flex;
-  -webkit-flex-direction: row;
-  -ms-flex-direction: row;
-  flex-direction: row;
-}
-
-.c44 {
-  -webkit-align-items: center;
-  -webkit-box-align: center;
-  -ms-flex-align: center;
-  align-items: center;
-  display: -webkit-box;
-  display: -webkit-flex;
-  display: -ms-flexbox;
-  display: flex;
-  -webkit-flex-direction: row;
-  -ms-flex-direction: row;
-  flex-direction: row;
-  -webkit-box-pack: justify;
-  -webkit-justify-content: space-between;
-  -ms-flex-pack: justify;
-  justify-content: space-between;
-}
-
-.c47 {
-  color: #32324d;
-  display: block;
-  white-space: nowrap;
-  overflow: hidden;
-  text-overflow: ellipsis;
-  font-size: 0.875rem;
-  line-height: 1.43;
-}
-
-.c40 > * {
-  margin-top: 0;
-  margin-bottom: 0;
-}
-
-.c42 {
-  position: relative;
-  border: 1px solid #dcdce4;
-  padding-right: 12px;
-  border-radius: 4px;
-  background: #ffffff;
-  overflow: hidden;
-  min-height: 2rem;
-  outline: none;
-  box-shadow: 0;
-  -webkit-transition-property: border-color,box-shadow,fill;
-  transition-property: border-color,box-shadow,fill;
-  -webkit-transition-duration: 0.2s;
-  transition-duration: 0.2s;
-}
-
-.c42:focus-within {
-  border: 1px solid #4945ff;
-  box-shadow: #4945ff 0px 0px 0px 2px;
-}
-
-.c49 {
-  background: transparent;
-  border: none;
-  position: relative;
-  z-index: 1;
-}
-
-.c49 svg {
-  height: 0.6875rem;
-  width: 0.6875rem;
-}
-
-.c49 svg path {
-  fill: #666687;
-}
-
-.c50 {
-  display: -webkit-box;
-  display: -webkit-flex;
-  display: -ms-flexbox;
-  display: flex;
-  background: none;
-  border: none;
-}
-
-.c50 svg {
-  width: 0.375rem;
-}
-
-.c45 {
-  width: 100%;
-}
-
-.c114 {
-  color: #666687;
-  margin-left: 8px;
-  width: 12px;
-  height: 12px;
-}
-
-.c68 {
-  color: #666687;
-}
-
-.c70 {
-  color: #f29d41;
-}
-
-.c86 {
-  color: #328048;
-  margin-left: 8px;
-}
-
-.c90 {
-  color: #328048;
-  margin-right: 8px;
-  width: 12;
-  height: 12;
-}
-
-.c69 path {
-  fill: #666687;
-}
-
-.c71 path {
-  fill: #f29d41;
-}
-
-.c87 path {
-  fill: #328048;
-}
-
-.c33 {
-  padding-right: 8px;
-  padding-left: 12px;
-}
-
-.c29 {
-  -webkit-align-items: center;
-  -webkit-box-align: center;
-  -ms-flex-align: center;
-  align-items: center;
-  display: -webkit-box;
-  display: -webkit-flex;
-  display: -ms-flexbox;
-  display: flex;
-  -webkit-flex-direction: row;
-  -ms-flex-direction: row;
-  flex-direction: row;
-}
-
-.c31 {
-  -webkit-align-items: center;
-  -webkit-box-align: center;
-  -ms-flex-align: center;
-  align-items: center;
-  display: -webkit-box;
-  display: -webkit-flex;
-  display: -ms-flexbox;
-  display: flex;
-  -webkit-flex-direction: row;
-  -ms-flex-direction: row;
-  flex-direction: row;
-  -webkit-box-pack: justify;
-  -webkit-justify-content: space-between;
-  -ms-flex-pack: justify;
-  justify-content: space-between;
-}
-
-.c28 {
-  font-weight: 600;
-  color: #32324d;
-  font-size: 0.75rem;
-  line-height: 1.33;
-}
-
-.c36 {
-=======
 .c63 {
   height: 1px;
   border: none;
 }
 
-.c38 {
-  position: absolute;
-  left: 0;
-  right: 0;
-  bottom: 0;
-  top: 0;
-  width: 100%;
-  background: transparent;
-  border: none;
-}
-
-.c38:focus {
-  outline: none;
-}
-
-.c38[aria-disabled='true'] {
-  cursor: not-allowed;
-}
-
-.c25 {
->>>>>>> 5e1fda7e
+.c32 {
   border: none;
   border-radius: 4px;
   padding-bottom: 0.65625rem;
@@ -1050,53 +617,36 @@
   background: inherit;
 }
 
-<<<<<<< HEAD
-.c36::-webkit-input-placeholder {
-=======
-.c25::-webkit-input-placeholder {
->>>>>>> 5e1fda7e
+.c32::-webkit-input-placeholder {
   color: #8e8ea9;
   opacity: 1;
 }
 
-<<<<<<< HEAD
-.c36::-moz-placeholder {
-=======
-.c25::-moz-placeholder {
->>>>>>> 5e1fda7e
+.c32::-moz-placeholder {
   color: #8e8ea9;
   opacity: 1;
 }
 
-<<<<<<< HEAD
-.c36:-ms-input-placeholder {
-=======
-.c25:-ms-input-placeholder {
->>>>>>> 5e1fda7e
+.c32:-ms-input-placeholder {
   color: #8e8ea9;
   opacity: 1;
 }
 
-<<<<<<< HEAD
-.c36::placeholder {
-=======
-.c25::placeholder {
->>>>>>> 5e1fda7e
+.c32::placeholder {
   color: #8e8ea9;
   opacity: 1;
 }
 
-<<<<<<< HEAD
-.c36[aria-disabled='true'] {
+.c32[aria-disabled='true'] {
   color: inherit;
 }
 
-.c36:focus {
+.c32:focus {
   outline: none;
   box-shadow: none;
 }
 
-.c32 {
+.c28 {
   border: 1px solid #dcdce4;
   border-radius: 4px;
   background: #ffffff;
@@ -1108,256 +658,40 @@
   transition-duration: 0.2s;
 }
 
-.c32:focus-within {
+.c28:focus-within {
   border: 1px solid #4945ff;
   box-shadow: #4945ff 0px 0px 0px 2px;
 }
 
-.c27 {
-  border: 0;
-  -webkit-clip: rect(0 0 0 0);
-  clip: rect(0 0 0 0);
-  height: 1px;
-  margin: -1px;
-  overflow: hidden;
-  padding: 0;
+.c58 path {
+  fill: #666687;
+}
+
+.c60 path {
+  fill: #f29d41;
+}
+
+.c75 path {
+  fill: #328048;
+}
+
+.c38 {
   position: absolute;
-  width: 1px;
-}
-
-.c35 {
-  font-size: 0.8rem;
-}
-
-.c35 svg path {
-  fill: #32324d;
-}
-
-.c26 {
-  border-radius: 4px;
-  box-shadow: 0px 1px 4px rgba(33,33,52,0.1);
+  left: 0;
+  right: 0;
+  bottom: 0;
+  top: 0;
+  width: 100%;
+  background: transparent;
+  border: none;
+}
+
+.c38:focus {
   outline: none;
-  box-shadow: 0;
-  -webkit-transition-property: border-color,box-shadow,fill;
-  transition-property: border-color,box-shadow,fill;
-  -webkit-transition-duration: 0.2s;
-  transition-duration: 0.2s;
-}
-
-.c26:focus-within .c34 svg path {
-  fill: #4945ff;
-}
-
-.c26 .c30 {
-  border: 1px solid transparent;
-}
-
-.c26 .c30:focus-within {
-  border: 1px solid #4945ff;
-  box-shadow: #4945ff 0px 0px 0px 2px;
-}
-
-.c94 {
-  -webkit-align-items: center;
-  -webkit-box-align: center;
-  -ms-flex-align: center;
-  align-items: center;
-  display: -webkit-box;
-  display: -webkit-flex;
-  display: -ms-flexbox;
-  display: flex;
-  -webkit-flex-direction: row;
-  -ms-flex-direction: row;
-  flex-direction: row;
-}
-
-.c95 > * + * {
-  margin-left: 4px;
-}
-
-.c98 {
-  border: 0;
-  -webkit-clip: rect(0 0 0 0);
-  clip: rect(0 0 0 0);
-  height: 1px;
-  margin: -1px;
-  overflow: hidden;
-  padding: 0;
-  position: absolute;
-  width: 1px;
-}
-
-.c101 {
-  font-weight: 600;
-  color: #32324d;
-  font-size: 0.75rem;
-  line-height: 1.33;
-}
-
-.c104 {
-  color: #32324d;
-  font-size: 0.75rem;
-  line-height: 1.33;
-}
-
-.c102 {
-  line-height: revert;
-}
-
-.c96 {
-  padding: 12px;
-  border-radius: 4px;
-  -webkit-text-decoration: none;
-  text-decoration: none;
-  display: -webkit-box;
-  display: -webkit-flex;
-  display: -ms-flexbox;
-  display: flex;
-  position: relative;
-  outline: none;
-}
-
-.c96:after {
-  -webkit-transition-property: all;
-  transition-property: all;
-  -webkit-transition-duration: 0.2s;
-  transition-duration: 0.2s;
-  border-radius: 8px;
-  content: '';
-  position: absolute;
-  top: -4px;
-  bottom: -4px;
-  left: -4px;
-  right: -4px;
-  border: 2px solid transparent;
-}
-
-.c96:focus-visible {
-  outline: none;
-}
-
-.c96:focus-visible:after {
-  border-radius: 8px;
-  content: '';
-  position: absolute;
-  top: -5px;
-  bottom: -5px;
-  left: -5px;
-  right: -5px;
-  border: 2px solid #4945ff;
-}
-
-.c99 {
-  padding: 12px;
-  border-radius: 4px;
-  box-shadow: 0px 1px 4px rgba(33,33,52,0.1);
-  -webkit-text-decoration: none;
-  text-decoration: none;
-  display: -webkit-box;
-  display: -webkit-flex;
-  display: -ms-flexbox;
-  display: flex;
-  position: relative;
-  outline: none;
-}
-
-.c99:after {
-  -webkit-transition-property: all;
-  transition-property: all;
-  -webkit-transition-duration: 0.2s;
-  transition-duration: 0.2s;
-  border-radius: 8px;
-  content: '';
-  position: absolute;
-  top: -4px;
-  bottom: -4px;
-  left: -4px;
-  right: -4px;
-  border: 2px solid transparent;
-}
-
-.c99:focus-visible {
-  outline: none;
-}
-
-.c99:focus-visible:after {
-  border-radius: 8px;
-  content: '';
-  position: absolute;
-  top: -5px;
-  bottom: -5px;
-  left: -5px;
-  right: -5px;
-  border: 2px solid #4945ff;
-}
-
-.c100 {
-  color: #271fe0;
-  background: #ffffff;
-}
-
-.c100:hover {
-  box-shadow: 0px 1px 4px rgba(33,33,52,0.1);
-}
-
-.c103 {
-  color: #32324d;
-}
-
-.c103:hover {
-  box-shadow: 0px 1px 4px rgba(33,33,52,0.1);
-}
-
-.c97 {
-  font-size: 0.7rem;
-  pointer-events: none;
-}
-
-.c97 svg path {
-  fill: #c0c0cf;
-}
-
-.c97:focus svg path,
-.c97:hover svg path {
-  fill: #c0c0cf;
-}
-
-.c105 {
-  font-size: 0.7rem;
-}
-
-.c105 svg path {
-  fill: #666687;
-}
-
-.c105:focus svg path,
-.c105:hover svg path {
-  fill: #4a4a6a;
-=======
-.c25[aria-disabled='true'] {
-  color: inherit;
-}
-
-.c25:focus {
-  outline: none;
-  box-shadow: none;
-}
-
-.c21 {
-  border: 1px solid #dcdce4;
-  border-radius: 4px;
-  background: #ffffff;
-  outline: none;
-  box-shadow: 0;
-  -webkit-transition-property: border-color,box-shadow,fill;
-  transition-property: border-color,box-shadow,fill;
-  -webkit-transition-duration: 0.2s;
-  transition-duration: 0.2s;
-}
-
-.c21:focus-within {
-  border: 1px solid #4945ff;
-  box-shadow: #4945ff 0px 0px 0px 2px;
+}
+
+.c38[aria-disabled='true'] {
+  cursor: not-allowed;
 }
 
 .c37 {
@@ -1379,7 +713,6 @@
 .c37:focus-within {
   border: 1px solid #4945ff;
   box-shadow: #4945ff 0px 0px 0px 2px;
->>>>>>> 5e1fda7e
 }
 
 .c43 {
@@ -1415,15 +748,15 @@
   width: 100%;
 }
 
-.c24 {
+.c31 {
   font-size: 0.8rem;
 }
 
-.c24 svg path {
+.c31 svg path {
   fill: #32324d;
 }
 
-.c18 {
+.c25 {
   border-radius: 4px;
   box-shadow: 0px 1px 4px rgba(33,33,52,0.1);
   outline: none;
@@ -1434,29 +767,156 @@
   transition-duration: 0.2s;
 }
 
-.c18:focus-within .c23 svg path {
+.c25:focus-within .c30 svg path {
   fill: #4945ff;
 }
 
-.c18 .c20 {
+.c25 .c27 {
   border: 1px solid transparent;
 }
 
-.c18 .c20:focus-within {
+.c25 .c27:focus-within {
   border: 1px solid #4945ff;
   box-shadow: #4945ff 0px 0px 0px 2px;
 }
 
-.c58 path {
+.c81 > * + * {
+  margin-left: 4px;
+}
+
+.c86 {
+  line-height: revert;
+}
+
+.c82 {
+  padding: 12px;
+  border-radius: 4px;
+  -webkit-text-decoration: none;
+  text-decoration: none;
+  display: -webkit-box;
+  display: -webkit-flex;
+  display: -ms-flexbox;
+  display: flex;
+  position: relative;
+  outline: none;
+}
+
+.c82:after {
+  -webkit-transition-property: all;
+  transition-property: all;
+  -webkit-transition-duration: 0.2s;
+  transition-duration: 0.2s;
+  border-radius: 8px;
+  content: '';
+  position: absolute;
+  top: -4px;
+  bottom: -4px;
+  left: -4px;
+  right: -4px;
+  border: 2px solid transparent;
+}
+
+.c82:focus-visible {
+  outline: none;
+}
+
+.c82:focus-visible:after {
+  border-radius: 8px;
+  content: '';
+  position: absolute;
+  top: -5px;
+  bottom: -5px;
+  left: -5px;
+  right: -5px;
+  border: 2px solid #4945ff;
+}
+
+.c84 {
+  padding: 12px;
+  border-radius: 4px;
+  box-shadow: 0px 1px 4px rgba(33,33,52,0.1);
+  -webkit-text-decoration: none;
+  text-decoration: none;
+  display: -webkit-box;
+  display: -webkit-flex;
+  display: -ms-flexbox;
+  display: flex;
+  position: relative;
+  outline: none;
+}
+
+.c84:after {
+  -webkit-transition-property: all;
+  transition-property: all;
+  -webkit-transition-duration: 0.2s;
+  transition-duration: 0.2s;
+  border-radius: 8px;
+  content: '';
+  position: absolute;
+  top: -4px;
+  bottom: -4px;
+  left: -4px;
+  right: -4px;
+  border: 2px solid transparent;
+}
+
+.c84:focus-visible {
+  outline: none;
+}
+
+.c84:focus-visible:after {
+  border-radius: 8px;
+  content: '';
+  position: absolute;
+  top: -5px;
+  bottom: -5px;
+  left: -5px;
+  right: -5px;
+  border: 2px solid #4945ff;
+}
+
+.c85 {
+  color: #271fe0;
+  background: #ffffff;
+}
+
+.c85:hover {
+  box-shadow: 0px 1px 4px rgba(33,33,52,0.1);
+}
+
+.c87 {
+  color: #32324d;
+}
+
+.c87:hover {
+  box-shadow: 0px 1px 4px rgba(33,33,52,0.1);
+}
+
+.c83 {
+  font-size: 0.7rem;
+  pointer-events: none;
+}
+
+.c83 svg path {
+  fill: #c0c0cf;
+}
+
+.c83:focus svg path,
+.c83:hover svg path {
+  fill: #c0c0cf;
+}
+
+.c88 {
+  font-size: 0.7rem;
+}
+
+.c88 svg path {
   fill: #666687;
 }
 
-.c60 path {
-  fill: #f29d41;
-}
-
-.c75 path {
-  fill: #328048;
+.c88:focus svg path,
+.c88:hover svg path {
+  fill: #4a4a6a;
 }
 
 .c10 {
@@ -1536,28 +996,16 @@
   fill: #32324d;
 }
 
-<<<<<<< HEAD
-.c109 {
+.c92 {
   margin-right: 24px;
 }
 
-.c109 svg {
-=======
-.c83 {
-  margin-right: 24px;
-}
-
-.c83 svg {
->>>>>>> 5e1fda7e
+.c92 svg {
   width: 2rem;
   height: 2rem;
 }
 
-<<<<<<< HEAD
-.c113 {
-=======
-.c85 {
->>>>>>> 5e1fda7e
+.c94 {
   word-break: break-all;
 }
 
@@ -1585,47 +1033,15 @@
   outline: none;
 }
 
-<<<<<<< HEAD
+.c20 {
+  border-bottom: 2px solid #4945ff;
+}
+
 .c22 {
-  color: #4945ff;
-  font-weight: 600;
-  font-size: 0.6875rem;
-  line-height: 1.45;
-  text-transform: uppercase;
-}
-
-.c24 {
-  color: #666687;
-  font-weight: 600;
-  font-size: 0.6875rem;
-  line-height: 1.45;
-  text-transform: uppercase;
-}
-
-.c20 {
-  padding: 16px;
-}
-
-.c21 {
-  border-bottom: 2px solid #4945ff;
-}
-
-.c23 {
   border-bottom: 2px solid transparent;
 }
 
-.c19[aria-disabled='true'] {
-=======
-.c29 {
-  border-bottom: 2px solid #4945ff;
-}
-
-.c31 {
-  border-bottom: 2px solid transparent;
-}
-
-.c27[aria-disabled='true'] {
->>>>>>> 5e1fda7e
+.c18[aria-disabled='true'] {
   cursor: not-allowed;
 }
 
@@ -1740,77 +1156,9 @@
       <div
         class="c0 c16"
       >
-<<<<<<< HEAD
         <div>
           <div
-            class="c17 c18"
-=======
-        <div
-          class="c0 c17"
-          width="25%"
-        >
-          <div
-            class="c18"
-          >
-            <div>
-              <div
-                class="c19"
-              >
-                <label
-                  class="c8 c14"
-                  for="field-1"
-                >
-                  <div
-                    class="c0 c7"
-                  >
-                    Search
-                  </div>
-                </label>
-              </div>
-              <div
-                class="c0 c20 c6 c21"
-              >
-                <div
-                  class="c0 c22"
-                >
-                  <div
-                    class="c0 c23 c7 c24"
-                  >
-                    <svg
-                      aria-hidden="true"
-                      fill="none"
-                      height="1em"
-                      viewBox="0 0 24 24"
-                      width="1em"
-                      xmlns="http://www.w3.org/2000/svg"
-                    >
-                      <path
-                        clip-rule="evenodd"
-                        d="M23.813 20.163l-5.3-5.367a9.792 9.792 0 001.312-4.867C19.825 4.455 15.375 0 9.913 0 4.45 0 0 4.455 0 9.929c0 5.473 4.45 9.928 9.912 9.928a9.757 9.757 0 005.007-1.4l5.275 5.35a.634.634 0 00.913 0l2.706-2.737a.641.641 0 000-.907zM9.91 3.867c3.338 0 6.05 2.718 6.05 6.061s-2.712 6.061-6.05 6.061c-3.337 0-6.05-2.718-6.05-6.06 0-3.344 2.713-6.062 6.05-6.062z"
-                        fill="#32324D"
-                        fill-rule="evenodd"
-                      />
-                    </svg>
-                  </div>
-                </div>
-                <input
-                  aria-disabled="false"
-                  aria-invalid="false"
-                  aria-required="false"
-                  class="c25"
-                  id="field-1"
-                  name="searchbar"
-                  placeholder="Search"
-                  value=""
-                />
-              </div>
-            </div>
-          </div>
-        </div>
-        <div>
-          <div
-            class="c0 c26"
->>>>>>> 5e1fda7e
+            class="c0 c17 c6"
           >
             <div
               aria-label="Plugins and Providers for Strapi"
@@ -1820,28 +1168,17 @@
                 aria-controls="tabs-0-tabpanel"
                 aria-disabled="false"
                 aria-selected="true"
-<<<<<<< HEAD
-                class="c19"
-=======
-                class="c27"
->>>>>>> 5e1fda7e
+                class="c18"
                 id="tabs-0-tab"
                 role="tab"
                 tabindex="0"
                 type="button"
               >
                 <div
-<<<<<<< HEAD
-                  class="c20 c21"
+                  class="c0 c19 c20"
                 >
                   <span
-                    class="c22"
-=======
-                  class="c0 c28 c29"
-                >
-                  <span
-                    class="c8 c30"
->>>>>>> 5e1fda7e
+                    class="c8 c21"
                   >
                     Plugins
                      
@@ -1852,28 +1189,17 @@
               <button
                 aria-disabled="false"
                 aria-selected="false"
-<<<<<<< HEAD
-                class="c19"
-=======
-                class="c27"
->>>>>>> 5e1fda7e
+                class="c18"
                 id="tabs-1-tab"
                 role="tab"
                 tabindex="-1"
                 type="button"
               >
                 <div
-<<<<<<< HEAD
-                  class="c20 c23"
+                  class="c0 c19 c22"
                 >
                   <span
-                    class="c24"
-=======
-                  class="c0 c28 c31"
-                >
-                  <span
-                    class="c8 c32"
->>>>>>> 5e1fda7e
+                    class="c8 c23"
                   >
                     Providers
                      
@@ -1883,35 +1209,35 @@
               </button>
             </div>
             <div
-              class="c25"
+              class="c0 c24"
               width="25%"
             >
               <div
-                class="c26"
+                class="c25"
               >
                 <div>
                   <div
-                    class="c27"
+                    class="c26"
                   >
                     <label
-                      class="c28"
+                      class="c8 c14"
                       for="field-1"
                     >
                       <div
-                        class="c29"
+                        class="c0 c7"
                       >
                         Search
                       </div>
                     </label>
                   </div>
                   <div
-                    class="c30 c31 c32"
+                    class="c0 c27 c6 c28"
                   >
                     <div
-                      class="c33"
+                      class="c0 c29"
                     >
                       <div
-                        class="c34 c29 c35"
+                        class="c0 c30 c7 c31"
                       >
                         <svg
                           aria-hidden="true"
@@ -1933,7 +1259,8 @@
                     <input
                       aria-disabled="false"
                       aria-invalid="false"
-                      class="c36"
+                      aria-required="false"
+                      class="c32"
                       id="field-1"
                       name="searchbar"
                       placeholder="Search"
@@ -1945,11 +1272,7 @@
             </div>
           </div>
           <div
-<<<<<<< HEAD
-            class="c17 c37"
-=======
-            class="c0 c26 c33"
->>>>>>> 5e1fda7e
+            class="c0 c17 c33"
           >
             <div
               class="c0 c34"
@@ -2062,12 +1385,8 @@
               tabindex="0"
             >
               <div
-<<<<<<< HEAD
-                class="c60"
+                class="c0 c50"
                 data-testid="marketplace-results"
-=======
-                class="c0 c50"
->>>>>>> 5e1fda7e
               >
                 <div
                   class="c51"
@@ -2320,7 +1639,7 @@
                               Config Sync
                               <span>
                                 <div
-                                  aria-describedby="tooltip-2"
+                                  aria-describedby="tooltip-3"
                                   class="c0 c7"
                                   tabindex="0"
                                 >
@@ -2392,7 +1711,7 @@
                         </a>
                         <span>
                           <div
-                            aria-describedby="tooltip-4"
+                            aria-describedby="tooltip-5"
                             class="c0 "
                             tabindex="0"
                           >
@@ -2549,7 +1868,7 @@
                         </a>
                         <span>
                           <div
-                            aria-describedby="tooltip-6"
+                            aria-describedby="tooltip-7"
                             class="c0 "
                             tabindex="0"
                           >
@@ -2694,7 +2013,7 @@
                               Documentation
                               <span>
                                 <div
-                                  aria-describedby="tooltip-8"
+                                  aria-describedby="tooltip-9"
                                   class="c0 c7"
                                   tabindex="0"
                                 >
@@ -2897,7 +2216,7 @@
                         </a>
                         <span>
                           <div
-                            aria-describedby="tooltip-10"
+                            aria-describedby="tooltip-11"
                             class="c0 "
                             tabindex="0"
                           >
@@ -2945,56 +2264,56 @@
           </div>
         </div>
         <div
-<<<<<<< HEAD
-          class="c76"
+          class="c0 c65"
         >
           <div
-            class="c92"
+            class="c0 c80"
           >
             <div
-              class="c78"
+              class="c0 c7"
             >
               <div>
                 <div
-                  class="c39 c40"
+                  class="c0 c35 c36"
                 >
                   <div
-                    class="c41 c42"
+                    class="c0 c7 c37"
                   >
                     <button
                       aria-disabled="false"
                       aria-expanded="false"
                       aria-haspopup="listbox"
                       aria-label="Entries per page"
-                      aria-labelledby="select-1-label select-1-content"
-                      class="c43"
-                      id="select-1"
+                      aria-labelledby="select-13-label select-13-content"
+                      class="c38"
+                      id="select-13"
                       type="button"
                     />
                     <div
-                      class="c44 c45"
+                      class="c0 c6 c39"
                     >
                       <div
-                        class="c41"
+                        class="c0 c7"
                       >
                         <div
-                          class="c46"
+                          class="c0 c40"
                         >
                           <span
-                            class="c47"
-                            id="select-1-content"
-                          >
-                            24
+                            class="c8 c41"
+                            id="select-13-content"
+                          >
+                            10
                           </span>
                         </div>
                       </div>
                       <div
-                        class="c41"
+                        class="c0 c7"
                       >
                         <button
                           aria-hidden="true"
-                          class="c48 c49 c50"
+                          class="c0 c42 c43 c44"
                           tabindex="-1"
+                          title="Carret Down Button"
                           type="button"
                         >
                           <svg
@@ -3018,10 +2337,10 @@
                 </div>
               </div>
               <div
-                class="c93"
+                class="c0 c72"
               >
                 <label
-                  class="c80"
+                  class="c8 c68"
                   for="page-size"
                 >
                   Entries per page
@@ -3030,21 +2349,21 @@
             </div>
             <nav
               aria-label="pagination"
-              class="sc-bIaGFe"
+              class=""
             >
               <ul
-                class="c94 c95"
+                class="c0 c7 c81"
               >
                 <li>
                   <a
                     aria-current="page"
                     aria-disabled="true"
-                    class="c96 c97 active"
+                    class="c82 c83 active"
                     href="/"
                     tabindex="-1"
                   >
                     <div
-                      class="c98"
+                      class="c26"
                     >
                       Go to previous page
                     </div>
@@ -3066,17 +2385,17 @@
                 <li>
                   <a
                     aria-current="page"
-                    class="c99 c100 active"
+                    class="c84 c85 active"
                     href="/?page=1"
                   >
                     <div
-                      class="c98"
+                      class="c26"
                     >
                       Go to page 1
                     </div>
                     <span
                       aria-hidden="true"
-                      class="c101 c102"
+                      class="c8 c14 c86"
                     >
                       1
                     </span>
@@ -3085,17 +2404,17 @@
                 <li>
                   <a
                     aria-current="page"
-                    class="c96 c103 active"
+                    class="c82 c87 active"
                     href="/?page=2"
                   >
                     <div
-                      class="c98"
+                      class="c26"
                     >
                       Go to page 2
                     </div>
                     <span
                       aria-hidden="true"
-                      class="c104 c102"
+                      class="c8 c61 c86"
                     >
                       2
                     </span>
@@ -3104,17 +2423,17 @@
                 <li>
                   <a
                     aria-current="page"
-                    class="c96 c103 active"
+                    class="c82 c87 active"
                     href="/?page=3"
                   >
                     <div
-                      class="c98"
+                      class="c26"
                     >
                       Go to page 3
                     </div>
                     <span
                       aria-hidden="true"
-                      class="c104 c102"
+                      class="c8 c61 c86"
                     >
                       3
                     </span>
@@ -3123,17 +2442,17 @@
                 <li>
                   <a
                     aria-current="page"
-                    class="c96 c103 active"
+                    class="c82 c87 active"
                     href="/?page=4"
                   >
                     <div
-                      class="c98"
+                      class="c26"
                     >
                       Go to page 4
                     </div>
                     <span
                       aria-hidden="true"
-                      class="c104 c102"
+                      class="c8 c61 c86"
                     >
                       4
                     </span>
@@ -3143,11 +2462,11 @@
                   <a
                     aria-current="page"
                     aria-disabled="false"
-                    class="c96 c105 active"
+                    class="c82 c88 active"
                     href="/?page=2"
                   >
                     <div
-                      class="c98"
+                      class="c26"
                     >
                       Go to next page
                     </div>
@@ -3171,10 +2490,7 @@
           </div>
         </div>
         <div
-          class="c106"
-=======
-          class="c0 c80"
->>>>>>> 5e1fda7e
+          class="c0 c89"
         >
           <a
             href="https://strapi.canny.io/plugin-requests"
@@ -3183,17 +2499,10 @@
             target="_blank"
           >
             <div
-<<<<<<< HEAD
-              class="c107 c78"
+              class="c0 c90 c7"
             >
               <div
-                class="c108 c78 c109"
-=======
-              class="c0 c81 c7"
-            >
-              <div
-                class="c0 c82 c7 c83"
->>>>>>> 5e1fda7e
+                class="c0 c91 c7 c92"
               >
                 <svg
                   fill="none"
@@ -3215,30 +2524,18 @@
                 </svg>
               </div>
               <div
-<<<<<<< HEAD
-                class="c110 c111"
-=======
                 class="c0 c35 c36"
->>>>>>> 5e1fda7e
               >
                 <div
                   class="c0 c7"
                 >
                   <span
-<<<<<<< HEAD
-                    class="c112 c113"
-=======
-                    class="c8 c84 c85"
->>>>>>> 5e1fda7e
+                    class="c8 c93 c94"
                   >
                     Documentation
                   </span>
                   <svg
-<<<<<<< HEAD
-                    class="c114 c69"
-=======
-                    class="c0 c86 c58"
->>>>>>> 5e1fda7e
+                    class="c0 c95 c58"
                     fill="none"
                     height="3"
                     viewBox="0 0 24 24"
