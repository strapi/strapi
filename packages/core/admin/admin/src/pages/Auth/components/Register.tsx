--- conflicted
+++ resolved
@@ -5,11 +5,6 @@
 import {
   auth,
   translatedErrors,
-<<<<<<< HEAD
-  useGuidedTour,
-=======
-  useAPIErrorHandler,
->>>>>>> 25d852de
   useNotification,
   useQuery,
   useTracking,
