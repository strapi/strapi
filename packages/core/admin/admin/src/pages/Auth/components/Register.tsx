--- conflicted
+++ resolved
@@ -2,11 +2,7 @@
 
 import { Box, Button, Flex, Grid, GridItem, Typography } from '@strapi/design-system';
 import { Link } from '@strapi/design-system/v2';
-<<<<<<< HEAD
-import { auth, translatedErrors, useNotification, useQuery } from '@strapi/helper-plugin';
-=======
-import { auth, useAPIErrorHandler, useNotification, useQuery } from '@strapi/helper-plugin';
->>>>>>> 1e7fe8ee
+import { auth, useNotification, useQuery } from '@strapi/helper-plugin';
 import omit from 'lodash/omit';
 import { useIntl } from 'react-intl';
 import { NavLink, Navigate, useNavigate, useMatch } from 'react-router-dom';
