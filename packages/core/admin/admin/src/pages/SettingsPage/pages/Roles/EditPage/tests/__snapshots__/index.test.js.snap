--- conflicted
+++ resolved
@@ -211,11 +211,7 @@
   border: 1px solid #4945ff;
 }
 
-<<<<<<< HEAD
-.c13 .sc-kOJRsK {
-=======
 .c13 .sc-gJbFto {
->>>>>>> 60edc8fb
   display: -webkit-box;
   display: -webkit-flex;
   display: -ms-flexbox;
@@ -285,11 +281,7 @@
   background: #f0f0ff;
 }
 
-<<<<<<< HEAD
-.c25 .sc-kOJRsK {
-=======
 .c25 .sc-gJbFto {
->>>>>>> 60edc8fb
   display: -webkit-box;
   display: -webkit-flex;
   display: -ms-flexbox;
