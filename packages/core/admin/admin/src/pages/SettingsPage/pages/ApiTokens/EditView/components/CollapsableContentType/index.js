import React, { useState, useEffect } from 'react';
import { capitalize } from 'lodash';
<<<<<<< HEAD
import { useIntl } from 'react-intl';
import styled from 'styled-components';
import PropTypes from 'prop-types';
import { Accordion, AccordionToggle, AccordionContent } from '@strapi/design-system/Accordion';
import { Checkbox } from '@strapi/design-system/Checkbox';
import { Grid, GridItem } from '@strapi/design-system/Grid';
import { Typography } from '@strapi/design-system/Typography';
import { Box } from '@strapi/design-system/Box';
import { Flex } from '@strapi/design-system/Flex';
import CogIcon from '@strapi/icons/Cog';
=======
import {
  Accordion,
  AccordionToggle,
  AccordionContent,
  Checkbox,
  Grid,
  GridItem,
  Typography,
  Box,
  Flex,
} from '@strapi/design-system';
import { Cog } from '@strapi/icons';
import styled from 'styled-components';
import PropTypes from 'prop-types';
>>>>>>> 294b0f6c
import { useApiTokenPermissionsContext } from '../../../../../../../contexts/ApiTokenPermissions';
import CheckboxWrapper from './CheckBoxWrapper';

const Border = styled.div`
  flex: 1;
  align-self: center;
  border-top: 1px solid ${({ theme }) => theme.colors.neutral150};
`;

const CollapsableContentType = ({
  controllers,
  label,
  orderNumber,
  disabled,
  onExpanded,
  indexExpandendCollapsedContent,
}) => {
  const {
    value: { onChangeSelectAll, onChange, selectedActions, setSelectedAction, selectedAction },
  } = useApiTokenPermissionsContext();
  const [expanded, setExpanded] = useState(false);
  const { formatMessage } = useIntl();

  const handleExpandedAccordion = () => {
    setExpanded((s) => !s);
    onExpanded(orderNumber);
  };

  useEffect(() => {
    if (
      indexExpandendCollapsedContent !== null &&
      indexExpandendCollapsedContent !== orderNumber &&
      expanded
    ) {
      setExpanded(false);
    }
  }, [indexExpandendCollapsedContent, orderNumber, expanded]);

  const isActionSelected = (actionId) => actionId === selectedAction;

  return (
    <Accordion
      expanded={expanded}
      onToggle={handleExpandedAccordion}
      variant={orderNumber % 2 ? 'primary' : 'secondary'}
    >
      <AccordionToggle title={capitalize(label)} />
      <AccordionContent>
        {controllers?.map((controller) => {
          const allActionsSelected = controller.actions.every((action) =>
            selectedActions.includes(action.actionId)
          );

          const someActionsSelected = controller.actions.some((action) =>
            selectedActions.includes(action.actionId)
          );

          return (
            <Box key={`${label}.${controller?.controller}`}>
              <Flex justifyContent="space-between" alignItems="center" padding={4}>
                <Box paddingRight={4}>
                  <Typography variant="sigma" textColor="neutral600">
                    {controller?.controller}
                  </Typography>
                </Box>
                <Border />
                <Box paddingLeft={4}>
                  <Checkbox
                    value={allActionsSelected}
                    indeterminate={!allActionsSelected && someActionsSelected}
                    onValueChange={() => {
                      onChangeSelectAll({ target: { value: [...controller.actions] } });
                    }}
                    disabled={disabled}
                  >
                    {formatMessage({ id: 'app.utils.select-all', defaultMessage: 'Select all' })}
                  </Checkbox>
                </Box>
              </Flex>
              <Grid gap={4} padding={4}>
                {controller?.actions &&
                  controller?.actions.map((action) => {
                    return (
                      <GridItem col={6} key={action.actionId}>
                        <CheckboxWrapper
                          isActive={isActionSelected(action.actionId)}
                          padding={2}
                          hasRadius
                        >
                          <Checkbox
                            value={selectedActions.includes(action.actionId)}
                            name={action.actionId}
                            onValueChange={() => {
                              onChange({ target: { value: action.actionId } });
                            }}
                            disabled={disabled}
                          >
                            {action.action}
                          </Checkbox>
                          <button
                            type="button"
                            data-testid="action-cog"
                            onClick={() =>
                              setSelectedAction({ target: { value: action.actionId } })
                            }
                            style={{ display: 'inline-flex', alignItems: 'center' }}
                          >
                            <Cog />
                          </button>
                        </CheckboxWrapper>
                      </GridItem>
                    );
                  })}
              </Grid>
            </Box>
          );
        })}
      </AccordionContent>
    </Accordion>
  );
};

CollapsableContentType.defaultProps = {
  controllers: [],
  orderNumber: 0,
  disabled: false,
  onExpanded: () => null,
  indexExpandendCollapsedContent: null,
};

CollapsableContentType.propTypes = {
  controllers: PropTypes.array,
  orderNumber: PropTypes.number,
  label: PropTypes.string.isRequired,
  disabled: PropTypes.bool,
  onExpanded: PropTypes.func,
  indexExpandendCollapsedContent: PropTypes.number,
};

export default CollapsableContentType;<|MERGE_RESOLUTION|>--- conflicted
+++ resolved
@@ -1,17 +1,6 @@
 import React, { useState, useEffect } from 'react';
 import { capitalize } from 'lodash';
-<<<<<<< HEAD
 import { useIntl } from 'react-intl';
-import styled from 'styled-components';
-import PropTypes from 'prop-types';
-import { Accordion, AccordionToggle, AccordionContent } from '@strapi/design-system/Accordion';
-import { Checkbox } from '@strapi/design-system/Checkbox';
-import { Grid, GridItem } from '@strapi/design-system/Grid';
-import { Typography } from '@strapi/design-system/Typography';
-import { Box } from '@strapi/design-system/Box';
-import { Flex } from '@strapi/design-system/Flex';
-import CogIcon from '@strapi/icons/Cog';
-=======
 import {
   Accordion,
   AccordionToggle,
@@ -26,7 +15,6 @@
 import { Cog } from '@strapi/icons';
 import styled from 'styled-components';
 import PropTypes from 'prop-types';
->>>>>>> 294b0f6c
 import { useApiTokenPermissionsContext } from '../../../../../../../contexts/ApiTokenPermissions';
 import CheckboxWrapper from './CheckBoxWrapper';
 
