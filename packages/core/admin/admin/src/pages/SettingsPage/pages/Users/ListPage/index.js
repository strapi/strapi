--- conflicted
+++ resolved
@@ -8,21 +8,13 @@
   useFocusWhenNavigate,
   NoPermissions,
 } from '@strapi/helper-plugin';
-<<<<<<< HEAD
-import { ActionLayout, ContentLayout, HeaderLayout } from '@strapi/design-system/Layout';
-import { Main } from '@strapi/design-system/Main';
-import { useNotifyAT } from '@strapi/design-system/LiveRegions';
-=======
 import {
   ActionLayout,
   ContentLayout,
   HeaderLayout,
-  Button,
   Main,
   useNotifyAT,
 } from '@strapi/design-system';
-import { Envelop } from '@strapi/icons';
->>>>>>> b536b3ad
 import { useLocation } from 'react-router-dom';
 import { useIntl } from 'react-intl';
 import { useMutation, useQuery, useQueryClient } from 'react-query';
