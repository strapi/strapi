--- conflicted
+++ resolved
@@ -1,8 +1,4 @@
-<<<<<<< HEAD
-export const TEST_DATA = [
-=======
 const TEST_PAGE_DATA = [
->>>>>>> 38ccee0c
   {
     id: 1,
     action: 'role.create',
@@ -41,20 +37,6 @@
   },
 ];
 
-<<<<<<< HEAD
-export const getBigTestData = (quantity) => {
-  const data = [];
-
-  for (let i = 0; i < quantity; i++) {
-    data.push({
-      ...TEST_DATA[i % TEST_DATA.length],
-      id: i + 1,
-    });
-  }
-
-  return data;
-};
-=======
 const TEST_SINGLE_DATA = {
   id: 1,
   action: 'role.create',
@@ -69,5 +51,17 @@
   },
 };
 
-export { TEST_PAGE_DATA, TEST_SINGLE_DATA };
->>>>>>> 38ccee0c
+const getBigTestPageData = (quantity) => {
+  const data = [];
+
+  for (let i = 0; i < quantity; i++) {
+    data.push({
+      ...TEST_PAGE_DATA[i % TEST_PAGE_DATA.length],
+      id: i + 1,
+    });
+  }
+
+  return data;
+};
+
+export { TEST_PAGE_DATA, TEST_SINGLE_DATA, getBigTestPageData };