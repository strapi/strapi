import * as React from 'react';

<<<<<<< HEAD
import {
  Box,
  Button,
  ContentLayout,
  Flex,
  Grid,
  GridItem,
  HeaderLayout,
} from '@strapi/design-system';
=======
import { Box, Button, Flex, Grid, GridItem, TextInput } from '@strapi/design-system';
>>>>>>> 17b4116f
import { Check, Play as Publish } from '@strapi/icons';
import { IntlShape, useIntl } from 'react-intl';
import * as yup from 'yup';

import { TriggerWebhook } from '../../../../../../../shared/contracts/webhooks';
<<<<<<< HEAD
import { Form, FormHelpers } from '../../../../../components/Form';
import { InputRenderer } from '../../../../../components/FormInputs/Renderer';
=======
import { Layouts } from '../../../../../components/Layouts/Layout';
>>>>>>> 17b4116f
import { BackButton } from '../../../../../features/BackButton';
import { useEnterprise } from '../../../../../hooks/useEnterprise';

import { EventTableCE } from './EventsTable';
import { HeadersInput } from './HeadersInput';
import { TriggerContainer } from './TriggerContainer';

import type { Modules } from '@strapi/types';

interface WebhookFormValues {
  name: Modules.WebhookStore.Webhook['name'];
  url: Modules.WebhookStore.Webhook['url'];
  headers: Array<{ key: string; value: string }>;
  events: Modules.WebhookStore.Webhook['events'];
}

interface WebhookFormProps {
  data?: Modules.WebhookStore.Webhook;
  handleSubmit: (
    values: WebhookFormValues,
    helpers: FormHelpers<WebhookFormValues>
  ) => Promise<void>;
  isCreating: boolean;
  isTriggering: boolean;
  triggerWebhook: () => void;
  triggerResponse?: TriggerWebhook.Response['data'];
}

const WebhookForm = ({
  handleSubmit,
  triggerWebhook,
  isCreating,
  isTriggering,
  triggerResponse,
  data,
}: WebhookFormProps) => {
  const { formatMessage } = useIntl();
  const [showTriggerResponse, setShowTriggerResponse] = React.useState(false);
  const EventTable = useEnterprise(
    EventTableCE,
    async () =>
      (
        await import(
          '../../../../../../../ee/admin/src/pages/SettingsPage/pages/Webhooks/components/EventsTable'
        )
      ).EventsTableEE
  );

  /**
   * Map the headers into a form that can be used within the formik form
   */
  const mapHeaders = (headers: Modules.WebhookStore.Webhook['headers']) => {
    if (!Object.keys(headers).length) {
      return [{ key: '', value: '' }];
    }

    return Object.entries(headers).map(([key, value]) => ({ key, value }));
  };

  // block rendering until the EE component is fully loaded
  if (!EventTable) {
    return null;
  }

  return (
<<<<<<< HEAD
    <Form
      initialValues={{
        name: data?.name || '',
        url: data?.url || '',
        headers: mapHeaders(data?.headers || {}),
        events: data?.events || [],
      }}
      method={isCreating ? 'POST' : 'PUT'}
      onSubmit={handleSubmit}
      validationSchema={makeWebhookValidationSchema({ formatMessage })}
    >
      {({ isSubmitting, modified }) => (
        <>
          <HeaderLayout
            primaryAction={
              <Flex gap={2}>
                <Button
                  onClick={() => {
                    triggerWebhook();
                    setShowTriggerResponse(true);
                  }}
                  variant="tertiary"
                  startIcon={<Publish />}
                  disabled={isCreating || isTriggering}
                  size="L"
                >
                  {formatMessage({
                    id: 'Settings.webhooks.trigger',
                    defaultMessage: 'Trigger',
                  })}
                </Button>
                <Button
                  startIcon={<Check />}
                  type="submit"
                  size="L"
                  disabled={!modified}
                  loading={isSubmitting}
                >
                  {formatMessage({
                    id: 'global.save',
                    defaultMessage: 'Save',
                  })}
                </Button>
              </Flex>
            }
            title={
              isCreating
                ? formatMessage({
                    id: 'Settings.webhooks.create',
                    defaultMessage: 'Create a webhook',
                  })
                : data?.name
            }
            navigationAction={<BackButton />}
          />
          <ContentLayout>
            <Flex direction="column" alignItems="stretch" gap={4}>
              {showTriggerResponse && (
                <TriggerContainer
                  isPending={isTriggering}
                  response={triggerResponse}
                  onCancel={() => setShowTriggerResponse(false)}
                />
              )}
              <Box background="neutral0" padding={8} shadow="filterShadow" hasRadius>
                <Flex direction="column" alignItems="stretch" gap={6}>
                  <Grid gap={6}>
                    {[
                      {
                        label: formatMessage({
                          id: 'global.name',
                          defaultMessage: 'Name',
                        }),
                        name: 'name',
                        required: true,
                        size: 6,
                        type: 'string' as const,
                      },
                      {
                        label: formatMessage({
                          id: 'Settings.roles.form.input.url',
                          defaultMessage: 'Url',
                        }),
                        name: 'url',
                        required: true,
                        size: 12,
                        type: 'string' as const,
                      },
                    ].map(({ size, ...field }) => (
                      <GridItem key={field.name} col={size}>
                        <InputRenderer {...field} />
                      </GridItem>
                    ))}
                  </Grid>
                  <HeadersInput />
                  <EventTable />
                </Flex>
              </Box>
            </Flex>
          </ContentLayout>
        </>
      )}
    </Form>
=======
    <FormikProvider value={formik}>
      <Form>
        <Layouts.Header
          primaryAction={
            <Flex gap={2}>
              <Button
                onClick={() => {
                  triggerWebhook();
                  setShowTriggerResponse(true);
                }}
                variant="tertiary"
                startIcon={<Publish />}
                disabled={isCreating || isTriggering}
                size="L"
              >
                {formatMessage({
                  id: 'Settings.webhooks.trigger',
                  defaultMessage: 'Trigger',
                })}
              </Button>
              <Button
                startIcon={<Check />}
                type="submit"
                size="L"
                disabled={!formik.dirty}
                loading={formik.isSubmitting}
              >
                {formatMessage({
                  id: 'global.save',
                  defaultMessage: 'Save',
                })}
              </Button>
            </Flex>
          }
          title={
            isCreating
              ? formatMessage({
                  id: 'Settings.webhooks.create',
                  defaultMessage: 'Create a webhook',
                })
              : data?.name
          }
          navigationAction={<BackButton />}
        />
        <Layouts.Content>
          <Flex direction="column" alignItems="stretch" gap={4}>
            {showTriggerResponse && (
              <TriggerContainer
                isPending={isTriggering}
                response={triggerResponse}
                onCancel={() => setShowTriggerResponse(false)}
              />
            )}
            <Box background="neutral0" padding={8} shadow="filterShadow" hasRadius>
              <Flex direction="column" alignItems="stretch" gap={6}>
                <Grid gap={6}>
                  <GridItem col={6}>
                    <Field
                      as={TextInput}
                      name="name"
                      error={formik.errors.name}
                      label={formatMessage({
                        id: 'global.name',
                        defaultMessage: 'Name',
                      })}
                      required
                    />
                  </GridItem>
                  <GridItem col={12}>
                    <Field
                      as={TextInput}
                      name="url"
                      error={formik.errors.url}
                      label={formatMessage({
                        id: 'Settings.roles.form.input.url',
                        defaultMessage: 'Url',
                      })}
                      required
                    />
                  </GridItem>
                </Grid>
                <HeadersInput />
                <EventTable />
              </Flex>
            </Box>
          </Flex>
        </Layouts.Content>
      </Form>
    </FormikProvider>
>>>>>>> 17b4116f
  );
};

const NAME_REGEX = /(^$)|(^[A-Za-z][_0-9A-Za-z ]*$)/;
const URL_REGEX = /(^$)|((https?:\/\/.*)(d*)\/?(.*))/;

const makeWebhookValidationSchema = ({ formatMessage }: Pick<IntlShape, 'formatMessage'>) =>
  yup.object().shape({
    name: yup
      .string()
      .required(
        formatMessage({
          id: 'Settings.webhooks.validation.name.required',
          defaultMessage: 'Name is required',
        })
      )
      .matches(
        NAME_REGEX,
        formatMessage({
          id: 'Settings.webhooks.validation.name.regex',
          defaultMessage:
            'The name must start with a letter and only contain letters, numbers, spaces and underscores',
        })
      ),
    url: yup
      .string()
      .required(
        formatMessage({
          id: 'Settings.webhooks.validation.url.required',
          defaultMessage: 'Url is required',
        })
      )
      .matches(
        URL_REGEX,
        formatMessage({
          id: 'Settings.webhooks.validation.url.regex',
          defaultMessage: 'The value must be a valid Url',
        })
      ),
    headers: yup.lazy((array) => {
      const baseSchema = yup.array();

      if (array.length === 1) {
        const { key, value } = array[0];

        if (!key && !value) {
          return baseSchema;
        }
      }

      return baseSchema.of(
        yup.object().shape({
          key: yup.string().required(
            formatMessage({
              id: 'Settings.webhooks.validation.key',
              defaultMessage: 'Key is required',
            })
          ),
          value: yup.string().required(
            formatMessage({
              id: 'Settings.webhooks.validation.value',
              defaultMessage: 'Value is required',
            })
          ),
        })
      );
    }),
    events: yup.array(),
  });

export { WebhookForm };
export type { WebhookFormValues, WebhookFormProps };<|MERGE_RESOLUTION|>--- conflicted
+++ resolved
@@ -1,29 +1,14 @@
 import * as React from 'react';
 
-<<<<<<< HEAD
-import {
-  Box,
-  Button,
-  ContentLayout,
-  Flex,
-  Grid,
-  GridItem,
-  HeaderLayout,
-} from '@strapi/design-system';
-=======
 import { Box, Button, Flex, Grid, GridItem, TextInput } from '@strapi/design-system';
->>>>>>> 17b4116f
 import { Check, Play as Publish } from '@strapi/icons';
 import { IntlShape, useIntl } from 'react-intl';
 import * as yup from 'yup';
 
 import { TriggerWebhook } from '../../../../../../../shared/contracts/webhooks';
-<<<<<<< HEAD
 import { Form, FormHelpers } from '../../../../../components/Form';
 import { InputRenderer } from '../../../../../components/FormInputs/Renderer';
-=======
 import { Layouts } from '../../../../../components/Layouts/Layout';
->>>>>>> 17b4116f
 import { BackButton } from '../../../../../features/BackButton';
 import { useEnterprise } from '../../../../../hooks/useEnterprise';
 
@@ -89,7 +74,6 @@
   }
 
   return (
-<<<<<<< HEAD
     <Form
       initialValues={{
         name: data?.name || '',
@@ -103,7 +87,7 @@
     >
       {({ isSubmitting, modified }) => (
         <>
-          <HeaderLayout
+          <Layouts.Header
             primaryAction={
               <Flex gap={2}>
                 <Button
@@ -145,7 +129,7 @@
             }
             navigationAction={<BackButton />}
           />
-          <ContentLayout>
+          <Layouts.Content>
             <Flex direction="column" alignItems="stretch" gap={4}>
               {showTriggerResponse && (
                 <TriggerContainer
@@ -189,101 +173,10 @@
                 </Flex>
               </Box>
             </Flex>
-          </ContentLayout>
+          </Layouts.Content>
         </>
       )}
     </Form>
-=======
-    <FormikProvider value={formik}>
-      <Form>
-        <Layouts.Header
-          primaryAction={
-            <Flex gap={2}>
-              <Button
-                onClick={() => {
-                  triggerWebhook();
-                  setShowTriggerResponse(true);
-                }}
-                variant="tertiary"
-                startIcon={<Publish />}
-                disabled={isCreating || isTriggering}
-                size="L"
-              >
-                {formatMessage({
-                  id: 'Settings.webhooks.trigger',
-                  defaultMessage: 'Trigger',
-                })}
-              </Button>
-              <Button
-                startIcon={<Check />}
-                type="submit"
-                size="L"
-                disabled={!formik.dirty}
-                loading={formik.isSubmitting}
-              >
-                {formatMessage({
-                  id: 'global.save',
-                  defaultMessage: 'Save',
-                })}
-              </Button>
-            </Flex>
-          }
-          title={
-            isCreating
-              ? formatMessage({
-                  id: 'Settings.webhooks.create',
-                  defaultMessage: 'Create a webhook',
-                })
-              : data?.name
-          }
-          navigationAction={<BackButton />}
-        />
-        <Layouts.Content>
-          <Flex direction="column" alignItems="stretch" gap={4}>
-            {showTriggerResponse && (
-              <TriggerContainer
-                isPending={isTriggering}
-                response={triggerResponse}
-                onCancel={() => setShowTriggerResponse(false)}
-              />
-            )}
-            <Box background="neutral0" padding={8} shadow="filterShadow" hasRadius>
-              <Flex direction="column" alignItems="stretch" gap={6}>
-                <Grid gap={6}>
-                  <GridItem col={6}>
-                    <Field
-                      as={TextInput}
-                      name="name"
-                      error={formik.errors.name}
-                      label={formatMessage({
-                        id: 'global.name',
-                        defaultMessage: 'Name',
-                      })}
-                      required
-                    />
-                  </GridItem>
-                  <GridItem col={12}>
-                    <Field
-                      as={TextInput}
-                      name="url"
-                      error={formik.errors.url}
-                      label={formatMessage({
-                        id: 'Settings.roles.form.input.url',
-                        defaultMessage: 'Url',
-                      })}
-                      required
-                    />
-                  </GridItem>
-                </Grid>
-                <HeadersInput />
-                <EventTable />
-              </Flex>
-            </Box>
-          </Flex>
-        </Layouts.Content>
-      </Form>
-    </FormikProvider>
->>>>>>> 17b4116f
   );
 };
 
