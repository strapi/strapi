--- conflicted
+++ resolved
@@ -7,11 +7,6 @@
   useNotification,
   useOverlayBlocker,
   useRBAC,
-<<<<<<< HEAD
-  useTracking,
-=======
-  translatedErrors,
->>>>>>> cd4e508b
 } from '@strapi/helper-plugin';
 import { Formik, Form, FormikErrors, FormikHelpers } from 'formik';
 import { Helmet } from 'react-helmet';
