import * as React from 'react';

import {
  useNotifyAT,
  ActionLayout,
  BaseCheckbox,
  Button,
  ContentLayout,
  EmptyStateLayout,
  Flex,
  HeaderLayout,
  IconButton,
  Layout,
  Main,
  Switch,
  Table,
  Tbody,
  Td,
  TFooter,
  Th,
  Thead,
  Tr,
  Typography,
  VisuallyHidden,
} from '@strapi/design-system';
import { LinkButton } from '@strapi/design-system/v2';
import {
<<<<<<< HEAD
  ConfirmDialog,
=======
  useAPIErrorHandler,
>>>>>>> 7dc4206d
  useFocusWhenNavigate,
  useNotification,
  useRBAC,
} from '@strapi/helper-plugin';
import { EmptyDocuments, Pencil, Plus, Trash } from '@strapi/icons';
import { Helmet } from 'react-helmet';
import { useIntl } from 'react-intl';
import { NavLink, useNavigate } from 'react-router-dom';

import { UpdateWebhook } from '../../../../../../shared/contracts/webhooks';
import { ConfirmDialog } from '../../../../components/ConfirmDialog';
import { Page } from '../../../../components/PageHelpers';
import { useTypedSelector } from '../../../../core/store/hooks';
import { useAPIErrorHandler } from '../../../../hooks/useAPIErrorHandler';

import { useWebhooks } from './hooks/useWebhooks';

/* -------------------------------------------------------------------------------------------------
 * ListPage
 * -----------------------------------------------------------------------------------------------*/

const ListPage = () => {
  const [showModal, setShowModal] = React.useState(false);
  const [webhooksToDelete, setWebhooksToDelete] = React.useState<string[]>([]);
  const permissions = useTypedSelector((state) => state.admin_app.permissions.settings?.webhooks);
  const { formatMessage } = useIntl();
  const { _unstableFormatAPIError: formatAPIError } = useAPIErrorHandler();
  const toggleNotification = useNotification();
  useFocusWhenNavigate();
  const navigate = useNavigate();

  const {
    isLoading: isRBACLoading,
    allowedActions: { canCreate, canUpdate, canDelete },
  } = useRBAC(permissions);
  const { notifyStatus } = useNotifyAT();

  const {
    isLoading: isWebhooksLoading,
    webhooks,
    error: webhooksError,
    updateWebhook,
    deleteManyWebhooks,
  } = useWebhooks();

  React.useEffect(() => {
    if (webhooksError) {
      toggleNotification({
        type: 'warning',
        message: formatAPIError(webhooksError),
      });

      return;
    }
    if (webhooks) {
      notifyStatus(
        formatMessage({
          id: 'Settings.webhooks.list.loading.success',
          defaultMessage: 'Webhooks have been loaded',
        })
      );
    }
  }, [webhooks, webhooksError, toggleNotification, formatMessage, notifyStatus, formatAPIError]);

  const enableWebhook = async (body: UpdateWebhook.Request['body'] & UpdateWebhook.Params) => {
    try {
      const res = await updateWebhook(body);

      if ('error' in res) {
        toggleNotification({
          type: 'warning',
          message: formatAPIError(res.error),
        });
      }
    } catch {
      toggleNotification({
        type: 'warning',
        message: {
          id: 'notification.error',
          defaultMessage: 'An error occurred',
        },
      });
    }
  };

  const confirmDelete = async () => {
    try {
      const res = await deleteManyWebhooks({
        ids: webhooksToDelete,
      });

      if ('error' in res) {
        toggleNotification({
          type: 'warning',
          message: formatAPIError(res.error),
        });

        return;
      }

      setWebhooksToDelete([]);
    } catch {
      toggleNotification({
        type: 'warning',
        message: {
          id: 'notification.error',
          defaultMessage: 'An error occurred',
        },
      });
    } finally {
      setShowModal(false);
    }
  };

  const selectAllCheckbox = (selected: boolean) =>
    selected
      ? setWebhooksToDelete(webhooks?.map((webhook) => webhook.id) ?? [])
      : setWebhooksToDelete([]);

  const selectOneCheckbox = (selected: boolean, id: string) =>
    selected
      ? setWebhooksToDelete((prev) => [...prev, id])
      : setWebhooksToDelete((prev) => prev.filter((webhookId) => webhookId !== id));

  const isLoading = isRBACLoading || isWebhooksLoading;
  const numberOfWebhooks = webhooks?.length ?? 0;
  const webhooksToDeleteLength = webhooksToDelete.length;

  if (isLoading) {
    return <Page.Loading />;
  }

  return (
    <Layout>
      <Helmet
        title={formatMessage(
          { id: 'Settings.PageTitle', defaultMessage: 'Settings - {name}' },
          {
            name: 'Webhooks',
          }
        )}
      />
      <Main aria-busy={isLoading}>
        <HeaderLayout
          title={formatMessage({ id: 'Settings.webhooks.title', defaultMessage: 'Webhooks' })}
          subtitle={formatMessage({
            id: 'Settings.webhooks.list.description',
            defaultMessage: 'Get POST changes notifications',
          })}
          primaryAction={
            canCreate &&
            !isLoading && (
              <LinkButton
                as={NavLink}
                startIcon={<Plus />}
                variant="default"
                // @ts-expect-error – this is an issue with the DS where as props are not inferred
                to="create"
                size="S"
              >
                {formatMessage({
                  id: 'Settings.webhooks.list.button.add',
                  defaultMessage: 'Create new webhook',
                })}
              </LinkButton>
            )
          }
        />
        {webhooksToDeleteLength > 0 && canDelete && (
          <ActionLayout
            startActions={
              <>
                <Typography variant="epsilon" textColor="neutral600">
                  {formatMessage(
                    {
                      id: 'Settings.webhooks.to.delete',
                      defaultMessage:
                        '{webhooksToDeleteLength, plural, one {# webhook} other {# webhooks}} selected',
                    },
                    { webhooksToDeleteLength }
                  )}
                </Typography>
                <Button
                  onClick={() => setShowModal(true)}
                  startIcon={<Trash />}
                  size="L"
                  variant="danger-light"
                >
                  {formatMessage({
                    id: 'global.delete',
                    defaultMessage: 'Delete',
                  })}
                </Button>
              </>
            }
          />
        )}
        <ContentLayout>
          {numberOfWebhooks > 0 ? (
            <Table
              colCount={5}
              rowCount={numberOfWebhooks + 1}
              footer={
                <TFooter
                  onClick={() => {
                    if (canCreate) {
                      navigate('create');
                    }
                  }}
                  icon={<Plus />}
                >
                  {formatMessage({
                    id: 'Settings.webhooks.list.button.add',
                    defaultMessage: 'Create new webhook',
                  })}
                </TFooter>
              }
            >
              <Thead>
                <Tr>
                  <Th>
                    <BaseCheckbox
                      aria-label={formatMessage({
                        id: 'global.select-all-entries',
                        defaultMessage: 'Select all entries',
                      })}
                      indeterminate={
                        webhooksToDeleteLength > 0 && webhooksToDeleteLength < numberOfWebhooks
                      }
                      value={webhooksToDeleteLength === numberOfWebhooks}
                      onValueChange={selectAllCheckbox}
                    />
                  </Th>
                  <Th width="20%">
                    <Typography variant="sigma" textColor="neutral600">
                      {formatMessage({
                        id: 'global.name',
                        defaultMessage: 'Name',
                      })}
                    </Typography>
                  </Th>
                  <Th width="60%">
                    <Typography variant="sigma" textColor="neutral600">
                      {formatMessage({
                        id: 'Settings.webhooks.form.url',
                        defaultMessage: 'URL',
                      })}
                    </Typography>
                  </Th>
                  <Th width="20%">
                    <Typography variant="sigma" textColor="neutral600">
                      {formatMessage({
                        id: 'Settings.webhooks.list.th.status',
                        defaultMessage: 'Status',
                      })}
                    </Typography>
                  </Th>
                  <Th>
                    <VisuallyHidden>
                      {formatMessage({
                        id: 'Settings.webhooks.list.th.actions',
                        defaultMessage: 'Actions',
                      })}
                    </VisuallyHidden>
                  </Th>
                </Tr>
              </Thead>
              <Tbody>
                {webhooks?.map((webhook) => (
                  <Tr
                    key={webhook.id}
                    onClick={() => {
                      if (canUpdate) {
                        navigate(webhook.id);
                      }
                    }}
                    style={{ cursor: canUpdate ? 'pointer' : 'default' }}
                  >
                    <Td onClick={(e) => e.stopPropagation()}>
                      <BaseCheckbox
                        aria-label={`${formatMessage({
                          id: 'global.select',
                          defaultMessage: 'Select',
                        })} ${webhook.name}`}
                        value={webhooksToDelete?.includes(webhook.id)}
                        onValueChange={(selected) => selectOneCheckbox(selected, webhook.id)}
                        name="select"
                      />
                    </Td>
                    <Td>
                      <Typography fontWeight="semiBold" textColor="neutral800">
                        {webhook.name}
                      </Typography>
                    </Td>
                    <Td>
                      <Typography textColor="neutral800">{webhook.url}</Typography>
                    </Td>
                    <Td>
                      <Flex>
                        <Switch
                          onLabel={formatMessage({
                            id: 'global.enabled',
                            defaultMessage: 'Enabled',
                          })}
                          offLabel={formatMessage({
                            id: 'global.disabled',
                            defaultMessage: 'Disabled',
                          })}
                          label={`${webhook.name} ${formatMessage({
                            id: 'Settings.webhooks.list.th.status',
                            defaultMessage: 'Status',
                          })}`}
                          selected={webhook.isEnabled}
                          onChange={(e) => {
                            e.stopPropagation();
                            enableWebhook({
                              ...webhook,
                              isEnabled: !webhook.isEnabled,
                            });
                          }}
                          visibleLabels
                        />
                      </Flex>
                    </Td>
                    <Td>
                      <Flex gap={1}>
                        {canUpdate && (
                          <IconButton
                            label={formatMessage({
                              id: 'Settings.webhooks.events.update',
                              defaultMessage: 'Update',
                            })}
                            icon={<Pencil />}
                            noBorder
                          />
                        )}
                        {canDelete && (
                          <IconButton
                            onClick={(e) => {
                              e.stopPropagation();
                              setWebhooksToDelete([webhook.id]);
                              setShowModal(true);
                            }}
                            label={formatMessage({
                              id: 'Settings.webhooks.events.delete',
                              defaultMessage: 'Delete webhook',
                            })}
                            icon={<Trash />}
                            noBorder
                          />
                        )}
                      </Flex>
                    </Td>
                  </Tr>
                ))}
              </Tbody>
            </Table>
          ) : (
            <EmptyStateLayout
              icon={<EmptyDocuments width="160px" />}
              content={formatMessage({
                id: 'Settings.webhooks.list.empty.description',
                defaultMessage: 'No webhooks found',
              })}
              action={
                canCreate ? (
                  // @ts-expect-error – this is an issue with the DS where as props are not inferred
                  <LinkButton variant="secondary" startIcon={<Plus />} as={NavLink} to="create">
                    {formatMessage({
                      id: 'Settings.webhooks.list.button.add',
                      defaultMessage: 'Create new webhook',
                    })}
                  </LinkButton>
                ) : null
              }
            />
          )}
        </ContentLayout>
      </Main>
      <ConfirmDialog
        isOpen={showModal}
        onClose={() => setShowModal((prev) => !prev)}
        onConfirm={confirmDelete}
      />
    </Layout>
  );
};

/* -------------------------------------------------------------------------------------------------
 * ProtectedListView
 * -----------------------------------------------------------------------------------------------*/

const ProtectedListPage = () => {
  const permissions = useTypedSelector(
    (state) => state.admin_app.permissions.settings?.webhooks.main
  );

  return (
    <Page.Protect permissions={permissions}>
      <ListPage />
    </Page.Protect>
  );
};

export { ListPage, ProtectedListPage };<|MERGE_RESOLUTION|>--- conflicted
+++ resolved
@@ -24,16 +24,7 @@
   VisuallyHidden,
 } from '@strapi/design-system';
 import { LinkButton } from '@strapi/design-system/v2';
-import {
-<<<<<<< HEAD
-  ConfirmDialog,
-=======
-  useAPIErrorHandler,
->>>>>>> 7dc4206d
-  useFocusWhenNavigate,
-  useNotification,
-  useRBAC,
-} from '@strapi/helper-plugin';
+import { useFocusWhenNavigate, useNotification, useRBAC } from '@strapi/helper-plugin';
 import { EmptyDocuments, Pencil, Plus, Trash } from '@strapi/icons';
 import { Helmet } from 'react-helmet';
 import { useIntl } from 'react-intl';
