--- conflicted
+++ resolved
@@ -14,16 +14,7 @@
   Typography,
   VisuallyHidden,
 } from '@strapi/design-system';
-<<<<<<< HEAD
-import {
-  useFocusWhenNavigate,
-  useQueryParams,
-  useNotification,
-  useRBAC,
-} from '@strapi/helper-plugin';
-=======
-import { getFetchClient, useRBAC } from '@strapi/helper-plugin';
->>>>>>> b17a180f
+import { useRBAC } from '@strapi/helper-plugin';
 import { Duplicate, Pencil, Plus, Trash } from '@strapi/icons';
 import { AxiosError } from 'axios';
 import { produce } from 'immer';
