import * as React from 'react';

import {
  ContentLayout,
  EmptyStateLayout,
  HeaderLayout,
  LinkButton,
  Main,
} from '@strapi/design-system';
<<<<<<< HEAD
import { useFocusWhenNavigate, useNotification, useRBAC, useTracking } from '@strapi/helper-plugin';
=======
import {
  useAPIErrorHandler,
  useFocusWhenNavigate,
  useNotification,
  useRBAC,
} from '@strapi/helper-plugin';
>>>>>>> cd4e508b
import { EmptyDocuments, Plus } from '@strapi/icons';
import { Entity } from '@strapi/types';
import * as qs from 'qs';
import { Helmet } from 'react-helmet';
import { useIntl } from 'react-intl';
import { useNavigate } from 'react-router-dom';

import { Page } from '../../../../components/PageHelpers';
import { useTypedSelector } from '../../../../core/store/hooks';
<<<<<<< HEAD
import { useAPIErrorHandler } from '../../../../hooks/useAPIErrorHandler';
=======
import { useTracking } from '../../../../features/Tracking';
>>>>>>> cd4e508b
import { useOnce } from '../../../../hooks/useOnce';
import {
  useDeleteTransferTokenMutation,
  useGetTransferTokensQuery,
} from '../../../../services/transferTokens';
import { TRANSFER_TOKEN_TYPE } from '../../components/Tokens/constants';
import { Table } from '../../components/Tokens/Table';

const tableHeaders = [
  {
    name: 'name',
    label: {
      id: 'Settings.tokens.ListView.headers.name',
      defaultMessage: 'Name',
    },
    sortable: true,
  },
  {
    name: 'description',
    label: {
      id: 'Settings.tokens.ListView.headers.description',
      defaultMessage: 'Description',
    },
    sortable: false,
  },
  {
    name: 'createdAt',
    label: {
      id: 'Settings.tokens.ListView.headers.createdAt',
      defaultMessage: 'Created at',
    },
    sortable: false,
  },
  {
    name: 'lastUsedAt',
    label: {
      id: 'Settings.tokens.ListView.headers.lastUsedAt',
      defaultMessage: 'Last used',
    },
    sortable: false,
  },
] as const;

/* -------------------------------------------------------------------------------------------------
 * ListView
 * -----------------------------------------------------------------------------------------------*/

const ListView = () => {
  useFocusWhenNavigate();
  const { formatMessage } = useIntl();
  const toggleNotification = useNotification();
  const permissions = useTypedSelector(
    (state) => state.admin_app.permissions.settings?.['transfer-tokens']
  );
  const {
    isLoading: isLoadingRBAC,
    allowedActions: { canCreate, canDelete, canUpdate, canRead },
  } = useRBAC(permissions);
  const navigate = useNavigate();
  const { trackUsage } = useTracking();
  const { _unstableFormatAPIError: formatAPIError } = useAPIErrorHandler();

  React.useEffect(() => {
    navigate({ search: qs.stringify({ sort: 'name:ASC' }, { encode: false }) });
  }, [navigate]);

  useOnce(() => {
    trackUsage('willAccessTokenList', {
      tokenType: TRANSFER_TOKEN_TYPE,
    });
  });

  const headers = tableHeaders.map((header) => ({
    ...header,
    label: formatMessage(header.label),
  }));

  const {
    data: transferTokens = [],
    isLoading: isLoadingTokens,
    error,
  } = useGetTransferTokensQuery(undefined, {
    skip: !canRead,
  });

  React.useEffect(() => {
    if (transferTokens) {
      trackUsage('didAccessTokenList', {
        number: transferTokens.length,
        tokenType: TRANSFER_TOKEN_TYPE,
      });
    }
  }, [trackUsage, transferTokens]);

  React.useEffect(() => {
    if (error) {
      toggleNotification({
        type: 'warning',
        message: formatAPIError(error),
      });
    }
  }, [error, formatAPIError, toggleNotification]);

  const [deleteToken] = useDeleteTransferTokenMutation();

  const handleDelete = async (id: Entity.ID) => {
    try {
      const res = await deleteToken(id);

      if ('error' in res) {
        toggleNotification({
          type: 'warning',
          message: formatAPIError(res.error),
        });
      }
    } catch {
      toggleNotification({
        type: 'warning',
        message: { id: 'notification.error', defaultMessage: 'An error occured' },
      });
    }
  };

  const isLoading = isLoadingTokens || isLoadingRBAC;

  return (
    <>
      <Helmet
        title={formatMessage(
          { id: 'Settings.PageTitle', defaultMessage: 'Settings - {name}' },
          {
            name: 'Transfer Tokens',
          }
        )}
      />
      <HeaderLayout
        title={formatMessage({
          id: 'Settings.transferTokens.title',
          defaultMessage: 'Transfer Tokens',
        })}
        subtitle={formatMessage({
          id: 'Settings.transferTokens.description',
          defaultMessage: '"List of generated transfer tokens"', // TODO change this message
        })}
        primaryAction={
          canCreate ? (
            <LinkButton
              data-testid="create-transfer-token-button"
              startIcon={<Plus />}
              size="S"
              onClick={() =>
                trackUsage('willAddTokenFromList', {
                  tokenType: TRANSFER_TOKEN_TYPE,
                })
              }
              to="/settings/transfer-tokens/create"
            >
              {formatMessage({
                id: 'Settings.transferTokens.create',
                defaultMessage: 'Create new Transfer Token',
              })}
            </LinkButton>
          ) : undefined
        }
      />
      {!canRead ? (
        <Page.NoPermissions />
      ) : (
        <Main aria-busy={isLoading}>
          <ContentLayout>
            {transferTokens.length > 0 && (
              <Table
                permissions={{ canRead, canDelete, canUpdate }}
                headers={headers}
                isLoading={isLoading}
                onConfirmDelete={handleDelete}
                tokens={transferTokens}
                tokenType={TRANSFER_TOKEN_TYPE}
              />
            )}
            {canCreate && transferTokens.length === 0 ? (
              <EmptyStateLayout
                action={
                  <LinkButton
                    variant="secondary"
                    startIcon={<Plus />}
                    to="/settings/transfer-tokens/create"
                  >
                    {formatMessage({
                      id: 'Settings.transferTokens.addNewToken',
                      defaultMessage: 'Add new Transfer Token',
                    })}
                  </LinkButton>
                }
                icon={<EmptyDocuments width="10rem" />}
                content={formatMessage({
                  id: 'Settings.transferTokens.addFirstToken',
                  defaultMessage: 'Add your first Transfer Token',
                })}
              />
            ) : null}
            {!canCreate && transferTokens.length === 0 ? (
              <EmptyStateLayout
                icon={<EmptyDocuments width="10rem" />}
                content={formatMessage({
                  id: 'Settings.transferTokens.emptyStateLayout',
                  defaultMessage: 'You don’t have any content yet...',
                })}
              />
            ) : null}
          </ContentLayout>
        </Main>
      )}
    </>
  );
};

/* -------------------------------------------------------------------------------------------------
 * ProtectedListView
 * -----------------------------------------------------------------------------------------------*/

const ProtectedListView = () => {
  const permissions = useTypedSelector(
    (state) => state.admin_app.permissions.settings?.['transfer-tokens'].main
  );

  return (
    <Page.Protect permissions={permissions}>
      <ListView />
    </Page.Protect>
  );
};

export { ListView, ProtectedListView };<|MERGE_RESOLUTION|>--- conflicted
+++ resolved
@@ -7,16 +7,7 @@
   LinkButton,
   Main,
 } from '@strapi/design-system';
-<<<<<<< HEAD
-import { useFocusWhenNavigate, useNotification, useRBAC, useTracking } from '@strapi/helper-plugin';
-=======
-import {
-  useAPIErrorHandler,
-  useFocusWhenNavigate,
-  useNotification,
-  useRBAC,
-} from '@strapi/helper-plugin';
->>>>>>> cd4e508b
+import { useFocusWhenNavigate, useNotification, useRBAC } from '@strapi/helper-plugin';
 import { EmptyDocuments, Plus } from '@strapi/icons';
 import { Entity } from '@strapi/types';
 import * as qs from 'qs';
@@ -26,11 +17,8 @@
 
 import { Page } from '../../../../components/PageHelpers';
 import { useTypedSelector } from '../../../../core/store/hooks';
-<<<<<<< HEAD
+import { useTracking } from '../../../../features/Tracking';
 import { useAPIErrorHandler } from '../../../../hooks/useAPIErrorHandler';
-=======
-import { useTracking } from '../../../../features/Tracking';
->>>>>>> cd4e508b
 import { useOnce } from '../../../../hooks/useOnce';
 import {
   useDeleteTransferTokenMutation,
