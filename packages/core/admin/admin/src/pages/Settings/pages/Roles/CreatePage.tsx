import * as React from 'react';

import {
  Box,
  Button,
<<<<<<< HEAD
  ContentLayout,
  Field,
=======
>>>>>>> 17b4116f
  Flex,
  Grid,
  GridItem,
  Main,
  Textarea,
  TextInput,
  Typography,
} from '@strapi/design-system';
import { format } from 'date-fns';
import { Formik, Form, FormikHelpers } from 'formik';
import { useIntl } from 'react-intl';
import { useNavigate, useMatch } from 'react-router-dom';
import { styled } from 'styled-components';
import * as yup from 'yup';

import { Layouts } from '../../../../components/Layouts/Layout';
import { Page } from '../../../../components/PageHelpers';
import { useTypedSelector } from '../../../../core/store/hooks';
import { BackButton } from '../../../../features/BackButton';
import { useNotification } from '../../../../features/Notifications';
import { useTracking } from '../../../../features/Tracking';
import { useAPIErrorHandler } from '../../../../hooks/useAPIErrorHandler';
import {
  useCreateRoleMutation,
  useGetRolePermissionLayoutQuery,
  useGetRolePermissionsQuery,
  useUpdateRolePermissionsMutation,
} from '../../../../services/users';
import { isBaseQueryError } from '../../../../utils/baseQuery';
import { translatedErrors } from '../../../../utils/translatedErrors';

import { Permissions, PermissionsAPI } from './components/Permissions';

/* -------------------------------------------------------------------------------------------------
 * CreatePage
 * -----------------------------------------------------------------------------------------------*/

const CREATE_SCHEMA = yup.object().shape({
  name: yup.string().required(translatedErrors.required.id),
  description: yup.string().required(translatedErrors.required.id),
});

/**
 * TODO: be nice if we could just infer this from the schema
 */
interface CreateRoleFormValues {
  name: string;
  description: string;
}

/**
 * TODO: this whole section of the app needs refactoring. Using a ref to
 * manage the state of the child is nonsensical.
 */
const CreatePage = () => {
  const match = useMatch('/settings/roles/duplicate/:id');
  const { toggleNotification } = useNotification();
  const { formatMessage } = useIntl();
  const navigate = useNavigate();
  const permissionsRef = React.useRef<PermissionsAPI>(null);
  const { trackUsage } = useTracking();
  const {
    _unstableFormatAPIError: formatAPIError,
    _unstableFormatValidationErrors: formatValidationErrors,
  } = useAPIErrorHandler();

  const id = match?.params.id ?? null;

  const { isLoading: isLoadingPermissionsLayout, data: permissionsLayout } =
    useGetRolePermissionLayoutQuery({
      /**
       * Role here is a query param so if there's no role we pass an empty string
       * which returns us a default layout.
       */
      role: id ?? '',
    });

  /**
   * We need this so if we're cloning a role, we can fetch
   * the current permissions that role has.
   */
  const { data: rolePermissions, isLoading: isLoadingRole } = useGetRolePermissionsQuery(
    {
      id: id!,
    },
    {
      skip: !id,
      refetchOnMountOrArgChange: true,
    }
  );

  const [createRole] = useCreateRoleMutation();
  const [updateRolePermissions] = useUpdateRolePermissionsMutation();

  const handleCreateRoleSubmit = async (
    data: CreateRoleFormValues,
    formik: FormikHelpers<CreateRoleFormValues>
  ) => {
    try {
      if (id) {
        trackUsage('willDuplicateRole');
      } else {
        trackUsage('willCreateNewRole');
      }

      const res = await createRole(data);

      if ('error' in res) {
        if (isBaseQueryError(res.error) && res.error.name === 'ValidationError') {
          formik.setErrors(formatValidationErrors(res.error));
        } else {
          toggleNotification({
            type: 'danger',
            message: formatAPIError(res.error),
          });
        }

        return;
      }

      const { permissionsToSend } = permissionsRef.current?.getPermissions() ?? {};

      if (res.data.id && Array.isArray(permissionsToSend) && permissionsToSend.length > 0) {
        const updateRes = await updateRolePermissions({
          id: res.data.id,
          permissions: permissionsToSend,
        });

        if ('error' in updateRes) {
          if (isBaseQueryError(updateRes.error) && updateRes.error.name === 'ValidationError') {
            formik.setErrors(formatValidationErrors(updateRes.error));
          } else {
            toggleNotification({
              type: 'danger',
              message: formatAPIError(updateRes.error),
            });
          }

          return;
        }
      }

      toggleNotification({
        type: 'success',
        message: formatMessage({ id: 'Settings.roles.created', defaultMessage: 'created' }),
      });

      navigate(res.data.id.toString(), { replace: true });
    } catch (err) {
      toggleNotification({
        type: 'danger',
        message: formatMessage({ id: 'notification.error', defaultMessage: 'An error occurred' }),
      });
    }
  };

  if ((isLoadingPermissionsLayout && isLoadingRole) || !permissionsLayout) {
    return <Page.Loading />;
  }

  return (
    <Main>
      <Page.Title>
        {formatMessage(
          { id: 'Settings.PageTitle', defaultMessage: 'Settings - {name}' },
          {
            name: 'Roles',
          }
        )}
      </Page.Title>
      <Formik
        initialValues={
          {
            name: '',
            description: `${formatMessage({
              id: 'Settings.roles.form.created',
              defaultMessage: 'Created',
            })} ${format(new Date(), 'PPP')}`,
          } satisfies CreateRoleFormValues
        }
        onSubmit={handleCreateRoleSubmit}
        validationSchema={CREATE_SCHEMA}
        validateOnChange={false}
      >
        {({ values, errors, handleReset, handleChange, isSubmitting }) => (
          <Form>
            <>
              <Layouts.Header
                primaryAction={
                  <Flex gap={2}>
                    <Button
                      variant="secondary"
                      onClick={() => {
                        handleReset();
                        permissionsRef.current?.resetForm();
                      }}
                      size="L"
                    >
                      {formatMessage({
                        id: 'app.components.Button.reset',
                        defaultMessage: 'Reset',
                      })}
                    </Button>
                    <Button type="submit" loading={isSubmitting} size="L">
                      {formatMessage({
                        id: 'global.save',
                        defaultMessage: 'Save',
                      })}
                    </Button>
                  </Flex>
                }
                title={formatMessage({
                  id: 'Settings.roles.create.title',
                  defaultMessage: 'Create a role',
                })}
                subtitle={formatMessage({
                  id: 'Settings.roles.create.description',
                  defaultMessage: 'Define the rights given to the role',
                })}
                navigationAction={<BackButton />}
              />
              <Layouts.Content>
                <Flex direction="column" alignItems="stretch" gap={6}>
                  <Box background="neutral0" padding={6} shadow="filterShadow" hasRadius>
                    <Flex direction="column" alignItems="stretch" gap={4}>
                      <Flex justifyContent="space-between">
                        <Box>
                          <Box>
                            <Typography fontWeight="bold">
                              {formatMessage({
                                id: 'global.details',
                                defaultMessage: 'Details',
                              })}
                            </Typography>
                          </Box>
                          <Box>
                            <Typography variant="pi" textColor="neutral600">
                              {formatMessage({
                                id: 'Settings.roles.form.description',
                                defaultMessage: 'Name and description of the role',
                              })}
                            </Typography>
                          </Box>
                        </Box>
                        <UsersRoleNumber>
                          {formatMessage(
                            {
                              id: 'Settings.roles.form.button.users-with-role',
                              defaultMessage:
                                '{number, plural, =0 {# users} one {# user} other {# users}} with this role',
                            },
                            { number: 0 }
                          )}
                        </UsersRoleNumber>
                      </Flex>
                      <Grid gap={4}>
                        <GridItem col={6}>
                          <Field.Root
                            name="name"
                            error={errors.name && formatMessage({ id: errors.name })}
                            required
                          >
                            <Field.Label>
                              {formatMessage({
                                id: 'global.name',
                                defaultMessage: 'Name',
                              })}
                            </Field.Label>
                            <TextInput onChange={handleChange} value={values.name} />
                            <Field.Error />
                          </Field.Root>
                        </GridItem>
                        <GridItem col={6}>
                          <Field.Root
                            name="description"
                            error={errors.description && formatMessage({ id: errors.description })}
                          >
                            <Field.Label>
                              {formatMessage({
                                id: 'global.description',
                                defaultMessage: 'Description',
                              })}
                            </Field.Label>
                            <Textarea onChange={handleChange} value={values.description} />
                          </Field.Root>
                        </GridItem>
                      </Grid>
                    </Flex>
                  </Box>
                  <Box shadow="filterShadow" hasRadius>
                    <Permissions
                      isFormDisabled={false}
                      ref={permissionsRef}
                      permissions={rolePermissions}
                      layout={permissionsLayout}
                    />
                  </Box>
                </Flex>
              </Layouts.Content>
            </>
          </Form>
        )}
      </Formik>
    </Main>
  );
};

const UsersRoleNumber = styled.div`
  border: 1px solid ${({ theme }) => theme.colors.primary200};
  background: ${({ theme }) => theme.colors.primary100};
  padding: ${({ theme }) => `${theme.spaces[2]} ${theme.spaces[4]}`};
  color: ${({ theme }) => theme.colors.primary600};
  border-radius: ${({ theme }) => theme.borderRadius};
  font-size: 1.2rem;
  font-weight: bold;
`;

/* -------------------------------------------------------------------------------------------------
 * ProtectedCreatePage
 * -----------------------------------------------------------------------------------------------*/

const ProtectedCreatePage = () => {
  const permissions = useTypedSelector(
    (state) => state.admin_app.permissions.settings?.roles.create
  );

  return (
    <Page.Protect permissions={permissions}>
      <CreatePage />
    </Page.Protect>
  );
};

export { CreatePage, ProtectedCreatePage };<|MERGE_RESOLUTION|>--- conflicted
+++ resolved
@@ -3,11 +3,7 @@
 import {
   Box,
   Button,
-<<<<<<< HEAD
-  ContentLayout,
   Field,
-=======
->>>>>>> 17b4116f
   Flex,
   Grid,
   GridItem,
