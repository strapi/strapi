import * as React from 'react';

import { Box, Button, ContentLayout, Flex, HeaderLayout, Main } from '@strapi/design-system';
import {
  useAPIErrorHandler,
  useNotification,
  useOverlayBlocker,
<<<<<<< HEAD
  useTracking,
=======
  translatedErrors,
>>>>>>> cd4e508b
} from '@strapi/helper-plugin';
import { Formik, FormikHelpers } from 'formik';
import { Helmet } from 'react-helmet';
import { useIntl } from 'react-intl';
import { Navigate, useMatch } from 'react-router-dom';
import * as yup from 'yup';

import { Page } from '../../../../components/PageHelpers';
import { useTypedSelector } from '../../../../core/store/hooks';
import { BackButton } from '../../../../features/BackButton';
import { useTracking } from '../../../../features/Tracking';
import { useAdminRoles } from '../../../../hooks/useAdminRoles';
import {
  useGetRolePermissionLayoutQuery,
  useGetRolePermissionsQuery,
  useUpdateRoleMutation,
  useUpdateRolePermissionsMutation,
} from '../../../../services/users';
import { isBaseQueryError } from '../../../../utils/baseQuery';
import { translatedErrors } from '../../../../utils/translatedErrors';

import { Permissions, PermissionsAPI } from './components/Permissions';
import { RoleForm } from './components/RoleForm';

const EDIT_ROLE_SCHEMA = yup.object().shape({
  name: yup.string().required(translatedErrors.required.id),
  description: yup.string().optional(),
});

/**
 * TODO: be nice if we could just infer this from the schema
 */
interface EditRoleFormValues {
  name: string;
  description: string;
}

const EditPage = () => {
  const toggleNotification = useNotification();
  const { formatMessage } = useIntl();
  const match = useMatch('/settings/roles/:id');
  const id = match?.params.id;
  const permissionsRef = React.useRef<PermissionsAPI>(null);
  const { lockApp, unlockApp } = useOverlayBlocker();
  const { trackUsage } = useTracking();
  const {
    _unstableFormatAPIError: formatAPIError,
    _unstableFormatValidationErrors: formatValidationErrors,
  } = useAPIErrorHandler();

  const { isLoading: isLoadingPermissionsLayout, data: permissionsLayout } =
    useGetRolePermissionLayoutQuery({
      /**
       * Role here is a query param so if there's no role we pass an empty string
       * which returns us a default layout.
       */
      role: id ?? '',
    });

  const {
    roles,
    isLoading: isRoleLoading,
    refetch: refetchRole,
  } = useAdminRoles(
    { id },
    {
      refetchOnMountOrArgChange: true,
    }
  );

  const role = roles[0] ?? {};

  const { data: permissions, isLoading: isLoadingPermissions } = useGetRolePermissionsQuery(
    {
      id: id!,
    },
    {
      skip: !id,
      refetchOnMountOrArgChange: true,
    }
  );

  const [updateRole] = useUpdateRoleMutation();
  const [updateRolePermissions] = useUpdateRolePermissionsMutation();

  if (!id) {
    return <Navigate to="/settings/roles" />;
  }

  const handleEditRoleSubmit = async (
    data: EditRoleFormValues,
    formik: FormikHelpers<EditRoleFormValues>
  ) => {
    try {
      // @ts-expect-error – This will be fixed in V5
      lockApp();

      const { permissionsToSend, didUpdateConditions } =
        permissionsRef.current?.getPermissions() ?? {};

      const res = await updateRole({
        id,
        ...data,
      });

      if ('error' in res) {
        if (isBaseQueryError(res.error) && res.error.name === 'ValidationError') {
          formik.setErrors(formatValidationErrors(res.error));
        } else {
          toggleNotification({
            type: 'warning',
            message: formatAPIError(res.error),
          });
        }

        return;
      }

      if (role.code !== 'strapi-super-admin' && permissionsToSend) {
        const updateRes = await updateRolePermissions({
          id: res.data.id,
          permissions: permissionsToSend,
        });

        if ('error' in updateRes) {
          if (isBaseQueryError(updateRes.error) && updateRes.error.name === 'ValidationError') {
            formik.setErrors(formatValidationErrors(updateRes.error));
          } else {
            toggleNotification({
              type: 'warning',
              message: formatAPIError(updateRes.error),
            });
          }

          return;
        }

        if (didUpdateConditions) {
          trackUsage('didUpdateConditions');
        }
      }

      permissionsRef.current?.setFormAfterSubmit();

      await refetchRole();

      toggleNotification({
        type: 'success',
        message: { id: 'notification.success.saved' },
      });
    } catch (error) {
      toggleNotification({
        type: 'warning',
        message: { id: 'notification.error' },
      });
    } finally {
      // @ts-expect-error – This will be fixed in V5
      unlockApp();
    }
  };

  const isFormDisabled = !isRoleLoading && role.code === 'strapi-super-admin';

  if (isLoadingPermissionsLayout || isRoleLoading || isLoadingPermissions || !permissionsLayout) {
    return <Page.Loading />;
  }

  return (
    <Main>
      <Helmet
        title={formatMessage(
          { id: 'Settings.PageTitle', defaultMessage: 'Settings - {name}' },
          {
            name: 'Roles',
          }
        )}
      />
      <Formik
        enableReinitialize
        initialValues={
          {
            name: role.name ?? '',
            description: role.description ?? '',
          } satisfies EditRoleFormValues
        }
        onSubmit={handleEditRoleSubmit}
        validationSchema={EDIT_ROLE_SCHEMA}
        validateOnChange={false}
      >
        {({ handleSubmit, values, errors, handleChange, handleBlur, isSubmitting }) => (
          <form onSubmit={handleSubmit}>
            <HeaderLayout
              primaryAction={
                <Flex gap={2}>
                  <Button
                    type="submit"
                    disabled={role.code === 'strapi-super-admin'}
                    loading={isSubmitting}
                    size="L"
                  >
                    {formatMessage({
                      id: 'global.save',
                      defaultMessage: 'Save',
                    })}
                  </Button>
                </Flex>
              }
              title={formatMessage({
                id: 'Settings.roles.edit.title',
                defaultMessage: 'Edit a role',
              })}
              subtitle={formatMessage({
                id: 'Settings.roles.create.description',
                defaultMessage: 'Define the rights given to the role',
              })}
              navigationAction={<BackButton />}
            />
            <ContentLayout>
              <Flex direction="column" alignItems="stretch" gap={6}>
                <RoleForm
                  disabled={isFormDisabled}
                  errors={errors}
                  values={values}
                  onChange={handleChange}
                  onBlur={handleBlur}
                  role={role}
                />
                <Box shadow="filterShadow" hasRadius>
                  <Permissions
                    isFormDisabled={isFormDisabled}
                    permissions={permissions}
                    ref={permissionsRef}
                    layout={permissionsLayout}
                  />
                </Box>
              </Flex>
            </ContentLayout>
          </form>
        )}
      </Formik>
    </Main>
  );
};

const ProtectedEditPage = () => {
  const permissions = useTypedSelector(
    (state) => state.admin_app.permissions.settings?.roles.update
  );

  return (
    <Page.Protect permissions={permissions}>
      <EditPage />
    </Page.Protect>
  );
};

export { EditPage, ProtectedEditPage };
export type { EditRoleFormValues };<|MERGE_RESOLUTION|>--- conflicted
+++ resolved
@@ -1,16 +1,7 @@
 import * as React from 'react';
 
 import { Box, Button, ContentLayout, Flex, HeaderLayout, Main } from '@strapi/design-system';
-import {
-  useAPIErrorHandler,
-  useNotification,
-  useOverlayBlocker,
-<<<<<<< HEAD
-  useTracking,
-=======
-  translatedErrors,
->>>>>>> cd4e508b
-} from '@strapi/helper-plugin';
+import { useAPIErrorHandler, useNotification, useOverlayBlocker } from '@strapi/helper-plugin';
 import { Formik, FormikHelpers } from 'formik';
 import { Helmet } from 'react-helmet';
 import { useIntl } from 'react-intl';
