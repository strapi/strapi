import * as React from 'react';

import { Box, Button, ContentLayout, Flex, HeaderLayout, Main } from '@strapi/design-system';
<<<<<<< HEAD
import { useNotification, useOverlayBlocker, translatedErrors } from '@strapi/helper-plugin';
=======
import { useAPIErrorHandler, useNotification, useOverlayBlocker } from '@strapi/helper-plugin';
>>>>>>> 1e7fe8ee
import { Formik, FormikHelpers } from 'formik';
import { Helmet } from 'react-helmet';
import { useIntl } from 'react-intl';
import { Navigate, useMatch } from 'react-router-dom';
import * as yup from 'yup';

import { Page } from '../../../../components/PageHelpers';
import { useTypedSelector } from '../../../../core/store/hooks';
import { BackButton } from '../../../../features/BackButton';
import { useTracking } from '../../../../features/Tracking';
import { useAdminRoles } from '../../../../hooks/useAdminRoles';
import { useAPIErrorHandler } from '../../../../hooks/useAPIErrorHandler';
import {
  useGetRolePermissionLayoutQuery,
  useGetRolePermissionsQuery,
  useUpdateRoleMutation,
  useUpdateRolePermissionsMutation,
} from '../../../../services/users';
import { isBaseQueryError } from '../../../../utils/baseQuery';
import { translatedErrors } from '../../../../utils/translatedErrors';

import { Permissions, PermissionsAPI } from './components/Permissions';
import { RoleForm } from './components/RoleForm';

const EDIT_ROLE_SCHEMA = yup.object().shape({
  name: yup.string().required(translatedErrors.required.id),
  description: yup.string().optional(),
});

/**
 * TODO: be nice if we could just infer this from the schema
 */
interface EditRoleFormValues {
  name: string;
  description: string;
}

const EditPage = () => {
  const toggleNotification = useNotification();
  const { formatMessage } = useIntl();
  const match = useMatch('/settings/roles/:id');
  const id = match?.params.id;
  const permissionsRef = React.useRef<PermissionsAPI>(null);
  const { lockApp, unlockApp } = useOverlayBlocker();
  const { trackUsage } = useTracking();
  const {
    _unstableFormatAPIError: formatAPIError,
    _unstableFormatValidationErrors: formatValidationErrors,
  } = useAPIErrorHandler();

  const { isLoading: isLoadingPermissionsLayout, data: permissionsLayout } =
    useGetRolePermissionLayoutQuery({
      /**
       * Role here is a query param so if there's no role we pass an empty string
       * which returns us a default layout.
       */
      role: id ?? '',
    });

  const {
    roles,
    isLoading: isRoleLoading,
    refetch: refetchRole,
  } = useAdminRoles(
    { id },
    {
      refetchOnMountOrArgChange: true,
    }
  );

  const role = roles[0] ?? {};

  const { data: permissions, isLoading: isLoadingPermissions } = useGetRolePermissionsQuery(
    {
      id: id!,
    },
    {
      skip: !id,
      refetchOnMountOrArgChange: true,
    }
  );

  const [updateRole] = useUpdateRoleMutation();
  const [updateRolePermissions] = useUpdateRolePermissionsMutation();

  if (!id) {
    return <Navigate to="/settings/roles" />;
  }

  const handleEditRoleSubmit = async (
    data: EditRoleFormValues,
    formik: FormikHelpers<EditRoleFormValues>
  ) => {
    try {
      // @ts-expect-error – This will be fixed in V5
      lockApp();

      const { permissionsToSend, didUpdateConditions } =
        permissionsRef.current?.getPermissions() ?? {};

      const res = await updateRole({
        id,
        ...data,
      });

      if ('error' in res) {
        if (isBaseQueryError(res.error) && res.error.name === 'ValidationError') {
          formik.setErrors(formatValidationErrors(res.error));
        } else {
          toggleNotification({
            type: 'warning',
            message: formatAPIError(res.error),
          });
        }

        return;
      }

      if (role.code !== 'strapi-super-admin' && permissionsToSend) {
        const updateRes = await updateRolePermissions({
          id: res.data.id,
          permissions: permissionsToSend,
        });

        if ('error' in updateRes) {
          if (isBaseQueryError(updateRes.error) && updateRes.error.name === 'ValidationError') {
            formik.setErrors(formatValidationErrors(updateRes.error));
          } else {
            toggleNotification({
              type: 'warning',
              message: formatAPIError(updateRes.error),
            });
          }

          return;
        }

        if (didUpdateConditions) {
          trackUsage('didUpdateConditions');
        }
      }

      permissionsRef.current?.setFormAfterSubmit();

      await refetchRole();

      toggleNotification({
        type: 'success',
        message: { id: 'notification.success.saved' },
      });
    } catch (error) {
      toggleNotification({
        type: 'warning',
        message: { id: 'notification.error' },
      });
    } finally {
      // @ts-expect-error – This will be fixed in V5
      unlockApp();
    }
  };

  const isFormDisabled = !isRoleLoading && role.code === 'strapi-super-admin';

  if (isLoadingPermissionsLayout || isRoleLoading || isLoadingPermissions || !permissionsLayout) {
    return <Page.Loading />;
  }

  return (
    <Main>
      <Helmet
        title={formatMessage(
          { id: 'Settings.PageTitle', defaultMessage: 'Settings - {name}' },
          {
            name: 'Roles',
          }
        )}
      />
      <Formik
        enableReinitialize
        initialValues={
          {
            name: role.name ?? '',
            description: role.description ?? '',
          } satisfies EditRoleFormValues
        }
        onSubmit={handleEditRoleSubmit}
        validationSchema={EDIT_ROLE_SCHEMA}
        validateOnChange={false}
      >
        {({ handleSubmit, values, errors, handleChange, handleBlur, isSubmitting }) => (
          <form onSubmit={handleSubmit}>
            <HeaderLayout
              primaryAction={
                <Flex gap={2}>
                  <Button
                    type="submit"
                    disabled={role.code === 'strapi-super-admin'}
                    loading={isSubmitting}
                    size="L"
                  >
                    {formatMessage({
                      id: 'global.save',
                      defaultMessage: 'Save',
                    })}
                  </Button>
                </Flex>
              }
              title={formatMessage({
                id: 'Settings.roles.edit.title',
                defaultMessage: 'Edit a role',
              })}
              subtitle={formatMessage({
                id: 'Settings.roles.create.description',
                defaultMessage: 'Define the rights given to the role',
              })}
              navigationAction={<BackButton />}
            />
            <ContentLayout>
              <Flex direction="column" alignItems="stretch" gap={6}>
                <RoleForm
                  disabled={isFormDisabled}
                  errors={errors}
                  values={values}
                  onChange={handleChange}
                  onBlur={handleBlur}
                  role={role}
                />
                <Box shadow="filterShadow" hasRadius>
                  <Permissions
                    isFormDisabled={isFormDisabled}
                    permissions={permissions}
                    ref={permissionsRef}
                    layout={permissionsLayout}
                  />
                </Box>
              </Flex>
            </ContentLayout>
          </form>
        )}
      </Formik>
    </Main>
  );
};

const ProtectedEditPage = () => {
  const permissions = useTypedSelector(
    (state) => state.admin_app.permissions.settings?.roles.update
  );

  return (
    <Page.Protect permissions={permissions}>
      <EditPage />
    </Page.Protect>
  );
};

export { EditPage, ProtectedEditPage };
export type { EditRoleFormValues };<|MERGE_RESOLUTION|>--- conflicted
+++ resolved
@@ -1,11 +1,7 @@
 import * as React from 'react';
 
 import { Box, Button, ContentLayout, Flex, HeaderLayout, Main } from '@strapi/design-system';
-<<<<<<< HEAD
-import { useNotification, useOverlayBlocker, translatedErrors } from '@strapi/helper-plugin';
-=======
-import { useAPIErrorHandler, useNotification, useOverlayBlocker } from '@strapi/helper-plugin';
->>>>>>> 1e7fe8ee
+import { useNotification, useOverlayBlocker } from '@strapi/helper-plugin';
 import { Formik, FormikHelpers } from 'formik';
 import { Helmet } from 'react-helmet';
 import { useIntl } from 'react-intl';
