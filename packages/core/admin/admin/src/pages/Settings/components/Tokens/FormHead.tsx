import * as React from 'react';

import { Button, Flex, HeaderLayout } from '@strapi/design-system';
<<<<<<< HEAD
import { Link } from '@strapi/design-system/v2';
import { ConfirmDialog, useNotification } from '@strapi/helper-plugin';
import { ArrowLeft, Check, Refresh } from '@strapi/icons';
=======
import { ConfirmDialog, useAPIErrorHandler, useNotification } from '@strapi/helper-plugin';
import { Check, Refresh } from '@strapi/icons';
>>>>>>> 4824f73e
import { MessageDescriptor, useIntl } from 'react-intl';

<<<<<<< HEAD
import { useAPIErrorHandler } from '../../../../hooks/useAPIErrorHandler';
=======
import { BackButton } from '../../../../features/BackButton';
>>>>>>> 4824f73e
import { useRegenerateTokenMutation } from '../../../../services/api';

import type { Entity } from '@strapi/types';

interface RegenerateProps {
  onRegenerate?: (newKey: string) => void;
  url: string;
}

const Regenerate = ({ onRegenerate, url }: RegenerateProps) => {
  const { formatMessage } = useIntl();
  const [showConfirmDialog, setShowConfirmDialog] = React.useState(false);

  const [isLoadingConfirmation, setIsLoadingConfirmation] = React.useState(false);
  const toggleNotification = useNotification();
  const { _unstableFormatAPIError: formatAPIError } = useAPIErrorHandler();

  const [regenerateToken] = useRegenerateTokenMutation();

  const regenerateData = async () => {
    try {
      const res = await regenerateToken(url);

      if ('error' in res) {
        toggleNotification({
          type: 'warning',
          message: formatAPIError(res.error),
        });

        return;
      }

      if (onRegenerate) {
        onRegenerate(res.data.accessKey);
      }
    } catch (error) {
      toggleNotification({
        type: 'warning',
        message: {
          id: 'notification.error',
          defaultMessage: 'Something went wrong',
        },
      });
    } finally {
      setIsLoadingConfirmation(false);
    }
  };

  const handleConfirmRegeneration = async () => {
    regenerateData();
    setShowConfirmDialog(false);
  };

  return (
    <>
      <Button
        startIcon={<Refresh />}
        type="button"
        size="S"
        variant="tertiary"
        onClick={() => setShowConfirmDialog(true)}
        name="regenerate"
      >
        {formatMessage({
          id: 'Settings.tokens.regenerate',
          defaultMessage: 'Regenerate',
        })}
      </Button>

      <ConfirmDialog
        bodyText={{
          id: 'Settings.tokens.popUpWarning.message',
          defaultMessage: 'Are you sure you want to regenerate this token?',
        }}
        iconRightButton={<Refresh />}
        isConfirmButtonLoading={isLoadingConfirmation}
        isOpen={showConfirmDialog}
        onToggleDialog={() => setShowConfirmDialog(false)}
        onConfirm={handleConfirmRegeneration}
        leftButtonText={{
          id: 'Settings.tokens.Button.cancel',
          defaultMessage: 'Cancel',
        }}
        rightButtonText={{
          id: 'Settings.tokens.Button.regenerate',
          defaultMessage: 'Regenerate',
        }}
        title={{
          id: 'Settings.tokens.RegenerateDialog.title',
          defaultMessage: 'Regenerate token',
        }}
      />
    </>
  );
};

interface Token {
  id: Entity.ID;
  name: string;
}

interface FormHeadProps<TToken extends Token | null> {
  title: MessageDescriptor;
  token: TToken;
  canEditInputs: boolean;
  canRegenerate: boolean;
  setToken: (token: TToken) => void;
  isSubmitting: boolean;
  regenerateUrl: string;
}

export const FormHead = <TToken extends Token | null>({
  title,
  token,
  setToken,
  canEditInputs,
  canRegenerate,
  isSubmitting,
  regenerateUrl,
}: FormHeadProps<TToken>) => {
  const { formatMessage } = useIntl();
  const handleRegenerate = (newKey: string) => {
    setToken({
      ...token,
      accessKey: newKey,
    });
  };

  return (
    <HeaderLayout
      title={token?.name || formatMessage(title)}
      primaryAction={
        canEditInputs ? (
          <Flex gap={2}>
            {canRegenerate && token?.id && (
              <Regenerate
                onRegenerate={handleRegenerate}
                url={`${regenerateUrl}${token?.id ?? ''}`}
              />
            )}
            <Button
              disabled={isSubmitting}
              loading={isSubmitting}
              startIcon={<Check />}
              type="submit"
              size="S"
            >
              {formatMessage({
                id: 'global.save',
                defaultMessage: 'Save',
              })}
            </Button>
          </Flex>
        ) : (
          canRegenerate &&
          token?.id && (
            <Regenerate
              onRegenerate={handleRegenerate}
              url={`${regenerateUrl}${token?.id ?? ''}`}
            />
          )
        )
      }
      navigationAction={<BackButton />}
      ellipsis
    />
  );
};<|MERGE_RESOLUTION|>--- conflicted
+++ resolved
@@ -1,21 +1,12 @@
 import * as React from 'react';
 
 import { Button, Flex, HeaderLayout } from '@strapi/design-system';
-<<<<<<< HEAD
-import { Link } from '@strapi/design-system/v2';
 import { ConfirmDialog, useNotification } from '@strapi/helper-plugin';
-import { ArrowLeft, Check, Refresh } from '@strapi/icons';
-=======
-import { ConfirmDialog, useAPIErrorHandler, useNotification } from '@strapi/helper-plugin';
 import { Check, Refresh } from '@strapi/icons';
->>>>>>> 4824f73e
 import { MessageDescriptor, useIntl } from 'react-intl';
 
-<<<<<<< HEAD
+import { BackButton } from '../../../../features/BackButton';
 import { useAPIErrorHandler } from '../../../../hooks/useAPIErrorHandler';
-=======
-import { BackButton } from '../../../../features/BackButton';
->>>>>>> 4824f73e
 import { useRegenerateTokenMutation } from '../../../../services/api';
 
 import type { Entity } from '@strapi/types';
