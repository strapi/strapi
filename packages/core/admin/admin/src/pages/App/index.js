--- conflicted
+++ resolved
@@ -13,6 +13,7 @@
   useNotification,
   TrackingContext,
   prefixFileUrlWithBackendUrl,
+  useAppInfos,
 } from '@strapi/helper-plugin';
 import axios from 'axios';
 import { SkipToContent } from '@strapi/design-system/Main';
@@ -35,6 +36,7 @@
   const { updateProjectSettings } = useConfigurations();
   const { formatMessage } = useIntl();
   const [{ isLoading, hasAdmin, uuid }, setState] = useState({ isLoading: true, hasAdmin: false });
+  const appInfo = useAppInfos();
 
   const authRoutes = useMemo(() => {
     return makeUniqueRoutes(
@@ -95,13 +97,10 @@
                 event: 'didInitializeAdministration',
                 uuid,
                 deviceId,
-<<<<<<< HEAD
-=======
                 properties: {
                   ...properties,
                   environment: appInfo.currentEnvironment,
                 },
->>>>>>> b511597e
               }),
               headers: {
                 'Content-Type': 'application/json',
@@ -122,6 +121,7 @@
     };
 
     getData();
+    // eslint-disable-next-line react-hooks/exhaustive-deps
   }, [toggleNotification, updateProjectSettings]);
 
   const setHasAdmin = hasAdmin => setState(prev => ({ ...prev, hasAdmin }));
