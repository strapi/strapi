import React from 'react';
import { render } from '@testing-library/react';
import { ThemeProvider } from '@strapi/design-system/ThemeProvider';
import { lightTheme } from '@strapi/design-system/themes';
import { Router } from 'react-router-dom';
import { createMemoryHistory } from 'history';
import * as yup from 'yup';
import { IntlProvider } from 'react-intl';
import Register from '..';

jest.mock('../../../../../components/LocalesProvider/useLocalesProvider', () => () => ({
  changeLocale: () => {},
  localeNames: ['en'],
  messages: ['test'],
}));
jest.mock('@strapi/helper-plugin', () => ({
  ...jest.requireActual('@strapi/helper-plugin'),
  useNotification: () => jest.fn({}),
}));

describe('ADMIN | PAGES | AUTH | Register', () => {
  it('should render and match the snapshot', () => {
    const history = createMemoryHistory();
    const { container } = render(
      <IntlProvider locale="en" messages={{}} textComponent="span">
        <ThemeProvider theme={lightTheme}>
          <Router history={history}>
            <Register fieldsToDisable={[]} noSignin onSubmit={() => {}} schema={yup.object()} />
          </Router>
        </ThemeProvider>
      </IntlProvider>
    );

    expect(container.firstChild).toMatchInlineSnapshot(`
      .c1 {
        padding-top: 24px;
        padding-right: 40px;
      }

      .c9 {
        padding-top: 64px;
        padding-bottom: 64px;
      }

      .c10 {
        background: #ffffff;
        padding-top: 48px;
        padding-right: 56px;
        padding-bottom: 48px;
        padding-left: 56px;
        border-radius: 4px;
        box-shadow: 0px 1px 4px rgba(33,33,52,0.1);
      }

      .c16 {
        padding-top: 24px;
        padding-bottom: 4px;
      }

      .c18 {
        padding-bottom: 32px;
      }

      .c21 {
        display: -webkit-box;
        display: -webkit-flex;
        display: -ms-flexbox;
        display: flex;
        -webkit-flex-direction: column;
        -ms-flex-direction: column;
        flex-direction: column;
      }

      .c21 > * {
        margin-top: 0;
        margin-bottom: 0;
      }

      .c21 > * + * {
        margin-top: 32px;
      }

      .c12 {
        outline: none;
      }

      .c0 {
        display: -webkit-box;
        display: -webkit-flex;
        display: -ms-flexbox;
        display: flex;
        -webkit-flex-direction: row;
        -ms-flex-direction: row;
        flex-direction: row;
        -webkit-box-pack: end;
        -webkit-justify-content: flex-end;
        -ms-flex-pack: end;
        justify-content: flex-end;
        -webkit-align-items: center;
        -webkit-box-align: center;
        -ms-flex-align: center;
        align-items: center;
      }

      .c13 {
        display: -webkit-box;
        display: -webkit-flex;
        display: -ms-flexbox;
        display: flex;
        -webkit-flex-direction: row;
        -ms-flex-direction: row;
        flex-direction: row;
        -webkit-align-items: center;
        -webkit-box-align: center;
        -ms-flex-align: center;
        align-items: center;
      }

      .c47 {
        font-weight: 600;
        color: #32324d;
        font-size: 0.875rem;
        line-height: 1.43;
      }

      .c44 {
        display: -webkit-box;
        display: -webkit-flex;
        display: -ms-flexbox;
        display: flex;
        cursor: pointer;
        padding: 8px;
        border-radius: 4px;
        background: #ffffff;
        border: 1px solid #dcdce4;
        position: relative;
        outline: none;
      }

      .c44 svg {
        height: 12px;
        width: 12px;
      }

      .c44 svg > g,
      .c44 svg path {
        fill: #ffffff;
      }

      .c44[aria-disabled='true'] {
        pointer-events: none;
      }

      .c44:after {
        -webkit-transition-property: all;
        transition-property: all;
        -webkit-transition-duration: 0.2s;
        transition-duration: 0.2s;
        border-radius: 8px;
        content: '';
        position: absolute;
        top: -4px;
        bottom: -4px;
        left: -4px;
        right: -4px;
        border: 2px solid transparent;
      }

      .c44:focus-visible {
        outline: none;
      }

      .c44:focus-visible:after {
        border-radius: 8px;
        content: '';
        position: absolute;
        top: -5px;
        bottom: -5px;
        left: -5px;
        right: -5px;
        border: 2px solid #4945ff;
      }

      .c45 {
        -webkit-align-items: center;
        -webkit-box-align: center;
        -ms-flex-align: center;
        align-items: center;
        padding: 10px 16px;
        background: #4945ff;
        border: none;
        border: 1px solid #4945ff;
        background: #4945ff;
        display: -webkit-inline-box;
        display: -webkit-inline-flex;
        display: -ms-inline-flexbox;
        display: inline-flex;
        -webkit-box-pack: center;
        -webkit-justify-content: center;
        -ms-flex-pack: center;
        justify-content: center;
        width: 100%;
      }

      .c45 .sc-kstqJO {
        display: -webkit-box;
        display: -webkit-flex;
        display: -ms-flexbox;
        display: flex;
        -webkit-align-items: center;
        -webkit-box-align: center;
        -ms-flex-align: center;
        align-items: center;
      }

      .c45 .c46 {
        color: #ffffff;
      }

      .c45[aria-disabled='true'] {
        border: 1px solid #dcdce4;
        background: #eaeaef;
      }

      .c45[aria-disabled='true'] .c46 {
        color: #666687;
      }

      .c45[aria-disabled='true'] svg > g,
      .c45[aria-disabled='true'] svg path {
        fill: #666687;
      }

      .c45[aria-disabled='true']:active {
        border: 1px solid #dcdce4;
        background: #eaeaef;
      }

      .c45[aria-disabled='true']:active .c46 {
        color: #666687;
      }

      .c45[aria-disabled='true']:active svg > g,
      .c45[aria-disabled='true']:active svg path {
        fill: #666687;
      }

      .c45:hover {
        border: 1px solid #7b79ff;
        background: #7b79ff;
      }

      .c45:active {
        border: 1px solid #4945ff;
        background: #4945ff;
      }

      .c26 {
        font-weight: 600;
        color: #32324d;
        font-size: 0.75rem;
        line-height: 1.33;
      }

      .c27 {
        color: #d02b20;
        font-size: 0.875rem;
        line-height: 1.43;
      }

      .c37 {
        color: #666687;
        font-size: 0.75rem;
        line-height: 1.33;
      }

      .c28 {
        line-height: 0;
      }

      .c34 {
        padding-right: 12px;
        padding-left: 8px;
      }

      .c25 {
        display: -webkit-box;
        display: -webkit-flex;
        display: -ms-flexbox;
        display: flex;
        -webkit-flex-direction: row;
        -ms-flex-direction: row;
        flex-direction: row;
        -webkit-align-items: center;
        -webkit-box-align: center;
        -ms-flex-align: center;
        align-items: center;
      }

      .c29 {
        display: -webkit-box;
        display: -webkit-flex;
        display: -ms-flexbox;
        display: flex;
        -webkit-flex-direction: row;
        -ms-flex-direction: row;
        flex-direction: row;
        -webkit-box-pack: justify;
        -webkit-justify-content: space-between;
        -ms-flex-pack: justify;
        justify-content: space-between;
        -webkit-align-items: center;
        -webkit-box-align: center;
        -ms-flex-align: center;
        align-items: center;
      }

      .c31 {
        border: none;
        border-radius: 4px;
        padding-left: 16px;
        padding-right: 16px;
        color: #32324d;
        font-weight: 400;
        font-size: 0.875rem;
        display: block;
        width: 100%;
      }

      .c31::-webkit-input-placeholder {
        color: #8e8ea9;
        opacity: 1;
      }

      .c31::-moz-placeholder {
        color: #8e8ea9;
        opacity: 1;
      }

      .c31:-ms-input-placeholder {
        color: #8e8ea9;
        opacity: 1;
      }

      .c31::placeholder {
        color: #8e8ea9;
        opacity: 1;
      }

      .c31[aria-disabled='true'] {
        background: inherit;
        color: inherit;
      }

      .c31:focus {
        outline: none;
        box-shadow: none;
      }

      .c32 {
        border: none;
        border-radius: 4px;
        padding-left: 16px;
        padding-right: 0;
        color: #32324d;
        font-weight: 400;
        font-size: 0.875rem;
        display: block;
        width: 100%;
      }

      .c32::-webkit-input-placeholder {
        color: #8e8ea9;
        opacity: 1;
      }

      .c32::-moz-placeholder {
        color: #8e8ea9;
        opacity: 1;
      }

      .c32:-ms-input-placeholder {
        color: #8e8ea9;
        opacity: 1;
      }

      .c32::placeholder {
        color: #8e8ea9;
        opacity: 1;
      }

      .c32[aria-disabled='true'] {
        background: inherit;
        color: inherit;
      }

      .c32:focus {
        outline: none;
        box-shadow: none;
      }

      .c30 {
        border: 1px solid #dcdce4;
        border-radius: 4px;
        background: #ffffff;
        height: 2.5rem;
        outline: none;
        box-shadow: 0;
        -webkit-transition-property: border-color,box-shadow,fill;
        transition-property: border-color,box-shadow,fill;
        -webkit-transition-duration: 0.2s;
        transition-duration: 0.2s;
      }

      .c30:focus-within {
        border: 1px solid #4945ff;
        box-shadow: #4945ff 0px 0px 0px 2px;
      }

      .c24 {
        display: -webkit-box;
        display: -webkit-flex;
        display: -ms-flexbox;
        display: flex;
        -webkit-flex-direction: column;
        -ms-flex-direction: column;
        flex-direction: column;
      }

      .c24 > * {
        margin-top: 0;
        margin-bottom: 0;
      }

      .c24 > * + * {
        margin-top: 4px;
      }

      .c41 {
        margin: 0;
        height: 18px;
        min-width: 18px;
        border-radius: 4px;
        border: 1px solid #c0c0cf;
        -webkit-appearance: none;
        background-color: #ffffff;
        cursor: pointer;
      }

      .c41:checked {
        background-color: #4945ff;
        border: 1px solid #4945ff;
      }

      .c41:checked:after {
        content: '';
        display: block;
        position: relative;
        background: url(data:image/svg+xml;base64,PHN2ZyB3aWR0aD0iMTAiIGhlaWdodD0iOCIgdmlld0JveD0iMCAwIDEwIDgiIGZpbGw9Im5vbmUiIHhtbG5zPSJodHRwOi8vd3d3LnczLm9yZy8yMDAwL3N2ZyI+CiAgPHBhdGgKICAgIGQ9Ik04LjU1MzIzIDAuMzk2OTczQzguNjMxMzUgMC4zMTYzNTUgOC43NjA1MSAwLjMxNTgxMSA4LjgzOTMxIDAuMzk1NzY4TDkuODYyNTYgMS40MzQwN0M5LjkzODkzIDEuNTExNTcgOS45MzkzNSAxLjYzNTkgOS44NjM0OSAxLjcxMzlMNC4wNjQwMSA3LjY3NzI0QzMuOTg1OSA3Ljc1NzU1IDMuODU3MDcgNy43NTgwNSAzLjc3ODM0IDcuNjc4MzRMMC4xMzg2NiAzLjk5MzMzQzAuMDYxNzc5OCAzLjkxNTQ5IDAuMDYxNzEwMiAzLjc5MDMyIDAuMTM4NTA0IDMuNzEyNEwxLjE2MjEzIDIuNjczNzJDMS4yNDAzOCAyLjU5NDMyIDEuMzY4NDMgMi41OTQyMiAxLjQ0NjggMi42NzM0OEwzLjkyMTc0IDUuMTc2NDdMOC41NTMyMyAwLjM5Njk3M1oiCiAgICBmaWxsPSJ3aGl0ZSIKICAvPgo8L3N2Zz4=) no-repeat no-repeat center center;
        width: 10px;
        height: 10px;
        left: 50%;
        top: 50%;
        -webkit-transform: translateX(-50%) translateY(-50%);
        -ms-transform: translateX(-50%) translateY(-50%);
        transform: translateX(-50%) translateY(-50%);
      }

      .c41:checked:disabled:after {
        background: url(data:image/svg+xml;base64,PHN2ZyB3aWR0aD0iMTAiIGhlaWdodD0iOCIgdmlld0JveD0iMCAwIDEwIDgiIGZpbGw9Im5vbmUiIHhtbG5zPSJodHRwOi8vd3d3LnczLm9yZy8yMDAwL3N2ZyI+CiAgPHBhdGgKICAgIGQ9Ik04LjU1MzIzIDAuMzk2OTczQzguNjMxMzUgMC4zMTYzNTUgOC43NjA1MSAwLjMxNTgxMSA4LjgzOTMxIDAuMzk1NzY4TDkuODYyNTYgMS40MzQwN0M5LjkzODkzIDEuNTExNTcgOS45MzkzNSAxLjYzNTkgOS44NjM0OSAxLjcxMzlMNC4wNjQwMSA3LjY3NzI0QzMuOTg1OSA3Ljc1NzU1IDMuODU3MDcgNy43NTgwNSAzLjc3ODM0IDcuNjc4MzRMMC4xMzg2NiAzLjk5MzMzQzAuMDYxNzc5OCAzLjkxNTQ5IDAuMDYxNzEwMiAzLjc5MDMyIDAuMTM4NTA0IDMuNzEyNEwxLjE2MjEzIDIuNjczNzJDMS4yNDAzOCAyLjU5NDMyIDEuMzY4NDMgMi41OTQyMiAxLjQ0NjggMi42NzM0OEwzLjkyMTc0IDUuMTc2NDdMOC41NTMyMyAwLjM5Njk3M1oiCiAgICBmaWxsPSIjOEU4RUE5IgogIC8+Cjwvc3ZnPg==) no-repeat no-repeat center center;
      }

      .c41:disabled {
        background-color: #dcdce4;
        border: 1px solid #c0c0cf;
      }

      .c41:indeterminate {
        background-color: #4945ff;
        border: 1px solid #4945ff;
      }

      .c41:indeterminate:after {
        content: '';
        display: block;
        position: relative;
        color: white;
        height: 2px;
        width: 10px;
        background-color: #ffffff;
        left: 50%;
        top: 50%;
        -webkit-transform: translateX(-50%) translateY(-50%);
        -ms-transform: translateX(-50%) translateY(-50%);
        transform: translateX(-50%) translateY(-50%);
      }

      .c41:indeterminate:disabled {
        background-color: #dcdce4;
        border: 1px solid #c0c0cf;
      }

      .c41:indeterminate:disabled:after {
        background-color: #8e8ea9;
      }

      .c42 {
        padding-left: 8px;
      }

      .c38 {
        display: -webkit-box;
        display: -webkit-flex;
        display: -ms-flexbox;
        display: flex;
        -webkit-flex-direction: column;
        -ms-flex-direction: column;
        flex-direction: column;
      }

      .c38 > * {
        margin-top: 0;
        margin-bottom: 0;
      }

      .c38 > * + * {
        margin-top: 4px;
      }

      .c39 {
        color: #32324d;
        font-size: 0.875rem;
        line-height: 1.43;
      }

      .c40 {
        display: -webkit-box;
        display: -webkit-flex;
        display: -ms-flexbox;
        display: flex;
        -webkit-align-items: flex-start;
        -webkit-box-align: flex-start;
        -ms-flex-align: flex-start;
        align-items: flex-start;
      }

      .c40 * {
        cursor: pointer;
      }

      .c22 {
        display: grid;
        grid-template-columns: repeat(12,1fr);
        gap: 16px;
      }

      .c23 {
        grid-column: span 6;
      }

      .c17 {
        color: #32324d;
        font-weight: 600;
        font-size: 2rem;
        line-height: 1.25;
      }

      .c20 {
        color: #666687;
        font-size: 1rem;
        line-height: 1.5;
      }

      .c35 {
        border: none;
        background: transparent;
        font-size: 1.6rem;
        width: auto;
        padding: 0;
        display: -webkit-box;
        display: -webkit-flex;
        display: -ms-flexbox;
        display: flex;
        -webkit-align-items: center;
        -webkit-box-align: center;
        -ms-flex-align: center;
        align-items: center;
      }

      .c5 {
        font-weight: 600;
        color: #32324d;
        font-size: 0.75rem;
        line-height: 1.33;
      }

      .c7 {
        padding-left: 8px;
      }

      .c2 {
        display: -webkit-box;
        display: -webkit-flex;
        display: -ms-flexbox;
        display: flex;
        cursor: pointer;
        padding: 8px;
        border-radius: 4px;
        background: #ffffff;
        border: 1px solid #dcdce4;
        position: relative;
        outline: none;
      }

      .c2 svg {
        height: 12px;
        width: 12px;
      }

      .c2 svg > g,
      .c2 svg path {
        fill: #ffffff;
      }

      .c2[aria-disabled='true'] {
        pointer-events: none;
      }

      .c2:after {
        -webkit-transition-property: all;
        transition-property: all;
        -webkit-transition-duration: 0.2s;
        transition-duration: 0.2s;
        border-radius: 8px;
        content: '';
        position: absolute;
        top: -4px;
        bottom: -4px;
        left: -4px;
        right: -4px;
        border: 2px solid transparent;
      }

      .c2:focus-visible {
        outline: none;
      }

      .c2:focus-visible:after {
        border-radius: 8px;
        content: '';
        position: absolute;
        top: -5px;
        bottom: -5px;
        left: -5px;
        right: -5px;
        border: 2px solid #4945ff;
      }

      .c3 {
        -webkit-align-items: center;
        -webkit-box-align: center;
        -ms-flex-align: center;
        align-items: center;
        padding: 8px 16px;
        background: #4945ff;
        border: none;
        border: 1px solid transparent;
        background: transparent;
      }

      .c3 .c6 {
        display: -webkit-box;
        display: -webkit-flex;
        display: -ms-flexbox;
        display: flex;
        -webkit-align-items: center;
        -webkit-box-align: center;
        -ms-flex-align: center;
        align-items: center;
      }

      .c3 .c4 {
        color: #ffffff;
      }

      .c3[aria-disabled='true'] {
        border: 1px solid #dcdce4;
        background: #eaeaef;
      }

      .c3[aria-disabled='true'] .c4 {
        color: #666687;
      }

      .c3[aria-disabled='true'] svg > g,
      .c3[aria-disabled='true'] svg path {
        fill: #666687;
      }

      .c3[aria-disabled='true']:active {
        border: 1px solid #dcdce4;
        background: #eaeaef;
      }

      .c3[aria-disabled='true']:active .c4 {
        color: #666687;
      }

      .c3[aria-disabled='true']:active svg > g,
      .c3[aria-disabled='true']:active svg path {
        fill: #666687;
      }

      .c3:hover {
        background-color: #f6f6f9;
      }

      .c3:active {
        border: 1px solid undefined;
        background: undefined;
      }

      .c3 .c4 {
        color: #32324d;
      }

      .c3 svg > g,
      .c3 svg path {
        fill: #8e8ea9;
      }

      .c8 {
        display: -webkit-box;
        display: -webkit-flex;
        display: -ms-flexbox;
        display: flex;
        -webkit-align-items: center;
        -webkit-box-align: center;
        -ms-flex-align: center;
        align-items: center;
      }

      .c8 svg {
        height: 4px;
        width: 6px;
      }

      .c11 {
        margin: 0 auto;
        width: 552px;
      }

      .c14 {
        -webkit-flex-direction: column;
        -ms-flex-direction: column;
        flex-direction: column;
      }

      .c15 {
        height: 4.5rem;
      }

      .c36 svg {
        height: 1rem;
        width: 1rem;
      }

      .c36 svg path {
        fill: #666687;
      }

      .c19 {
        text-align: center;
      }

      .c43 {
        color: #4945ff;
      }

      .c33::-ms-reveal {
        display: none;
      }

      @media (max-width:68.75rem) {
        .c23 {
          grid-column: span;
        }
      }

      @media (max-width:34.375rem) {
        .c23 {
          grid-column: span;
        }
      }

      <div>
        <header
          class="c0"
        >
          <div
            class="c1"
          >
            <div>
              <button
                aria-controls="simplemenu-1"
                aria-disabled="false"
                aria-expanded="false"
                aria-haspopup="true"
                class="c2 c3"
                type="button"
              >
                <span
                  class="c4 c5"
                />
                <div
                  aria-hidden="true"
                  class="c6 c7"
                >
                  <span
                    class="c8"
                  >
                    <svg
                      aria-hidden="true"
                      fill="none"
                      height="1em"
                      viewBox="0 0 14 8"
                      width="1em"
                      xmlns="http://www.w3.org/2000/svg"
                    >
                      <path
                        clip-rule="evenodd"
                        d="M14 .889a.86.86 0 01-.26.625L7.615 7.736A.834.834 0 017 8a.834.834 0 01-.615-.264L.26 1.514A.861.861 0 010 .889c0-.24.087-.45.26-.625A.834.834 0 01.875 0h12.25c.237 0 .442.088.615.264a.86.86 0 01.26.625z"
                        fill="#32324D"
                        fill-rule="evenodd"
                      />
                    </svg>
                  </span>
                </div>
              </button>
            </div>
          </div>
        </header>
        <div
          class="c9"
        >
          <div
            class="c10 c11"
          >
            <form
              action="#"
              novalidate=""
            >
              <main
                aria-labelledby="main-content-title"
                class="c12"
                id="main-content"
                tabindex="-1"
              >
                <div
                  class="c13 c14"
                >
                  <img
                    alt=""
                    aria-hidden="true"
                    class="c15"
                  />
                  <div
                    class="c16"
                  >
                    <h1
                      class="c17"
                    >
                      Welcome!
                    </h1>
                  </div>
                  <div
                    class="c18 c19"
                  >
                    <span
                      class="c20"
                    >
                      Your credentials are only used to authenticate yourself on the admin panel. All saved data will be stored in your own database.
                    </span>
                  </div>
                </div>
                <div
                  class="c21"
                >
                  <div
                    class="c22"
                  >
                    <div
                      class="c23"
                    >
                      <div
                        class=""
                      >
                        <div>
                          <div>
                            <div
                              class="c24"
                            >
                              <div
                                class="c25"
                              >
                                <label
                                  class="c26"
                                  for="textinput-1"
                                  required=""
                                >
                                  Firstname
                                  <span
                                    class="c27 c28"
                                  >
                                    *
                                  </span>
                                </label>
                              </div>
                              <div
                                class="c29 c30"
                              >
                                <input
                                  aria-disabled="false"
                                  aria-invalid="false"
                                  class="c31"
                                  id="textinput-1"
                                  name="firstname"
                                  value=""
                                />
                              </div>
                            </div>
                          </div>
                        </div>
                      </div>
                    </div>
                    <div
                      class="c23"
                    >
                      <div
                        class=""
                      >
                        <div>
                          <div>
                            <div
                              class="c24"
                            >
                              <div
                                class="c25"
                              >
                                <label
                                  class="c26"
                                  for="textinput-2"
                                >
                                  Lastname
<<<<<<< HEAD
                                  <span
                                    class="c27 c28"
                                  >
                                    *
                                  </span>
=======
>>>>>>> 5545b677
                                </label>
                              </div>
                              <div
                                class="c29 c30"
                              >
                                <input
                                  aria-disabled="false"
                                  aria-invalid="false"
                                  class="c31"
                                  id="textinput-2"
                                  name="lastname"
                                  value=""
                                />
                              </div>
                            </div>
                          </div>
                        </div>
                      </div>
                    </div>
                  </div>
                  <div>
                    <div>
                      <div
                        class="c24"
                      >
                        <div
                          class="c25"
                        >
                          <label
                            class="c26"
                            for="textinput-3"
                            required=""
                          >
                            Email
                            <span
                              class="c27 c28"
                            >
                              *
                            </span>
                          </label>
                        </div>
                        <div
                          class="c29 c30"
                        >
                          <input
                            aria-disabled="false"
                            aria-invalid="false"
                            class="c31"
                            id="textinput-3"
                            name="email"
                            type="email"
                            value=""
                          />
                        </div>
                      </div>
                    </div>
                  </div>
                  <div>
                    <div>
                      <div
                        class="c24"
                      >
                        <div
                          class="c25"
                        >
                          <label
                            class="c26"
                            for="textinput-4"
                            required=""
                          >
                            Password
                            <span
                              class="c27 c28"
                            >
                              *
                            </span>
                          </label>
                        </div>
                        <div
                          class="c29 c30"
                        >
                          <input
                            aria-describedby="textinput-4-hint"
                            aria-disabled="false"
                            aria-invalid="false"
                            class="c32 c33"
                            id="textinput-4"
                            name="password"
                            type="password"
                            value=""
                          />
                          <div
                            class="c34"
                          >
                            <button
                              aria-label="Hide password"
                              class="c35 c36"
                              type="button"
                            >
                              <svg
                                fill="none"
                                height="1em"
                                viewBox="0 0 24 24"
                                width="1em"
                                xmlns="http://www.w3.org/2000/svg"
                              >
                                <path
                                  d="M4.048 6.875L2.103 4.93a1 1 0 111.414-1.415l16.966 16.966a1 1 0 11-1.414 1.415l-2.686-2.686a12.247 12.247 0 01-4.383.788c-3.573 0-6.559-1.425-8.962-3.783a15.842 15.842 0 01-2.116-2.568 11.096 11.096 0 01-.711-1.211 1.145 1.145 0 010-.875c.124-.258.36-.68.711-1.211.58-.876 1.283-1.75 2.116-2.569.326-.32.663-.622 1.01-.906zm10.539 10.539l-1.551-1.551a4.005 4.005 0 01-4.9-4.9L6.584 9.411a6 6 0 008.002 8.002zM7.617 4.787A12.248 12.248 0 0112 3.998c3.572 0 6.559 1.426 8.961 3.783a15.845 15.845 0 012.117 2.569c.351.532.587.954.711 1.211.116.242.115.636 0 .875-.124.257-.36.68-.711 1.211-.58.876-1.283 1.75-2.117 2.568-.325.32-.662.623-1.01.907l-2.536-2.537a6 6 0 00-8.002-8.002L7.617 4.787zm3.347 3.347A4.005 4.005 0 0116 11.998c0 .359-.047.706-.136 1.037l-4.9-4.901z"
                                  fill="#212134"
                                />
                              </svg>
                            </button>
                          </div>
                        </div>
                        <p
                          class="c37"
                          id="textinput-4-hint"
                        >
                          Password must contain at least 8 characters, 1 uppercase, 1 lowercase and 1 number
                        </p>
                      </div>
                    </div>
                  </div>
                  <div>
                    <div>
                      <div
                        class="c24"
                      >
                        <div
                          class="c25"
                        >
                          <label
                            class="c26"
                            for="textinput-5"
                            required=""
                          >
                            Confirmation Password
                            <span
                              class="c27 c28"
                            >
                              *
                            </span>
                          </label>
                        </div>
                        <div
                          class="c29 c30"
                        >
                          <input
                            aria-disabled="false"
                            aria-invalid="false"
                            class="c32 c33"
                            id="textinput-5"
                            name="confirmPassword"
                            type="password"
                            value=""
                          />
                          <div
                            class="c34"
                          >
                            <button
                              aria-label="Hide password"
                              class="c35 c36"
                              type="button"
                            >
                              <svg
                                fill="none"
                                height="1em"
                                viewBox="0 0 24 24"
                                width="1em"
                                xmlns="http://www.w3.org/2000/svg"
                              >
                                <path
                                  d="M4.048 6.875L2.103 4.93a1 1 0 111.414-1.415l16.966 16.966a1 1 0 11-1.414 1.415l-2.686-2.686a12.247 12.247 0 01-4.383.788c-3.573 0-6.559-1.425-8.962-3.783a15.842 15.842 0 01-2.116-2.568 11.096 11.096 0 01-.711-1.211 1.145 1.145 0 010-.875c.124-.258.36-.68.711-1.211.58-.876 1.283-1.75 2.116-2.569.326-.32.663-.622 1.01-.906zm10.539 10.539l-1.551-1.551a4.005 4.005 0 01-4.9-4.9L6.584 9.411a6 6 0 008.002 8.002zM7.617 4.787A12.248 12.248 0 0112 3.998c3.572 0 6.559 1.426 8.961 3.783a15.845 15.845 0 012.117 2.569c.351.532.587.954.711 1.211.116.242.115.636 0 .875-.124.257-.36.68-.711 1.211-.58.876-1.283 1.75-2.117 2.568-.325.32-.662.623-1.01.907l-2.536-2.537a6 6 0 00-8.002-8.002L7.617 4.787zm3.347 3.347A4.005 4.005 0 0116 11.998c0 .359-.047.706-.136 1.037l-4.9-4.901z"
                                  fill="#212134"
                                />
                              </svg>
                            </button>
                          </div>
                        </div>
                      </div>
                    </div>
                  </div>
                  <div>
                    <div
                      class="c38"
                    >
                      <label
                        class="c39 c40"
                      >
                        <input
                          aria-label="news"
                          class="c41"
                          id="checkbox-1"
                          name="news"
                          type="checkbox"
                        />
                        <div
                          class="c42"
                        >
                          Keep me updated about the new features and upcoming improvements (by doing this you accept the 
                          <a
                            class="c43"
                            href="https://strapi.io/terms"
                            rel="noreferrer"
                            target="_blank"
                          >
                            terms
                          </a>
                           and the 
                          <a
                            class="c43"
                            href="https://strapi.io/privacy"
                            rel="noreferrer"
                            target="_blank"
                          >
                            policy
                          </a>
                          ).
                        </div>
                      </label>
                    </div>
                  </div>
                  <button
                    aria-disabled="false"
                    class="c44 c45"
                    type="submit"
                  >
                    <span
                      class="c46 c47"
                    >
                      Let's start
                    </span>
                  </button>
                </div>
              </main>
            </form>
          </div>
        </div>
      </div>
    `);
  });
});<|MERGE_RESOLUTION|>--- conflicted
+++ resolved
@@ -952,14 +952,6 @@
                                   for="textinput-2"
                                 >
                                   Lastname
-<<<<<<< HEAD
-                                  <span
-                                    class="c27 c28"
-                                  >
-                                    *
-                                  </span>
-=======
->>>>>>> 5545b677
                                 </label>
                               </div>
                               <div
