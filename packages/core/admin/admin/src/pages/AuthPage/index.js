import React, { useEffect, useReducer } from 'react';

import { auth, useFetchClient, useGuidedTour, useQuery, useTracking } from '@strapi/helper-plugin';
import axios from 'axios';
import camelCase from 'lodash/camelCase';
import get from 'lodash/get';
import omit from 'lodash/omit';
import PropTypes from 'prop-types';
import { Redirect, useHistory, useRouteMatch } from 'react-router-dom';

import persistStateToLocaleStorage from '../../components/GuidedTour/utils/persistStateToLocaleStorage';
<<<<<<< HEAD
import useLocalesProvider from '../../components/LocalesProvider/useLocalesProvider';
import getTrad from '../../content-manager/utils/getTrad';
=======
import { useLocales } from '../../components/LanguageProvider';
>>>>>>> 91cf4ee7
import { useEnterprise } from '../../hooks/useEnterprise';
import formatAPIErrors from '../../utils/formatAPIErrors';

import { LoginCE } from './components/Login';
import { FORMS } from './constants';
import init from './init';
import { initialState, reducer } from './reducer';

const AuthPage = ({ hasAdmin, setHasAdmin }) => {
  const {
    push,
    location: { search },
  } = useHistory();
  const { changeLocale } = useLocales();
  const { setSkipped } = useGuidedTour();
  const { trackUsage } = useTracking();
  const {
    params: { authType },
  } = useRouteMatch('/auth/:authType');
  const query = useQuery();
  const Login = useEnterprise(
    LoginCE,
    async () => (await import('../../../../ee/admin/pages/AuthPage/components/Login')).LoginEE
  );
  const forms = useEnterprise(
    FORMS,
    async () => (await import('../../../../ee/admin/pages/AuthPage/constants')).FORMS,
    {
      combine(ceForms, eeForms) {
        return {
          ...ceForms,
          ...eeForms,
        };
      },

      defaultValue: FORMS,
    }
  );
  const [{ formErrors, modifiedData, requestError }, dispatch] = useReducer(
    reducer,
    initialState,
    init
  );
  const CancelToken = axios.CancelToken;
  const source = CancelToken.source();
  const { endPoint, fieldsToDisable, fieldsToOmit, inputsPrefix, schema, ...rest } =
    forms?.[authType] ?? {};

  useEffect(() => {
    // Cancel request on unmount
    return () => {
      source.cancel('Component unmounted');
    };
    // eslint-disable-next-line react-hooks/exhaustive-deps
  }, []);

  const { post } = useFetchClient();

  // Reset the state on navigation change
  useEffect(() => {
    dispatch({
      type: 'RESET_PROPS',
    });
  }, [authType]);

  const handleChange = ({ target: { name, value } }) => {
    dispatch({
      type: 'ON_CHANGE',
      keys: name,
      value,
    });
  };

  const handleSubmit = async (e, { setSubmitting, setErrors }) => {
    setSubmitting(true);
    const body = omit(e, fieldsToOmit);
    const requestURL = `/admin/${endPoint}`;

    if (authType === 'login') {
      await loginRequest(e, requestURL, { setSubmitting, setErrors });
    }

    if (authType === 'register' || authType === 'register-admin') {
      await registerRequest(e, requestURL, { setSubmitting, setErrors });
    }

    if (authType === 'forgot-password') {
      await forgotPasswordRequest(body, requestURL, { setSubmitting, setErrors });
    }

    if (authType === 'multi-factor-authentication') {
      await multiFactorAuthenticationRequest(body, requestURL, { setSubmitting, setErrors });
    }

    if (authType === 'reset-password') {
      await resetPasswordRequest(body, requestURL, { setSubmitting, setErrors });
    }
  };

  const forgotPasswordRequest = async (body, requestURL, { setSubmitting, setErrors }) => {
    try {
      await post(requestURL, body, { cancelToken: source.token });

      push('/auth/forgot-password-success');
    } catch (err) {
      console.error(err);

      setErrors({ errorMessage: 'notification.error' });
    } finally {
      setSubmitting(false);
    }
  };

  const multiFactorAuthenticationRequest = async (body, requestURL, { setSubmitting, setErrors }) => {
    try {
      const {
        data: {
          data: { token, rememberMe },
        },
      } = await post(requestURL, body, { cancelToken: source.token });
      auth.setToken(token, rememberMe);
      redirectToPreviousLocation();
    } catch (err) {
      if (err?.response?.status === 403) {
        setErrors({ errorMessage: getTrad('notification.error.invalid-verification-code') });
      } else {
        setErrors({ errorMessage: getTrad('notification.error.internal-error') });
      }
    } finally {
      setSubmitting(false);
    }
  };

  const loginRequest = async (body, requestURL, { setSubmitting, setErrors }) => {
    try {
      const {
        data: {
          data: { token, user, mfa },
        },
      } = await post(requestURL, omit(body, fieldsToOmit), { cancelToken: source.token });

      if (user.preferedLanguage) {
        changeLocale(user.preferedLanguage);
      }

      auth.setUserInfo(user, body.rememberMe);

      if (mfa) {
        push('/auth/multi-factor-authentication')
      } else {
        auth.setToken(token, body.rememberMe);
        redirectToPreviousLocation()
      }
    } catch (err) {
      if (err.response) {
        const errorMessage = get(
          err,
          ['response', 'data', 'error', 'message'],
          'Something went wrong'
        );

        if (camelCase(errorMessage).toLowerCase() === 'usernotactive') {
          push('/auth/oops');

          dispatch({
            type: 'RESET_PROPS',
          });

          return;
        }

        setErrors({ errorMessage });
      }
    } finally {
      setSubmitting(false);
    }
  };

  const registerRequest = async (body, requestURL, { setSubmitting, setErrors }) => {
    try {
      trackUsage('willCreateFirstAdmin');
      const {
        data: {
          data: { token, user },
        },
      } = await post(requestURL, omit(body, fieldsToOmit), { cancelToken: source.token });

      auth.setToken(token, false);
      auth.setUserInfo(user, false);

      setSubmitting(false);
      setHasAdmin(true);

      const { roles } = user;

      if (roles) {
        const isUserSuperAdmin = roles.find(({ code }) => code === 'strapi-super-admin');

        if (isUserSuperAdmin) {
          persistStateToLocaleStorage.setSkipped(false);
          setSkipped(false);
          trackUsage('didLaunchGuidedtour');
        }
      }

      if (
        (authType === 'register' && body.userInfo.news === true) ||
        (authType === 'register-admin' && body.news === true)
      ) {
        push({
          pathname: '/usecase',
          search: `?hasAdmin=${hasAdmin}`,
        });

        return;
      }

      redirectToPreviousLocation();
    } catch (err) {
      trackUsage('didNotCreateFirstAdmin');

      if (err.response) {
        const { data } = err.response;
        const apiErrors = formatAPIErrors(data);

        setErrors({ apiErrors });
      }
    }
  };

  const resetPasswordRequest = async (body, requestURL, { setErrors, setSubmitting }) => {
    try {
      const {
        data: {
          data: { token, user },
        },
      } = await post(
        requestURL,
        { ...body, resetPasswordToken: query.get('code') },
        { cancelToken: source.token }
      );

      auth.setToken(token, false);
      auth.setUserInfo(user, false);

      // Redirect to the homePage
      push('/');
    } catch (err) {
      if (err.response) {
        const errorMessage = get(err, ['response', 'data', 'message'], 'Something went wrong');
        const errorStatus = get(err, ['response', 'data', 'statusCode'], 400);

        dispatch({
          type: 'SET_REQUEST_ERROR',
          errorMessage,
          errorStatus,
        });
        setErrors({ errorMessage });
      }
    } finally {
      setSubmitting(false);
    }
  };

  const redirectToPreviousLocation = () => {
    if (authType === 'login') {
      const redirectTo = query.get('redirectTo');
      const redirectUrl = redirectTo ? decodeURIComponent(redirectTo) : '/';

      push(redirectUrl);
    } else {
      push('/');
    }
  };


  // Redirect the user to the login page if
  // the endpoint does not exist or
  // there is already an admin user
  if (!forms[authType] || (hasAdmin && authType === 'register-admin') || (auth.getToken() && authType!=='multi-factor-authentication')) {
    return <Redirect to="/" />;
  }

  // Redirect the user to the register-admin if it is the first user
  if (!hasAdmin && authType !== 'register-admin') {
    return (
      <Redirect
        to={{
          pathname: '/auth/register-admin',
          // Forward the `?redirectTo` from /auth/login
          // /abc => /auth/login?redirectTo=%2Fabc => /auth/register-admin?redirectTo=%2Fabc
          search,
        }}
      />
    );
  }

  if (Login) {
    // Assign the component to render for the login form
    forms.login.Component = Login;
  }

  // block rendering until the Login EE component is fully loaded
  if (!Login) {
    return null;
  }

  const { Component } = forms?.[authType] ?? {};

  return (
    <Component
      {...rest}
      authType={authType}
      fieldsToDisable={fieldsToDisable}
      formErrors={formErrors}
      inputsPrefix={inputsPrefix}
      modifiedData={modifiedData}
      onChange={handleChange}
      onSubmit={handleSubmit}
      requestError={requestError}
      schema={schema}
    />
  );
};

AuthPage.defaultProps = {
  hasAdmin: false,
};

AuthPage.propTypes = {
  hasAdmin: PropTypes.bool,
  setHasAdmin: PropTypes.func.isRequired,
};

export default AuthPage;<|MERGE_RESOLUTION|>--- conflicted
+++ resolved
@@ -9,12 +9,8 @@
 import { Redirect, useHistory, useRouteMatch } from 'react-router-dom';
 
 import persistStateToLocaleStorage from '../../components/GuidedTour/utils/persistStateToLocaleStorage';
-<<<<<<< HEAD
-import useLocalesProvider from '../../components/LocalesProvider/useLocalesProvider';
+import { useLocales } from '../../components/LanguageProvider';
 import getTrad from '../../content-manager/utils/getTrad';
-=======
-import { useLocales } from '../../components/LanguageProvider';
->>>>>>> 91cf4ee7
 import { useEnterprise } from '../../hooks/useEnterprise';
 import formatAPIErrors from '../../utils/formatAPIErrors';
 
@@ -160,6 +156,7 @@
         changeLocale(user.preferedLanguage);
       }
 
+      auth.setToken(token, body.rememberMe);
       auth.setUserInfo(user, body.rememberMe);
 
       if (mfa) {
@@ -289,7 +286,6 @@
       push('/');
     }
   };
-
 
   // Redirect the user to the login page if
   // the endpoint does not exist or
