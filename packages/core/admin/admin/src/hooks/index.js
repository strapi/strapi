--- conflicted
+++ resolved
@@ -1,7 +1,3 @@
 export { useContentTypes } from './useContentTypes';
-<<<<<<< HEAD
-export { default as useMenu } from './useMenu';
-=======
->>>>>>> 91cf4ee7
 export { default as useSettingsForm } from './useSettingsForm';
 export { default as useSettingsMenu } from './useSettingsMenu';