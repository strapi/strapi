--- conflicted
+++ resolved
@@ -60,12 +60,9 @@
 export { useRBAC, type AllowedActions } from './hooks/useRBAC';
 export { useClipboard } from './hooks/useClipboard';
 export { useElementOnScreen } from './hooks/useElementOnScreen';
-<<<<<<< HEAD
 export { useDebounce } from './hooks/useDebounce';
-=======
 export { useMediaQuery, useIsDesktop, useIsTablet, useIsMobile } from './hooks/useMediaQuery';
 export { useDeviceType } from './hooks/useDeviceType';
->>>>>>> e326c69a
 export { useAdminUsers } from './services/users';
 export { useGetCountDocumentsQuery } from './services/homepage';
 /** @internal */
