/**
 * DO NOT REMOVE. This export is whats used to render the admin panel at all.
 * Without it === no admin panel.
 */
export * from './render';

/**
 * components
 */
export { BackButton, type BackButtonProps } from './features/BackButton';
export * from './components/ConfirmDialog';
export * from './components/Form';
export * from './components/FormInputs/Renderer';
export * from './components/PageHelpers';
export * from './components/Pagination';
export * from './components/SearchInput';
export * from './components/Table';

/**
 * Hooks
 */
export { useInjectReducer } from './hooks/useInjectReducer';
// TODO: Replace this export with the same hook exported from the @strapi/admin/strapi-admin/ee in another iteration of this solution
export { useLicenseLimits } from '../../ee/admin/src/hooks/useLicenseLimits';
<<<<<<< HEAD
export { useAPIErrorHandler } from './hooks/useAPIErrorHandler';
=======
export { useGuidedTour } from './components/GuidedTour/Provider';
>>>>>>> 25d852de

/**
 * Types
 */
export type { Store } from './core/store/configure';
export type { SanitizedAdminUser } from '../../shared/contracts/shared';
export type {
  Context,
  DescriptionComponent,
  DescriptionReducer,
  PanelComponentProps,
  PanelComponent,
  PanelDescription,
  DocumentActionComponent,
  DocumentActionDescription,
  DocumentActionProps,
  HeaderActionComponent,
  HeaderActionDescription,
  HeaderActionProps,
} from './core/apis/content-manager';
export type { ApiError } from './types/errors';

/**
 * Utils
 */
export { normalizeAPIError } from './utils/normalizeAPIError';

export * from './content-manager/exports';<|MERGE_RESOLUTION|>--- conflicted
+++ resolved
@@ -22,11 +22,8 @@
 export { useInjectReducer } from './hooks/useInjectReducer';
 // TODO: Replace this export with the same hook exported from the @strapi/admin/strapi-admin/ee in another iteration of this solution
 export { useLicenseLimits } from '../../ee/admin/src/hooks/useLicenseLimits';
-<<<<<<< HEAD
+export { useGuidedTour } from './components/GuidedTour/Provider';
 export { useAPIErrorHandler } from './hooks/useAPIErrorHandler';
-=======
-export { useGuidedTour } from './components/GuidedTour/Provider';
->>>>>>> 25d852de
 
 /**
  * Types
