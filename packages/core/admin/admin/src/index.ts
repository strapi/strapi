/**
 * DO NOT REMOVE. This export is whats used to render the admin panel at all.
 * Without it === no admin panel.
 */
export * from './render';

<<<<<<< HEAD
export { useInjectReducer } from './hooks/useInjectReducer';

=======
/**
 * Hooks
 */
export { useInjectReducer } from './hooks/useInjectReducer';
// TODO: Replace this export with the same hook exported from the @strapi/admin/strapi-admin/ee in another iteration of this solution
export { useLicenseLimits } from '../../ee/admin/src/hooks/useLicenseLimits';

/**
 * Types
 */
>>>>>>> 4f4e3c3a
export type { Store } from './core/store/configure';
export type { SanitizedAdminUser } from '../../shared/contracts/shared';
export type {
  Context,
  DescriptionComponent,
  DescriptionReducer,
  PanelComponentProps,
  PanelComponent,
  PanelDescription,
  DocumentActionComponent,
  DocumentActionDescription,
  DocumentActionProps,
  HeaderActionComponent,
  HeaderActionDescription,
  HeaderActionProps,
} from './core/apis/content-manager';

<<<<<<< HEAD
// TODO: Replace this export with the same hook exported from the @strapi/admin/strapi-admin/ee in another iteration of this solution
export { useLicenseLimits } from '../../ee/admin/src/hooks/useLicenseLimits';

=======
>>>>>>> 4f4e3c3a
export * from './content-manager/exports';<|MERGE_RESOLUTION|>--- conflicted
+++ resolved
@@ -4,10 +4,6 @@
  */
 export * from './render';
 
-<<<<<<< HEAD
-export { useInjectReducer } from './hooks/useInjectReducer';
-
-=======
 /**
  * Hooks
  */
@@ -18,7 +14,6 @@
 /**
  * Types
  */
->>>>>>> 4f4e3c3a
 export type { Store } from './core/store/configure';
 export type { SanitizedAdminUser } from '../../shared/contracts/shared';
 export type {
@@ -36,10 +31,6 @@
   HeaderActionProps,
 } from './core/apis/content-manager';
 
-<<<<<<< HEAD
-// TODO: Replace this export with the same hook exported from the @strapi/admin/strapi-admin/ee in another iteration of this solution
-export { useLicenseLimits } from '../../ee/admin/src/hooks/useLicenseLimits';
+export * from './content-manager/exports';
 
-=======
->>>>>>> 4f4e3c3a
 export * from './content-manager/exports';