--- conflicted
+++ resolved
@@ -25,11 +25,7 @@
 `;
 
 const MenuContent = styled(Menu.Content)`
-<<<<<<< HEAD
   left: ${({ theme }) => theme.spaces[0]};
-=======
-  left: ${({ theme }) => theme.spaces[3]};
->>>>>>> fdac61dd
 `;
 
 const MenuItem = styled(Menu.Item)`
