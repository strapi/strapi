import * as React from 'react';

import { Flex, Menu, VisuallyHidden, Avatar, Typography, Badge } from '@strapi/design-system';
import { useIntl } from 'react-intl';
import { useNavigate } from 'react-router-dom';
import { styled } from 'styled-components';

import { useAuth } from '../../features/Auth';

const MenuTrigger = styled(Menu.Trigger)`
  height: ${({ theme }) => theme.spaces[7]};
  width: ${({ theme }) => theme.spaces[7]};
  border: none;
  border-radius: 50%;
  padding: 0;
  overflow: hidden;
`;

const MenuContent = styled(Menu.Content)`
<<<<<<< HEAD
  left: ${({ theme }) => theme.spaces[0]};
=======
  max-height: fit-content;
  width: 200px;
`;

const UserInfo = styled(Flex)`
  && {
    padding: ${({ theme }) => theme.spaces[3]};
  }
  align-items: flex-start;
`;

const BadgeWrapper = styled(Flex)`
  display: flex;
  flex-wrap: wrap;
  gap: ${({ theme }) => theme.spaces[1]};

  width: 100%;
`;
const StyledTypography = styled(Typography)`
  margin-bottom: ${({ theme }) => theme.spaces[3]};
>>>>>>> 82fd5bc5
`;

const MenuItem = styled(Menu.Item)`
  & > span {
    width: 100%;
    display: flex;
    align-items: center;
    gap: ${({ theme }) => theme.spaces[3]};
  }
`;

const MenuItemDanger = styled(MenuItem)`
  &:hover {
    background: ${({ theme }) => theme.colors.danger100};
  }
`;

export interface NavUserProps {
  initials: string;
  children: React.ReactNode;
}

export const NavUser = ({ children, initials, ...props }: NavUserProps) => {
  const { formatMessage } = useIntl();
  const navigate = useNavigate();
  const user = useAuth('User', (state) => state.user);
  const logout = useAuth('Logout', (state) => state.logout);

  const handleProfile = () => {
    navigate('/me');
  };

  const handleLogout = () => {
    logout();
    navigate('/auth/login');
  };

  return (
    <Flex
      justifyContent="center"
      padding={3}
      borderStyle="solid"
      borderWidth="1px 0 0 0"
      borderColor="neutral150"
      {...props}
    >
      <Menu.Root>
        <MenuTrigger endIcon={null} fullWidth justifyContent="center">
          <Avatar.Item delayMs={0} fallback={initials} />
          <VisuallyHidden tag="span">{children}</VisuallyHidden>
        </MenuTrigger>

        <MenuContent popoverPlacement="top-start" zIndex={3}>
          <UserInfo direction="column" gap={0} alignItems="flex-start">
            <Typography variant="omega" fontWeight="bold" textTransform="none">
              {children}
            </Typography>
            <StyledTypography variant="pi" textColor="neutral600">
              {user?.email}
            </StyledTypography>
            <BadgeWrapper>
              {user?.roles?.map((role) => <Badge key={role.id}>{role.name}</Badge>)}
            </BadgeWrapper>
          </UserInfo>

          <Menu.Separator />

          <MenuItem onSelect={handleProfile}>
            {formatMessage({
              id: 'global.profile',
              defaultMessage: 'Profile settings',
            })}
          </MenuItem>

          <MenuItemDanger onSelect={handleLogout} color="danger600">
            {formatMessage({
              id: 'app.components.LeftMenu.logout',
              defaultMessage: 'Log out',
            })}
          </MenuItemDanger>
        </MenuContent>
      </Menu.Root>
    </Flex>
  );
};<|MERGE_RESOLUTION|>--- conflicted
+++ resolved
@@ -17,9 +17,7 @@
 `;
 
 const MenuContent = styled(Menu.Content)`
-<<<<<<< HEAD
   left: ${({ theme }) => theme.spaces[0]};
-=======
   max-height: fit-content;
   width: 200px;
 `;
@@ -40,7 +38,6 @@
 `;
 const StyledTypography = styled(Typography)`
   margin-bottom: ${({ theme }) => theme.spaces[3]};
->>>>>>> 82fd5bc5
 `;
 
 const MenuItem = styled(Menu.Item)`
