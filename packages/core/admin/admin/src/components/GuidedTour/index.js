--- conflicted
+++ resolved
@@ -2,12 +2,7 @@
 import PropTypes from 'prop-types';
 import get from 'lodash/get';
 import { GuidedTourProvider } from '@strapi/helper-plugin';
-<<<<<<< HEAD
-import setStateToLocaleStorage from './utils/setStateToLocaleStorage';
-import setCurrentStepToLocaleStorage from './utils/setCurrentStepToLocaleStorage';
-=======
 import persistStateToLocaleStorage from './utils/persistStateToLocaleStorage';
->>>>>>> 2094583e
 import arePreviousSectionsDone from './utils/arePreviousSectionsDone';
 import reducer, { initialState } from './reducer';
 import init from './init';
@@ -26,11 +21,7 @@
       return null;
     }
 
-<<<<<<< HEAD
-    setCurrentStepToLocaleStorage(step);
-=======
     persistStateToLocaleStorage.addCurrentStep(step);
->>>>>>> 2094583e
 
     return dispatch({
       type: 'SET_CURRENT_STEP',
@@ -46,11 +37,7 @@
   };
 
   const setStepState = (currentStep, value) => {
-<<<<<<< HEAD
-    setStateToLocaleStorage(currentStep);
-=======
     persistStateToLocaleStorage.addCompletedStep(currentStep);
->>>>>>> 2094583e
 
     dispatch({
       type: 'SET_STEP_STATE',
@@ -60,16 +47,6 @@
   };
 
   const startSection = sectionName => {
-<<<<<<< HEAD
-    const isSectionToShow = arePreviousSectionsDone(sectionName, guidedTourState);
-
-    const sectionSteps = get(guidedTourState, sectionName);
-    const firstStep = Object.keys(sectionSteps)[0];
-    const isFirstStepDone = sectionSteps[firstStep];
-
-    if (isSectionToShow && !currentStep && !isFirstStepDone) {
-      return setCurrentStep(`${sectionName}.${firstStep}`);
-=======
     const sectionSteps = guidedTourState[sectionName];
 
     if (sectionSteps) {
@@ -80,7 +57,6 @@
       if (isSectionToShow && !currentStep && !isFirstStepDone) {
         return setCurrentStep(`${sectionName}.${firstStep}`);
       }
->>>>>>> 2094583e
     }
 
     return null;
