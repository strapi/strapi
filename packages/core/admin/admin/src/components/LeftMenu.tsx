--- conflicted
+++ resolved
@@ -1,33 +1,10 @@
 import * as React from 'react';
 
-<<<<<<< HEAD
-import {
-  Box,
-  Divider,
-  Flex,
-  FocusTrap,
-  Typography,
-  MainNav,
-  NavBrand,
-  NavCondense,
-  NavFooter,
-  NavLink,
-  NavSection,
-  NavSections,
-  NavUser,
-  BoxComponent,
-} from '@strapi/design-system';
-import { SignOut, Feather, Lock, House } from '@strapi/icons';
-import { useIntl } from 'react-intl';
-import { NavLink as RouterNavLink, useLocation } from 'react-router-dom';
-import { styled } from 'styled-components';
-=======
 import { Divider, Flex } from '@strapi/design-system';
 import { Feather, Lock, House } from '@strapi/icons';
 import { useIntl } from 'react-intl';
 import { useLocation } from 'react-router-dom';
 import styled from 'styled-components';
->>>>>>> 17b4116f
 
 import { useAuth } from '../features/Auth';
 import { useTracking } from '../features/Tracking';
@@ -39,39 +16,6 @@
 import { NavLink } from './MainNav/NavLink';
 import { NavUser } from './MainNav/NavUser';
 
-<<<<<<< HEAD
-const LinkUserWrapper = styled<BoxComponent>(Box)`
-  width: 15rem;
-  position: absolute;
-  bottom: ${({ theme }) => theme.spaces[9]};
-  left: ${({ theme }) => theme.spaces[5]};
-`;
-
-const LinkUser = styled(RouterNavLink)<{ $logout?: boolean }>`
-  display: flex;
-  justify-content: space-between;
-  align-items: center;
-  text-decoration: none;
-  padding: ${({ theme }) => `${theme.spaces[2]} ${theme.spaces[4]}`};
-  border-radius: ${({ theme }) => theme.spaces[1]};
-
-  &:hover {
-    background: ${({ theme, $logout }) =>
-      $logout ? theme.colors.danger100 : theme.colors.primary100};
-    text-decoration: none;
-  }
-
-  svg {
-    fill: ${({ theme }) => theme.colors.danger600};
-  }
-`;
-
-const NavLinkWrapper = styled<BoxComponent>(Box)`
-  div:nth-child(2) {
-    /* remove badge background color */
-    background: transparent;
-  }
-=======
 const NewNavLinkBadge = styled(NavLink.Badge)`
   span {
     color: ${({ theme }) => theme.colors.neutral0};
@@ -80,7 +24,6 @@
 
 const NavListWrapper = styled(Flex)`
   overflow-y: auto;
->>>>>>> 17b4116f
 `;
 
 interface LeftMenuProps extends Pick<Menu, 'generalSectionLinks' | 'pluginsSectionLinks'> {}
@@ -103,37 +46,8 @@
   };
 
   return (
-<<<<<<< HEAD
-    <MainNav condensed={condensed}>
-      {condensed ? (
-        /**
-         * TODO: remove the conditional rendering once the new Main nav is fully implemented
-         */
-        <NewNavBrand />
-      ) : (
-        <NavBrand
-          tag={RouterNavLink}
-          workplace={formatMessage({
-            id: 'app.components.LeftMenu.navbrand.workplace',
-            defaultMessage: 'Workplace',
-          })}
-          title={menuTitle}
-          to="/"
-          icon={
-            <img
-              src={menu.custom?.url || menu.default}
-              alt={formatMessage({
-                id: 'app.components.LeftMenu.logo.alt',
-                defaultMessage: 'Application logo',
-              })}
-            />
-          }
-        />
-      )}
-=======
     <MainNav>
       <NavBrand />
->>>>>>> 17b4116f
 
       <Divider />
 
@@ -147,26 +61,6 @@
             <NavLink.Tooltip label={formatMessage({ id: 'global.home', defaultMessage: 'Home' })}>
               <NavLink.Icon>
                 <House fill="neutral500" />
-<<<<<<< HEAD
-              </NewNavLink.Icon>
-            </NewNavLink.Tooltip>
-          </NewNavLink.Link>
-        )}
-        <NavLink
-          tag={RouterNavLink}
-          to="/content-manager"
-          icon={<Feather />}
-          onClick={() => handleClickOnLink('/content-manager')}
-        >
-          {formatMessage({ id: 'global.content-manager', defaultMessage: 'Content manager' })}
-        </NavLink>
-
-        {pluginsSectionLinks.length > 0 ? (
-          <NavSection
-            label={formatMessage({
-              id: 'app.components.LeftMenu.plugins',
-              defaultMessage: 'Plugins',
-=======
               </NavLink.Icon>
             </NavLink.Tooltip>
           </NavLink.Link>
@@ -178,7 +72,6 @@
             aria-label={formatMessage({
               id: 'global.content-manager',
               defaultMessage: 'Content Manager',
->>>>>>> 17b4116f
             })}
           >
             <NavLink.Tooltip
@@ -204,14 +97,8 @@
 
               const labelValue = formatMessage(link.intlLabel);
               return (
-<<<<<<< HEAD
-                <NavLinkWrapper key={link.to}>
-                  <NavLink
-                    tag={RouterNavLink}
-=======
                 <Flex as="li" key={link.to}>
                   <NavLink.Link
->>>>>>> 17b4116f
                     to={link.to}
                     onClick={() => handleClickOnLink(link.to)}
                     aria-label={labelValue}
@@ -239,76 +126,12 @@
           ? generalSectionLinks.map((link) => {
               const LinkIcon = link.icon;
 
-<<<<<<< HEAD
-              return (
-                <NavLink
-                  tag={RouterNavLink}
-                  badgeContent={
-                    link.notificationsCount && link.notificationsCount > 0
-                      ? link.notificationsCount.toString()
-                      : undefined
-                  }
-                  to={link.to}
-                  key={link.to}
-                  icon={<LinkIcon />}
-                  onClick={() => handleClickOnLink(link.to)}
-                >
-                  {formatMessage(link.intlLabel)}
-                </NavLink>
-              );
-            })}
-          </NavSection>
-        ) : null}
-      </NavSections>
-
-      <NavFooter>
-        <NavUser
-          id="main-nav-user-button"
-          ref={navUserRef}
-          onClick={handleToggleUserLinks}
-          initials={initials}
-        >
-          {userDisplayName}
-        </NavUser>
-        {userLinksVisible && (
-          <LinkUserWrapper
-            onBlur={handleBlur}
-            padding={1}
-            shadow="tableShadow"
-            background="neutral0"
-            hasRadius
-          >
-            <FocusTrap onEscape={handleToggleUserLinks}>
-              <Flex direction="column" alignItems="stretch" gap={0}>
-                <LinkUser tabIndex={0} onClick={handleToggleUserLinks} to="/me">
-                  <Typography>
-                    {formatMessage({
-                      id: 'global.profile',
-                      defaultMessage: 'Profile',
-                    })}
-                  </Typography>
-                </LinkUser>
-                <LinkUser $logout tabIndex={0} onClick={logout} to="/auth/login">
-                  <Typography textColor="danger600">
-                    {formatMessage({
-                      id: 'app.components.LeftMenu.logout',
-                      defaultMessage: 'Logout',
-                    })}
-                  </Typography>
-                  <SignOut />
-                </LinkUser>
-              </Flex>
-            </FocusTrap>
-          </LinkUserWrapper>
-        )}
-=======
               const badgeContent =
                 link.notificationsCount && link.notificationsCount > 0
                   ? link.notificationsCount.toString()
                   : undefined;
 
               const labelValue = formatMessage(link.intlLabel);
->>>>>>> 17b4116f
 
               return (
                 <Flex as="li" key={link.to}>
