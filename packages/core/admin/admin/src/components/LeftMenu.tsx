import * as React from 'react';

import { Box, Divider, Flex, FlexComponent, useCollator } from '@strapi/design-system';
import { Cross, List } from '@strapi/icons';
import { useIntl } from 'react-intl';
import { useLocation } from 'react-router-dom';
import { styled } from 'styled-components';

import { useTracking } from '../features/Tracking';
import { Menu, MenuItem, MobileMenuItem } from '../hooks/useMenu';

import { MainNav } from './MainNav/MainNav';
import { MainNavIcons } from './MainNav/MainNavLinks';
import { NavBrand } from './MainNav/NavBrand';
import { NavBurgerMenu } from './MainNav/NavBurgerMenu';
import { NavUser } from './MainNav/NavUser';
import { TrialCountdown } from './MainNav/TrialCountdown';

const sortLinks = (links: MenuItem[]) => {
  return links.sort((a, b) => {
    // if no position is defined, we put the link in the position of the external plugins, before the plugins list
    const positionA = a.position ?? 6;
    const positionB = b.position ?? 6;

    if (positionA < positionB) {
      return -1;
    } else {
      return 1;
    }
  });
};

<<<<<<< HEAD
const NavListWrapper = styled<FlexComponent<'ul'>>(Flex)`
  width: 100%;
  overflow-y: auto;
  scrollbar-width: none;
  -ms-overflow-style: none;
=======
const NavLinkBadgeCounter = styled(NavLink.Badge)`
  span {
    color: ${({ theme }) => theme.colors.neutral0};
  }
`;

const NavLinkBadgeLock = styled(NavLink.Badge)`
  background-color: transparent;
`;

const NavListWrapper = styled<FlexComponent<'ul'>>(Flex)`    
  overflow-y: auto;
  overscroll-behavior: contain
`;
>>>>>>> e93eabea

  &::-webkit-scrollbar {
    display: none;
  }
`;

interface LeftMenuProps
  extends Pick<
    Menu,
    'generalSectionLinks' | 'pluginsSectionLinks' | 'topMobileNavigation' | 'burgerMobileNavigation'
  > {}

const MenuDetails = styled(Flex)`
  flex: 1;
  flex-direction: row;
  justify-content: space-between;
  overflow-x: auto;

  ${({ theme }) => theme.breakpoints.large} {
    flex-direction: column;
    overflow-y: auto;
    overflow-x: hidden;
  }
`;

const LeftMenu = ({
  generalSectionLinks,
  pluginsSectionLinks,
  topMobileNavigation,
  burgerMobileNavigation,
}: LeftMenuProps) => {
  const [isBurgerMenuShown, setIsBurgerMenuShown] = React.useState(false);
  const { trackUsage } = useTracking();
  const { pathname } = useLocation();
  const { formatMessage, locale } = useIntl();
  const navRef = React.useRef<HTMLUListElement>(null);
  const formatter = useCollator(locale, {
    sensitivity: 'base',
  });

  const handleClickOnLink = (destination: string) => {
    trackUsage('willNavigate', { from: pathname, to: destination });
  };

  // Close burger menu when route changes
  React.useEffect(() => {
    setIsBurgerMenuShown(false);
  }, [pathname]);

  const listLinksAlphabeticallySorted = [...pluginsSectionLinks, ...generalSectionLinks].sort(
    (a, b) => formatter.compare(formatMessage(a.intlLabel), formatMessage(b.intlLabel))
  );
  const listLinks = sortLinks(listLinksAlphabeticallySorted);

<<<<<<< HEAD
  /**
   * Return filtered mobile navigation links (used for both top and burger menu)
   */
  const mapMobileNavigationLinks = (mobileNavLinks: MobileMenuItem[]): MenuItem[] =>
    mobileNavLinks.reduce<MenuItem[]>((acc, mobileLink) => {
      const linkFound = listLinks.find((link) => link.to === mobileLink.to);
      if (linkFound) {
        acc.push(mobileLink.link ? { ...linkFound, navigationLink: mobileLink.link } : linkFound);
      }
      return acc;
    }, []);

  /**
   * Mobile top navigation
   */
  const topMobileNavigationLinks = mapMobileNavigationLinks(topMobileNavigation);

  /**
   * Mobile burger menu
   */
  const excludedPluginsFromBurgerMenu = [
    'content-manager',
    'content-type-builder',
    'upload',
    'content-releases',
  ];
  const burgerMenuPluginsLinks = pluginsSectionLinks.filter(
    (plugin) => !excludedPluginsFromBurgerMenu.some((link) => plugin.to.includes(link))
  );
  const burgerMobileNavigationLinks = [
    ...burgerMenuPluginsLinks,
    ...mapMobileNavigationLinks(burgerMobileNavigation),
  ];

  return (
    <>
      <MainNav>
        <NavBrand />

        <Divider />

        <MenuDetails>
          <NavListWrapper
            tag="ul"
            gap={3}
            direction={{
              initial: 'row',
              large: 'column',
            }}
            alignItems="center"
            justifyContent={{
              initial: 'center',
              large: 'flex-start',
            }}
            flex={1}
            paddingLeft={{
              initial: 3,
              large: 0,
            }}
            paddingRight={{
              initial: 3,
              large: 0,
            }}
            paddingTop={3}
            paddingBottom={3}
          >
            <MainNavIcons
              listLinks={listLinks}
              mobileLinks={topMobileNavigationLinks}
              handleClickOnLink={handleClickOnLink}
            />
          </NavListWrapper>
          <TrialCountdown />
          <Box
            display={{
              initial: 'none',
              large: 'flex',
            }}
            borderStyle="solid"
            borderWidth={{
              initial: 0,
              large: '1px 0 0 0',
            }}
            borderColor="neutral150"
            padding={3}
          >
            <NavUser />
          </Box>
        </MenuDetails>

        <Box
          padding={3}
          display={{
            initial: 'flex',
            large: 'none',
          }}
        >
          <Flex
            height="3.2rem"
            width="3.2rem"
            justifyContent="center"
            alignItems="center"
            onClick={() => setIsBurgerMenuShown(!isBurgerMenuShown)}
          >
            {!isBurgerMenuShown ? <List /> : <Cross />}
          </Flex>
        </Box>
      </MainNav>
      <NavBurgerMenu
        isShown={isBurgerMenuShown}
        listLinks={burgerMobileNavigationLinks}
        handleClickOnLink={handleClickOnLink}
      />
    </>
=======
React.useEffect(() => {
  const nav = navRef.current;
  if (!nav) return;

  const handleWheel = (e: WheelEvent) => {
    const isAtTop = nav.scrollTop === 0 && e.deltaY < 0;
    const isAtBottom = nav.scrollTop + nav.clientHeight === nav.scrollHeight && e.deltaY > 0;

    if (isAtTop || isAtBottom) {
      e.preventDefault();
      e.stopPropagation();
    }
  };

  nav.addEventListener('wheel', handleWheel, { passive: false });
  return () => nav.removeEventListener('wheel', handleWheel);
}, []);


  return (
    <MainNav>
      <NavBrand />

      <Divider />

      <NavListWrapper  ref={navRef}  tag="ul" gap={3} direction="column" flex={1} paddingTop={3} paddingBottom={3} >
        {listLinks.length > 0
          ? listLinks.map((link) => {
              const LinkIcon = link.icon;
              const badgeContentLock = link?.licenseOnly ? (
                <Lightning fill="primary600" />
              ) : undefined;

              const badgeContentNumeric =
                link.notificationsCount && link.notificationsCount > 0
                  ? link.notificationsCount.toString()
                  : undefined;

              const labelValue = formatMessage(link.intlLabel);
              return (
                <Flex tag="li" key={link.to}>
                  <GuidedTourTooltip to={link.to}>
                    <NavLink.Tooltip label={labelValue}>
                      <NavLink.Link
                        to={link.to}
                        onClick={() => handleClickOnLink(link.to)}
                        aria-label={labelValue}
                      >
                        <NavLink.Icon label={labelValue}>
                          <LinkIcon width="20" height="20" fill="neutral500" />
                        </NavLink.Icon>
                        {badgeContentLock ? (
                          <NavLinkBadgeLock
                            label="locked"
                            textColor="neutral500"
                            paddingLeft={0}
                            paddingRight={0}
                          >
                            {badgeContentLock}
                          </NavLinkBadgeLock>
                        ) : badgeContentNumeric ? (
                          <NavLinkBadgeCounter
                            label={badgeContentNumeric}
                            backgroundColor="primary600"
                            width="2.3rem"
                            color="neutral0"
                          >
                            {badgeContentNumeric}
                          </NavLinkBadgeCounter>
                        ) : null}
                      </NavLink.Link>
                    </NavLink.Tooltip>
                  </GuidedTourTooltip>
                </Flex>
              );
            })
          : null}
      </NavListWrapper>
      <TrialCountdown />
      <NavUser initials={initials}>{userDisplayName}</NavUser>
    </MainNav>
>>>>>>> e93eabea
  );
};

export { LeftMenu };<|MERGE_RESOLUTION|>--- conflicted
+++ resolved
@@ -30,28 +30,11 @@
   });
 };
 
-<<<<<<< HEAD
 const NavListWrapper = styled<FlexComponent<'ul'>>(Flex)`
   width: 100%;
   overflow-y: auto;
   scrollbar-width: none;
   -ms-overflow-style: none;
-=======
-const NavLinkBadgeCounter = styled(NavLink.Badge)`
-  span {
-    color: ${({ theme }) => theme.colors.neutral0};
-  }
-`;
-
-const NavLinkBadgeLock = styled(NavLink.Badge)`
-  background-color: transparent;
-`;
-
-const NavListWrapper = styled<FlexComponent<'ul'>>(Flex)`    
-  overflow-y: auto;
-  overscroll-behavior: contain
-`;
->>>>>>> e93eabea
 
   &::-webkit-scrollbar {
     display: none;
@@ -106,7 +89,6 @@
   );
   const listLinks = sortLinks(listLinksAlphabeticallySorted);
 
-<<<<<<< HEAD
   /**
    * Return filtered mobile navigation links (used for both top and burger menu)
    */
@@ -221,89 +203,6 @@
         handleClickOnLink={handleClickOnLink}
       />
     </>
-=======
-React.useEffect(() => {
-  const nav = navRef.current;
-  if (!nav) return;
-
-  const handleWheel = (e: WheelEvent) => {
-    const isAtTop = nav.scrollTop === 0 && e.deltaY < 0;
-    const isAtBottom = nav.scrollTop + nav.clientHeight === nav.scrollHeight && e.deltaY > 0;
-
-    if (isAtTop || isAtBottom) {
-      e.preventDefault();
-      e.stopPropagation();
-    }
-  };
-
-  nav.addEventListener('wheel', handleWheel, { passive: false });
-  return () => nav.removeEventListener('wheel', handleWheel);
-}, []);
-
-
-  return (
-    <MainNav>
-      <NavBrand />
-
-      <Divider />
-
-      <NavListWrapper  ref={navRef}  tag="ul" gap={3} direction="column" flex={1} paddingTop={3} paddingBottom={3} >
-        {listLinks.length > 0
-          ? listLinks.map((link) => {
-              const LinkIcon = link.icon;
-              const badgeContentLock = link?.licenseOnly ? (
-                <Lightning fill="primary600" />
-              ) : undefined;
-
-              const badgeContentNumeric =
-                link.notificationsCount && link.notificationsCount > 0
-                  ? link.notificationsCount.toString()
-                  : undefined;
-
-              const labelValue = formatMessage(link.intlLabel);
-              return (
-                <Flex tag="li" key={link.to}>
-                  <GuidedTourTooltip to={link.to}>
-                    <NavLink.Tooltip label={labelValue}>
-                      <NavLink.Link
-                        to={link.to}
-                        onClick={() => handleClickOnLink(link.to)}
-                        aria-label={labelValue}
-                      >
-                        <NavLink.Icon label={labelValue}>
-                          <LinkIcon width="20" height="20" fill="neutral500" />
-                        </NavLink.Icon>
-                        {badgeContentLock ? (
-                          <NavLinkBadgeLock
-                            label="locked"
-                            textColor="neutral500"
-                            paddingLeft={0}
-                            paddingRight={0}
-                          >
-                            {badgeContentLock}
-                          </NavLinkBadgeLock>
-                        ) : badgeContentNumeric ? (
-                          <NavLinkBadgeCounter
-                            label={badgeContentNumeric}
-                            backgroundColor="primary600"
-                            width="2.3rem"
-                            color="neutral0"
-                          >
-                            {badgeContentNumeric}
-                          </NavLinkBadgeCounter>
-                        ) : null}
-                      </NavLink.Link>
-                    </NavLink.Tooltip>
-                  </GuidedTourTooltip>
-                </Flex>
-              );
-            })
-          : null}
-      </NavListWrapper>
-      <TrialCountdown />
-      <NavUser initials={initials}>{userDisplayName}</NavUser>
-    </MainNav>
->>>>>>> e93eabea
   );
 };
 
