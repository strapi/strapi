import * as React from 'react';

import {
  Box,
  Divider,
  Flex,
  FocusTrap,
  Typography,
  MainNav,
  NavBrand,
  NavCondense,
  NavFooter,
  NavLink,
  NavSection,
  NavSections,
  NavUser,
<<<<<<< HEAD
} from '@strapi/design-system/v2';
import { Exit, Write, Lock, House } from '@strapi/icons';
=======
} from '@strapi/design-system';
import { SignOut, Feather, Lock } from '@strapi/icons';
>>>>>>> 46c0958b
import { useIntl } from 'react-intl';
import { NavLink as RouterNavLink, useLocation } from 'react-router-dom';
import styled from 'styled-components';

import { useAuth } from '../features/Auth';
import { useConfiguration } from '../features/Configuration';
import { useTracking } from '../features/Tracking';
import { Menu } from '../hooks/useMenu';
import { usePersistentState } from '../hooks/usePersistentState';
import { getDisplayName } from '../utils/users';

import { NavBrand as NewNavBrand } from './MainNav/NavBrand';
import { NavLink as NewNavLink } from './MainNav/NavLink';

const LinkUserWrapper = styled(Box)`
  width: 15rem;
  position: absolute;
  bottom: ${({ theme }) => theme.spaces[9]};
  left: ${({ theme }) => theme.spaces[5]};
`;

const LinkUser = styled(RouterNavLink)<{ logout?: boolean }>`
  display: flex;
  justify-content: space-between;
  align-items: center;
  text-decoration: none;
  padding: ${({ theme }) => `${theme.spaces[2]} ${theme.spaces[4]}`};
  border-radius: ${({ theme }) => theme.spaces[1]};

  &:hover {
    background: ${({ theme, logout }) =>
      logout ? theme.colors.danger100 : theme.colors.primary100};
    text-decoration: none;
  }

  svg {
    fill: ${({ theme }) => theme.colors.danger600};
  }
`;

const NavLinkWrapper = styled(Box)`
  div:nth-child(2) {
    /* remove badge background color */
    background: transparent;
  }
`;

interface LeftMenuProps extends Pick<Menu, 'generalSectionLinks' | 'pluginsSectionLinks'> {}

const LeftMenu = ({ generalSectionLinks, pluginsSectionLinks }: LeftMenuProps) => {
  const navUserRef = React.useRef<HTMLDivElement>(null!);
  const [userLinksVisible, setUserLinksVisible] = React.useState(false);
  const {
    logos: { menu },
  } = useConfiguration('LeftMenu');
  const [condensed, setCondensed] = usePersistentState('navbar-condensed', false);
  const user = useAuth('AuthenticatedApp', (state) => state.user);
  const { formatMessage } = useIntl();
  const { trackUsage } = useTracking();
  const { pathname } = useLocation();
  const logout = useAuth('Logout', (state) => state.logout);
  const userDisplayName = getDisplayName(user);

  const initials = userDisplayName
    .split(' ')
    .map((name) => name.substring(0, 1))
    .join('')
    .substring(0, 2);

  const handleToggleUserLinks = () => setUserLinksVisible((prev) => !prev);

  const handleBlur: React.FocusEventHandler = (e) => {
    if (
      !e.currentTarget.contains(e.relatedTarget) &&
      /**
       * TODO: can we replace this by just using the navUserRef?
       */
      e.relatedTarget?.parentElement?.id !== 'main-nav-user-button'
    ) {
      setUserLinksVisible(false);
    }
  };

  const handleClickOnLink = (destination: string) => {
    trackUsage('willNavigate', { from: pathname, to: destination });
  };

  const menuTitle = formatMessage({
    id: 'app.components.LeftMenu.navbrand.title',
    defaultMessage: 'Strapi Dashboard',
  });

  return (
    <MainNav condensed={condensed}>
      {condensed ? (
        /**
         * TODO: remove the conditional rendering once the new Main nav is fully implemented
         */
        <NewNavBrand />
      ) : (
        <NavBrand
          as={RouterNavLink}
          workplace={formatMessage({
            id: 'app.components.LeftMenu.navbrand.workplace',
            defaultMessage: 'Workplace',
          })}
          title={menuTitle}
          icon={
            <img
              src={menu.custom?.url || menu.default}
              alt={formatMessage({
                id: 'app.components.LeftMenu.logo.alt',
                defaultMessage: 'Application logo',
              })}
            />
          }
        />
      )}

      <Divider />

      <NavSections>
        {condensed && (
          <NewNavLink.Link to="/" onClick={() => handleClickOnLink('/')}>
            <NewNavLink.Tooltip
              label={formatMessage({ id: 'global.home', defaultMessage: 'Home' })}
            >
              <NewNavLink.Icon>
                <Icon
                  width={`${16 / 16}rem`}
                  height={`${16 / 16}rem`}
                  as={House}
                  color="neutral500"
                />
              </NewNavLink.Icon>
            </NewNavLink.Tooltip>
          </NewNavLink.Link>
        )}
        <NavLink
          as={RouterNavLink}
          // @ts-expect-error the props from the passed as prop are not inferred // joined together
          to="/content-manager"
          icon={<Feather />}
          onClick={() => handleClickOnLink('/content-manager')}
        >
          {formatMessage({ id: 'global.content-manager', defaultMessage: 'Content manager' })}
        </NavLink>

        {pluginsSectionLinks.length > 0 ? (
          <NavSection
            label={formatMessage({
              id: 'app.components.LeftMenu.plugins',
              defaultMessage: 'Plugins',
            })}
          >
            {pluginsSectionLinks.map((link) => {
              if (link.to === 'content-manager') {
                return null;
              }

              const LinkIcon = link.icon;
              return (
                <NavLinkWrapper key={link.to}>
                  <NavLink
                    as={RouterNavLink}
                    to={link.to}
                    icon={<LinkIcon />}
                    onClick={() => handleClickOnLink(link.to)}
                    // @ts-expect-error: badgeContent in the DS accept only strings
                    badgeContent={
                      link?.lockIcon ? <Lock width="1.5rem" height="1.5rem" /> : undefined
                    }
                  >
                    {formatMessage(link.intlLabel)}
                  </NavLink>
                </NavLinkWrapper>
              );
            })}
          </NavSection>
        ) : null}

        {generalSectionLinks.length > 0 ? (
          <NavSection
            label={formatMessage({
              id: 'app.components.LeftMenu.general',
              defaultMessage: 'General',
            })}
          >
            {generalSectionLinks.map((link) => {
              const LinkIcon = link.icon;

              return (
                <NavLink
                  as={RouterNavLink}
                  badgeContent={
                    link.notificationsCount && link.notificationsCount > 0
                      ? link.notificationsCount.toString()
                      : undefined
                  }
                  // @ts-expect-error the props from the passed as prop are not inferred // joined together
                  to={link.to}
                  key={link.to}
                  icon={<LinkIcon />}
                  onClick={() => handleClickOnLink(link.to)}
                >
                  {formatMessage(link.intlLabel)}
                </NavLink>
              );
            })}
          </NavSection>
        ) : null}
      </NavSections>

      <NavFooter>
        <NavUser
          id="main-nav-user-button"
          ref={navUserRef}
          onClick={handleToggleUserLinks}
          initials={initials}
        >
          {userDisplayName}
        </NavUser>
        {userLinksVisible && (
          <LinkUserWrapper
            onBlur={handleBlur}
            padding={1}
            shadow="tableShadow"
            background="neutral0"
            hasRadius
          >
            <FocusTrap onEscape={handleToggleUserLinks}>
              <Flex direction="column" alignItems="stretch" gap={0}>
                <LinkUser tabIndex={0} onClick={handleToggleUserLinks} to="/me">
                  <Typography>
                    {formatMessage({
                      id: 'global.profile',
                      defaultMessage: 'Profile',
                    })}
                  </Typography>
                </LinkUser>
                <LinkUser tabIndex={0} onClick={logout} to="/auth/login">
                  <Typography textColor="danger600">
                    {formatMessage({
                      id: 'app.components.LeftMenu.logout',
                      defaultMessage: 'Logout',
                    })}
                  </Typography>
                  <SignOut />
                </LinkUser>
              </Flex>
            </FocusTrap>
          </LinkUserWrapper>
        )}

        <NavCondense onClick={() => setCondensed((s) => !s)}>
          {condensed
            ? formatMessage({
                id: 'app.components.LeftMenu.expand',
                defaultMessage: 'Expand the navbar',
              })
            : formatMessage({
                id: 'app.components.LeftMenu.collapse',
                defaultMessage: 'Collapse the navbar',
              })}
        </NavCondense>
      </NavFooter>
    </MainNav>
  );
};

export { LeftMenu };<|MERGE_RESOLUTION|>--- conflicted
+++ resolved
@@ -14,13 +14,8 @@
   NavSection,
   NavSections,
   NavUser,
-<<<<<<< HEAD
-} from '@strapi/design-system/v2';
-import { Exit, Write, Lock, House } from '@strapi/icons';
-=======
 } from '@strapi/design-system';
-import { SignOut, Feather, Lock } from '@strapi/icons';
->>>>>>> 46c0958b
+import { SignOut, Feather, Lock, House } from '@strapi/icons';
 import { useIntl } from 'react-intl';
 import { NavLink as RouterNavLink, useLocation } from 'react-router-dom';
 import styled from 'styled-components';
