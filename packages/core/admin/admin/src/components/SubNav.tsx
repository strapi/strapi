--- conflicted
+++ resolved
@@ -1,8 +1,4 @@
-<<<<<<< HEAD
-import { useId, useState ,useEffect, useRef} from 'react';
-=======
 import { useEffect, useId, useRef, useState } from 'react';
->>>>>>> f0f36e3d
 
 import {
   Badge,
