import * as React from 'react';

<<<<<<< HEAD
import { Box, Popover, Flex, Button } from '@strapi/design-system';
import { FormattedMessage } from 'react-intl';
=======
import { Box, Popover, Portal } from '@strapi/design-system';
>>>>>>> 74fd566f
import { styled } from 'styled-components';

import { type GetGuidedTourMeta } from '../../../../shared/contracts/admin';
import { useGetGuidedTourMetaQuery } from '../../services/admin';

import { type State, type Action, unstableUseGuidedTour, ValidTourName } from './Context';
import { Step, createStepComponents } from './Step';

/* -------------------------------------------------------------------------------------------------
 * Tours
 * -----------------------------------------------------------------------------------------------*/

const tours = {
  contentTypeBuilder: createTour('contentTypeBuilder', [
    {
      name: 'Introduction',
      content: (Step) => (
        <Step.Root side="bottom">
          <Step.Title
            id="tours.contentTypeBuilder.Introduction.title"
            defaultMessage="Content-Type Builder"
          />
          <Step.Content
            id="tours.contentTypeBuilder.Introduction.content"
            defaultMessage="Create and manage your content structure with collection types, single types and components."
          />
          <Step.Actions showSkip />
        </Step.Root>
      ),
    },
    {
<<<<<<< HEAD
      name: 'Done',
      requiredActions: ['didCopyApiToken'],
=======
      name: 'CollectionTypes',
>>>>>>> 74fd566f
      content: (Step) => (
        <Step.Root side="right" sideOffset={26}>
          <Step.Title
            id="tours.contentTypeBuilder.CollectionTypes.title"
            defaultMessage="Collection Types"
          />
          <Step.Content
            id="tours.contentTypeBuilder.CollectionTypes.content"
            defaultMessage="Create and manage your content structure with collection types, single types and components."
          />
          <Step.Actions />
        </Step.Root>
      ),
    },
    {
      name: 'SingleTypes',
      content: (Step) => (
        <Step.Root side="right" sideOffset={26}>
          <Step.Title
            id="tours.contentTypeBuilder.SingleTypes.title"
            defaultMessage="Single Types"
          />
          <Step.Content
            id="tours.contentTypeBuilder.SingleTypes.content"
            defaultMessage="A content structure that can manage a single entry, such as a homepage or a header."
          />
          <Step.Actions />
        </Step.Root>
      ),
    },
    {
      name: 'Components',
      content: (Step) => (
        <Step.Root side="right" sideOffset={26}>
          <Step.Title id="tours.contentTypeBuilder.Components.title" defaultMessage="Components" />
          <Step.Content
            id="tours.contentTypeBuilder.Components.content"
            defaultMessage="A reusable content structure that can be used across multiple content types, such as buttons, sliders or cards."
          />
          <Step.Actions />
        </Step.Root>
      ),
    },
    {
      name: 'Finish',
      content: (Step) => (
        <Step.Root side="right" sideOffset={32}>
          <Step.Title
            id="tours.contentTypeBuilder.Finish.title"
            defaultMessage="It’s time to create content!"
          />
          <Step.Content
            id="tours.contentTypeBuilder.Finish.content"
            defaultMessage="Now that you created content types, you’ll be able to create content in the content manager."
          />
          <Step.Actions showStepCount={false} to="/content-manager" />
        </Step.Root>
      ),
      when: (completedActions) => completedActions.includes('didCreateContentTypeSchema'),
    },
  ]),
  apiTokens: createTour('apiTokens', [
    {
      name: 'Introduction',
      content: (Step) => (
        <Step.Root sideOffset={-36}>
          <Step.Title id="tours.apiTokens.Introduction.title" defaultMessage="API tokens" />
          <Step.Content
            id="tours.apiTokens.Introduction.content"
            defaultMessage="Create and manage API tokens with highly customizable permissions."
          />
          <Step.Actions showSkip />
        </Step.Root>
      ),
    },
    {
      name: 'CreateAnAPIToken',
      content: (Step) => (
        <Step.Root side={'bottom'} align="end" sideOffset={20}>
          <Step.Title
            id="tours.apiTokens.CreateAnAPIToken.title"
            defaultMessage="Create an API token"
          />
          <Step.Content
            id="tours.apiTokens.CreateAnAPIToken.content"
            defaultMessage="Create a new API token. Choose a name, duration and type."
          />
          <Step.Actions />
        </Step.Root>
      ),
    },
    {
      name: 'CopyAPIToken',
      content: (Step) => (
        <Step.Root side="bottom" align="start" sideOffset={-10}>
          <Step.Title
            id="tours.apiTokens.CopyAPIToken.title"
            defaultMessage="Copy your new API token"
          />
          <Step.Content
            id="tours.apiTokens.CopyAPIToken.content"
            defaultMessage="Make sure to do it now, you won’t be able to see it again. You’ll need to generate a new one if you lose it."
          />
          <Step.Actions />
        </Step.Root>
      ),
    },
    {
      name: 'Done',
      requiredActions: ['didCopyApiToken'],
      content: (Step) => {
        const dispatch = unstableUseGuidedTour('GuidedTourPopover', (s) => s.dispatch);
        return (
          <Step.Root side="right" align="start" sideOffset={32}>
            <Step.Title
              id="tours.apiTokens.FinalStep.title"
              defaultMessage="It’s time to deploy your application!"
            />
            <Step.Content
              id="tours.apiTokens.FinalStep.content"
              defaultMessage="Your application is ready to be deployed and its content to be shared with the world!"
            />
            <Step.Actions showStepCount={false}>
              <Flex justifyContent="end" width={'100%'}>
                <Button
                  onClick={() => {
                    dispatch({ type: 'next_step', payload: 'apiTokens' });
                  }}
                >
                  <FormattedMessage id="tours.gotIt" defaultMessage="Got it" />
                </Button>
              </Flex>
            </Step.Actions>
          </Step.Root>
        );
      },
    },
  ]),
} as const;

type Tours = typeof tours;

/* -------------------------------------------------------------------------------------------------
 * GuidedTourTooltip
 * -----------------------------------------------------------------------------------------------*/

type Content = (
  Step: Step,
  {
    state,
    dispatch,
  }: {
    state: State;
    dispatch: React.Dispatch<Action>;
  }
) => React.ReactNode;

type GuidedTourTooltipProps = {
  children: React.ReactNode;
  content: Content;
  tourName: ValidTourName;
  step: number;
  when?: (completedActions: GetGuidedTourMeta.Response['data']['completedActions']) => boolean;
};

const UnstableGuidedTourTooltip = ({ children, ...props }: GuidedTourTooltipProps) => {
  const state = unstableUseGuidedTour('TooltipWrapper', (s) => s.state);
  const hasFutureFlag = window.strapi.future.isEnabled('unstableGuidedTour');

  if (!state.enabled) {
    return <>{children}</>;
  }

  if (!hasFutureFlag) {
    return <>{children}</>;
  }

  return <GuidedTourTooltipImpl {...props}>{children}</GuidedTourTooltipImpl>;
};

const GuidedTourOverlay = styled(Box)`
  position: fixed;
  top: 0;
  left: 0;
  right: 0;
  bottom: 0;
  background-color: rgba(50, 50, 77, 0.2);
  z-index: 10;
`;

const GuidedTourTooltipImpl = ({
  children,
  content,
  tourName,
  step,
  when,
}: GuidedTourTooltipProps) => {
  const { data: guidedTourMeta } = useGetGuidedTourMetaQuery();

  const state = unstableUseGuidedTour('UnstableGuidedTourTooltip', (s) => s.state);
  const dispatch = unstableUseGuidedTour('UnstableGuidedTourTooltip', (s) => s.dispatch);

<<<<<<< HEAD
  const Step = React.useMemo(() => createStepComponents(tourName), [tourName]);

  const isCurrentStep = state?.tours[tourName].currentStep === step;
  const hasCompletedRequiredActions =
    requiredActions?.every((action) => {
      return guidedTourMeta?.data?.completedActions.includes(action);
    }) ?? true;
  const hasFutureFlag = window.strapi.future.isEnabled('unstableGuidedTour');
  const isEnabled =
    guidedTourMeta?.data?.isFirstSuperAdminUser &&
    !state?.tours[tourName].isCompleted &&
    hasFutureFlag;

  const isPopoverOpen = isEnabled && isCurrentStep && hasCompletedRequiredActions;
=======
  const isCurrentStep = state.tours[tourName].currentStep === step;
  const isStepConditionMet = when ? when(guidedTourMeta?.data?.completedActions ?? []) : true;
  const isPopoverOpen =
    guidedTourMeta?.data?.isFirstSuperAdminUser &&
    !state.tours[tourName].isCompleted &&
    isCurrentStep &&
    isStepConditionMet;
>>>>>>> 74fd566f

  // Lock the scroll
  React.useEffect(() => {
    if (!isPopoverOpen) return;

    const originalStyle = window.getComputedStyle(document.body).overflow;
    document.body.style.overflow = 'hidden';

    return () => {
      document.body.style.overflow = originalStyle;
    };
  }, [isPopoverOpen]);

  const Step = React.useMemo(() => createStepComponents(tourName), [tourName]);

  return (
    <>
      {isPopoverOpen && (
        <Portal>
          <GuidedTourOverlay />
        </Portal>
      )}
      <Popover.Root open={isPopoverOpen}>
        <Popover.Anchor>{children}</Popover.Anchor>
        {content(Step, { state, dispatch })}
      </Popover.Root>
    </>
  );
};

/* -------------------------------------------------------------------------------------------------
 * Tour factory
 * -----------------------------------------------------------------------------------------------*/

type TourStep<P extends string> = {
  name: P;
  content: Content;
  when?: (completedActions: GetGuidedTourMeta.Response['data']['completedActions']) => boolean;
};

function createTour<const T extends ReadonlyArray<TourStep<string>>>(tourName: string, steps: T) {
  type Components = {
    [K in T[number]['name']]: React.ComponentType<{ children: React.ReactNode }>;
  };

  const tour = steps.reduce((acc, step, index) => {
    if (step.name in acc) {
      throw Error(`The tour: ${tourName} with step: ${step.name} has already been registered`);
    }

    acc[step.name as keyof Components] = ({ children }: { children: React.ReactNode }) => {
      return (
        <UnstableGuidedTourTooltip
          tourName={tourName as ValidTourName}
          step={index}
          content={step.content}
          when={step.when}
        >
          {children}
        </UnstableGuidedTourTooltip>
      );
    };

    return acc;
  }, {} as Components);

  return tour;
}

export type { Content, Tours };
export { tours };<|MERGE_RESOLUTION|>--- conflicted
+++ resolved
@@ -1,11 +1,7 @@
 import * as React from 'react';
 
-<<<<<<< HEAD
-import { Box, Popover, Flex, Button } from '@strapi/design-system';
+import { Box, Popover, Portal, Flex, Button } from '@strapi/design-system';
 import { FormattedMessage } from 'react-intl';
-=======
-import { Box, Popover, Portal } from '@strapi/design-system';
->>>>>>> 74fd566f
 import { styled } from 'styled-components';
 
 import { type GetGuidedTourMeta } from '../../../../shared/contracts/admin';
@@ -37,12 +33,7 @@
       ),
     },
     {
-<<<<<<< HEAD
-      name: 'Done',
-      requiredActions: ['didCopyApiToken'],
-=======
       name: 'CollectionTypes',
->>>>>>> 74fd566f
       content: (Step) => (
         <Step.Root side="right" sideOffset={26}>
           <Step.Title
@@ -121,7 +112,7 @@
     {
       name: 'CreateAnAPIToken',
       content: (Step) => (
-        <Step.Root side={'bottom'} align="end" sideOffset={20}>
+        <Step.Root side="bottom" sideOffset={20} align="end">
           <Step.Title
             id="tours.apiTokens.CreateAnAPIToken.title"
             defaultMessage="Create an API token"
@@ -151,8 +142,7 @@
       ),
     },
     {
-      name: 'Done',
-      requiredActions: ['didCopyApiToken'],
+      name: 'Finish',
       content: (Step) => {
         const dispatch = unstableUseGuidedTour('GuidedTourPopover', (s) => s.dispatch);
         return (
@@ -179,6 +169,7 @@
           </Step.Root>
         );
       },
+      when: (completedActions) => completedActions.includes('didCreateContentTypeSchema'),
     },
   ]),
 } as const;
@@ -245,22 +236,6 @@
   const state = unstableUseGuidedTour('UnstableGuidedTourTooltip', (s) => s.state);
   const dispatch = unstableUseGuidedTour('UnstableGuidedTourTooltip', (s) => s.dispatch);
 
-<<<<<<< HEAD
-  const Step = React.useMemo(() => createStepComponents(tourName), [tourName]);
-
-  const isCurrentStep = state?.tours[tourName].currentStep === step;
-  const hasCompletedRequiredActions =
-    requiredActions?.every((action) => {
-      return guidedTourMeta?.data?.completedActions.includes(action);
-    }) ?? true;
-  const hasFutureFlag = window.strapi.future.isEnabled('unstableGuidedTour');
-  const isEnabled =
-    guidedTourMeta?.data?.isFirstSuperAdminUser &&
-    !state?.tours[tourName].isCompleted &&
-    hasFutureFlag;
-
-  const isPopoverOpen = isEnabled && isCurrentStep && hasCompletedRequiredActions;
-=======
   const isCurrentStep = state.tours[tourName].currentStep === step;
   const isStepConditionMet = when ? when(guidedTourMeta?.data?.completedActions ?? []) : true;
   const isPopoverOpen =
@@ -268,7 +243,6 @@
     !state.tours[tourName].isCompleted &&
     isCurrentStep &&
     isStepConditionMet;
->>>>>>> 74fd566f
 
   // Lock the scroll
   React.useEffect(() => {
