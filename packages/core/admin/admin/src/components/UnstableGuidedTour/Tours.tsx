--- conflicted
+++ resolved
@@ -4,12 +4,9 @@
 import { FormattedMessage } from 'react-intl';
 import { styled } from 'styled-components';
 
-<<<<<<< HEAD
-=======
 import { type GetGuidedTourMeta } from '../../../../shared/contracts/admin';
 import { useGetGuidedTourMetaQuery } from '../../services/admin';
 
->>>>>>> 3e666b1a
 import { type State, type Action, unstableUseGuidedTour, ValidTourName } from './Context';
 import { Step, createStepComponents } from './Step';
 
@@ -165,25 +162,13 @@
   step: number;
   requiredActions?: GetGuidedTourMeta.Response['data']['completedActions'];
 }) => {
-<<<<<<< HEAD
-  const disabledUnstableGuidedTour = !window.strapi.future.isEnabled('unstableGuidedTour');
-=======
   const { data: guidedTourMeta } = useGetGuidedTourMetaQuery();
 
->>>>>>> 3e666b1a
   const state = unstableUseGuidedTour('UnstableGuidedTourTooltip', (s) => s.state);
   const dispatch = unstableUseGuidedTour('UnstableGuidedTourTooltip', (s) => s.dispatch);
 
   const Step = React.useMemo(() => createStepComponents(tourName), [tourName]);
 
-<<<<<<< HEAD
-  const isCurrentStep = disabledUnstableGuidedTour
-    ? undefined
-    : state.tours[tourName].currentStep === step;
-  const isPopoverOpen = disabledUnstableGuidedTour
-    ? undefined
-    : isCurrentStep && !state.tours[tourName].isCompleted;
-=======
   const isCurrentStep = state.tours[tourName].currentStep === step;
   const hasCompletedRequiredActions =
     requiredActions?.every((action) => {
@@ -196,11 +181,10 @@
     hasFutureFlag;
 
   const isPopoverOpen = isEnabled && isCurrentStep && hasCompletedRequiredActions;
->>>>>>> 3e666b1a
 
   // Lock the scroll
   React.useEffect(() => {
-    if (!isPopoverOpen || disabledUnstableGuidedTour) return;
+    if (!isPopoverOpen) return;
 
     const originalStyle = window.getComputedStyle(document.body).overflow;
     document.body.style.overflow = 'hidden';
@@ -208,11 +192,7 @@
     return () => {
       document.body.style.overflow = originalStyle;
     };
-  }, [disabledUnstableGuidedTour, isPopoverOpen]);
-
-  if (disabledUnstableGuidedTour) {
-    return children;
-  }
+  }, [isPopoverOpen]);
 
   return (
     <>
