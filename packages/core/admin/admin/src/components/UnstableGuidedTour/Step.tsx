import * as React from 'react';

import { Popover, Box, Flex, Button, Typography, LinkButton } from '@strapi/design-system';
import { FormattedMessage, type MessageDescriptor } from 'react-intl';
import { useNavigate } from 'react-router-dom';
import { styled } from 'styled-components';

import { unstableUseGuidedTour, ValidTourName } from './Context';

/* -------------------------------------------------------------------------------------------------
 * Step factory
 * -----------------------------------------------------------------------------------------------*/

type WithChildren = {
  children: React.ReactNode;
  id?: never;
  defaultMessage?: never;
};

type WithIntl = {
  children?: undefined;
  id: MessageDescriptor['id'];
  defaultMessage: MessageDescriptor['defaultMessage'];
};

type WithActionsChildren = {
  children: React.ReactNode;
  showStepCount?: boolean;
  showSkip?: boolean;
};

type WithActionsProps = {
  children?: undefined;
  showStepCount?: boolean;
  showSkip?: boolean;
};

type StepProps = WithChildren | WithIntl;
type ActionsProps = WithActionsChildren | WithActionsProps;

type Step = {
  Root: React.ForwardRefExoticComponent<React.ComponentProps<typeof Popover.Content>>;
  Title: (props: StepProps) => React.ReactNode;
  Content: (props: StepProps) => React.ReactNode;
  Actions: (props: ActionsProps & { to?: string }) => React.ReactNode;
};

const ActionsContainer = styled(Flex)`
  border-top: ${({ theme }) => `1px solid ${theme.colors.neutral150}`};
`;

const createStepComponents = (tourName: ValidTourName): Step => ({
  Root: React.forwardRef((props, ref) => (
    <Popover.Content ref={ref} side="top" align="center" style={{ border: 'none' }} {...props}>
      <Flex width="360px" direction="column" alignItems="start">
        {props.children}
      </Flex>
    </Popover.Content>
  )),

  Title: (props) => {
    return (
      <Box paddingTop={5} paddingLeft={5} paddingRight={5} paddingBottom={1} width="100%">
        {'children' in props ? (
          props.children
        ) : (
          <Typography tag="div" variant="omega" fontWeight="bold">
            <FormattedMessage tagName="h1" id={props.id} defaultMessage={props.defaultMessage} />
          </Typography>
        )}
      </Box>
    );
  },

  Content: (props) => (
    <Box paddingBottom={5} paddingLeft={5} paddingRight={5} width="100%">
      {'children' in props ? (
        props.children
      ) : (
        <Typography tag="div" variant="omega">
          <FormattedMessage tagName="p" id={props.id} defaultMessage={props.defaultMessage} />
        </Typography>
      )}
    </Box>
  ),

  Actions: ({ showStepCount = true, showSkip = false, to, ...props }) => {
    const navigate = useNavigate();
    const dispatch = unstableUseGuidedTour('GuidedTourPopover', (s) => s.dispatch);
    const state = unstableUseGuidedTour('GuidedTourPopover', (s) => s.state);
    const currentStep = state.tours[tourName].currentStep + 1;
<<<<<<< HEAD
    // TODO: at the moment we are removing from count the final step taking into consideration every guided tour has a final step. We can consider to change this count to be "smarter" filtering the steps that don't need to be counted
    const tourLength = state.tours[tourName].length - 1;
=======
    // TODO: Currently all tours do not count their last step, but we should find a way to make this more smart
    const displayedLength = state.tours[tourName].length - 1;
>>>>>>> 74fd566f

    return (
      <ActionsContainer width="100%" padding={3} paddingLeft={5}>
        {'children' in props ? (
          props.children
        ) : (
          <Flex flex={1} justifyContent={showStepCount ? 'space-between' : 'flex-end'}>
            {showStepCount && (
              <Typography variant="omega" fontSize="12px">
                <FormattedMessage
                  id="tours.stepCount"
                  defaultMessage="Step {currentStep} of {tourLength}"
                  values={{ currentStep, tourLength: displayedLength }}
                />
              </Typography>
            )}
            <Flex gap={2}>
              {showSkip && (
                <Button
                  variant="tertiary"
                  onClick={() => dispatch({ type: 'skip_tour', payload: tourName })}
                >
                  <FormattedMessage id="tours.skip" defaultMessage="Skip" />
                </Button>
              )}
              {to ? (
                <LinkButton
                  onClick={() => {
                    dispatch({ type: 'next_step', payload: tourName });
                    navigate(to);
                  }}
                >
                  <FormattedMessage id="tours.next" defaultMessage="Next" />
                </LinkButton>
              ) : (
                <Button onClick={() => dispatch({ type: 'next_step', payload: tourName })}>
                  <FormattedMessage id="tours.next" defaultMessage="Next" />
                </Button>
              )}
            </Flex>
          </Flex>
        )}
      </ActionsContainer>
    );
  },
});

export type { Step };
export { createStepComponents };<|MERGE_RESOLUTION|>--- conflicted
+++ resolved
@@ -89,13 +89,8 @@
     const dispatch = unstableUseGuidedTour('GuidedTourPopover', (s) => s.dispatch);
     const state = unstableUseGuidedTour('GuidedTourPopover', (s) => s.state);
     const currentStep = state.tours[tourName].currentStep + 1;
-<<<<<<< HEAD
-    // TODO: at the moment we are removing from count the final step taking into consideration every guided tour has a final step. We can consider to change this count to be "smarter" filtering the steps that don't need to be counted
-    const tourLength = state.tours[tourName].length - 1;
-=======
     // TODO: Currently all tours do not count their last step, but we should find a way to make this more smart
     const displayedLength = state.tours[tourName].length - 1;
->>>>>>> 74fd566f
 
     return (
       <ActionsContainer width="100%" padding={3} paddingLeft={5}>
