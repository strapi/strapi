--- conflicted
+++ resolved
@@ -89,12 +89,8 @@
     const dispatch = unstableUseGuidedTour('GuidedTourPopover', (s) => s.dispatch);
     const state = unstableUseGuidedTour('GuidedTourPopover', (s) => s.state);
     const currentStep = state.tours[tourName].currentStep + 1;
-<<<<<<< HEAD
-    const tourLength = state.tours[tourName].length - 1;
-=======
     // TODO: Currently all tours do not count their last step, but we should find a way to make this more smart
     const displayedLength = state.tours[tourName].length - 1;
->>>>>>> 93cd7e55
 
     return (
       <ActionsContainer width="100%" padding={3} paddingLeft={5}>
