--- conflicted
+++ resolved
@@ -56,13 +56,10 @@
   // NOTE: Maybe we just import this directly instead of a prop?
   tours: Tours;
 }) => {
-<<<<<<< HEAD
   if (!window.strapi.future.isEnabled('unstableGuidedTour')) {
     return children;
   }
-=======
   // TODO: Get local storage to init state
->>>>>>> 3e666b1a
   // Derive the tour state from the tours object
   const tours = Object.keys(registeredTours).reduce((acc, tourName) => {
     const tourLength = Object.keys(registeredTours[tourName as ValidTourName]).length;
