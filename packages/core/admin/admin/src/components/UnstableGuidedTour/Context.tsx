--- conflicted
+++ resolved
@@ -56,13 +56,7 @@
   // NOTE: Maybe we just import this directly instead of a prop?
   tours: Tours;
 }) => {
-<<<<<<< HEAD
-  if (!window.strapi.future.isEnabled('unstableGuidedTour')) {
-    return children;
-  }
-=======
   // TODO: Get local storage to init state
->>>>>>> 5f27c76d
   // Derive the tour state from the tours object
   const tours = Object.keys(registeredTours).reduce((acc, tourName) => {
     const tourLength = Object.keys(registeredTours[tourName as ValidTourName]).length;
@@ -80,6 +74,10 @@
     tours,
   });
 
+  if (!window.strapi.future.isEnabled('unstableGuidedTour')) {
+    return children;
+  }
+
   return (
     <GuidedTourProviderImpl state={state} dispatch={dispatch}>
       {children}
