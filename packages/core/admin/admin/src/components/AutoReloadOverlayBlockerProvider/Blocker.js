import React, { useEffect } from 'react';
import ReactDOM from 'react-dom';
import PropTypes from 'prop-types';
import { useIntl } from 'react-intl';
import styled, { keyframes } from 'styled-components';
import { pxToRem } from '@strapi/helper-plugin';
import Time from '@strapi/icons/Time';
import Reload from '@strapi/icons/Reload';
import { Link } from '@strapi/parts/Link';
import { Box } from '@strapi/parts/Box';
import { Stack } from '@strapi/parts/Stack';
<<<<<<< HEAD
import { Row } from '@strapi/parts/Row';
import { H1, Typography } from '@strapi/parts/Text';
import { Content, IconBox, Overlay } from './Overlay';
=======
import { Flex } from '@strapi/parts/Flex';
import { H1, H2 } from '@strapi/parts/Text';
import PropTypes from 'prop-types';
import Overlay from './Overlay';
>>>>>>> ac17df62

const overlayContainer = document.createElement('div');
const ID = 'autoReloadOverlayBlocker';
overlayContainer.setAttribute('id', ID);

const rotation = keyframes`
  from {
    transform: rotate(0deg);
  }
  to {
    transform: rotate(359deg);
  }
`;

const LoaderReload = styled(Reload)`
  animation: ${rotation} 1s infinite linear;
`;

const Blocker = ({ displayedIcon, description, title, isOpen }) => {
  const { formatMessage } = useIntl();

  useEffect(() => {
    document.body.appendChild(overlayContainer);

    return () => {
      document.body.removeChild(overlayContainer);
    };
  }, []);

  if (isOpen) {
    return ReactDOM.createPortal(
      <Overlay>
<<<<<<< HEAD
        <Content size={6}>
          <Stack size={2}>
            <Row justifyContent="center">
              <H1>{formatMessage(title)}</H1>
            </Row>
            <Row justifyContent="center">
              <Typography as="h2" textColor="neutral600" fontSize={4} fontWeight="regular">
                {formatMessage(description)}
              </Typography>
            </Row>
          </Stack>
          <Row justifyContent="center">
=======
        <Box>
          <Flex>
>>>>>>> ac17df62
            {displayedIcon === 'reload' && (
              <IconBox padding={6} background="primary100" borderColor="primary200">
                <LoaderReload width={pxToRem(36)} height={pxToRem(36)} />
              </IconBox>
            )}

            {displayedIcon === 'time' && (
              <IconBox padding={6} background="primary100" borderColor="primary200">
                <Time width={pxToRem(40)} height={pxToRem(40)} />
              </IconBox>
            )}
<<<<<<< HEAD
          </Row>
          <Row justifyContent="center">
            <Box paddingTop={2}>
              <Link
                href="https://strapi.io/documentation"
                target="_blank"
                rel="noopener noreferrer nofollow"
              >
                {formatMessage({
                  id: 'app.components.BlockLink.documentation',
                  defaultMessage: 'Read the documentation',
                })}
              </Link>
            </Box>
          </Row>
        </Content>
=======
            <Stack size={2}>
              <H1>{formatMessage(title)}</H1>
              <H2 textColor="neutral600">{formatMessage(description)}</H2>
              <Flex>
                {elapsed < 15 && (
                  <Link
                    href="https://strapi.io/documentation"
                    target="_blank"
                    onClick={e => {
                      e.preventDefault();
                      window.open('https://strapi.io/documentation', '_blank');
                    }}
                  >
                    Read the documentation
                  </Link>
                )}
              </Flex>
            </Stack>
          </Flex>
        </Box>
>>>>>>> ac17df62
      </Overlay>,
      overlayContainer
    );
  }

  return null;
};

Blocker.propTypes = {
  displayedIcon: PropTypes.oneOfType([PropTypes.string, PropTypes.array]).isRequired,
  description: PropTypes.object.isRequired,
  isOpen: PropTypes.bool.isRequired,
  title: PropTypes.object.isRequired,
};

export default Blocker;<|MERGE_RESOLUTION|>--- conflicted
+++ resolved
@@ -9,16 +9,9 @@
 import { Link } from '@strapi/parts/Link';
 import { Box } from '@strapi/parts/Box';
 import { Stack } from '@strapi/parts/Stack';
-<<<<<<< HEAD
-import { Row } from '@strapi/parts/Row';
+import { Flex } from '@strapi/parts/Flex';
 import { H1, Typography } from '@strapi/parts/Text';
 import { Content, IconBox, Overlay } from './Overlay';
-=======
-import { Flex } from '@strapi/parts/Flex';
-import { H1, H2 } from '@strapi/parts/Text';
-import PropTypes from 'prop-types';
-import Overlay from './Overlay';
->>>>>>> ac17df62
 
 const overlayContainer = document.createElement('div');
 const ID = 'autoReloadOverlayBlocker';
@@ -51,23 +44,18 @@
   if (isOpen) {
     return ReactDOM.createPortal(
       <Overlay>
-<<<<<<< HEAD
         <Content size={6}>
           <Stack size={2}>
-            <Row justifyContent="center">
+            <Flex justifyContent="center">
               <H1>{formatMessage(title)}</H1>
-            </Row>
-            <Row justifyContent="center">
+            </Flex>
+            <Flex justifyContent="center">
               <Typography as="h2" textColor="neutral600" fontSize={4} fontWeight="regular">
                 {formatMessage(description)}
               </Typography>
-            </Row>
+            </Flex>
           </Stack>
-          <Row justifyContent="center">
-=======
-        <Box>
-          <Flex>
->>>>>>> ac17df62
+          <Flex justifyContent="center">
             {displayedIcon === 'reload' && (
               <IconBox padding={6} background="primary100" borderColor="primary200">
                 <LoaderReload width={pxToRem(36)} height={pxToRem(36)} />
@@ -79,9 +67,8 @@
                 <Time width={pxToRem(40)} height={pxToRem(40)} />
               </IconBox>
             )}
-<<<<<<< HEAD
-          </Row>
-          <Row justifyContent="center">
+          </Flex>
+          <Flex justifyContent="center">
             <Box paddingTop={2}>
               <Link
                 href="https://strapi.io/documentation"
@@ -94,30 +81,8 @@
                 })}
               </Link>
             </Box>
-          </Row>
+          </Flex>
         </Content>
-=======
-            <Stack size={2}>
-              <H1>{formatMessage(title)}</H1>
-              <H2 textColor="neutral600">{formatMessage(description)}</H2>
-              <Flex>
-                {elapsed < 15 && (
-                  <Link
-                    href="https://strapi.io/documentation"
-                    target="_blank"
-                    onClick={e => {
-                      e.preventDefault();
-                      window.open('https://strapi.io/documentation', '_blank');
-                    }}
-                  >
-                    Read the documentation
-                  </Link>
-                )}
-              </Flex>
-            </Stack>
-          </Flex>
-        </Box>
->>>>>>> ac17df62
       </Overlay>,
       overlayContainer
     );
