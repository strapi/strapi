--- conflicted
+++ resolved
@@ -15,29 +15,6 @@
 
   const composedRefs = useComposedRefs<HTMLInputElement | null>(ref, fieldRef);
 
-<<<<<<< HEAD
-    return (
-      <TimePicker
-        ref={composedRefs}
-        clearLabel={formatMessage({ id: 'clearLabel', defaultMessage: 'Clear' })}
-        disabled={disabled}
-        error={field.error}
-        // @ts-expect-error – label _could_ be a ReactNode since it's a child, this should be fixed in the DS.
-        label={label}
-        id={name}
-        hint={hint}
-        name={name}
-        onChange={(time) => {
-          field.onChange(name, time);
-        }}
-        onClear={() => field.onChange(name, undefined)}
-        required={required}
-        value={field.value ?? ''}
-      />
-    );
-  }
-);
-=======
   return (
     // @ts-expect-error – label _could_ be a ReactNode since it's a child, this should be fixed in the DS.
     <TimePicker
@@ -49,11 +26,10 @@
         field.onChange(props.name, time);
       }}
       onClear={() => field.onChange(props.name, undefined)}
-      value={field.value}
+      value={field.value ?? ''}
       {...props}
     />
   );
 });
->>>>>>> 0f4345f5
 
 export { TimeInput };