--- conflicted
+++ resolved
@@ -164,11 +164,8 @@
     | 'willSaveContentTypeLayout'
     | 'didEditFieldNameOnContentType'
     | 'didCreateRelease'
-<<<<<<< HEAD
-    | 'didStartNewChat';
-=======
+    | 'didStartNewChat'
     | 'didLaunchGuidedtour';
->>>>>>> 2d97100e
   properties?: never;
 }
 
