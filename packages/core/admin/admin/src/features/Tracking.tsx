--- conflicted
+++ resolved
@@ -46,39 +46,6 @@
   const { data } = useTelemetryPropertiesQuery(undefined, {
     skip: !initData?.uuid || !token,
   });
-<<<<<<< HEAD
-=======
-
-  React.useEffect(() => {
-    if (uuid && data) {
-      const event = 'didInitializeAdministration';
-      try {
-        fetch('https://analytics.strapi.io/api/v2/track', {
-          method: 'POST',
-          body: JSON.stringify({
-            // This event is anonymous
-            event,
-            userId: '',
-            eventPropeties: {},
-            groupProperties: {
-              ...data,
-              projectId: uuid,
-              registeredWidgets: getAllWidgets().map((widget) => widget.uid),
-              aiLicenseKey: window.strapi.aiLicenseKey,
-            },
-          }),
-          headers: {
-            'Content-Type': 'application/json',
-            'X-Strapi-Event': event,
-          },
-        });
-      } catch {
-        // silence is golden
-      }
-    }
-  }, [data, uuid, getAllWidgets]);
-
->>>>>>> fab55962
   const value = React.useMemo(
     () => ({
       uuid,
@@ -386,17 +353,6 @@
   };
 }
 
-<<<<<<< HEAD
-interface DidUserSendMessageEvent {
-  name: 'didUserSendMessage';
-  properties: {
-    'attachment-type': 'code' | 'figma' | 'image' | 'none';
-    'number-of-input-tokens': number;
-  };
-}
-
-=======
->>>>>>> fab55962
 interface DidAnswerMessageEvent {
   name: 'didAnswerMessage';
   properties: {
@@ -443,10 +399,6 @@
   | DidSortMediaLibraryElementsEvent
   | DidSubmitWithErrorsFirstAdminEvent
   | DidUsePresetPromptEvent
-<<<<<<< HEAD
-  | DidUserSendMessageEvent
-=======
->>>>>>> fab55962
   | DidAnswerMessageEvent
   | DidVoteAnswerEvent
   | LogoEvent
