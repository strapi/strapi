--- conflicted
+++ resolved
@@ -2,11 +2,8 @@
 import { createRoot } from 'react-dom/client';
 
 import { StrapiApp, StrapiAppConstructorArgs } from './StrapiApp';
-<<<<<<< HEAD
 import { getFetchClient } from './utils/getFetchClient';
-=======
 import { createAbsoluteUrl } from './utils/urls';
->>>>>>> 68c52dc2
 
 import type { Modules } from '@strapi/types';
 
