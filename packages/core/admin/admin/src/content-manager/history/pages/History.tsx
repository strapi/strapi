--- conflicted
+++ resolved
@@ -103,44 +103,35 @@
     return <Navigate to="/content-manager" />;
   }
 
-<<<<<<< HEAD
-  // TODO: real error state when designs are ready
-  if (
-    versionsResponse.isError ||
-    !versionsResponse.data?.data ||
-    !layout ||
-    !schema ||
-    !permissions
-  ) {
-    return null;
-=======
   if (isLoadingDocument || isLoadingLayout || versionsResponse.isLoading) {
     return <Page.Loading />;
   }
 
   // It was a success, handle empty data
-  if (
-    !versionsResponse.isError &&
-    (!versionsResponse.data || !versionsResponse.data?.data.length)
-  ) {
+  if (!versionsResponse.isError && !versionsResponse.data?.data?.length) {
     return <Page.NoData />;
->>>>>>> 576ffbcd
   }
 
   // We have data, handle selected version
-  if (versionsResponse.data?.data.length && !selectedVersionId) {
+  if (versionsResponse.data?.data?.length && !selectedVersionId) {
     return (
       <Navigate
-        to={{ search: stringify({ ...query, id: versionsResponse?.data?.data[0].id }) }}
+        to={{ search: stringify({ ...query, id: versionsResponse.data.data[0].id }) }}
         replace
       />
     );
   }
 
-  const selectedVersion = versionsResponse.data?.data.find(
+  const selectedVersion = versionsResponse.data?.data?.find(
     (version) => version.id.toString() === selectedVersionId
   );
-  if (versionsResponse.isError || !layout || !schema || !selectedVersion) {
+  if (
+    versionsResponse.isError ||
+    !layout ||
+    !schema ||
+    !selectedVersion ||
+    versionsResponse.data.error
+  ) {
     return <Page.Error />;
   }
 
