import * as React from 'react';

<<<<<<< HEAD
import { createContext } from '@radix-ui/react-context';
import { Flex } from '@strapi/design-system';
=======
import { Flex, Main } from '@strapi/design-system';
>>>>>>> acec0608
import { LoadingIndicatorPage, useQueryParams } from '@strapi/helper-plugin';
import { Contracts } from '@strapi/plugin-content-manager/_internal/shared';
import { stringify } from 'qs';
import { Helmet } from 'react-helmet';
import { useIntl } from 'react-intl';
import { Navigate, useNavigate, useParams } from 'react-router-dom';

import { useContentTypeLayout } from '../../hooks/useLayouts';
import { buildValidGetParams } from '../../utils/api';
<<<<<<< HEAD
import { FormattedLayouts } from '../../utils/layouts';
import { VersionDetails } from '../components/VersionDetails';
=======
import { VersionContent } from '../components/VersionContent';
import { VersionHeader } from '../components/VersionHeader';
>>>>>>> acec0608
import { VersionsList } from '../components/VersionsList';
import { useGetHistoryVersionsQuery } from '../services/historyVersion';

import type { UID } from '@strapi/types';

/* -------------------------------------------------------------------------------------------------
 * HistoryProvider
 * -----------------------------------------------------------------------------------------------*/

interface HistoryContextValue {
  contentType: UID.ContentType;
  id?: string; // null for single types
  layout: FormattedLayouts;
  selectedVersion: Contracts.HistoryVersions.HistoryVersionDataResponse;
  versions: Contracts.HistoryVersions.GetHistoryVersions.Response;
  page: number;
}

const [HistoryProvider, useHistoryContext] = createContext<HistoryContextValue>('HistoryPage');

/* -------------------------------------------------------------------------------------------------
 * HistoryPage
 * -----------------------------------------------------------------------------------------------*/

const HistoryPage = () => {
  const headerId = React.useId();
  const { formatMessage } = useIntl();
  const navigate = useNavigate();
  const { slug, id: documentId } = useParams<{
    slug: UID.ContentType;
    id: string;
  }>();

  const { layout } = useContentTypeLayout(slug);

  // Parse state from query params
  const [{ query }] = useQueryParams<{
    page?: number;
    id?: string;
    plugins?: Record<string, unknown>;
  }>();
  const validQueryParams = buildValidGetParams(query);
  const page = validQueryParams.page ? Number(validQueryParams.page) : 1;

  const versionsResponse = useGetHistoryVersionsQuery({
    contentType: slug!,
    ...(documentId ? { documentId } : {}),
    ...validQueryParams,
  });

  // Make sure the user lands on a selected history version
  React.useEffect(() => {
    const versions = versionsResponse.data?.data;

    if (!query.id && versions?.[0]) {
      navigate({ search: stringify({ ...query, id: versions[0].id }) }, { replace: true });
    }
  }, [versionsResponse.isLoading, navigate, query.id, versionsResponse.data?.data, query]);

  if (!layout || versionsResponse.isLoading) {
    return <LoadingIndicatorPage />;
  }

  if (!slug || (!documentId && layout?.contentType.kind === 'collectionType')) {
    return <Navigate to="/content-manager" />;
  }

<<<<<<< HEAD
=======
  // TODO: real error state when designs are ready
  if (versionsResponse.isError || !versionsResponse.data || !layout) {
    return null;
  }

>>>>>>> acec0608
  const selectedVersion = versionsResponse.data?.data.find(
    (version) => version.id.toString() === query.id
  );

<<<<<<< HEAD
  // TODO: real error state when designs are ready
  if (versionsResponse.isError || !versionsResponse.data || !selectedVersion) {
    return null;
=======
  if (!selectedVersion) {
    // TODO: handle selected version not found when the designs are ready
    return <Main />;
>>>>>>> acec0608
  }

  return (
    <>
      <Helmet
        title={formatMessage(
          {
            id: 'content-manager.history.page-title',
            defaultMessage: '{contentType} history',
          },
          {
            contentType: layout.contentType.info.displayName,
          }
        )}
      />
<<<<<<< HEAD
      <HistoryProvider
        contentType={slug}
        id={documentId}
        layout={layout}
        selectedVersion={selectedVersion}
        versions={versionsResponse.data}
        page={page}
      >
        <Flex direction="row" alignItems="flex-start">
          <VersionDetails />
          <VersionsList />
        </Flex>
      </HistoryProvider>
=======
      <Flex direction="row" alignItems="flex-start">
        <Main grow={1} labelledBy={headerId}>
          <VersionHeader version={selectedVersion} layout={layout} headerId={headerId} />
          <VersionContent version={selectedVersion} />
        </Main>
        <VersionsList versions={versionsResponse.data} page={page} />
      </Flex>
>>>>>>> acec0608
    </>
  );
};

export { HistoryPage, HistoryProvider, useHistoryContext };<|MERGE_RESOLUTION|>--- conflicted
+++ resolved
@@ -1,11 +1,7 @@
 import * as React from 'react';
 
-<<<<<<< HEAD
 import { createContext } from '@radix-ui/react-context';
-import { Flex } from '@strapi/design-system';
-=======
 import { Flex, Main } from '@strapi/design-system';
->>>>>>> acec0608
 import { LoadingIndicatorPage, useQueryParams } from '@strapi/helper-plugin';
 import { Contracts } from '@strapi/plugin-content-manager/_internal/shared';
 import { stringify } from 'qs';
@@ -15,13 +11,9 @@
 
 import { useContentTypeLayout } from '../../hooks/useLayouts';
 import { buildValidGetParams } from '../../utils/api';
-<<<<<<< HEAD
-import { FormattedLayouts } from '../../utils/layouts';
-import { VersionDetails } from '../components/VersionDetails';
-=======
+import { type FormattedLayouts } from '../../utils/layouts';
 import { VersionContent } from '../components/VersionContent';
 import { VersionHeader } from '../components/VersionHeader';
->>>>>>> acec0608
 import { VersionsList } from '../components/VersionsList';
 import { useGetHistoryVersionsQuery } from '../services/historyVersion';
 
@@ -89,27 +81,18 @@
     return <Navigate to="/content-manager" />;
   }
 
-<<<<<<< HEAD
-=======
   // TODO: real error state when designs are ready
   if (versionsResponse.isError || !versionsResponse.data || !layout) {
     return null;
   }
 
->>>>>>> acec0608
-  const selectedVersion = versionsResponse.data?.data.find(
+  const selectedVersion = versionsResponse.data.data.find(
     (version) => version.id.toString() === query.id
   );
 
-<<<<<<< HEAD
-  // TODO: real error state when designs are ready
-  if (versionsResponse.isError || !versionsResponse.data || !selectedVersion) {
-    return null;
-=======
   if (!selectedVersion) {
     // TODO: handle selected version not found when the designs are ready
     return <Main />;
->>>>>>> acec0608
   }
 
   return (
@@ -125,7 +108,6 @@
           }
         )}
       />
-<<<<<<< HEAD
       <HistoryProvider
         contentType={slug}
         id={documentId}
@@ -135,19 +117,13 @@
         page={page}
       >
         <Flex direction="row" alignItems="flex-start">
-          <VersionDetails />
+          <Main grow={1} labelledBy={headerId}>
+            <VersionHeader version={selectedVersion} layout={layout} headerId={headerId} />
+            <VersionContent />
+          </Main>
           <VersionsList />
         </Flex>
       </HistoryProvider>
-=======
-      <Flex direction="row" alignItems="flex-start">
-        <Main grow={1} labelledBy={headerId}>
-          <VersionHeader version={selectedVersion} layout={layout} headerId={headerId} />
-          <VersionContent version={selectedVersion} />
-        </Main>
-        <VersionsList versions={versionsResponse.data} page={page} />
-      </Flex>
->>>>>>> acec0608
     </>
   );
 };
