--- conflicted
+++ resolved
@@ -876,7 +876,6 @@
       {
         type: `${ItemTypes.RELATION}_${name}`,
         index,
-<<<<<<< HEAD
         item: {
           displayedValue: label,
           status,
@@ -887,18 +886,9 @@
         onDropItem: handleDropItem,
         onGrabItem: handleGrabItem,
         onCancel: handleCancel,
-        dropSensitivity: DROP_SENSITIVITY.IMMEDIATE,
+        dropSensitivity: DROP_SENSITIVITY.REGULAR,
       }
     );
-=======
-      },
-      onMoveItem: handleMoveItem,
-      onDropItem: handleDropItem,
-      onGrabItem: handleGrabItem,
-      onCancel: handleCancel,
-      dropSensitivity: DROP_SENSITIVITY.REGULAR,
-    });
->>>>>>> 5fff2d3f
 
   const composedRefs = useComposedRefs<HTMLDivElement>(relationRef, dragRef);
 
