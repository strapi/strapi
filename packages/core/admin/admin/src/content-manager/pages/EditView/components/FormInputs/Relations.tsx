--- conflicted
+++ resolved
@@ -370,15 +370,10 @@
   name,
   mainField,
   placeholder,
-<<<<<<< HEAD
-  attribute,
   unique: _unique,
   'aria-label': _ariaLabel,
+  onChange,
   ...props
-=======
-  required,
-  onChange,
->>>>>>> 98ecaa50
 }: RelationsInputProps) => {
   const [textValue, setTextValue] = React.useState<string | undefined>('');
   const [searchParams, setSearchParams] = React.useState({
