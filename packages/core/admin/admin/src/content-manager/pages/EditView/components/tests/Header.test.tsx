--- conflicted
+++ resolved
@@ -29,10 +29,7 @@
                   getInjectedComponents: jest.fn(),
                   apis: {
                     getDocumentActions: () => [],
-<<<<<<< HEAD
-=======
                     getHeaderActions: () => [],
->>>>>>> 4f4e3c3a
                   },
                 },
               }}
