import { render, screen } from '@tests/utils';

import { Header } from '../Header';

describe('Header', () => {
  it('should render the create entry title when isCreating is true', () => {
<<<<<<< HEAD
    render(<Header isCreating />);

    expect(screen.getByRole('heading', { name: 'Create an entry' })).toBeInTheDocument();
    expect(screen.getByText('Draft')).toBeInTheDocument();
=======
    const { rerender } = render(<Header isCreating />);

    expect(screen.getByRole('heading', { name: 'Create an entry' })).toBeInTheDocument();
    expect(screen.getByText('Draft')).toBeInTheDocument();

    rerender(<Header />);

    expect(screen.getByRole('heading', { name: 'Untitled' })).toBeInTheDocument();

    rerender(<Header title="Richmond AFC appoint new manager" />);

    expect(
      screen.getByRole('heading', { name: 'Richmond AFC appoint new manager' })
    ).toBeInTheDocument();
>>>>>>> 38f29cfe
  });

  it('should display the status of the document', () => {
    const { rerender } = render(<Header status="draft" />);

    expect(screen.getByText('Draft')).toBeInTheDocument();

    rerender(<Header status="published" />);

    expect(screen.getByText('Published')).toBeInTheDocument();

    rerender(<Header status="modified" />);

    expect(screen.getByText('Modified')).toBeInTheDocument();
  });

<<<<<<< HEAD
  it.todo(
    'should display the title of the document when we are not creating a document and the id is not the main field'
  );

  it.todo(
    "should display 'Unitled' when we are not creating a document and the id is the main field"
  );

=======
>>>>>>> 38f29cfe
  it.todo('should display a back button');

  it.todo('should have a menu of document actions');
});<|MERGE_RESOLUTION|>--- conflicted
+++ resolved
@@ -4,12 +4,6 @@
 
 describe('Header', () => {
   it('should render the create entry title when isCreating is true', () => {
-<<<<<<< HEAD
-    render(<Header isCreating />);
-
-    expect(screen.getByRole('heading', { name: 'Create an entry' })).toBeInTheDocument();
-    expect(screen.getByText('Draft')).toBeInTheDocument();
-=======
     const { rerender } = render(<Header isCreating />);
 
     expect(screen.getByRole('heading', { name: 'Create an entry' })).toBeInTheDocument();
@@ -24,7 +18,6 @@
     expect(
       screen.getByRole('heading', { name: 'Richmond AFC appoint new manager' })
     ).toBeInTheDocument();
->>>>>>> 38f29cfe
   });
 
   it('should display the status of the document', () => {
@@ -41,17 +34,6 @@
     expect(screen.getByText('Modified')).toBeInTheDocument();
   });
 
-<<<<<<< HEAD
-  it.todo(
-    'should display the title of the document when we are not creating a document and the id is not the main field'
-  );
-
-  it.todo(
-    "should display 'Unitled' when we are not creating a document and the id is the main field"
-  );
-
-=======
->>>>>>> 38f29cfe
   it.todo('should display a back button');
 
   it.todo('should have a menu of document actions');
