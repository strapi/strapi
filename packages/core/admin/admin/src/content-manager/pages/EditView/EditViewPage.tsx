--- conflicted
+++ resolved
@@ -1,18 +1,11 @@
 import * as React from 'react';
 
 import {
-<<<<<<< HEAD
-  Box,
-=======
->>>>>>> 38f29cfe
   Flex,
   Grid,
   GridItem,
   Main,
-<<<<<<< HEAD
-=======
   SetSelectedTabIndexHandler,
->>>>>>> 38f29cfe
   Tab,
   TabGroup,
   TabPanel,
@@ -27,33 +20,20 @@
   useQueryParams,
 } from '@strapi/helper-plugin';
 import { useIntl } from 'react-intl';
-<<<<<<< HEAD
-import { useLocation, useParams } from 'react-router-dom';
-=======
 import { useLocation } from 'react-router-dom';
->>>>>>> 38f29cfe
 import styled from 'styled-components';
 
 import { useOnce } from '../../../hooks/useOnce';
 import { Form } from '../../components/Form';
 import { DocumentRBAC, useDocumentRBAC } from '../../features/DocumentRBAC';
-<<<<<<< HEAD
-import { useDoc } from '../../hooks/useDocument';
-=======
 import { type UseDocument, useDoc } from '../../hooks/useDocument';
->>>>>>> 38f29cfe
 import { useDocumentLayout } from '../../hooks/useDocumentLayout';
 import { useLazyComponents } from '../../hooks/useLazyComponents';
 import { useSyncRbac } from '../../hooks/useSyncRbac';
 import { getTranslation } from '../../utils/translations';
 
-<<<<<<< HEAD
-import { Header } from './components/Header';
-import { InputRenderer } from './components/InputRenderer';
-=======
 import { FormLayout } from './components/FormLayout';
 import { Header } from './components/Header';
->>>>>>> 38f29cfe
 import { Panels } from './components/Panels';
 import { transformDocument } from './utils/data';
 import { createDefaultForm } from './utils/forms';
@@ -67,11 +47,6 @@
 
 const EditViewPage = () => {
   const location = useLocation();
-<<<<<<< HEAD
-  const { state = 'draft' } = useParams<{ state: 'draft' | 'published' }>();
-  const { formatMessage } = useIntl();
-  const toggleNotification = useNotification();
-=======
   const [
     {
       query: { status },
@@ -91,7 +66,6 @@
       tabApi.current._handlers.setSelectedTabIndex(!status || status === 'draft' ? 0 : 1);
     }
   }, [status]);
->>>>>>> 38f29cfe
 
   useOnce(() => {
     /**
@@ -111,10 +85,7 @@
   const isLoadingActionsRBAC = useDocumentRBAC('EditViewPage', (state) => state.isLoading);
   const {
     document,
-<<<<<<< HEAD
-=======
     meta,
->>>>>>> 38f29cfe
     isLoading: isLoadingDocument,
     schema,
     components,
@@ -134,14 +105,10 @@
 
   const {
     isLoading: isLoadingLayout,
-<<<<<<< HEAD
-    edit: { layout },
-=======
     edit: {
       layout,
       settings: { mainField },
     },
->>>>>>> 38f29cfe
   } = useDocumentLayout(model);
 
   const { isLazyLoading } = useLazyComponents([]);
@@ -185,16 +152,6 @@
     );
   }
 
-<<<<<<< HEAD
-  const handleSubmit = async () => {};
-
-  const status = document?.status ?? 'draft';
-
-  return (
-    <Main paddingLeft={10} paddingRight={10}>
-      <Header isCreating={isCreatingDocument} status={status} />
-      <TabGroup variant="simple" label="Document version">
-=======
   const handleTabChange = (index: number) => {
     if (index === 0) {
       setQuery({ status: 'draft' });
@@ -223,7 +180,6 @@
         initialSelectedTabIndex={status === 'published' ? 1 : 0}
         onTabChange={handleTabChange}
       >
->>>>>>> 38f29cfe
         <Tabs>
           <StatusTab>
             {formatMessage({
@@ -231,80 +187,13 @@
               defaultMessage: 'draft',
             })}
           </StatusTab>
-<<<<<<< HEAD
-          <StatusTab>
-=======
           <StatusTab disabled={meta?.availableStatus.length === 0}>
->>>>>>> 38f29cfe
             {formatMessage({
               id: getTranslation('containers.edit.tabs.published'),
               defaultMessage: 'published',
             })}
           </StatusTab>
         </Tabs>
-<<<<<<< HEAD
-        <TabPanels>
-          <TabPanel>
-            <Form
-              initialValues={initialValues}
-              onSubmit={handleSubmit}
-              method={isCreatingDocument ? 'POST' : 'PUT'}
-              // validate={validate}
-            >
-              <Grid paddingTop={8} gap={4}>
-                <GridItem col={9} s={12}>
-                  <Flex direction="column" alignItems="stretch" gap={6}>
-                    {layout.map((panel, index) => {
-                      if (panel.some((row) => row.some((field) => field.type === 'dynamiczone'))) {
-                        const [row] = panel;
-                        const [field] = row;
-                        return (
-                          <Grid key={field.name} gap={4}>
-                            <GridItem col={12} s={12} xs={12}>
-                              <InputRenderer {...field} />
-                            </GridItem>
-                          </Grid>
-                        );
-                      }
-
-                      return (
-                        <Box
-                          key={index}
-                          hasRadius
-                          background="neutral0"
-                          shadow="tableShadow"
-                          paddingLeft={6}
-                          paddingRight={6}
-                          paddingTop={6}
-                          paddingBottom={6}
-                          borderColor="neutral150"
-                        >
-                          <Flex direction="column" alignItems="stretch" gap={6}>
-                            {panel.map((row, gridRowIndex) => (
-                              <Grid key={gridRowIndex} gap={4}>
-                                {row.map(({ size, ...field }) => {
-                                  return (
-                                    <GridItem col={size} key={field.name} s={12} xs={12}>
-                                      <InputRenderer {...field} />
-                                    </GridItem>
-                                  );
-                                })}
-                              </Grid>
-                            ))}
-                          </Flex>
-                        </Box>
-                      );
-                    })}
-                  </Flex>
-                </GridItem>
-                <GridItem col={3} s={12}>
-                  <Panels activeTab={state} />
-                </GridItem>
-              </Grid>
-            </Form>
-          </TabPanel>
-        </TabPanels>
-=======
         <Form
           disabled={status === 'published'}
           initialValues={initialValues}
@@ -326,7 +215,6 @@
             </GridItem>
           </Grid>
         </Form>
->>>>>>> 38f29cfe
       </TabGroup>
     </Main>
   );
@@ -335,8 +223,6 @@
 const StatusTab = styled(Tab)`
   text-transform: uppercase;
 `;
-<<<<<<< HEAD
-=======
 
 /**
  * @internal
@@ -367,7 +253,6 @@
 
   return docStatus;
 };
->>>>>>> 38f29cfe
 
 /* -------------------------------------------------------------------------------------------------
  * ProtectedEditViewPage
@@ -384,7 +269,6 @@
         <LoadingIndicatorPage />
       </Main>
     );
-<<<<<<< HEAD
   }
 
   if (!isLoading && isError) {
@@ -397,20 +281,6 @@
     );
   }
 
-=======
-  }
-
-  if (!isLoading && isError) {
-    return (
-      <Main height="100%">
-        <Flex alignItems="center" height="100%" justifyContent="center">
-          <AnErrorOccurred />
-        </Flex>
-      </Main>
-    );
-  }
-
->>>>>>> 38f29cfe
   return (
     <CheckPagePermissions permissions={permissions}>
       <DocumentRBAC permissions={permissions}>
