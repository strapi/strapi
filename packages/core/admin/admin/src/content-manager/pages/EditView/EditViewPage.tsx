--- conflicted
+++ resolved
@@ -24,11 +24,7 @@
 import styled from 'styled-components';
 
 import { useOnce } from '../../../hooks/useOnce';
-<<<<<<< HEAD
-import { Form } from '../../components/Form';
-=======
 import { Blocker, Form } from '../../components/Form';
->>>>>>> 4f4e3c3a
 import { SINGLE_TYPES } from '../../constants/collections';
 import { DocumentRBAC, useDocumentRBAC } from '../../features/DocumentRBAC';
 import { type UseDocument, useDoc } from '../../hooks/useDocument';
@@ -43,12 +39,6 @@
 import { Panels } from './components/Panels';
 import { transformDocument } from './utils/data';
 import { createDefaultForm } from './utils/forms';
-<<<<<<< HEAD
-
-// TODO: this seems suspicious
-// const CTB_PERMISSIONS = [{ action: 'plugin::content-type-builder.read', subject: null }];
-=======
->>>>>>> 4f4e3c3a
 
 /* -------------------------------------------------------------------------------------------------
  * EditViewPage
@@ -137,21 +127,12 @@
     if ((!document && !isCreatingDocument && !isSingleType) || !schema) {
       return undefined;
     }
-<<<<<<< HEAD
 
     const form = document ?? createDefaultForm(schema, components);
 
     return transformDocument(schema, components)(form);
   }, [document, isCreatingDocument, isSingleType, schema, components]);
 
-=======
-
-    const form = document ?? createDefaultForm(schema, components);
-
-    return transformDocument(schema, components)(form);
-  }, [document, isCreatingDocument, isSingleType, schema, components]);
-
->>>>>>> 4f4e3c3a
   if (isLoading) {
     return (
       <Main aria-busy={true}>
@@ -192,10 +173,7 @@
         disabled={status === 'published'}
         initialValues={initialValues}
         method={isCreatingDocument ? 'POST' : 'PUT'}
-<<<<<<< HEAD
-=======
         validationSchema={createYupSchema(schema?.attributes, components)}
->>>>>>> 4f4e3c3a
       >
         <Header
           isCreating={isCreatingDocument}
@@ -242,10 +220,7 @@
             </GridItem>
           </Grid>
         </TabGroup>
-<<<<<<< HEAD
-=======
         <Blocker />
->>>>>>> 4f4e3c3a
       </Form>
     </Main>
   );
@@ -264,11 +239,7 @@
 const getDocumentStatus = (
   document: ReturnType<UseDocument>['document'],
   meta: ReturnType<UseDocument>['meta']
-<<<<<<< HEAD
-): 'draft' | 'published' => {
-=======
 ): 'draft' | 'published' | 'modified' => {
->>>>>>> 4f4e3c3a
   const docStatus = document?.status;
   const statuses = meta?.availableStatus ?? [];
 
