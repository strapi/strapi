--- conflicted
+++ resolved
@@ -76,17 +76,7 @@
         </Typography>
         <HeaderToolbar />
       </Flex>
-<<<<<<< HEAD
-      <DocumentStatus status={isCloning ? 'draft' : status} />
-=======
-      {status ? (
-        <Status showBullet={false} size={'S'} variant={isCloning ? 'primary' : statusVariant}>
-          <Typography as="span" variant="omega" fontWeight="bold">
-            {capitalise(isCloning ? 'draft' : status)}
-          </Typography>
-        </Status>
-      ) : null}
->>>>>>> 020096d9
+      {status ? <DocumentStatus status={isCloning ? 'draft' : status} /> : null}
     </Flex>
   );
 };
