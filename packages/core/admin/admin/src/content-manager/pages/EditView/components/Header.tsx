--- conflicted
+++ resolved
@@ -1,8 +1,5 @@
 import * as React from 'react';
 
-<<<<<<< HEAD
-import { Flex, Icon, Status, Typography } from '@strapi/design-system';
-=======
 import {
   Flex,
   Icon,
@@ -11,41 +8,12 @@
   Status,
   Typography,
 } from '@strapi/design-system';
->>>>>>> 4f4e3c3a
 import { Link } from '@strapi/design-system/v2';
 import { RelativeTime, useNotification, useQueryParams, useStrapiApp } from '@strapi/helper-plugin';
 import { ArrowLeft, Cog, ExclamationMarkCircle, Pencil, Trash } from '@strapi/icons';
 import { useIntl } from 'react-intl';
 import { useMatch, useNavigate } from 'react-router-dom';
 import styled from 'styled-components';
-<<<<<<< HEAD
-
-import { DescriptionComponentRenderer } from '../../../../components/DescriptionComponentRenderer';
-import { capitalise } from '../../../../utils/strings';
-import {
-  CREATED_AT_ATTRIBUTE_NAME,
-  CREATED_BY_ATTRIBUTE_NAME,
-  PUBLISHED_AT_ATTRIBUTE_NAME,
-  PUBLISHED_BY_ATTRIBUTE_NAME,
-  UPDATED_AT_ATTRIBUTE_NAME,
-  UPDATED_BY_ATTRIBUTE_NAME,
-} from '../../../constants/attributes';
-import { SINGLE_TYPES } from '../../../constants/collections';
-import { useDocumentRBAC } from '../../../features/DocumentRBAC';
-import { useDoc } from '../../../hooks/useDocument';
-import { useDocumentActions } from '../../../hooks/useDocumentActions';
-import { CLONE_PATH } from '../../../router';
-import { getDisplayName } from '../../../utils/users';
-
-import { DocumentActionsMenu } from './DocumentActions';
-
-import type {
-  ContentManagerPlugin,
-  DocumentActionComponent,
-  DocumentActionProps,
-} from '../../../../core/apis/content-manager';
-
-=======
 
 import { DescriptionComponentRenderer } from '../../../../components/DescriptionComponentRenderer';
 import { capitalise } from '../../../../utils/strings';
@@ -72,7 +40,6 @@
   DocumentActionComponent,
 } from '../../../../core/apis/content-manager';
 
->>>>>>> 4f4e3c3a
 /* -------------------------------------------------------------------------------------------------
  * Header
  * -----------------------------------------------------------------------------------------------*/
@@ -90,91 +57,6 @@
 }: HeaderProps) => {
   const { formatMessage } = useIntl();
   const isCloning = useMatch(CLONE_PATH) !== null;
-<<<<<<< HEAD
-
-  const title = isCreating
-    ? formatMessage({
-        id: 'content-manager.containers.edit.title.new',
-        defaultMessage: 'Create an entry',
-      })
-    : documentTitle;
-
-  const statusVariant =
-    status === 'draft' ? 'primary' : status === 'published' ? 'success' : 'alternative';
-
-  return (
-    <Flex direction="column" alignItems="flex-start" paddingTop={8} paddingBottom={4} gap={3}>
-      {/* TODO: implement back button behaviour, track issue - https://strapi-inc.atlassian.net/browse/CONTENT-2173 */}
-      <Link startIcon={<ArrowLeft />}>
-        {formatMessage({
-          id: 'global.back',
-          defaultMessage: 'Back',
-        })}
-      </Link>
-      <Flex
-        width="100%"
-        justifyContent="space-between"
-        paddingTop={1}
-        gap="80px"
-        alignItems="flex-start"
-      >
-        <Typography variant="alpha" as="h1">
-          {title}
-        </Typography>
-        <HeaderActions />
-      </Flex>
-      <Status showBullet={false} size={'S'} variant={isCloning ? 'primary' : statusVariant}>
-        <Typography as="span" variant="omega" fontWeight="bold">
-          {capitalise(isCloning ? 'draft' : status)}
-        </Typography>
-      </Status>
-    </Flex>
-  );
-};
-
-/* -------------------------------------------------------------------------------------------------
- * HeaderActions
- * -----------------------------------------------------------------------------------------------*/
-
-/**
- * @description Contains the document actions that have `position: header`, if there are
- * none we still render the menu because we render the information about the document there.
- */
-const HeaderActions = () => {
-  const { formatMessage } = useIntl();
-  const isCloning = useMatch(CLONE_PATH) !== null;
-  const [
-    {
-      query: { status = 'draft' },
-    },
-  ] = useQueryParams<{ status: 'draft' | 'published' }>();
-  const { model, id, document, meta, collectionType } = useDoc();
-  const { plugins } = useStrapiApp();
-
-  const props = {
-    activeTab: status,
-    model,
-    id,
-    document: isCloning ? undefined : document,
-    meta: isCloning ? undefined : meta,
-    collectionType,
-  } satisfies DocumentActionProps;
-
-  return (
-    <Flex gap={2}>
-      <DescriptionComponentRenderer
-        props={props}
-        descriptions={(
-          plugins['content-manager'].apis as ContentManagerPlugin['config']['apis']
-        ).getDocumentActions()}
-      >
-        {(actions) => {
-          const headerActions = actions.filter((action) => {
-            const positions = Array.isArray(action.position) ? action.position : [action.position];
-            return positions.includes('header');
-          });
-
-=======
 
   const title = isCreating
     ? formatMessage({
@@ -304,7 +186,6 @@
             return positions.includes('header');
           });
 
->>>>>>> 4f4e3c3a
           return (
             <DocumentActionsMenu
               actions={headerActions}
@@ -461,8 +342,6 @@
 };
 
 /* -------------------------------------------------------------------------------------------------
-<<<<<<< HEAD
-=======
  * HeaderActions
  * -----------------------------------------------------------------------------------------------*/
 
@@ -502,7 +381,6 @@
 };
 
 /* -------------------------------------------------------------------------------------------------
->>>>>>> 4f4e3c3a
  * DocumentActionComponents
  * -----------------------------------------------------------------------------------------------*/
 
@@ -570,10 +448,7 @@
   const canDelete = useDocumentRBAC('DeleteAction', (state) => state.canDelete);
   const { delete: deleteAction } = useDocumentActions();
   const toggleNotification = useNotification();
-<<<<<<< HEAD
-=======
   const setSubmitting = useForm('DeleteAction', (state) => state.setSubmitting);
->>>>>>> 4f4e3c3a
 
   return {
     disabled: !canDelete || !document,
@@ -600,28 +475,6 @@
         </Flex>
       ),
       onConfirm: async () => {
-<<<<<<< HEAD
-        if (!id && collectionType !== SINGLE_TYPES) {
-          console.error(
-            "You're trying to delete a document without an id, this is likely a bug with Strapi. Please open an issue."
-          );
-
-          toggleNotification({
-            message: formatMessage({
-              id: 'content-manager.actions.delete.error',
-              defaultMessage: 'An error occurred while trying to delete the document.',
-            }),
-            type: 'warning',
-          });
-
-          return;
-        }
-
-        const res = await deleteAction({ id, model, collectionType });
-
-        if (!('error' in res)) {
-          navigate(`../${collectionType}/${model}`, { replace: true });
-=======
         setSubmitting(true);
         try {
           if (!id && collectionType !== SINGLE_TYPES) {
@@ -647,7 +500,6 @@
           }
         } finally {
           setSubmitting(false);
->>>>>>> 4f4e3c3a
         }
       },
     },
@@ -671,8 +523,4 @@
 const DEFAULT_HEADER_ACTIONS = [EditTheModelAction, ConfigureTheViewAction, DeleteAction];
 
 export { Header, DEFAULT_HEADER_ACTIONS };
-<<<<<<< HEAD
-export type { HeaderProps };
-=======
-export type { HeaderProps, HeaderActionDescription };
->>>>>>> 4f4e3c3a
+export type { HeaderProps, HeaderActionDescription };