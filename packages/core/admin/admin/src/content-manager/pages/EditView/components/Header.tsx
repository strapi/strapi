import { Flex, Status, Typography } from '@strapi/design-system';
import { Link } from '@strapi/design-system/v2';
import { ArrowLeft } from '@strapi/icons';
import { useIntl } from 'react-intl';

import { capitalise } from '../../../../utils/strings';
import { getTranslation } from '../../../utils/translations';

interface HeaderProps {
  isCreating?: boolean;
  status?: 'draft' | 'published' | 'modified';
<<<<<<< HEAD
}

const Header = ({ isCreating, status = 'draft' }: HeaderProps) => {
=======
  title?: string;
}

const Header = ({
  isCreating,
  status = 'draft',
  title: documentTitle = 'Untitled',
}: HeaderProps) => {
>>>>>>> 38f29cfe
  const { formatMessage } = useIntl();

  const title = isCreating
    ? formatMessage({
        id: getTranslation('containers.Edit.pluginHeader.title.new'),
        defaultMessage: 'Create an entry',
      })
<<<<<<< HEAD
    : /**
       * TODO: check if the main field is NOT id and use that, otherwise use "Untitled"
       */
      'Unitled';
=======
    : documentTitle;
>>>>>>> 38f29cfe

  const statusVariant =
    status === 'draft' ? 'primary' : status === 'published' ? 'success' : 'alternative';

  return (
    <Flex direction="column" alignItems="flex-start" paddingTop={8} paddingBottom={4} gap={3}>
      {/* TODO: implement back button behaviour, track issue - https://strapi-inc.atlassian.net/browse/CONTENT-2173 */}
      <Link startIcon={<ArrowLeft />}>
        {formatMessage({
          id: 'global.back',
          defaultMessage: 'Back',
        })}
      </Link>
      <Flex paddingTop={1}>
        <Typography variant="alpha" as="h1">
          {title}
        </Typography>
      </Flex>
      <Status showBullet={false} size={'S'} variant={statusVariant}>
        <Typography as="span" variant="omega" fontWeight="bold">
          {capitalise(status)}
        </Typography>
      </Status>
    </Flex>
  );
};

export { Header };
export type { HeaderProps };<|MERGE_RESOLUTION|>--- conflicted
+++ resolved
@@ -9,11 +9,6 @@
 interface HeaderProps {
   isCreating?: boolean;
   status?: 'draft' | 'published' | 'modified';
-<<<<<<< HEAD
-}
-
-const Header = ({ isCreating, status = 'draft' }: HeaderProps) => {
-=======
   title?: string;
 }
 
@@ -22,7 +17,6 @@
   status = 'draft',
   title: documentTitle = 'Untitled',
 }: HeaderProps) => {
->>>>>>> 38f29cfe
   const { formatMessage } = useIntl();
 
   const title = isCreating
@@ -30,14 +24,7 @@
         id: getTranslation('containers.Edit.pluginHeader.title.new'),
         defaultMessage: 'Create an entry',
       })
-<<<<<<< HEAD
-    : /**
-       * TODO: check if the main field is NOT id and use that, otherwise use "Untitled"
-       */
-      'Unitled';
-=======
     : documentTitle;
->>>>>>> 38f29cfe
 
   const statusVariant =
     status === 'draft' ? 'primary' : status === 'published' ? 'success' : 'alternative';
