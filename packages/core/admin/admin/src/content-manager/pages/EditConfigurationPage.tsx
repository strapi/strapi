import * as React from 'react';

<<<<<<< HEAD
import { useNotification, useTracking } from '@strapi/helper-plugin';
=======
import { useAPIErrorHandler, useNotification } from '@strapi/helper-plugin';
>>>>>>> cd4e508b
import { Helmet } from 'react-helmet';

import { Page } from '../../components/PageHelpers';
import { useTypedSelector } from '../../core/store/hooks';
<<<<<<< HEAD
import { useAPIErrorHandler } from '../../hooks/useAPIErrorHandler';
=======
import { useTracking } from '../../features/Tracking';
>>>>>>> cd4e508b
import { setIn } from '../../utils/objects';
import { TEMP_FIELD_NAME } from '../components/ConfigurationForm/Fields';
import { ConfigurationForm, ConfigurationFormProps } from '../components/ConfigurationForm/Form';
import { useDoc } from '../hooks/useDocument';
import { useDocLayout } from '../hooks/useDocumentLayout';
import { useUpdateContentTypeConfigurationMutation } from '../services/contentTypes';
import { useGetInitialDataQuery } from '../services/init';

import type { Contracts } from '@strapi/plugin-content-manager/_internal/shared';

const EditConfigurationPage = () => {
  const { trackUsage } = useTracking();
  const toggleNotification = useNotification();
  const { _unstableFormatAPIError: formatAPIError } = useAPIErrorHandler();
  const { isLoading: isLoadingSchema, schema, model } = useDoc();
  const { isLoading: isLoadingLayout, error, list, edit } = useDocLayout();

  const {
    fieldSizes,
    error: errorFieldSizes,
    isLoading: isLoadingFieldSizes,
    isFetching: isFetchingFieldSizes,
  } = useGetInitialDataQuery(undefined, {
    selectFromResult: (res) => {
      const fieldSizes = Object.entries(res.data?.fieldSizes ?? {}).reduce<
        ConfigurationFormProps['fieldSizes']
      >((acc, [attributeName, { default: size }]) => {
        acc[attributeName] = size;

        return acc;
      }, {});

      return {
        isFetching: res.isFetching,
        isLoading: res.isLoading,
        error: res.error,
        fieldSizes,
      };
    },
  });

  React.useEffect(() => {
    if (errorFieldSizes) {
      toggleNotification({
        type: 'warning',
        message: formatAPIError(errorFieldSizes),
      });
    }
  }, [errorFieldSizes, formatAPIError, toggleNotification]);

  const isLoading =
    isLoadingSchema || isLoadingLayout || isLoadingFieldSizes || isFetchingFieldSizes;

  const [updateConfiguration] = useUpdateContentTypeConfigurationMutation();
  const handleSubmit: ConfigurationFormProps['onSubmit'] = async (data) => {
    try {
      trackUsage('willSaveContentTypeLayout');

      /**
       * We reconstruct the metadatas object by taking the existing list metadatas
       * and re-merging that by attribute name with the current list metadatas, whilst overwriting
       * the data from the form we've built.
       */
      const meta = Object.entries(list.metadatas).reduce<Contracts.ContentTypes.Metadatas>(
        (acc, [name, { mainField: _mainField, ...listMeta }]) => {
          const existingEditMeta = edit.metadatas[name];

          const {
            __temp_key__,
            size: _size,
            name: _name,
            ...editedMetadata
          } = data.layout.flatMap((row) => row.children).find((field) => field.name === name) ?? {};

          acc[name] = {
            edit: {
              ...existingEditMeta,
              ...editedMetadata,
            },
            list: listMeta,
          };

          return acc;
        },
        {}
      );

      const res = await updateConfiguration({
        layouts: {
          edit: data.layout.map((row) =>
            row.children.reduce<Array<{ name: string; size: number }>>((acc, { name, size }) => {
              if (name !== TEMP_FIELD_NAME) {
                return [...acc, { name, size }];
              }

              return acc;
            }, [])
          ),
          list: list.layout.map((field) => field.name),
        },
        settings: setIn(data.settings, 'displayName', undefined),
        metadatas: meta,
        uid: model,
      });

      if ('data' in res) {
        trackUsage('didEditEditSettings');
        toggleNotification({
          type: 'success',
          message: { id: 'notification.success.saved', defaultMessage: 'Saved' },
        });
      } else {
        toggleNotification({
          type: 'warning',
          message: formatAPIError(res.error),
        });
      }
    } catch {
      toggleNotification({
        type: 'warning',
        message: { id: 'notification.error', defaultMessage: 'An error occurred' },
      });
    }
  };

  if (isLoading) {
    return <Page.Loading />;
  }

  if (errorFieldSizes || error || !schema) {
    return <Page.Error />;
  }

  return (
    <>
      <Helmet title={`Configure ${edit.settings.displayName} Edit View | Strapi`} />
      <ConfigurationForm
        onSubmit={handleSubmit}
        attributes={schema.attributes}
        fieldSizes={fieldSizes}
        layout={edit}
      />
    </>
  );
};

const ProtectedEditConfigurationPage = () => {
  const permissions = useTypedSelector(
    (state) => state.admin_app.permissions.contentManager?.collectionTypesConfigurations
  );

  return (
    <Page.Protect permissions={permissions}>
      <EditConfigurationPage />
    </Page.Protect>
  );
};

export { ProtectedEditConfigurationPage, EditConfigurationPage };<|MERGE_RESOLUTION|>--- conflicted
+++ resolved
@@ -1,19 +1,12 @@
 import * as React from 'react';
 
-<<<<<<< HEAD
-import { useNotification, useTracking } from '@strapi/helper-plugin';
-=======
-import { useAPIErrorHandler, useNotification } from '@strapi/helper-plugin';
->>>>>>> cd4e508b
+import { useNotification } from '@strapi/helper-plugin';
 import { Helmet } from 'react-helmet';
 
 import { Page } from '../../components/PageHelpers';
 import { useTypedSelector } from '../../core/store/hooks';
-<<<<<<< HEAD
+import { useTracking } from '../../features/Tracking';
 import { useAPIErrorHandler } from '../../hooks/useAPIErrorHandler';
-=======
-import { useTracking } from '../../features/Tracking';
->>>>>>> cd4e508b
 import { setIn } from '../../utils/objects';
 import { TEMP_FIELD_NAME } from '../components/ConfigurationForm/Fields';
 import { ConfigurationForm, ConfigurationFormProps } from '../components/ConfigurationForm/Form';
