--- conflicted
+++ resolved
@@ -1,12 +1,8 @@
 import * as React from 'react';
 
 import { ContentLayout, Divider, Flex, Layout, Main } from '@strapi/design-system';
-<<<<<<< HEAD
 import { useNotification, useTracking } from '@strapi/helper-plugin';
-=======
-import { useAPIErrorHandler, useNotification, useTracking } from '@strapi/helper-plugin';
 import { Helmet } from 'react-helmet';
->>>>>>> 7dc4206d
 import { useIntl } from 'react-intl';
 import { Navigate } from 'react-router-dom';
 
