import React from 'react';
import { render, waitFor, screen, fireEvent } from '@testing-library/react';
import { Router } from 'react-router-dom';
import { createMemoryHistory } from 'history';
import { IntlProvider } from 'react-intl';
import { QueryClient, QueryClientProvider } from 'react-query';
import { ThemeProvider, lightTheme } from '@strapi/parts';
import ListSettingsView from '../index';
import ModelsContext from '../../../contexts/ModelsContext';

jest.mock('@strapi/helper-plugin', () => ({
  ...jest.requireActual('@strapi/helper-plugin'),
  useNotification: jest.fn(),
  useTracking: jest.fn(() => ({ trackUsage: jest.fn() })),
}));

const client = new QueryClient({
  defaultOptions: {
    queries: {
      retry: false,
    },
  },
});

const layout = {
  attributes: {
    address: {
      type: 'relation',
    },
    averagePrice: {
      type: 'float',
    },
    cover: {
      type: 'media',
    },
    id: {
      type: 'integer',
    },
    since: {
      type: 'date',
    },
  },
  info: {
    label: 'michka',
  },
  metadatas: {
    address: {},
    averagePrice: {},
    cover: {},
    id: {},
    since: {},
  },
  layouts: {
    list: ['id', 'address'],
  },
  options: {},
<<<<<<< HEAD
  settings: {},
=======
  settings: {
    bulkable: false,
    defaultSortBy: 'id',
    defaultSortOrder: 'ASC',
    filterable: true,
    pageSize: 10,
    searchable: true,
  },
>>>>>>> 46e01ea7
  uid: 'api::restaurant.restaurant',
};

const makeApp = history => (
  <Router history={history}>
    <ModelsContext.Provider value={{ refetchData: jest.fn() }}>
      <QueryClientProvider client={client}>
        <IntlProvider messages={{ en: {} }} textComponent="span" locale="en">
          <ThemeProvider theme={lightTheme}>
            <ListSettingsView
              layout={layout}
              slug="api::restaurant.restaurant"
              updateLayout={jest.fn()}
            />
          </ThemeProvider>
        </IntlProvider>
      </QueryClientProvider>
    </ModelsContext.Provider>
  </Router>
);

describe('ADMIN | CM | LV | Configure the view', () => {
  it('renders and matches the snapshot', async () => {
    const history = createMemoryHistory();

    const { container } = render(makeApp(history));
    await waitFor(() =>
      expect(screen.getByText('Configure the view - Michka')).toBeInTheDocument()
    );

    expect(container.firstChild).toMatchSnapshot();
  });

  it('should keep plugins query params when arriving on the page and going back', async () => {
    const history = createMemoryHistory();
    history.push(
      '/content-manager/collectionType/api::category.category/configurations/list?plugins[i18n][locale]=fr'
    );

    const { container } = render(makeApp(history));
    await waitFor(() =>
      expect(screen.getByText('Configure the view - Michka')).toBeInTheDocument()
    );

    expect(history.location.search).toEqual('?plugins[i18n][locale]=fr');
    fireEvent.click(container.querySelector('#go-back'));
    expect(history.location.search).toEqual(
<<<<<<< HEAD
      '?page=1&sort=undefined:undefined&plugins[i18n][locale]=fr'
=======
      '?page=1&pageSize=10&sort=id:ASC&plugins[i18n][locale]=fr'
>>>>>>> 46e01ea7
    );
  });

  it('should add field', async () => {
    const history = createMemoryHistory();

    const { container } = render(makeApp(history), { container: document.body });

    await waitFor(() =>
      expect(screen.getByText('Configure the view - Michka')).toBeInTheDocument()
    );

    fireEvent.mouseDown(screen.getByTestId('add-field'));

    await waitFor(() => expect(screen.getByText('cover')).toBeInTheDocument());

    fireEvent.mouseDown(screen.getByText('cover'));
    fireEvent.mouseDown(screen.getByTestId('add-field'));

    expect(container).toMatchSnapshot();
  });

  it('should delete field', async () => {
    const history = createMemoryHistory();
<<<<<<< HEAD
    history.push('/content-manager');
=======
>>>>>>> 46e01ea7

    const { queryByTestId } = render(makeApp(history));
    await waitFor(() =>
      expect(screen.getByText('Configure the view - Michka')).toBeInTheDocument()
    );

    expect(queryByTestId('delete-id')).toBeInTheDocument();

    fireEvent.click(screen.getByTestId('delete-id'));

    expect(queryByTestId('delete-id')).not.toBeInTheDocument();
  });
});<|MERGE_RESOLUTION|>--- conflicted
+++ resolved
@@ -54,9 +54,6 @@
     list: ['id', 'address'],
   },
   options: {},
-<<<<<<< HEAD
-  settings: {},
-=======
   settings: {
     bulkable: false,
     defaultSortBy: 'id',
@@ -65,7 +62,6 @@
     pageSize: 10,
     searchable: true,
   },
->>>>>>> 46e01ea7
   uid: 'api::restaurant.restaurant',
 };
 
@@ -113,11 +109,7 @@
     expect(history.location.search).toEqual('?plugins[i18n][locale]=fr');
     fireEvent.click(container.querySelector('#go-back'));
     expect(history.location.search).toEqual(
-<<<<<<< HEAD
-      '?page=1&sort=undefined:undefined&plugins[i18n][locale]=fr'
-=======
       '?page=1&pageSize=10&sort=id:ASC&plugins[i18n][locale]=fr'
->>>>>>> 46e01ea7
     );
   });
 
@@ -142,10 +134,6 @@
 
   it('should delete field', async () => {
     const history = createMemoryHistory();
-<<<<<<< HEAD
-    history.push('/content-manager');
-=======
->>>>>>> 46e01ea7
 
     const { queryByTestId } = render(makeApp(history));
     await waitFor(() =>
