--- conflicted
+++ resolved
@@ -11,10 +11,6 @@
 import { getTranslation } from '../../../../utils/translations';
 
 import type { CellContentProps } from './CellContent';
-<<<<<<< HEAD
-import type { Data } from '@strapi/types';
-=======
->>>>>>> f62c536b
 
 /* -------------------------------------------------------------------------------------------------
  * RelationSingle
@@ -38,15 +34,8 @@
  * RelationMultiple
  * -----------------------------------------------------------------------------------------------*/
 
-<<<<<<< HEAD
-interface RelationMultipleProps extends Pick<CellContentProps, 'mainField' | 'name' | 'content'> {
-  entityId: Data.ID;
-  uid: string;
-}
-=======
 interface RelationMultipleProps
   extends Pick<CellContentProps, 'mainField' | 'content' | 'name' | 'rowId'> {}
->>>>>>> f62c536b
 
 /**
  * TODO: fix this component – tracking issue https://strapi-inc.atlassian.net/browse/CONTENT-2184
