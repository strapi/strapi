import * as React from 'react';

import {
  Button,
  Flex,
  Dialog,
  DialogBody,
  DialogFooter,
  Typography,
  DialogFooterProps,
} from '@strapi/design-system';
<<<<<<< HEAD
import { useTableContext, useNotification, useQueryParams } from '@strapi/helper-plugin';
import { Check, ExclamationMarkCircle } from '@strapi/icons';
import { useIntl } from 'react-intl';

import { useAPIErrorHandler } from '../../../../../hooks/useAPIErrorHandler';
=======
import { useNotification, useAPIErrorHandler, useQueryParams } from '@strapi/helper-plugin';
import { Check, ExclamationMarkCircle } from '@strapi/icons';
import { useIntl } from 'react-intl';

import { useTable } from '../../../../../components/Table';
>>>>>>> 4824f73e
import { useDoc } from '../../../../hooks/useDocument';
import { useGetManyDraftRelationCountQuery } from '../../../../services/documents';
import { getTranslation } from '../../../../utils/translations';
import { InjectionZoneList } from '../InjectionZoneList';

interface ConfirmBulkActionDialogProps extends Pick<DialogFooterProps, 'endAction'> {
  onToggleDialog: () => void;
  isOpen?: boolean;
  dialogBody: React.ReactNode;
}

const ConfirmBulkActionDialog = ({
  onToggleDialog,
  isOpen = false,
  dialogBody,
  endAction,
}: ConfirmBulkActionDialogProps) => {
  const { formatMessage } = useIntl();

  return (
    <Dialog
      onClose={onToggleDialog}
      title={formatMessage({
        id: 'app.components.ConfirmDialog.title',
        defaultMessage: 'Confirmation',
      })}
      isOpen={isOpen}
    >
      <DialogBody icon={<ExclamationMarkCircle />}>
        <Flex direction="column" alignItems="stretch" gap={2}>
          {dialogBody}
        </Flex>
      </DialogBody>
      <DialogFooter
        startAction={
          <Button onClick={onToggleDialog} variant="tertiary">
            {formatMessage({
              id: 'app.components.Button.cancel',
              defaultMessage: 'Cancel',
            })}
          </Button>
        }
        endAction={endAction}
      />
    </Dialog>
  );
};

/* -------------------------------------------------------------------------------------------------
 * BoldChunk
 * -----------------------------------------------------------------------------------------------*/

const BoldChunk = (chunks: React.ReactNode) => <Typography fontWeight="bold">{chunks}</Typography>;

/* -------------------------------------------------------------------------------------------------
 * ConfirmDialogPublishAll
 * -----------------------------------------------------------------------------------------------*/

interface ConfirmDialogPublishAllProps
  extends Pick<ConfirmBulkActionDialogProps, 'isOpen' | 'onToggleDialog'> {
  isConfirmButtonLoading?: boolean;
  onConfirm: () => void;
}

const ConfirmDialogPublishAll = ({
  isOpen,
  onToggleDialog,
  isConfirmButtonLoading = false,
  onConfirm,
}: ConfirmDialogPublishAllProps) => {
  const { formatMessage } = useIntl();
  const selectedEntries = useTable('ConfirmDialogPublishAll', (state) => state.selectedRows);
  const toggleNotification = useNotification();
  const { _unstableFormatAPIError: formatAPIError } = useAPIErrorHandler(getTranslation);
  const { model } = useDoc();
  const [{ query }] = useQueryParams<{
    plugins?: {
      i18n?: {
        locale?: string;
      };
    };
  }>();

  const {
    data: countDraftRelations = 0,
    isLoading,
    error,
  } = useGetManyDraftRelationCountQuery(
    {
      model,
      documentIds: selectedEntries.map((id) => id.toString()),
      locale: query?.plugins?.i18n?.locale,
    },
    {
      skip: selectedEntries.length === 0,
    }
  );

  React.useEffect(() => {
    if (error) {
      toggleNotification({ type: 'warning', message: formatAPIError(error) });
    }
  }, [error, formatAPIError, toggleNotification]);

  if (error) {
    return null;
  }

  return (
    <ConfirmBulkActionDialog
      isOpen={isOpen && !isLoading}
      onToggleDialog={onToggleDialog}
      dialogBody={
        <>
          <Typography id="confirm-description" textAlign="center">
            {countDraftRelations > 0 &&
              formatMessage(
                {
                  id: getTranslation(`popUpwarning.warning.bulk-has-draft-relations.message`),
                  defaultMessage:
                    '<b>{count} {count, plural, one { relation } other { relations } } out of {entities} { entities, plural, one { entry } other { entries } } {count, plural, one { is } other { are } }</b> not published yet and might lead to unexpected behavior. ',
                },
                {
                  b: BoldChunk,
                  count: countDraftRelations,
                  entities: selectedEntries.length,
                }
              )}
            {formatMessage({
              id: getTranslation('popUpWarning.bodyMessage.contentType.publish.all'),
              defaultMessage: 'Are you sure you want to publish these entries?',
            })}
          </Typography>
          <InjectionZoneList area="contentManager.listView.publishModalAdditionalInfos" />
        </>
      }
      endAction={
        <Button
          onClick={onConfirm}
          variant="secondary"
          startIcon={<Check />}
          loading={isConfirmButtonLoading}
        >
          {formatMessage({
            id: 'app.utils.publish',
            defaultMessage: 'Publish',
          })}
        </Button>
      }
    />
  );
};

export { ConfirmDialogPublishAll, ConfirmBulkActionDialog };
export type { ConfirmDialogPublishAllProps, ConfirmBulkActionDialogProps };<|MERGE_RESOLUTION|>--- conflicted
+++ resolved
@@ -9,19 +9,12 @@
   Typography,
   DialogFooterProps,
 } from '@strapi/design-system';
-<<<<<<< HEAD
-import { useTableContext, useNotification, useQueryParams } from '@strapi/helper-plugin';
-import { Check, ExclamationMarkCircle } from '@strapi/icons';
-import { useIntl } from 'react-intl';
-
-import { useAPIErrorHandler } from '../../../../../hooks/useAPIErrorHandler';
-=======
-import { useNotification, useAPIErrorHandler, useQueryParams } from '@strapi/helper-plugin';
+import { useNotification, useQueryParams } from '@strapi/helper-plugin';
 import { Check, ExclamationMarkCircle } from '@strapi/icons';
 import { useIntl } from 'react-intl';
 
 import { useTable } from '../../../../../components/Table';
->>>>>>> 4824f73e
+import { useAPIErrorHandler } from '../../../../../hooks/useAPIErrorHandler';
 import { useDoc } from '../../../../hooks/useDocument';
 import { useGetManyDraftRelationCountQuery } from '../../../../services/documents';
 import { getTranslation } from '../../../../utils/translations';
