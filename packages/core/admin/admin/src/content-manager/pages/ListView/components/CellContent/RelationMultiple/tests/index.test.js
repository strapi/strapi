import React from 'react';

import { lightTheme, ThemeProvider } from '@strapi/design-system';
import { render as renderRTL } from '@testing-library/react';
import userEvent from '@testing-library/user-event';
import { IntlProvider } from 'react-intl';
import { QueryClient, QueryClientProvider } from 'react-query';

import RelationMultiple from '../index';

jest.mock('@strapi/helper-plugin', () => ({
  ...jest.requireActual('@strapi/helper-plugin'),
  useFetchClient: jest.fn().mockReturnValue({
    get: jest.fn().mockResolvedValue({
      data: {
        results: [
          {
            id: 1,
            name: 'Relation entity 1',
          },
          {
            id: 2,
            name: 'Relation entity 2',
          },
          {
            id: 3,
            name: 'Relation entity 3',
          },
        ],

        pagination: {
          total: 1,
        },
      },
    }),
  }),
}));

const DEFAULT_PROPS_FIXTURE = {
  contentType: {
    uid: 'api::address.address',
  },
  entityId: 1,
  fieldSchema: {
    type: 'relation',
    relation: 'manyToMany',
    target: 'api::category.category',
  },
  metadatas: {
    mainField: {
      name: 'name',
      schema: {
        type: 'string',
      },
    },
  },
  value: {
    count: 1,
  },
  name: 'categories.name',
  rowId: 1,
};

const render = () => ({
  ...renderRTL(<RelationMultiple {...DEFAULT_PROPS_FIXTURE} />, {
    wrapper({ children }) {
      const queryClient = new QueryClient({
        defaultOptions: {
          queries: {
            retry: false,
          },
        },
      });

      return (
        <QueryClientProvider client={queryClient}>
          <ThemeProvider theme={lightTheme}>
            <IntlProvider locale="en" messages={{}} defaultLocale="en">
              {children}
            </IntlProvider>
          </ThemeProvider>
        </QueryClientProvider>
      );
    },
  }),
  user: userEvent.setup(),
});

<<<<<<< HEAD
describe('ListViewTable / Cellcontent / RelationMultiple', () => {
  it('renders and matches the snapshot', async () => {
    const { container } = render(<ComponentFixture />);
    expect(container).toMatchSnapshot();
    const { get } = useFetchClient();
    expect(get).toHaveBeenCalledTimes(0);
  });
=======
describe('DynamicTable / Cellcontent / RelationMultiple', () => {
  it('renders and renders the menu when clicked', async () => {
    const { getByRole, user } = render();
>>>>>>> 40b3acfe

    expect(getByRole('button', { name: '1 item' })).toBeInTheDocument();

    await user.click(getByRole('button', { name: '1 item' }));

    expect(getByRole('menu')).toBeInTheDocument();

    [1, 2, 3].forEach((number) => {
      expect(getByRole('menuitem', { name: `Relation entity ${number}` })).toBeInTheDocument();
    });
  });

  it('Displays related entities in reversed order', async () => {
    const { user, getByRole, getAllByRole } = render();

    await user.click(getByRole('button', { name: '1 item' }));

    getAllByRole('menuitem').forEach((button, i) => {
      expect(button).toHaveTextContent(`Relation entity ${3 - i}`);
    });
  });
});<|MERGE_RESOLUTION|>--- conflicted
+++ resolved
@@ -86,19 +86,9 @@
   user: userEvent.setup(),
 });
 
-<<<<<<< HEAD
 describe('ListViewTable / Cellcontent / RelationMultiple', () => {
-  it('renders and matches the snapshot', async () => {
-    const { container } = render(<ComponentFixture />);
-    expect(container).toMatchSnapshot();
-    const { get } = useFetchClient();
-    expect(get).toHaveBeenCalledTimes(0);
-  });
-=======
-describe('DynamicTable / Cellcontent / RelationMultiple', () => {
   it('renders and renders the menu when clicked', async () => {
     const { getByRole, user } = render();
->>>>>>> 40b3acfe
 
     expect(getByRole('button', { name: '1 item' })).toBeInTheDocument();
 
