--- conflicted
+++ resolved
@@ -32,11 +32,8 @@
 import { SearchInput } from '../../../components/SearchInput';
 import { Table } from '../../../components/Table';
 import { HOOKS } from '../../../constants';
-<<<<<<< HEAD
+import { BackButton } from '../../../features/BackButton';
 import { useAPIErrorHandler } from '../../../hooks/useAPIErrorHandler';
-=======
-import { BackButton } from '../../../features/BackButton';
->>>>>>> 4824f73e
 import { useEnterprise } from '../../../hooks/useEnterprise';
 import { getDisplayName } from '../../../utils/users';
 import { DocumentRBAC, useDocumentRBAC } from '../../features/DocumentRBAC';
