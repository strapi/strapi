--- conflicted
+++ resolved
@@ -189,15 +189,6 @@
       attribute: {
         type: 'custom',
       },
-<<<<<<< HEAD
-      name: 'publishedAt',
-      label: {
-        id: getTranslation(`containers.ListPage.table-headers.publishedAt`),
-        defaultMessage: 'publishedAt',
-      },
-      searchable: false,
-      sortable: true,
-=======
       name: 'status',
       label: {
         id: getTranslation(`containers.ListPage.table-headers.status`),
@@ -205,7 +196,6 @@
       },
       searchable: false,
       sortable: false,
->>>>>>> 38f29cfe
     } satisfies ListFieldLayout);
 
     if (reviewWorkflowColumns) {
@@ -373,11 +363,7 @@
                         <Table.CheckboxDataCell rowId={rowData.id} index={index} />
                       </Td>
                       {tableHeaders.map(({ cellFormatter, ...header }) => {
-<<<<<<< HEAD
-                        if (header.name === 'publishedAt') {
-=======
                         if (header.name === 'status') {
->>>>>>> 38f29cfe
                           return (
                             <Td key={header.name}>
                               <Status
