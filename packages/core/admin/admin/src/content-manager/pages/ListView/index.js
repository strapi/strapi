--- conflicted
+++ resolved
@@ -31,22 +31,15 @@
 import { stringify } from 'qs';
 import { useIntl } from 'react-intl';
 import { useMutation } from 'react-query';
-<<<<<<< HEAD
-
-import ListViewTable from '../../components/ListViewTable';
-import AttributeFilter from '../../components/AttributeFilter';
-import { InjectionZone } from '../../../shared/components';
-=======
 import { connect } from 'react-redux';
 import { Link as ReactRouterLink, useHistory, useLocation } from 'react-router-dom';
 import { bindActionCreators, compose } from 'redux';
 import styled from 'styled-components';
->>>>>>> 92efcdc2
 
 import permissions from '../../../permissions';
 import { InjectionZone } from '../../../shared/components';
 import AttributeFilter from '../../components/AttributeFilter';
-import DynamicTable from '../../components/DynamicTable';
+import ListViewTable from '../../components/ListViewTable';
 import { createYupSchema, getRequestUrl, getTrad } from '../../utils';
 
 import { getData, getDataSucceeded, onChangeListHeaders, onResetListHeaders } from './actions';
