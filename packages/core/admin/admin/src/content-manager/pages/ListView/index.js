--- conflicted
+++ resolved
@@ -10,8 +10,7 @@
   HeaderLayout,
   useNotifyAT,
   Flex,
-  Typography,
-  Status,
+  Td,
 } from '@strapi/design-system';
 import {
   NoPermissions,
@@ -27,7 +26,7 @@
   useAPIErrorHandler,
   getYupInnerErrors,
   useStrapiApp,
-  DynamicTable,
+  Table,
   PaginationURLQuery,
   PageSizeURLQuery,
 } from '@strapi/helper-plugin';
@@ -47,18 +46,14 @@
 import { selectAdminPermissions } from '../../../pages/App/selectors';
 import { InjectionZone } from '../../../shared/components';
 import AttributeFilter from '../../components/AttributeFilter';
-<<<<<<< HEAD
-import ListViewTable from '../../components/ListViewTable';
-=======
-import BulkActionsBar from '../../components/DynamicTable/BulkActionsBar';
->>>>>>> 229d74e6
+import { PublicationState } from '../../components/ListViewTable/CellContent/PublicationState';
 import { createYupSchema, getRequestUrl, getTrad } from '../../utils';
 
 import { getData, getDataSucceeded, onChangeListHeaders, onResetListHeaders } from './actions';
-import { ConfirmDialogDelete } from './components/ConfirmDialogDelete';
-import { ConfirmDialogDeleteAll } from './components/ConfirmDialogDeleteAll';
+import { Body } from './components/Body';
+import BulkActionButtons from './components/BulkActionButtons';
+import CellContent from './components/CellContent';
 import { FieldPicker } from './components/FieldPicker';
-import { TableRows } from './components/TableRows';
 import makeSelectListView, { selectDisplayedHeaders } from './selectors';
 import { buildQueryString } from './utils';
 
@@ -91,7 +86,7 @@
     metadatas,
     settings: { bulkable: isBulkable, filterable: isFilterable, searchable: isSearchable },
   } = contentType;
-
+  const [isConfirmDeleteRowOpen, setIsConfirmDeleteRowOpen] = React.useState(false);
   const toggleNotification = useNotification();
   const { trackUsage } = useTracking();
   const { refetchPermissions } = useRBACProvider();
@@ -411,22 +406,6 @@
           searchable: false,
           sortable: true,
         },
-        // eslint-disable-next-line react/no-unstable-nested-components
-        cellFormatter(cellData) {
-          const isPublished = cellData.publishedAt;
-          const variant = isPublished ? 'success' : 'secondary';
-
-          return (
-            <Status width="min-content" showBullet={false} variant={variant} size="S">
-              <Typography fontWeight="bold" textColor={`${variant}700`}>
-                {formatMessage({
-                  id: getTrad(`containers.List.${isPublished ? 'published' : 'draft'}`),
-                  defaultMessage: isPublished ? 'Published' : 'Draft',
-                })}
-              </Typography>
-            </Status>
-          );
-        },
       },
     ];
   }, [runHookWaterfall, displayedHeaders, layout, hasDraftAndPublish, formatMessage]);
@@ -464,6 +443,9 @@
         })}
       </Button>
     ) : null;
+
+  // Add 1 column for the checkbox and 1 for the actions
+  const colCount = tableHeaders.length + 2;
 
   return (
     <Main aria-busy={isLoading}>
@@ -533,56 +515,91 @@
       )}
       <ContentLayout>
         {canRead ? (
-<<<<<<< HEAD
-          <>
-            <ListViewTable
-=======
           <Flex gap={4} direction="column" alignItems="stretch">
-            <DynamicTable
->>>>>>> 229d74e6
-              canCreate={canCreate}
-              canDelete={canDelete}
-              canPublish={canPublish}
-              contentTypeName={headerLayoutTitle}
-              onConfirmDelete={handleConfirmDeleteData}
-              onConfirmDeleteAll={handleConfirmDeleteAllData}
-              onConfirmPublishAll={handleConfirmPublishAllData}
-              onConfirmUnpublishAll={handleConfirmUnpublishAllData}
-              withEntityActions={(canDelete || canPublish) && isBulkable}
-              isLoading={isLoading}
-              // FIXME: remove the layout props drilling
-              layout={layout}
-              rows={data}
-              components={{ ConfirmDialogDelete, ConfirmDialogDeleteAll }}
-              contentType={headerLayoutTitle}
-              action={getCreateAction({ variant: 'secondary' })}
-              headers={tableHeaders}
-              onOpenDeleteAllModalTrackedEvent="willBulkDeleteEntries"
-              withBulkActions
-              withMainAction={canDelete && isBulkable}
-              renderBulkActionsBar={({ selectedEntries, clearSelectedEntries }) => (
-                <BulkActionsBar
+            <Table.Root rows={data} isLoading={isLoading} colCount={colCount}>
+              <Table.ActionBar>
+                <BulkActionButtons
                   showPublish={canPublish && hasDraftAndPublish}
                   showDelete={canDelete}
                   onConfirmDeleteAll={handleConfirmDeleteAllData}
                   onConfirmPublishAll={handleConfirmPublishAllData}
                   onConfirmUnpublishAll={handleConfirmUnpublishAllData}
-                  selectedEntries={selectedEntries}
-                  clearSelectedEntries={clearSelectedEntries}
                 />
-              )}
-              bulkAction
-            >
-              <TableRows
-                canCreate={canCreate}
-                canDelete={canDelete}
-                contentType={contentType}
-                headers={tableHeaders}
-                rows={data}
-                withBulkActions
-                withMainAction={canDelete && isBulkable}
-              />
-            </DynamicTable>
+              </Table.ActionBar>
+              <Table.Content>
+                <Table.Head>
+                  {/* Bulk action select all checkbox */}
+                  <Table.HeaderCheckboxCell />
+                  {/* Dynamic headers based on fields */}
+                  {tableHeaders.map(({ fieldSchema, key, name, metadatas }) => (
+                    <Table.HeaderCell
+                      key={key}
+                      name={name}
+                      fieldSchemaType={fieldSchema.type}
+                      relationFieldName={metadatas.mainField?.name}
+                      isSortable={metadatas.sortable}
+                      label={metadatas.label}
+                    />
+                  ))}
+                  {/* Visually hidden header for actions */}
+                  <Table.HeaderHiddenActionsCell />
+                </Table.Head>
+                {/* Loading content */}
+                <Table.LoadingBody />
+                {/* Empty content */}
+                <Table.EmptyBody
+                  contentType={headerLayoutTitle}
+                  aciton={getCreateAction({ variant: 'secondary' })}
+                />
+                {/* Content */}
+                <Body.Root
+                  onConfirmDelete={handleConfirmDeleteData}
+                  isConfirmDeleteRowOpen={isConfirmDeleteRowOpen}
+                  setIsConfirmDeleteRowOpen={setIsConfirmDeleteRowOpen}
+                >
+                  {data.map((rowData, index) => {
+                    return (
+                      <Body.Row key={rowData.id} rowId={rowData.id}>
+                        {/* Bulk action row checkbox */}
+                        <Body.CheckboxDataCell rowId={rowData.id} index={index} />
+                        {/* Field data */}
+                        {tableHeaders.map(({ key, name, ...rest }) => {
+                          if (name === 'publishedAt') {
+                            return (
+                              <Td key={key}>
+                                <PublicationState isPublished={Boolean(rowData.publishedAt)} />
+                              </Td>
+                            );
+                          }
+
+                          return (
+                            <Td key={key}>
+                              <CellContent
+                                content={rowData[name.split('.')[0]]}
+                                name={name}
+                                contentType={layout.contentType}
+                                {...rest}
+                                rowId={rowData.id}
+                              />
+                            </Td>
+                          );
+                        })}
+                        {/* Actions: edit, duplicate, delete */}
+                        {(canDelete || canPublish) && isBulkable && (
+                          <Body.EntityActionsDataCell
+                            rowId={rowData.id}
+                            index={index}
+                            setIsConfirmDeleteRowOpen={setIsConfirmDeleteRowOpen}
+                            canCreate={canCreate}
+                            canDelete={canDelete}
+                          />
+                        )}
+                      </Body.Row>
+                    );
+                  })}
+                </Body.Root>
+              </Table.Content>
+            </Table.Root>
             <Flex alignItems="flex-end" justifyContent="space-between">
               <PageSizeURLQuery trackedEvent="willChangeNumberOfEntriesPerPage" />
               <PaginationURLQuery pagination={{ pageCount: pagination?.pageCount || 1 }} />
