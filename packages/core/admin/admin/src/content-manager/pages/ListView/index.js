import * as React from 'react';

import {
  IconButton,
  Main,
  Box,
  ActionLayout,
  Button,
  ContentLayout,
  HeaderLayout,
  useNotifyAT,
  Flex,
  Td,
  Tr,
  Typography,
  Status,
  lightTheme,
} from '@strapi/design-system';
import {
  findMatchingPermissions,
  NoPermissions,
  CheckPermissions,
  SearchURLQuery,
  useFetchClient,
  useFocusWhenNavigate,
  useQueryParams,
  useNotification,
  useRBACProvider,
  useTracking,
  Link,
  useAPIErrorHandler,
  useCollator,
  useStrapiApp,
  Table,
  PaginationURLQuery,
  PageSizeURLQuery,
} from '@strapi/helper-plugin';
import { ArrowLeft, Cog, Plus } from '@strapi/icons';
import axios, { AxiosError } from 'axios';
import isEqual from 'lodash/isEqual';
import PropTypes from 'prop-types';
import { stringify } from 'qs';
import { useIntl } from 'react-intl';
import { useMutation } from 'react-query';
import { connect, useSelector } from 'react-redux';
import { useHistory, useLocation, Link as ReactRouterLink } from 'react-router-dom';
import { bindActionCreators, compose } from 'redux';
import styled from 'styled-components';

import { INJECT_COLUMN_IN_TABLE } from '../../../exposedHooks';
import { useAdminUsers } from '../../../hooks/useAdminUsers';
import { useEnterprise } from '../../../hooks/useEnterprise';
import { selectAdminPermissions } from '../../../pages/App/selectors';
import { InjectionZone } from '../../../shared/components';
import { Filter } from '../../components/Filter';
import { AdminUsersFilter } from '../../components/Filter/CustomInputs/AdminUsersFilter';
import { useAllowedAttributes } from '../../hooks/useAllowedAttributes';
import { getTrad, getDisplayName } from '../../utils';

import { getData, getDataSucceeded, onChangeListHeaders, onResetListHeaders } from './actions';
import { Body } from './components/Body';
import BulkActionButtons from './components/BulkActionButtons';
import CellContent from './components/CellContent';
import { FieldPicker } from './components/FieldPicker';
import makeSelectListView, { selectDisplayedHeaders } from './selectors';
import { buildValidGetParams } from './utils';

const ConfigureLayoutBox = styled(Box)`
  svg {
    path {
      fill: ${({ theme }) => theme.colors.neutral900};
    }
  }
`;

const REVIEW_WORKFLOW_COLUMNS_CE = null;
const REVIEW_WORKFLOW_COLUMNS_CELL_CE = () => null;
const REVIEW_WORKFLOW_FILTER_CE = [];
const CREATOR_ATTRIBUTES = ['createdBy', 'updatedBy'];
const USER_FILTER_ATTRIBUTES = [...CREATOR_ATTRIBUTES, 'strapi_assignee'];

function ListView({
  canCreate,
  canDelete,
  canRead,
  canPublish,
  data,
  getData,
  getDataSucceeded,
  isLoading,
  layout,
  pagination,
  slug,
}) {
  const { total } = pagination;
  const { contentType } = layout;
  const {
    info,
    options,
    metadatas,
    settings: { bulkable: isBulkable, filterable: isFilterable, searchable: isSearchable },
  } = contentType;
  const [isConfirmDeleteRowOpen, setIsConfirmDeleteRowOpen] = React.useState(false);
  const toggleNotification = useNotification();
  const { trackUsage } = useTracking();
  const { allPermissions, refetchPermissions } = useRBACProvider();
  const trackUsageRef = React.useRef(trackUsage);
  const fetchPermissionsRef = React.useRef(refetchPermissions);
  const { notifyStatus } = useNotifyAT();
  const { formatAPIError } = useAPIErrorHandler(getTrad);
  const permissions = useSelector(selectAdminPermissions);
  const allowedAttributes = useAllowedAttributes(contentType, slug);
  const [{ query }] = useQueryParams();
  const { pathname } = useLocation();
  const { push } = useHistory();
  const { formatMessage, locale } = useIntl();
  const fetchClient = useFetchClient();
  const formatter = useCollator(locale, {
    sensitivity: 'base',
  });

  const selectedUserIds =
    query?.filters?.$and?.reduce((acc, filter) => {
      const [key, value] = Object.entries(filter)[0];
      const id = value.id?.$eq || value.id?.$ne;

      // TODO: strapi_assignee should not be in here and rather defined
      // in the ee directory.
      if (USER_FILTER_ATTRIBUTES.includes(key) && !acc.includes(id)) {
        acc.push(id);
      }

      return acc;
    }, []) ?? [];

  const { users, isLoading: isLoadingAdminUsers } = useAdminUsers(
    { filter: { id: { in: selectedUserIds } } },
    {
      // fetch the list of admin users only if the filter contains users and the
      // current user has permissions to display users
      enabled:
        selectedUserIds.length > 0 &&
        findMatchingPermissions(allPermissions, [
          {
            action: 'admin::users.read',
            subject: null,
          },
        ]).length > 0,
    }
  );

  useFocusWhenNavigate();

  const params = React.useMemo(() => buildValidGetParams(query), [query]);
  const pluginsQueryParams = stringify({ plugins: query.plugins }, { encode: false });

  const displayedAttributeFilters = allowedAttributes.map((name) => {
    const attribute = contentType.attributes[name];
    const { type, enum: options } = attribute;

    const trackedEvent = {
      name: 'didFilterEntries',
      properties: { useRelation: type === 'relation' },
    };

    const { mainField, label } = metadatas[name].list;

    const filter = {
      name,
      metadatas: { label: formatMessage({ id: label, defaultMessage: label }) },
      fieldSchema: { type, options, mainField },
      trackedEvent,
    };

    if (attribute.type === 'relation' && attribute.target === 'admin::user') {
      filter.metadatas = {
        ...filter.metadatas,
        customOperators: [
          {
            intlLabel: {
              id: 'components.FilterOptions.FILTER_TYPES.$eq',
              defaultMessage: 'is',
            },
            value: '$eq',
          },
          {
            intlLabel: {
              id: 'components.FilterOptions.FILTER_TYPES.$ne',
              defaultMessage: 'is not',
            },
            value: '$ne',
          },
        ],
        customInput: AdminUsersFilter,
        options: users.map((user) => ({
          label: getDisplayName(user, formatMessage),
          customValue: user.id.toString(),
        })),
      };
      filter.fieldSchema.mainField = {
        name: 'id',
      };
    }

    return filter;
  });

  const hasDraftAndPublish = options?.draftAndPublish ?? false;
  const hasReviewWorkflows = options?.reviewWorkflows ?? false;

  const reviewWorkflowColumns = useEnterprise(
    REVIEW_WORKFLOW_COLUMNS_CE,
    async () =>
      (
        await import(
          '../../../../../ee/admin/content-manager/pages/ListView/ReviewWorkflowsColumn/constants'
        )
      ).REVIEW_WORKFLOW_COLUMNS_EE,
    {
      enabled: !!options?.reviewWorkflows,
    }
  );
<<<<<<< HEAD

  const ReviewWorkflowsStage = useEnterprise(
=======
  const ReviewWorkflowsColumns = useEnterprise(
>>>>>>> be6b0ad6
    REVIEW_WORKFLOW_COLUMNS_CELL_CE,
    async () => {
      const { ReviewWorkflowsStageEE, ReviewWorkflowsAssigneeEE } = await import(
        '../../../../../ee/admin/content-manager/pages/ListView/ReviewWorkflowsColumn'
      );

      return { ReviewWorkflowsStageEE, ReviewWorkflowsAssigneeEE };
    },
    {
      enabled: hasReviewWorkflows,
    }
  );

  const reviewWorkflowFilter = useEnterprise(
    REVIEW_WORKFLOW_FILTER_CE,
    async () =>
      (
        await import(
          '../../../../../ee/admin/content-manager/components/Filter/CustomInputs/ReviewWorkflows/constants'
        )
      ).REVIEW_WORKFLOW_FILTERS,
    {
      combine(ceFilters, eeFilters) {
        return [
          ...ceFilters,
          ...eeFilters
            .filter((eeFilter) => {
              // do not display the filter at all, if the current user does
              // not have permissions to read admin users
              if (eeFilter.name === 'strapi_assignee') {
                return (
                  findMatchingPermissions(allPermissions, [
                    {
                      action: 'admin::users.read',
                      subject: null,
                    },
                  ]).length > 0
                );
              }

              return true;
            })
            .map((eeFilter) => ({
              ...eeFilter,
              metadatas: {
                ...eeFilter.metadatas,
                // the stage filter needs the current content-type uid to fetch
                // the list of stages that can be assigned to this content-type
                ...(eeFilter.name === 'strapi_stage' ? { uid: contentType.uid } : {}),

                // translate the filter label
                label: formatMessage(eeFilter.metadatas.label),

                // `options` allows the filter-tag to render the displayname
                // of a user over a plain id
                options:
                  eeFilter.name === 'strapi_assignee' &&
                  users.map((user) => ({
                    label: getDisplayName(user, formatMessage),
                    customValue: user.id.toString(),
                  })),
              },
            })),
        ];
      },

      defaultValue: [],

      // we have to wait for admin users to be fully loaded, because otherwise
      // combine is called to early and does not contain the latest state of
      // the users array
      enabled: hasReviewWorkflows && !isLoadingAdminUsers,
    }
  );

  const { post, del } = fetchClient;

  const bulkUnpublishMutation = useMutation(
    (data) =>
      post(`/content-manager/collection-types/${contentType.uid}/actions/bulkUnpublish`, data),
    {
      onSuccess() {
        toggleNotification({
          type: 'success',
          message: {
            id: 'content-manager.success.record.unpublish',
            defaultMessage: 'Unpublished',
          },
        });

        fetchData(`/content-manager/collection-types/${slug}`, { params });
      },
      onError(error) {
        toggleNotification({
          type: 'warning',
          message: formatAPIError(error),
        });
      },
    }
  );

  // FIXME
  // Using a ref to avoid requests being fired multiple times on slug on change
  // We need it because the hook as mulitple dependencies so it may run before the permissions have checked
  const requestUrlRef = React.useRef('');
  /**
   * TODO: re-write all of this, it's a mess.
   */
  const fetchData = React.useCallback(
    async (endPoint, options) => {
      getData();

      try {
        const {
          data: { results, pagination: paginationResult },
        } = await fetchClient.get(endPoint, options);

        // If user enters a page number that doesn't exist, redirect him to the last page
        if (paginationResult.page > paginationResult.pageCount && paginationResult.pageCount > 0) {
          const query = {
            ...params,
            page: paginationResult.pageCount,
          };

          push({
            pathname,
            state: { from: pathname },
            search: stringify(query),
          });

          return;
        }

        notifyStatus(
          formatMessage(
            {
              id: getTrad('utils.data-loaded'),
              defaultMessage:
                '{number, plural, =1 {# entry has} other {# entries have}} successfully been loaded',
            },
            // Using the plural form
            { number: paginationResult.count }
          )
        );

        getDataSucceeded(paginationResult, results);
      } catch (err) {
        if (axios.isCancel(err)) {
          return;
        }

        const resStatus = err?.response?.status ?? null;

        if (resStatus === 403) {
          await fetchPermissionsRef.current();

          toggleNotification({
            type: 'info',
            message: { id: getTrad('permissions.not-allowed.update') },
          });

          push('/');

          return;
        }

        toggleNotification({
          type: 'warning',
          message: { id: getTrad('error.model.fetch') },
        });
      }
    },
    [
      formatMessage,
      getData,
      getDataSucceeded,
      notifyStatus,
      push,
      toggleNotification,
      fetchClient,
      params,
      pathname,
    ]
  );

  const handleConfirmDeleteAllData = React.useCallback(
    async (ids) => {
      try {
        await post(`/content-manager/collection-types/${slug}/actions/bulkDelete`, {
          ids,
        });

        fetchData(`/content-manager/collection-types/${slug}`, { params });

        trackUsageRef.current('didBulkDeleteEntries');
      } catch (err) {
        toggleNotification({
          type: 'warning',
          message: formatAPIError(err),
        });
      }
    },
    [slug, toggleNotification, formatAPIError, post, fetchData, params]
  );

  const handleConfirmDeleteData = React.useCallback(
    async (idToDelete) => {
      try {
        await del(`/content-manager/collection-types/${slug}/${idToDelete}`);

        const requestUrl = `/content-manager/collection-types/${slug}`;
        fetchData(requestUrl, { params });

        toggleNotification({
          type: 'success',
          message: { id: getTrad('success.record.delete') },
        });
      } catch (err) {
        toggleNotification({
          type: 'warning',
          message: formatAPIError(err),
        });
      }
    },
    [slug, toggleNotification, formatAPIError, del, fetchData, params]
  );

  const handleConfirmUnpublishAllData = (selectedEntries) => {
    return bulkUnpublishMutation.mutateAsync({ ids: selectedEntries });
  };

  React.useEffect(() => {
    const CancelToken = axios.CancelToken;
    const source = CancelToken.source();

    const shouldSendRequest = canRead;
    const requestUrl = `/content-manager/collection-types/${slug}`;

    if (shouldSendRequest && requestUrl.includes(requestUrlRef.current)) {
      fetchData(requestUrl, { cancelToken: source.token, params });
    }

    return () => {
      requestUrlRef.current = slug;

      source.cancel('Operation canceled by the user.');
    };
  }, [canRead, getData, slug, params, getDataSucceeded, fetchData]);

  const defaultHeaderLayoutTitle = formatMessage({
    id: getTrad('header.name'),
    defaultMessage: 'Content',
  });
  const headerLayoutTitle = formatMessage({
    id: info.displayName,
    defaultMessage: info.displayName || defaultHeaderLayoutTitle,
  });

  const { runHookWaterfall } = useStrapiApp();
  const displayedHeaders = useSelector(selectDisplayedHeaders);

  const tableHeaders = React.useMemo(() => {
    const headers = runHookWaterfall(INJECT_COLUMN_IN_TABLE, {
      displayedHeaders,
      layout,
    });

    const formattedHeaders = headers.displayedHeaders.map((header) => {
      const { metadatas } = header;

      if (header.fieldSchema.type === 'relation') {
        const sortFieldValue = `${header.name}.${header.metadatas.mainField.name}`;

        return {
          ...header,
          metadatas: {
            ...metadatas,
            label: formatMessage({
              id: getTrad(`containers.ListPage.table-headers.${header.name}`),
              defaultMessage: metadatas.label,
            }),
          },
          name: sortFieldValue,
        };
      }

      return {
        ...header,
        metadatas: {
          ...metadatas,
          label: formatMessage({
            id: getTrad(`containers.ListPage.table-headers.${header.name}`),
            defaultMessage: metadatas.label,
          }),
        },
      };
    });

    if (hasDraftAndPublish) {
      formattedHeaders.push({
        key: '__published_at_temp_key__',
        name: 'publishedAt',
        fieldSchema: {
          type: 'custom',
        },
        metadatas: {
          label: formatMessage({
            id: getTrad(`containers.ListPage.table-headers.publishedAt`),
            defaultMessage: 'publishedAt',
          }),
          searchable: false,
          sortable: true,
        },
      });
    }

    if (reviewWorkflowColumns) {
      // Make sure the column header label is translated
      reviewWorkflowColumns.map((column) => {
        if (typeof column.metadatas.label !== 'string') {
          column.metadatas.label = formatMessage(column.metadatas.label);
        }

        return column;
      });

      formattedHeaders.push(...reviewWorkflowColumns);
    }

    return formattedHeaders;
  }, [
    runHookWaterfall,
    displayedHeaders,
    layout,
    reviewWorkflowColumns,
    hasDraftAndPublish,
    formatMessage,
  ]);

  const subtitle = canRead
    ? formatMessage(
        {
          id: getTrad('pages.ListView.header-subtitle'),
          defaultMessage: '{number, plural, =0 {# entries} one {# entry} other {# entries}} found',
        },
        { number: total }
      )
    : null;

  const getCreateAction = (props) =>
    canCreate ? (
      <Button
        {...props}
        forwardedAs={ReactRouterLink}
        onClick={() => {
          const trackerProperty = hasDraftAndPublish ? { status: 'draft' } : {};

          trackUsageRef.current('willCreateEntry', trackerProperty);
        }}
        to={{
          pathname: `${pathname}/create`,
          search: query.plugins ? pluginsQueryParams : '',
        }}
        startIcon={<Plus />}
        style={{ textDecoration: 'none' }}
      >
        {formatMessage({
          id: getTrad('HeaderLayout.button.label-add-entry'),
          defaultMessage: 'Create new entry',
        })}
      </Button>
    ) : null;

  /**
   *
   * @param {string} id
   * @returns void
   */
  const handleRowClick = (id) => () => {
    trackUsage('willEditEntryFromList');
    push({
      pathname: `${pathname}/${id}`,
      state: { from: pathname },
      search: pluginsQueryParams,
    });
  };

  const handleCloneClick = (id) => async () => {
    try {
      const { data } = await post(
        `/content-manager/collection-types/${contentType.uid}/auto-clone/${id}?${pluginsQueryParams}`
      );

      if ('id' in data) {
        push({
          pathname: `${pathname}/${data.id}`,
          state: { from: pathname },
          search: pluginsQueryParams,
        });
      }
    } catch (err) {
      if (err instanceof AxiosError) {
        push({
          pathname: `${pathname}/create/clone/${id}`,
          state: { from: pathname, error: formatAPIError(err) },
          search: pluginsQueryParams,
        });
      }
    }
  };

  // Add 1 column for the checkbox and 1 for the actions
  const colCount = tableHeaders.length + 2;

  // We have this function to refetch data when selected entries modal is closed
  const refetchData = () => {
    fetchData(`/content-manager/collection-types/${slug}`, { params });
  };

  // Block rendering until the review stage component is fully loaded in EE
  if (!ReviewWorkflowsColumns) {
    return null;
  }

  return (
    <Main aria-busy={isLoading}>
      <HeaderLayout
        primaryAction={getCreateAction()}
        subtitle={subtitle}
        title={headerLayoutTitle}
        navigationAction={
          <Link startIcon={<ArrowLeft />} to="/content-manager/">
            {formatMessage({
              id: 'global.back',
              defaultMessage: 'Back',
            })}
          </Link>
        }
      />
      {!canRead && (
        <ActionLayout endActions={<InjectionZone area="contentManager.listView.actions" />} />
      )}
      {canRead && (
        <ActionLayout
          endActions={
            <>
              <InjectionZone area="contentManager.listView.actions" />
              <FieldPicker layout={layout} />
              <CheckPermissions
                permissions={permissions.contentManager.collectionTypesConfigurations}
              >
                <ConfigureLayoutBox paddingTop={1} paddingBottom={1}>
                  <IconButton
                    onClick={() => {
                      trackUsage('willEditListLayout');
                    }}
                    forwardedAs={ReactRouterLink}
                    to={{ pathname: `${slug}/configurations/list`, search: pluginsQueryParams }}
                    icon={<Cog />}
                    label={formatMessage({
                      id: 'app.links.configure-view',
                      defaultMessage: 'Configure the view',
                    })}
                  />
                </ConfigureLayoutBox>
              </CheckPermissions>
            </>
          }
          startActions={
            <>
              {isSearchable && (
                <SearchURLQuery
                  label={formatMessage(
                    { id: 'app.component.search.label', defaultMessage: 'Search for {target}' },
                    { target: headerLayoutTitle }
                  )}
                  placeholder={formatMessage({
                    id: 'global.search',
                    defaultMessage: 'Search',
                  })}
                  trackedEvent="didSearch"
                />
              )}
              {isFilterable && !isLoadingAdminUsers && (
                <Filter
                  displayedFilters={[...displayedAttributeFilters, ...reviewWorkflowFilter].sort(
                    (a, b) => formatter.compare(a.metadatas.label, b.metadatas.label)
                  )}
                />
              )}
            </>
          }
        />
      )}
      <ContentLayout>
        {canRead ? (
          <Flex gap={4} direction="column" alignItems="stretch">
            <Table.Root rows={data} isLoading={isLoading} colCount={colCount}>
              <Table.ActionBar>
                <BulkActionButtons
                  showPublish={canPublish && hasDraftAndPublish}
                  showDelete={canDelete}
                  onConfirmDeleteAll={handleConfirmDeleteAllData}
                  onConfirmUnpublishAll={handleConfirmUnpublishAllData}
                  refetchData={refetchData}
                />
              </Table.ActionBar>
              <Table.Content>
                <Table.Head>
                  {/* Bulk action select all checkbox */}
                  <Table.HeaderCheckboxCell />
                  {/* Dynamic headers based on fields */}
                  {tableHeaders.map(({ fieldSchema, key, name, metadatas }) => (
                    <Table.HeaderCell
                      key={key}
                      name={name}
                      fieldSchemaType={fieldSchema.type}
                      relationFieldName={metadatas.mainField?.name}
                      isSortable={metadatas.sortable}
                      label={metadatas.label}
                    />
                  ))}
                  {/* Visually hidden header for actions */}
                  <Table.HeaderHiddenActionsCell />
                </Table.Head>
                {/* Loading content */}
                <Table.LoadingBody />
                {/* Empty content */}
                <Table.EmptyBody
                  contentType={headerLayoutTitle}
                  aciton={getCreateAction({ variant: 'secondary' })}
                />
                {/* Content */}
                <Body.Root
                  onConfirmDelete={handleConfirmDeleteData}
                  isConfirmDeleteRowOpen={isConfirmDeleteRowOpen}
                  setIsConfirmDeleteRowOpen={setIsConfirmDeleteRowOpen}
                >
                  {data.map((rowData, index) => {
                    return (
                      <Tr cursor="pointer" key={data.id} onClick={handleRowClick(rowData.id)}>
                        {/* Bulk action row checkbox */}
                        <Body.CheckboxDataCell rowId={rowData.id} index={index} />
                        {/* Field data */}
                        {tableHeaders.map(({ key, name, cellFormatter, ...rest }) => {
                          if (hasDraftAndPublish && name === 'publishedAt') {
                            return (
                              <Td key={key}>
                                <Status
                                  width="min-content"
                                  showBullet={false}
                                  variant={rowData.publishedAt ? 'success' : 'secondary'}
                                  size="S"
                                >
                                  <Typography
                                    fontWeight="bold"
                                    textColor={`${
                                      rowData.publishedAt ? 'success' : 'secondary'
                                    }700`}
                                  >
                                    {formatMessage({
                                      id: getTrad(
                                        `containers.List.${
                                          rowData.publishedAt ? 'published' : 'draft'
                                        }`
                                      ),
                                      defaultMessage: rowData.publishedAt ? 'Published' : 'Draft',
                                    })}
                                  </Typography>
                                </Status>
                              </Td>
                            );
                          }

                          if (hasReviewWorkflows) {
                            if (name === 'strapi_stage') {
                              return (
                                <Td key={key}>
                                  {rowData.strapi_stage ? (
                                    <ReviewWorkflowsColumns.ReviewWorkflowsStageEE
                                      color={
                                        rowData.strapi_stage.color ?? lightTheme.colors.primary600
                                      }
                                      name={rowData.strapi_stage.name}
                                    />
                                  ) : (
                                    <Typography textColor="neutral800">-</Typography>
                                  )}
                                </Td>
                              );
                            }
                            if (name === 'strapi_assignee') {
                              return (
                                <Td key={key}>
                                  {rowData.strapi_assignee ? (
                                    <ReviewWorkflowsColumns.ReviewWorkflowsAssigneeEE
                                      firstname={rowData.strapi_assignee.firstname}
                                      lastname={rowData?.strapi_assignee?.lastname}
                                      displayname={rowData?.strapi_assignee?.username}
                                    />
                                  ) : (
                                    <Typography textColor="neutral800">-</Typography>
                                  )}
                                </Td>
                              );
                            }
                          }

                          if (['createdBy', 'updatedBy'].includes(name.split('.')[0])) {
                            // Display the users full name
                            return (
                              <Td key={key}>
                                <Typography textColor="neutral800">
                                  {getDisplayName(rowData[name.split('.')[0]], formatMessage)}
                                </Typography>
                              </Td>
                            );
                          }

                          if (['createdBy', 'updatedBy'].includes(name.split('.')[0])) {
                            // Display the users full name
                            return (
                              <Td key={key}>
                                <Typography textColor="neutral800">
                                  {getDisplayName(rowData[name.split('.')[0]], formatMessage)}
                                </Typography>
                              </Td>
                            );
                          }

                          if (typeof cellFormatter === 'function') {
                            return (
                              <Td key={key}>{cellFormatter(rowData, { key, name, ...rest })}</Td>
                            );
                          }

                          return (
                            <Td key={key}>
                              <CellContent
                                content={rowData[name.split('.')[0]]}
                                name={name}
                                contentType={layout.contentType}
                                {...rest}
                                rowId={rowData.id}
                              />
                            </Td>
                          );
                        })}
                        {/* Actions: edit, duplicate, delete */}
                        {(canDelete || canPublish) && isBulkable && (
                          <Body.EntityActionsDataCell
                            rowId={rowData.id}
                            index={index}
                            setIsConfirmDeleteRowOpen={setIsConfirmDeleteRowOpen}
                            canCreate={canCreate}
                            canDelete={canDelete}
                            handleCloneClick={handleCloneClick}
                          />
                        )}
                      </Tr>
                    );
                  })}
                </Body.Root>
              </Table.Content>
            </Table.Root>
            <Flex alignItems="flex-end" justifyContent="space-between">
              <PageSizeURLQuery trackedEvent="willChangeNumberOfEntriesPerPage" />
              <PaginationURLQuery pagination={{ pageCount: pagination?.pageCount || 1 }} />
            </Flex>
          </Flex>
        ) : (
          <NoPermissions />
        )}
      </ContentLayout>
    </Main>
  );
}

ListView.propTypes = {
  canCreate: PropTypes.bool.isRequired,
  canDelete: PropTypes.bool.isRequired,
  canRead: PropTypes.bool.isRequired,
  canPublish: PropTypes.bool.isRequired,
  data: PropTypes.array.isRequired,
  layout: PropTypes.exact({
    components: PropTypes.object.isRequired,
    contentType: PropTypes.shape({
      uid: PropTypes.string.isRequired,
      attributes: PropTypes.object.isRequired,
      metadatas: PropTypes.object.isRequired,
      info: PropTypes.shape({ displayName: PropTypes.string.isRequired }).isRequired,
      layouts: PropTypes.shape({
        list: PropTypes.array.isRequired,
      }).isRequired,
      options: PropTypes.object.isRequired,
      settings: PropTypes.object.isRequired,
    }).isRequired,
  }).isRequired,
  isLoading: PropTypes.bool.isRequired,
  getData: PropTypes.func.isRequired,
  getDataSucceeded: PropTypes.func.isRequired,
  pagination: PropTypes.shape({ total: PropTypes.number.isRequired, pageCount: PropTypes.number })
    .isRequired,
  slug: PropTypes.string.isRequired,
};

const mapStateToProps = makeSelectListView();

export function mapDispatchToProps(dispatch) {
  return bindActionCreators(
    {
      getData,
      getDataSucceeded,
      onChangeListHeaders,
      onResetListHeaders,
    },
    dispatch
  );
}
const withConnect = connect(mapStateToProps, mapDispatchToProps);

export default compose(withConnect)(React.memo(ListView, isEqual));<|MERGE_RESOLUTION|>--- conflicted
+++ resolved
@@ -220,12 +220,7 @@
       enabled: !!options?.reviewWorkflows,
     }
   );
-<<<<<<< HEAD
-
-  const ReviewWorkflowsStage = useEnterprise(
-=======
   const ReviewWorkflowsColumns = useEnterprise(
->>>>>>> be6b0ad6
     REVIEW_WORKFLOW_COLUMNS_CELL_CE,
     async () => {
       const { ReviewWorkflowsStageEE, ReviewWorkflowsAssigneeEE } = await import(
