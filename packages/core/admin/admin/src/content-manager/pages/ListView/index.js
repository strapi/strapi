import * as React from 'react';

import {
  IconButton,
  Main,
  Box,
  ActionLayout,
  Button,
  ContentLayout,
  HeaderLayout,
  useNotifyAT,
  Flex,
  Td,
  Tr,
} from '@strapi/design-system';
import {
  NoPermissions,
  CheckPermissions,
  SearchURLQuery,
  useFetchClient,
  useFocusWhenNavigate,
  useQueryParams,
  useNotification,
  useRBACProvider,
  useTracking,
  Link,
  useAPIErrorHandler,
  getYupInnerErrors,
  useStrapiApp,
  Table,
  PaginationURLQuery,
  PageSizeURLQuery,
} from '@strapi/helper-plugin';
import { ArrowLeft, Cog, Plus } from '@strapi/icons';
<<<<<<< HEAD
import axios, { AxiosError } from 'axios';
=======
import axios from 'axios';
import getReviewWorkflowsColumn from 'ee_else_ce/content-manager/components/DynamicTable/CellContent/ReviewWorkflowsStage/getTableColumn';
>>>>>>> 27505e67
import isEqual from 'lodash/isEqual';
import PropTypes from 'prop-types';
import { stringify } from 'qs';
import { useIntl } from 'react-intl';
import { useMutation } from 'react-query';
import { connect, useSelector } from 'react-redux';
import { useHistory, useLocation, Link as ReactRouterLink } from 'react-router-dom';
import { bindActionCreators, compose } from 'redux';
import styled from 'styled-components';

import { INJECT_COLUMN_IN_TABLE } from '../../../exposedHooks';
import { selectAdminPermissions } from '../../../pages/App/selectors';
import { InjectionZone } from '../../../shared/components';
import AttributeFilter from '../../components/AttributeFilter';
import { PublicationState } from '../../components/ListViewTable/CellContent/PublicationState';
import { createYupSchema, getRequestUrl, getTrad } from '../../utils';

import { getData, getDataSucceeded, onChangeListHeaders, onResetListHeaders } from './actions';
import { Body } from './components/Body';
import BulkActionButtons from './components/BulkActionButtons';
import CellContent from './components/CellContent';
import { FieldPicker } from './components/FieldPicker';
import makeSelectListView, { selectDisplayedHeaders } from './selectors';
import { buildQueryString } from './utils';

const ConfigureLayoutBox = styled(Box)`
  svg {
    path {
      fill: ${({ theme }) => theme.colors.neutral900};
    }
  }
`;

function ListView({
  canCreate,
  canDelete,
  canRead,
  canPublish,
  data,
  getData,
  getDataSucceeded,
  isLoading,
  layout,
  pagination,
  slug,
}) {
  const { total } = pagination;
  const { contentType } = layout;
  const {
    info,
    options,
    metadatas,
    settings: { bulkable: isBulkable, filterable: isFilterable, searchable: isSearchable },
  } = contentType;
  const [isConfirmDeleteRowOpen, setIsConfirmDeleteRowOpen] = React.useState(false);
  const toggleNotification = useNotification();
  const { trackUsage } = useTracking();
  const { refetchPermissions } = useRBACProvider();
  const trackUsageRef = React.useRef(trackUsage);
  const fetchPermissionsRef = React.useRef(refetchPermissions);
  const { notifyStatus } = useNotifyAT();
  const { formatAPIError } = useAPIErrorHandler(getTrad);
  const permissions = useSelector(selectAdminPermissions);

  useFocusWhenNavigate();

  const [{ query }] = useQueryParams();
  const params = buildQueryString(query);
  const pluginsQueryParams = stringify({ plugins: query.plugins }, { encode: false });

  const { pathname } = useLocation();
  const { push } = useHistory();
  const { formatMessage } = useIntl();
  const hasDraftAndPublish = options?.draftAndPublish || false;
  const fetchClient = useFetchClient();
  const { post, del } = fetchClient;

  const bulkPublishMutation = useMutation(
    (data) =>
      post(`/content-manager/collection-types/${contentType.uid}/actions/bulkPublish`, data),
    {
      onSuccess() {
        toggleNotification({
          type: 'success',
          message: { id: 'content-manager.success.record.publish', defaultMessage: 'Published' },
        });

        fetchData(`/content-manager/collection-types/${slug}${params}`);
      },
      onError(error) {
        toggleNotification({
          type: 'warning',
          message: formatAPIError(error),
        });
      },
    }
  );
  const bulkUnpublishMutation = useMutation(
    (data) =>
      post(`/content-manager/collection-types/${contentType.uid}/actions/bulkUnpublish`, data),
    {
      onSuccess() {
        toggleNotification({
          type: 'success',
          message: {
            id: 'content-manager.success.record.unpublish',
            defaultMessage: 'Unpublished',
          },
        });

        fetchData(`/content-manager/collection-types/${slug}${params}`);
      },
      onError(error) {
        toggleNotification({
          type: 'warning',
          message: formatAPIError(error),
        });
      },
    }
  );

  // FIXME
  // Using a ref to avoid requests being fired multiple times on slug on change
  // We need it because the hook as mulitple dependencies so it may run before the permissions have checked
  const requestUrlRef = React.useRef('');

  /**
   * TODO: re-write all of this, it's a mess.
   */
  const fetchData = React.useCallback(
    async (endPoint, source) => {
      getData();

      try {
        const opts = source ? { cancelToken: source.token } : null;
        const {
          data: { results, pagination: paginationResult },
        } = await fetchClient.get(endPoint, opts);

        notifyStatus(
          formatMessage(
            {
              id: getTrad('utils.data-loaded'),
              defaultMessage:
                '{number, plural, =1 {# entry has} other {# entries have}} successfully been loaded',
            },
            // Using the plural form
            { number: paginationResult.count }
          )
        );

        getDataSucceeded(paginationResult, results);
      } catch (err) {
        if (axios.isCancel(err)) {
          return;
        }

        const resStatus = err?.response?.status ?? null;

        if (resStatus === 403) {
          await fetchPermissionsRef.current();

          toggleNotification({
            type: 'info',
            message: { id: getTrad('permissions.not-allowed.update') },
          });

          push('/');

          return;
        }

        toggleNotification({
          type: 'warning',
          message: { id: getTrad('error.model.fetch') },
        });
      }
    },
    [formatMessage, getData, getDataSucceeded, notifyStatus, push, toggleNotification, fetchClient]
  );

  const handleConfirmDeleteAllData = React.useCallback(
    async (ids) => {
      try {
        await post(getRequestUrl(`collection-types/${slug}/actions/bulkDelete`), {
          ids,
        });

        const requestUrl = getRequestUrl(`collection-types/${slug}${params}`);
        fetchData(requestUrl);
        trackUsageRef.current('didBulkDeleteEntries');
      } catch (err) {
        toggleNotification({
          type: 'warning',
          message: formatAPIError(err),
        });
      }
    },
    [fetchData, params, slug, toggleNotification, formatAPIError, post]
  );

  const handleConfirmDeleteData = React.useCallback(
    async (idToDelete) => {
      try {
        await del(getRequestUrl(`collection-types/${slug}/${idToDelete}`));

        const requestUrl = getRequestUrl(`collection-types/${slug}${params}`);
        fetchData(requestUrl);

        toggleNotification({
          type: 'success',
          message: { id: getTrad('success.record.delete') },
        });
      } catch (err) {
        toggleNotification({
          type: 'warning',
          message: formatAPIError(err),
        });
      }
    },
    [slug, params, fetchData, toggleNotification, formatAPIError, del]
  );

  /**
   * @param {number[]} selectedEntries - Array of ids to publish
   * @returns {{validIds: number[], errors: Object.<number, string>}} - Returns an object with the valid ids and the errors
   */
  const validateEntriesToPublish = async (selectedEntries) => {
    const validations = { validIds: [], errors: {} };
    // Create the validation schema based on the contentType
    const schema = createYupSchema(
      contentType,
      { components: layout.components },
      { isDraft: false }
    );
    // Get the selected entries
    const entries = data.filter((entry) => {
      return selectedEntries.includes(entry.id);
    });
    // Validate each entry and map the unresolved promises
    const validationPromises = entries.map((entry) =>
      schema.validate(entry, { abortEarly: false })
    );
    // Resolve all the promises in one go
    const resolvedPromises = await Promise.allSettled(validationPromises);
    // Set the validations
    resolvedPromises.forEach((promise) => {
      if (promise.status === 'rejected') {
        const entityId = promise.reason.value.id;
        validations.errors[entityId] = getYupInnerErrors(promise.reason);
      }

      if (promise.status === 'fulfilled') {
        validations.validIds.push(promise.value.id);
      }
    });

    return validations;
  };

  const handleConfirmPublishAllData = async (selectedEntries) => {
    const validations = await validateEntriesToPublish(selectedEntries);

    if (Object.values(validations.errors).length) {
      toggleNotification({
        type: 'warning',
        title: {
          id: 'content-manager.listView.validation.errors.title',
          defaultMessage: 'Action required',
        },
        message: {
          id: 'content-manager.listView.validation.errors.message',
          defaultMessage:
            'Please make sure all fields are valid before publishing (required field, min/max character limit, etc.)',
        },
      });

      throw new Error('Validation error');
    }

    return bulkPublishMutation.mutateAsync({ ids: selectedEntries });
  };

  const handleConfirmUnpublishAllData = (selectedEntries) => {
    return bulkUnpublishMutation.mutateAsync({ ids: selectedEntries });
  };

  React.useEffect(() => {
    const CancelToken = axios.CancelToken;
    const source = CancelToken.source();

    const shouldSendRequest = canRead;
    const requestUrl = getRequestUrl(`collection-types/${slug}${params}`);

    if (shouldSendRequest && requestUrl.includes(requestUrlRef.current)) {
      fetchData(requestUrl, source);
    }

    return () => {
      requestUrlRef.current = slug;

      source.cancel('Operation canceled by the user.');
    };
  }, [canRead, getData, slug, params, getDataSucceeded, fetchData]);

  const defaultHeaderLayoutTitle = formatMessage({
    id: getTrad('header.name'),
    defaultMessage: 'Content',
  });
  const headerLayoutTitle = formatMessage({
    id: info.displayName,
    defaultMessage: info.displayName || defaultHeaderLayoutTitle,
  });

  const { runHookWaterfall } = useStrapiApp();
  const displayedHeaders = useSelector(selectDisplayedHeaders);

  const tableHeaders = React.useMemo(() => {
    const headers = runHookWaterfall(INJECT_COLUMN_IN_TABLE, {
      displayedHeaders,
      layout,
    });

    const formattedHeaders = headers.displayedHeaders.map((header) => {
      const { metadatas } = header;

      if (header.fieldSchema.type === 'relation') {
        const sortFieldValue = `${header.name}.${header.metadatas.mainField.name}`;

        return {
          ...header,
          metadatas: {
            ...metadatas,
            label: formatMessage({
              id: getTrad(`containers.ListPage.table-headers.${header.name}`),
              defaultMessage: metadatas.label,
            }),
          },
          name: sortFieldValue,
        };
      }

      return {
        ...header,
        metadatas: {
          ...metadatas,
          label: formatMessage({
            id: getTrad(`containers.ListPage.table-headers.${header.name}`),
            defaultMessage: metadatas.label,
          }),
        },
      };
    });

    if (!hasDraftAndPublish) {
      return formattedHeaders;
    }

    // this should not exist. Ideally we would use registerHook() similar to what has been done
    // in the i18n plugin. In order to do that review-workflows should have been a plugin. In
    // a future iteration we need to find a better pattern.

    // In CE this will return null - in EE a column definition including the custom formatting component.
    const reviewWorkflowColumn = getReviewWorkflowsColumn(layout);

    if (reviewWorkflowColumn) {
      formattedHeaders.push(reviewWorkflowColumn);
    }

    return [
      ...formattedHeaders,
      {
        key: '__published_at_temp_key__',
        name: 'publishedAt',
        fieldSchema: {
          type: 'custom',
        },
        metadatas: {
          label: formatMessage({
            id: getTrad(`containers.ListPage.table-headers.publishedAt`),
            defaultMessage: 'publishedAt',
          }),
          searchable: false,
          sortable: true,
        },
      },
    ];
  }, [runHookWaterfall, displayedHeaders, layout, hasDraftAndPublish, formatMessage]);

  const subtitle = canRead
    ? formatMessage(
        {
          id: getTrad('pages.ListView.header-subtitle'),
          defaultMessage: '{number, plural, =0 {# entries} one {# entry} other {# entries}} found',
        },
        { number: total }
      )
    : null;

  const getCreateAction = (props) =>
    canCreate ? (
      <Button
        {...props}
        forwardedAs={ReactRouterLink}
        onClick={() => {
          const trackerProperty = hasDraftAndPublish ? { status: 'draft' } : {};

          trackUsageRef.current('willCreateEntry', trackerProperty);
        }}
        to={{
          pathname: `${pathname}/create`,
          search: query.plugins ? pluginsQueryParams : '',
        }}
        startIcon={<Plus />}
        style={{ textDecoration: 'none' }}
      >
        {formatMessage({
          id: getTrad('HeaderLayout.button.label-add-entry'),
          defaultMessage: 'Create new entry',
        })}
      </Button>
    ) : null;

  /**
   *
   * @param {string} id
   * @returns void
   */
  const handleRowClick = (id) => () => {
    trackUsage('willEditEntryFromList');
    push({
      pathname: `${pathname}/${id}`,
      state: { from: pathname },
      search: pluginsQueryParams,
    });
  };

  const handleCloneClick = (id) => async () => {
    try {
      const { data } = await post(
        `/content-manager/collection-types/${contentType.uid}/auto-clone/${id}?${pluginsQueryParams}`
      );

      if ('id' in data) {
        push({
          pathname: `${pathname}/${data.id}`,
          state: { from: pathname },
          search: pluginsQueryParams,
        });
      }
    } catch (err) {
      if (err instanceof AxiosError) {
        push({
          pathname: `${pathname}/create/clone/${id}`,
          state: { from: pathname, error: formatAPIError(err) },
          search: pluginsQueryParams,
        });
      }
    }
  };

  // Add 1 column for the checkbox and 1 for the actions
  const colCount = tableHeaders.length + 2;

  return (
    <Main aria-busy={isLoading}>
      <HeaderLayout
        primaryAction={getCreateAction()}
        subtitle={subtitle}
        title={headerLayoutTitle}
        navigationAction={
          <Link startIcon={<ArrowLeft />} to="/content-manager/">
            {formatMessage({
              id: 'global.back',
              defaultMessage: 'Back',
            })}
          </Link>
        }
      />
      {!canRead && (
        <ActionLayout endActions={<InjectionZone area="contentManager.listView.actions" />} />
      )}
      {canRead && (
        <ActionLayout
          endActions={
            <>
              <InjectionZone area="contentManager.listView.actions" />
              <FieldPicker layout={layout} />
              <CheckPermissions
                permissions={permissions.contentManager.collectionTypesConfigurations}
              >
                <ConfigureLayoutBox paddingTop={1} paddingBottom={1}>
                  <IconButton
                    onClick={() => {
                      trackUsage('willEditListLayout');
                    }}
                    forwardedAs={ReactRouterLink}
                    to={{ pathname: `${slug}/configurations/list`, search: pluginsQueryParams }}
                    icon={<Cog />}
                    label={formatMessage({
                      id: 'app.links.configure-view',
                      defaultMessage: 'Configure the view',
                    })}
                  />
                </ConfigureLayoutBox>
              </CheckPermissions>
            </>
          }
          startActions={
            <>
              {isSearchable && (
                <SearchURLQuery
                  label={formatMessage(
                    { id: 'app.component.search.label', defaultMessage: 'Search for {target}' },
                    { target: headerLayoutTitle }
                  )}
                  placeholder={formatMessage({
                    id: 'global.search',
                    defaultMessage: 'Search',
                  })}
                  trackedEvent="didSearch"
                />
              )}
              {isFilterable && (
                <AttributeFilter contentType={contentType} slug={slug} metadatas={metadatas} />
              )}
            </>
          }
        />
      )}
      <ContentLayout>
        {canRead ? (
          <Flex gap={4} direction="column" alignItems="stretch">
            <Table.Root rows={data} isLoading={isLoading} colCount={colCount}>
              <Table.ActionBar>
                <BulkActionButtons
                  showPublish={canPublish && hasDraftAndPublish}
                  showDelete={canDelete}
                  onConfirmDeleteAll={handleConfirmDeleteAllData}
                  onConfirmPublishAll={handleConfirmPublishAllData}
                  onConfirmUnpublishAll={handleConfirmUnpublishAllData}
                />
              </Table.ActionBar>
              <Table.Content>
                <Table.Head>
                  {/* Bulk action select all checkbox */}
                  <Table.HeaderCheckboxCell />
                  {/* Dynamic headers based on fields */}
                  {tableHeaders.map(({ fieldSchema, key, name, metadatas }) => (
                    <Table.HeaderCell
                      key={key}
                      name={name}
                      fieldSchemaType={fieldSchema.type}
                      relationFieldName={metadatas.mainField?.name}
                      isSortable={metadatas.sortable}
                      label={metadatas.label}
                    />
                  ))}
                  {/* Visually hidden header for actions */}
                  <Table.HeaderHiddenActionsCell />
                </Table.Head>
                {/* Loading content */}
                <Table.LoadingBody />
                {/* Empty content */}
                <Table.EmptyBody
                  contentType={headerLayoutTitle}
                  aciton={getCreateAction({ variant: 'secondary' })}
                />
                {/* Content */}
                <Body.Root
                  onConfirmDelete={handleConfirmDeleteData}
                  isConfirmDeleteRowOpen={isConfirmDeleteRowOpen}
                  setIsConfirmDeleteRowOpen={setIsConfirmDeleteRowOpen}
                >
                  {data.map((rowData, index) => {
                    return (
                      <Tr cursor="pointer" key={data.id} onClick={handleRowClick(rowData.id)}>
                        {/* Bulk action row checkbox */}
                        <Body.CheckboxDataCell rowId={rowData.id} index={index} />
                        {/* Field data */}
                        {tableHeaders.map(({ key, name, ...rest }) => {
                          if (name === 'publishedAt') {
                            return (
                              <Td key={key}>
                                <PublicationState isPublished={Boolean(rowData.publishedAt)} />
                              </Td>
                            );
                          }

                          return (
                            <Td key={key}>
                              <CellContent
                                content={rowData[name.split('.')[0]]}
                                name={name}
                                contentType={layout.contentType}
                                {...rest}
                                rowId={rowData.id}
                              />
                            </Td>
                          );
                        })}
                        {/* Actions: edit, duplicate, delete */}
                        {(canDelete || canPublish) && isBulkable && (
                          <Body.EntityActionsDataCell
                            rowId={rowData.id}
                            index={index}
                            setIsConfirmDeleteRowOpen={setIsConfirmDeleteRowOpen}
                            canCreate={canCreate}
                            canDelete={canDelete}
                            handleCloneClick={handleCloneClick}
                          />
                        )}
                      </Tr>
                    );
                  })}
                </Body.Root>
              </Table.Content>
            </Table.Root>
            <Flex alignItems="flex-end" justifyContent="space-between">
              <PageSizeURLQuery trackedEvent="willChangeNumberOfEntriesPerPage" />
              <PaginationURLQuery pagination={{ pageCount: pagination?.pageCount || 1 }} />
            </Flex>
          </Flex>
        ) : (
          <NoPermissions />
        )}
      </ContentLayout>
    </Main>
  );
}

ListView.propTypes = {
  canCreate: PropTypes.bool.isRequired,
  canDelete: PropTypes.bool.isRequired,
  canRead: PropTypes.bool.isRequired,
  canPublish: PropTypes.bool.isRequired,
  data: PropTypes.array.isRequired,
  layout: PropTypes.exact({
    components: PropTypes.object.isRequired,
    contentType: PropTypes.shape({
      uid: PropTypes.string.isRequired,
      attributes: PropTypes.object.isRequired,
      metadatas: PropTypes.object.isRequired,
      info: PropTypes.shape({ displayName: PropTypes.string.isRequired }).isRequired,
      layouts: PropTypes.shape({
        list: PropTypes.array.isRequired,
      }).isRequired,
      options: PropTypes.object.isRequired,
      settings: PropTypes.object.isRequired,
    }).isRequired,
  }).isRequired,
  isLoading: PropTypes.bool.isRequired,
  getData: PropTypes.func.isRequired,
  getDataSucceeded: PropTypes.func.isRequired,
  pagination: PropTypes.shape({ total: PropTypes.number.isRequired, pageCount: PropTypes.number })
    .isRequired,
  slug: PropTypes.string.isRequired,
};

const mapStateToProps = makeSelectListView();

export function mapDispatchToProps(dispatch) {
  return bindActionCreators(
    {
      getData,
      getDataSucceeded,
      onChangeListHeaders,
      onResetListHeaders,
    },
    dispatch
  );
}
const withConnect = connect(mapStateToProps, mapDispatchToProps);

export default compose(withConnect)(React.memo(ListView, isEqual));<|MERGE_RESOLUTION|>--- conflicted
+++ resolved
@@ -32,12 +32,8 @@
   PageSizeURLQuery,
 } from '@strapi/helper-plugin';
 import { ArrowLeft, Cog, Plus } from '@strapi/icons';
-<<<<<<< HEAD
 import axios, { AxiosError } from 'axios';
-=======
-import axios from 'axios';
 import getReviewWorkflowsColumn from 'ee_else_ce/content-manager/components/DynamicTable/CellContent/ReviewWorkflowsStage/getTableColumn';
->>>>>>> 27505e67
 import isEqual from 'lodash/isEqual';
 import PropTypes from 'prop-types';
 import { stringify } from 'qs';
