import * as React from 'react';

import { FieldAction, Flex, TextInput, TextInputProps, Typography } from '@strapi/design-system';
import {
  CMEditViewDataManagerContextValue,
  TranslationMessage,
  useAPIErrorHandler,
  useCMEditViewDataManager,
  useNotification,
  useQueryParams,
} from '@strapi/helper-plugin';
import { CheckCircle, ExclamationMarkCircle, Loader, Refresh } from '@strapi/icons';
import { Contracts } from '@strapi/plugin-content-manager/_internal/shared';
import { useIntl } from 'react-intl';
import styled, { keyframes } from 'styled-components';

import { buildValidGetParams } from '../utils/api';
import { useDebounce } from '../../hooks/useDebounce';
import {
  useGenerateUIDMutation,
  useGetAvailabilityQuery,
  useGetDefaultUIDQuery,
} from '../services/uid';

/* -------------------------------------------------------------------------------------------------
 * InputUID
 * -----------------------------------------------------------------------------------------------*/

const UID_REGEX = /^[A-Za-z0-9-_.~]*$/;

interface InputUIDProps
  extends Pick<TextInputProps, 'disabled' | 'error' | 'hint' | 'labelAction' | 'required'>,
    Required<Pick<CMEditViewDataManagerContextValue, 'onChange'>> {
  contentTypeUID: string;
  intlLabel: TranslationMessage;
  name: string;
  placeholder?: TranslationMessage;
  value: string;
}

const InputUID = React.forwardRef<
  /**
   * TODO: remove this evil ref hack when we integrate the DS@2
   */
  {
    inputWrapperRef: React.MutableRefObject<HTMLDivElement>;
    input: React.MutableRefObject<HTMLInputElement>;
  },
  InputUIDProps
>(
  (
    {
      contentTypeUID,
      hint,
      disabled,
      error,
      intlLabel,
      labelAction,
      name,
      onChange,
      value = '',
      placeholder,
      required,
    },
    forwardedRef
  ) => {
    const [availability, setAvailability] =
      React.useState<Contracts.UID.CheckUIDAvailability.Response>();
    const [showRegenerate, setShowRegenerate] = React.useState(false);
    const debouncedValue = useDebounce(value, 300);
    const { modifiedData, initialData } = useCMEditViewDataManager();
    const toggleNotification = useNotification();
    const { _unstableFormatAPIError: formatAPIError } = useAPIErrorHandler();
    const { formatMessage } = useIntl();
<<<<<<< HEAD
    const { post } = useFetchClient();
    const [{ query }] = useQueryParams();
    const params = React.useMemo(() => buildValidGetParams(query), [query]);
=======
>>>>>>> e6885e5d

    const label = intlLabel.id
      ? formatMessage(
          { id: intlLabel.id, defaultMessage: intlLabel.defaultMessage },
          { ...intlLabel.values }
        )
      : name;

    const formattedPlaceholder = placeholder
      ? formatMessage(
          { id: placeholder.id, defaultMessage: placeholder.defaultMessage },
          { ...placeholder.values }
        )
      : '';

    const {
      data: defaultGeneratedUID,
      isLoading: isGeneratingDefaultUID,
      error: apiError,
    } = useGetDefaultUIDQuery(
      {
        contentTypeUID,
        field: name,
        // @ts-expect-error – TODO: modified data is too vague for the type the API expects.
        data: modifiedData,
      },
      {
        skip: value || !required,
      }
    );

    React.useEffect(() => {
      if (apiError) {
        toggleNotification({
          type: 'warning',
          message: formatAPIError(apiError),
        });
      }
    }, [apiError, formatAPIError, toggleNotification]);

    /**
     * If the defaultGeneratedUID is available, then we set it as the value,
     * but we also want to set it as the initialValue too.
     */
    React.useEffect(() => {
      if (defaultGeneratedUID) {
        onChange({ target: { name, value: defaultGeneratedUID, type: 'text' } }, true);
      }
    }, [defaultGeneratedUID, name, onChange]);

<<<<<<< HEAD
    const { mutate: generateUID, isLoading: isGeneratingUID } = useMutation<
      Contracts.UID.GenerateUID.Response['data'],
      Contracts.UID.GenerateUID.Response['error'],
      Contracts.UID.GenerateUID.Request['body']
    >({
      async mutationFn(body) {
        const {
          data: { data },
        } = await post<
          Contracts.UID.GenerateUID.Response,
          AxiosResponse<Contracts.UID.GenerateUID.Response>,
          Contracts.UID.GenerateUID.Request['body']
        >('/content-manager/uid/generate', {
          ...body,
          locale: params?.locale,
        });

        return data;
      },
      onSuccess(data) {
        onChange({ target: { name, value: data, type: 'text' } });
      },
      onError(err) {
        if (err instanceof AxiosError) {
          toggleNotification({
            type: 'warning',
            message: formatAPIError(err),
          });
        }
      },
    });

    const { data: availabilityData, isLoading: isCheckingAvailability } = useQuery({
      queryKey: [
        'uid',
        { contentTypeUID, field: name, value: debouncedValue ? debouncedValue.trim() : '' },
      ] as const,
      async queryFn({ queryKey }) {
        const [, body] = queryKey;

        const { data } = await post<
          Contracts.UID.CheckUIDAvailability.Response,
          AxiosResponse<Contracts.UID.CheckUIDAvailability.Response>,
          Contracts.UID.CheckUIDAvailability.Request['body']
        >('/content-manager/uid/check-availability', {
          ...body,
          locale: params?.locale,
        });

        return data;
      },
      enabled: Boolean(
        debouncedValue !== initialData[name] &&
          debouncedValue &&
          UID_REGEX.test(debouncedValue.trim())
      ),
      onError(err) {
        if (err instanceof AxiosError) {
=======
    const [generateUID, { isLoading: isGeneratingUID }] = useGenerateUIDMutation();

    const handleRegenerateClick = async () => {
      try {
        // @ts-expect-error – TODO: modified data is too vague for the type the API expects.
        const res = await generateUID({ contentTypeUID, field: name, data: modifiedData });

        if ('data' in res) {
          onChange({ target: { name, value: res.data, type: 'text' } });
        } else {
>>>>>>> e6885e5d
          toggleNotification({
            type: 'warning',
            message: formatAPIError(res.error),
          });
        }
      } catch (err) {
        toggleNotification({
          type: 'warning',
          message: { id: 'notification.error', defaultMessage: 'An error occurred.' },
        });
      }
    };

    const {
      data: availabilityData,
      isLoading: isCheckingAvailability,
      error: availabilityError,
    } = useGetAvailabilityQuery(
      {
        contentTypeUID,
        field: name,
        value: debouncedValue ? debouncedValue.trim() : '',
      },
      {
        skip: !Boolean(
          debouncedValue !== initialData[name] &&
            debouncedValue &&
            UID_REGEX.test(debouncedValue.trim())
        ),
      }
    );

    React.useEffect(() => {
      if (availabilityError) {
        toggleNotification({
          type: 'warning',
          message: formatAPIError(availabilityError),
        });
      }
    }, [availabilityError, formatAPIError, toggleNotification]);

    React.useEffect(() => {
      /**
       * always store the data in state because that way as seen below
       * we can then remove the data to stop showing the label.
       */
      setAvailability(availabilityData);

      let timer: number;

      if (availabilityData?.isAvailable) {
        timer = window.setTimeout(() => {
          setAvailability(undefined);
        }, 4000);
      }

      return () => {
        if (timer) {
          clearTimeout(timer);
        }
      };
    }, [availabilityData]);

    const isLoading = isGeneratingDefaultUID || isGeneratingUID || isCheckingAvailability;

    return (
      <TextInput
        ref={forwardedRef}
        disabled={disabled}
        error={error}
        endAction={
          <Flex position="relative" gap={1}>
            {availability && !showRegenerate && (
              <TextValidation
                alignItems="center"
                gap={1}
                justifyContent="flex-end"
                available={!!availability?.isAvailable}
                data-not-here-outer
                position="absolute"
                pointerEvents="none"
                right={6}
                width="100px"
              >
                {availability?.isAvailable ? <CheckCircle /> : <ExclamationMarkCircle />}

                <Typography
                  textColor={availability.isAvailable ? 'success600' : 'danger600'}
                  variant="pi"
                >
                  {formatMessage(
                    availability.isAvailable
                      ? {
                          id: 'content-manager.components.uid.available',
                          defaultMessage: 'Available',
                        }
                      : {
                          id: 'content-manager.components.uid.unavailable',
                          defaultMessage: 'Unavailable',
                        }
                  )}
                </Typography>
              </TextValidation>
            )}

            {!disabled && (
              <>
                {showRegenerate && (
                  <TextValidation alignItems="center" justifyContent="flex-end" gap={1}>
                    <Typography textColor="primary600" variant="pi">
                      {formatMessage({
                        id: 'content-manager.components.uid.regenerate',
                        defaultMessage: 'Regenerate',
                      })}
                    </Typography>
                  </TextValidation>
                )}

                <FieldActionWrapper
                  onClick={handleRegenerateClick}
                  label={formatMessage({
                    id: 'content-manager.components.uid.regenerate',
                    defaultMessage: 'Regenerate',
                  })}
                  onMouseEnter={() => setShowRegenerate(true)}
                  onMouseLeave={() => setShowRegenerate(false)}
                >
                  {isLoading ? (
                    <LoadingWrapper data-testid="loading-wrapper">
                      <Loader />
                    </LoadingWrapper>
                  ) : (
                    <Refresh />
                  )}
                </FieldActionWrapper>
              </>
            )}
          </Flex>
        }
        hint={hint}
        label={label}
        labelAction={labelAction}
        name={name}
        onChange={onChange}
        placeholder={formattedPlaceholder}
        value={value}
        required={required}
      />
    );
  }
);

/* -------------------------------------------------------------------------------------------------
 * FieldActionWrapper
 * -----------------------------------------------------------------------------------------------*/

const FieldActionWrapper = styled(FieldAction)`
  svg {
    height: 1rem;
    width: 1rem;
    path {
      fill: ${({ theme }) => theme.colors.neutral400};
    }
  }

  svg:hover {
    path {
      fill: ${({ theme }) => theme.colors.primary600};
    }
  }
`;

/* -------------------------------------------------------------------------------------------------
 * TextValidation
 * -----------------------------------------------------------------------------------------------*/

const TextValidation = styled(Flex)<{ available?: boolean }>`
  svg {
    height: ${12 / 16}rem;
    width: ${12 / 16}rem;

    path {
      fill: ${({ theme, available }) =>
        available ? theme.colors.success600 : theme.colors.danger600};
    }
  }
`;

/* -------------------------------------------------------------------------------------------------
 * LoadingWrapper
 * -----------------------------------------------------------------------------------------------*/

const rotation = keyframes`
  from {
    transform: rotate(0deg);
  }
  to {
    transform: rotate(359deg);
  }
`;

const LoadingWrapper = styled(Flex)`
  animation: ${rotation} 2s infinite linear;
`;

export { InputUID };
export type { InputUIDProps };<|MERGE_RESOLUTION|>--- conflicted
+++ resolved
@@ -72,12 +72,8 @@
     const toggleNotification = useNotification();
     const { _unstableFormatAPIError: formatAPIError } = useAPIErrorHandler();
     const { formatMessage } = useIntl();
-<<<<<<< HEAD
-    const { post } = useFetchClient();
     const [{ query }] = useQueryParams();
     const params = React.useMemo(() => buildValidGetParams(query), [query]);
-=======
->>>>>>> e6885e5d
 
     const label = intlLabel.id
       ? formatMessage(
@@ -128,77 +124,38 @@
       }
     }, [defaultGeneratedUID, name, onChange]);
 
-<<<<<<< HEAD
-    const { mutate: generateUID, isLoading: isGeneratingUID } = useMutation<
-      Contracts.UID.GenerateUID.Response['data'],
-      Contracts.UID.GenerateUID.Response['error'],
-      Contracts.UID.GenerateUID.Request['body']
-    >({
-      async mutationFn(body) {
-        const {
-          data: { data },
-        } = await post<
-          Contracts.UID.GenerateUID.Response,
-          AxiosResponse<Contracts.UID.GenerateUID.Response>,
-          Contracts.UID.GenerateUID.Request['body']
-        >('/content-manager/uid/generate', {
-          ...body,
+    // const { mutate: generateUID, isLoading: isGeneratingUID } = useMutation<
+    //   Contracts.UID.GenerateUID.Response['data'],
+    //   Contracts.UID.GenerateUID.Response['error'],
+    //   Contracts.UID.GenerateUID.Request['body']
+    // >({
+    //   async mutationFn(body) {
+    //     const {
+    //       data: { data },
+    //     } = await post<
+    //       Contracts.UID.GenerateUID.Response,
+    //       AxiosResponse<Contracts.UID.GenerateUID.Response>,
+    //       Contracts.UID.GenerateUID.Request['body']
+    //     >('/content-manager/uid/generate', {
+    //       ...body,
+    //       locale: params?.locale,
+    //     });
+    // TODO check locale is being passed correctly in new changes
+    const [generateUID, { isLoading: isGeneratingUID }] = useGenerateUIDMutation();
+
+    const handleRegenerateClick = async () => {
+      try {
+        const res = await generateUID({
+          contentTypeUID,
+          field: name,
+          // @ts-expect-error – TODO: modified data is too vague for the type the API expects.
+          data: modifiedData,
           locale: params?.locale,
         });
-
-        return data;
-      },
-      onSuccess(data) {
-        onChange({ target: { name, value: data, type: 'text' } });
-      },
-      onError(err) {
-        if (err instanceof AxiosError) {
-          toggleNotification({
-            type: 'warning',
-            message: formatAPIError(err),
-          });
-        }
-      },
-    });
-
-    const { data: availabilityData, isLoading: isCheckingAvailability } = useQuery({
-      queryKey: [
-        'uid',
-        { contentTypeUID, field: name, value: debouncedValue ? debouncedValue.trim() : '' },
-      ] as const,
-      async queryFn({ queryKey }) {
-        const [, body] = queryKey;
-
-        const { data } = await post<
-          Contracts.UID.CheckUIDAvailability.Response,
-          AxiosResponse<Contracts.UID.CheckUIDAvailability.Response>,
-          Contracts.UID.CheckUIDAvailability.Request['body']
-        >('/content-manager/uid/check-availability', {
-          ...body,
-          locale: params?.locale,
-        });
-
-        return data;
-      },
-      enabled: Boolean(
-        debouncedValue !== initialData[name] &&
-          debouncedValue &&
-          UID_REGEX.test(debouncedValue.trim())
-      ),
-      onError(err) {
-        if (err instanceof AxiosError) {
-=======
-    const [generateUID, { isLoading: isGeneratingUID }] = useGenerateUIDMutation();
-
-    const handleRegenerateClick = async () => {
-      try {
-        // @ts-expect-error – TODO: modified data is too vague for the type the API expects.
-        const res = await generateUID({ contentTypeUID, field: name, data: modifiedData });
 
         if ('data' in res) {
           onChange({ target: { name, value: res.data, type: 'text' } });
         } else {
->>>>>>> e6885e5d
           toggleNotification({
             type: 'warning',
             message: formatAPIError(res.error),
@@ -212,6 +169,24 @@
       }
     };
 
+    // const { data: availabilityData, isLoading: isCheckingAvailability } = useQuery({
+    //   queryKey: [
+    //     'uid',
+    //     { contentTypeUID, field: name, value: debouncedValue ? debouncedValue.trim() : '' },
+    //   ] as const,
+    //   async queryFn({ queryKey }) {
+    //     const [, body] = queryKey;
+
+    //     const { data } = await post<
+    //       Contracts.UID.CheckUIDAvailability.Response,
+    //       AxiosResponse<Contracts.UID.CheckUIDAvailability.Response>,
+    //       Contracts.UID.CheckUIDAvailability.Request['body']
+    //     >('/content-manager/uid/check-availability', {
+    //       ...body,
+    //       locale: params?.locale,
+    //     });
+
+    //     return data;
     const {
       data: availabilityData,
       isLoading: isCheckingAvailability,
@@ -221,6 +196,7 @@
         contentTypeUID,
         field: name,
         value: debouncedValue ? debouncedValue.trim() : '',
+        locale: params?.locale,
       },
       {
         skip: !Boolean(
