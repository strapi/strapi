--- conflicted
+++ resolved
@@ -18,13 +18,9 @@
   Uid,
 } from '@strapi/icons';
 
-<<<<<<< HEAD
-import type { Schema } from '@strapi/types';
-=======
 import { useStrapiApp } from '../../features/StrapiApp';
 
-import type { Attribute } from '@strapi/types';
->>>>>>> 6b73e9c2
+import type { Schema } from '@strapi/types';
 
 const iconByTypes: Record<Schema.Attribute.Kind, React.ReactElement> = {
   biginteger: <Number />,
