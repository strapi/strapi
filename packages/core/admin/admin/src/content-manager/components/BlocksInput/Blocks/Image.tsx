import * as React from 'react';

import { Box, Flex } from '@strapi/design-system';
import { prefixFileUrlWithBackendUrl, useLibrary } from '@strapi/helper-plugin';
import { Picture } from '@strapi/icons';
<<<<<<< HEAD
import { Transforms, type Element } from 'slate';
=======
import { type Attribute } from '@strapi/types';
import { Transforms, type Element } from 'slate';
import { Editor } from 'slate';
>>>>>>> 87b413c0
import { type RenderElementProps } from 'slate-react';
import styled from 'styled-components';

import { useBlocksEditorContext, type BlocksStore } from '../BlocksEditor';
import { insertEmptyBlockAtLast, isLastBlockType } from '../utils/conversions';
import { type Block } from '../utils/types';

// The max-height is decided with the design team, the 56px is the height of the toolbar
const Img = styled.img`
  max-height: calc(512px - 56px);
  max-width: 100%;
  object-fit: contain;
`;

const IMAGE_SCHEMA_FIELDS = [
  'name',
  'alternativeText',
  'url',
  'caption',
  'width',
  'height',
  'formats',
  'hash',
  'ext',
  'mime',
  'size',
  'previewUrl',
  'provider',
  'provider_metadata',
  'createdAt',
  'updatedAt',
];

const pick = <T extends object, K extends keyof T>(object: T, keys: K[]): Pick<T, K> => {
  const entries = keys.map((key) => [key, object[key]]);
  return Object.fromEntries(entries);
};

// Type guard to force TypeScript to narrow the type of the element in Blocks component
const isImage = (element: Element): element is Block<'image'> => {
  return element.type === 'image';
};

// Added a background color to the image wrapper to make it easier to recognize the image block
const Image = ({ attributes, children, element }: RenderElementProps) => {
  if (!isImage(element)) {
    return null;
  }
  const { url, alternativeText, width, height } = element.image;

  return (
    <Box {...attributes}>
      {children}
      <Flex background="neutral100" contentEditable={false} justifyContent="center">
        <Img src={url} alt={alternativeText} width={width} height={height} />
      </Flex>
    </Box>
  );
};

const ImageDialog = () => {
  const [isOpen, setIsOpen] = React.useState(true);
  const { editor } = useBlocksEditorContext('ImageDialog');
  const { components } = useLibrary();

  if (!components || !isOpen) return null;

  const MediaLibraryDialog = components['media-library'] as React.ComponentType<{
    allowedTypes: Attribute.MediaKind[];
    onClose: () => void;
    onSelectAssets: (_images: Attribute.MediaValue<true>) => void;
  }>;

  const insertImages = (images: Block<'image'>['image'][]) => {
    // If the selection is inside a list, split the list so that the modified block is outside of it
    Transforms.unwrapNodes(editor, {
      match: (node) => !Editor.isEditor(node) && node.type === 'list',
      split: true,
    });

    // Save the path of the node that is being replaced by an image to insert the images there later
    // It's the closest full block node above the selection
    const nodeEntryBeingReplaced = Editor.above(editor, {
      match(node) {
        if (Editor.isEditor(node)) return false;

        const isInlineNode = ['text', 'link'].includes(node.type);

        return !isInlineNode;
      },
    });

    if (!nodeEntryBeingReplaced) return;
    const [, pathToInsert] = nodeEntryBeingReplaced;

    // Remove the previous node that is being replaced by an image
    Transforms.removeNodes(editor);

    // Convert images to nodes and insert them
    const nodesToInsert = images.map((image) => {
      const imageNode: Block<'image'> = {
        type: 'image',
        image,
        children: [{ type: 'text', text: '' }],
      };
      return imageNode;
    });
    Transforms.insertNodes(editor, nodesToInsert, { at: pathToInsert });

    // Set the selection on the image since it was cleared by calling removeNodes
    Transforms.select(editor, pathToInsert);
  };

  const handleSelectAssets = (images: Attribute.MediaValue<true>) => {
    const formattedImages = images.map((image) => {
      // Create an object with imageSchema defined and exclude unnecessary props coming from media library config
      const expectedImage = pick(image, IMAGE_SCHEMA_FIELDS);

      const nodeImage: Block<'image'>['image'] = {
        ...expectedImage,
        alternativeText: expectedImage.alternativeText || expectedImage.name,
        url: prefixFileUrlWithBackendUrl(image.url),
      };

      return nodeImage;
    });

    insertImages(formattedImages);

    if (isLastBlockType(editor, 'image')) {
      // Insert blank line to add new blocks below image block
      insertEmptyBlockAtLast(editor);
    }

    setIsOpen(false);
  };

  return (
    <MediaLibraryDialog
      allowedTypes={['images']}
      onClose={() => setIsOpen(false)}
      onSelectAssets={handleSelectAssets}
    />
  );
};

const imageBlocks: Pick<BlocksStore, 'image'> = {
  image: {
    renderElement: (props) => <Image {...props} />,
    icon: Picture,
    label: {
      id: 'components.Blocks.blocks.image',
      defaultMessage: 'Image',
    },
<<<<<<< HEAD
    value: {
      type: 'image',
    },
    handleEnterKey(editor) {
      Transforms.insertNodes(editor, {
        type: 'paragraph',
        children: [{ type: 'text', text: '' }],
      });
    },
=======
>>>>>>> 87b413c0
    matchNode: (node) => node.type === 'image',
    isInBlocksSelector: true,
    handleConvert: () => {
      // All the logic is managed inside the ImageDialog component,
      // because the blocks are only created when the user selects images in the modal and submits
      // and if he closes the modal, then no changes are made to the editor
      return () => <ImageDialog />;
    },
  },
};

export { imageBlocks };<|MERGE_RESOLUTION|>--- conflicted
+++ resolved
@@ -3,13 +3,8 @@
 import { Box, Flex } from '@strapi/design-system';
 import { prefixFileUrlWithBackendUrl, useLibrary } from '@strapi/helper-plugin';
 import { Picture } from '@strapi/icons';
-<<<<<<< HEAD
-import { Transforms, type Element } from 'slate';
-=======
 import { type Attribute } from '@strapi/types';
-import { Transforms, type Element } from 'slate';
-import { Editor } from 'slate';
->>>>>>> 87b413c0
+import { type Element, Transforms, Editor } from 'slate';
 import { type RenderElementProps } from 'slate-react';
 import styled from 'styled-components';
 
@@ -164,20 +159,14 @@
       id: 'components.Blocks.blocks.image',
       defaultMessage: 'Image',
     },
-<<<<<<< HEAD
-    value: {
-      type: 'image',
-    },
+    matchNode: (node) => node.type === 'image',
+    isInBlocksSelector: true,
     handleEnterKey(editor) {
       Transforms.insertNodes(editor, {
         type: 'paragraph',
         children: [{ type: 'text', text: '' }],
       });
     },
-=======
->>>>>>> 87b413c0
-    matchNode: (node) => node.type === 'image',
-    isInBlocksSelector: true,
     handleConvert: () => {
       // All the logic is managed inside the ImageDialog component,
       // because the blocks are only created when the user selects images in the modal and submits
