--- conflicted
+++ resolved
@@ -153,16 +153,13 @@
     <ThemeProvider theme={lightTheme}>
       <IntlProvider messages={{}} locale="en">
         <Slate initialValue={initialValue} editor={editor}>
-<<<<<<< HEAD
           <BlocksEditorProvider
             blocks={blocks}
+            modifiers={modifiers}
             disabled={false}
             name="blocks"
             setLiveText={jest.fn()}
           >
-=======
-          <BlocksEditorProvider blocks={blocks} modifiers={modifiers} disabled={false}>
->>>>>>> 8811cfaf
             {children}
           </BlocksEditorProvider>
         </Slate>
