import * as React from 'react';

import { Code } from '@strapi/icons';
import styled from 'styled-components';

import { type BlocksStore } from '../BlocksEditor';
<<<<<<< HEAD
import { pressEnterTwiceToExit } from '../utils/enterKey';
=======
import { insertEmptyBlockAtLast, isLastBlockType, baseHandleConvert } from '../utils/conversions';
import { type Block } from '../utils/types';
>>>>>>> 87b413c0

const CodeBlock = styled.pre.attrs({ role: 'code' })`
  border-radius: ${({ theme }) => theme.borderRadius};
  background-color: ${({ theme }) => theme.colors.neutral100};
  max-width: 100%;
  overflow: auto;
  padding: ${({ theme }) => `${theme.spaces[3]} ${theme.spaces[4]}`};
  flex-shrink: 0;
  & > code {
    font-family: 'SF Mono', SFMono-Regular, ui-monospace, 'DejaVu Sans Mono', Menlo, Consolas,
      monospace;
    color: ${({ theme }) => theme.colors.neutral800};
    overflow: auto;
    max-width: 100%;
  }
`;

const codeBlocks: Pick<BlocksStore, 'code'> = {
  code: {
    renderElement: (props) => (
      <CodeBlock {...props.attributes}>
        <code>{props.children}</code>
      </CodeBlock>
    ),
    icon: Code,
    label: {
      id: 'components.Blocks.blocks.code',
      defaultMessage: 'Code block',
    },
    matchNode: (node) => node.type === 'code',
    isInBlocksSelector: true,
    handleConvert(editor) {
      baseHandleConvert<Block<'code'>>(editor, { type: 'code' });

      if (isLastBlockType(editor, 'code')) {
        insertEmptyBlockAtLast(editor);
      }
    },
    handleEnterKey(editor) {
      pressEnterTwiceToExit(editor);
    },
  },
};

export { codeBlocks };<|MERGE_RESOLUTION|>--- conflicted
+++ resolved
@@ -4,12 +4,9 @@
 import styled from 'styled-components';
 
 import { type BlocksStore } from '../BlocksEditor';
-<<<<<<< HEAD
+import { insertEmptyBlockAtLast, isLastBlockType, baseHandleConvert } from '../utils/conversions';
 import { pressEnterTwiceToExit } from '../utils/enterKey';
-=======
-import { insertEmptyBlockAtLast, isLastBlockType, baseHandleConvert } from '../utils/conversions';
 import { type Block } from '../utils/types';
->>>>>>> 87b413c0
 
 const CodeBlock = styled.pre.attrs({ role: 'code' })`
   border-radius: ${({ theme }) => theme.borderRadius};
