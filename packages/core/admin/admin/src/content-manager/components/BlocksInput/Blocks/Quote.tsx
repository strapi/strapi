--- conflicted
+++ resolved
@@ -4,12 +4,9 @@
 import styled from 'styled-components';
 
 import { type BlocksStore } from '../BlocksEditor';
-<<<<<<< HEAD
+import { baseHandleConvert } from '../utils/conversions';
 import { pressEnterTwiceToExit } from '../utils/enterKey';
-=======
-import { baseHandleConvert } from '../utils/conversions';
 import { type Block } from '../utils/types';
->>>>>>> 87b413c0
 
 const Blockquote = styled.blockquote.attrs({ role: 'blockquote' })`
   margin: ${({ theme }) => `${theme.spaces[4]} 0`};
