import * as React from 'react';

import { Box, Flex, Icon, VisuallyHidden } from '@strapi/design-system';
import { Drag } from '@strapi/icons';
import { useIntl } from 'react-intl';
import { Editor, Range, Transforms } from 'slate';
import { ReactEditor, type RenderElementProps, type RenderLeafProps, Editable } from 'slate-react';
import styled from 'styled-components';

// @ts-expect-error TODO convert to ts
import { useDragAndDrop } from '../../hooks/useDragAndDrop';
// @ts-expect-error TODO convert to ts
import { composeRefs, ItemTypes, getTrad } from '../../utils';

import { type BlocksStore, useBlocksEditorContext } from './BlocksEditor';
import { type ModifiersStore } from './Modifiers';
import { getEntries } from './utils/types';

const StyledEditable = styled(Editable)`
  // The outline style is set on the wrapper with :focus-within
  outline: none;
  display: flex;
  flex-direction: column;
  gap: ${({ theme }) => theme.spaces[2]};
  height: 100%;

  > *:last-child {
    padding-bottom: ${({ theme }) => theme.spaces[3]};
  }
`;

const DragItem = styled(Flex)`
  // Style each block rendered using renderElement()
  & > *:nth-child(2) {
    width: 100%;
    opacity: inherit;
  }
  &:hover {
    // Set the visibility of drag button
    & > div {
      visibility: visible;
      opacity: inherit;
    }
  }
`;

const DragButton = styled(Flex)`
  visibility: hidden;
  cursor: grab;

  &:hover {
    background: ${({ theme }) => theme.colors.neutral200};
  }
  &:active {
    cursor: grabbing;
    background: ${({ theme }) => theme.colors.neutral200};
  }
`;

const NOT_DRAGGABLE_ITEMS = ['list'];
const NOT_DROPPABLE_ITEMS = ['list'];

type DragAndDropElementProps = {
  children: RenderElementProps['children'];
  index: Array<number>;
  canDrag: boolean;
  canDrop: boolean;
};

const DragAndDropElement = ({ children, index, canDrag, canDrop }: DragAndDropElementProps) => {
  const { editor, disabled, name, setLiveText } = useBlocksEditorContext('drag-and-drop');
  const { formatMessage } = useIntl();

  const handleMoveBlock = React.useCallback(
    (newIndex: Array<number>, currentIndex: Array<number>) => {
      const [newNode] = Editor.node(editor, newIndex);
      const [draggedNode] = Editor.node(editor, currentIndex);

      Transforms.moveNodes(editor, {
        at: currentIndex,
        to: newIndex,
      });

      // Add 1 to the index for the live text message
      const currentIndexPosition = [currentIndex[0] + 1, ...currentIndex.slice(1)];
      const newIndexPosition = [newIndex[0] + 1, ...newIndex.slice(1)];

      setLiveText(
        formatMessage(
          {
            id: getTrad('components.Blocks.dnd.reorder'),
            defaultMessage: '{item}, moved. New position in the editor: {position}.',
          },
          {
            item: `${name}.${currentIndexPosition.join(',')}`,
            position: `${newIndexPosition.join(',')} of ${editor.children.length}`,
          }
        )
      );

      // If a node is dragged into the list block then convert it to a list-item
      if (newNode.type === 'list-item' && draggedNode.type !== 'list-item') {
        if (newIndex[0] > currentIndex[0]) {
          // Node is dragged downwards inside list
          newIndex[0] -= 1;
        }

        const { type: _type, children: _children, ...extra } = draggedNode;
        const attributesToClear: Record<string, null> = {};
        Object.keys(extra).forEach((key) => {
          attributesToClear[key] = null;
        });

        Transforms.setNodes(editor, { ...attributesToClear, type: 'list-item' }, { at: newIndex });
      }

      // If a node is dragged out of the list block then convert it to a paragraph
      if (newNode.type !== 'list-item' && draggedNode.type === 'list-item') {
        Transforms.setNodes(editor, { type: 'paragraph' }, { at: newIndex });

        if (newIndex[0] < currentIndex[0]) {
          // Node is dragged upwards out of list block
          currentIndex[0] += 1;
        }
      }

      // If a dragged node is the only list-item then delete list block
      if (draggedNode.type === 'list-item') {
        const [listNode, listNodePath] = Editor.parent(editor, currentIndex);

        const isListEmpty =
          listNode.children?.length === 1 &&
          listNode.children?.[0].type === 'text' &&
          listNode.children?.[0].text === '';
        if (isListEmpty) {
          Transforms.removeNodes(editor, { at: listNodePath });
        }
      }
    },
    [editor, formatMessage, name, setLiveText]
  );

  const [
    { handlerId, isDragging, handleKeyDown: handleDragHandleKeyDown },
    blockRef,
    dropRef,
    dragRef,
  ] = useDragAndDrop(!disabled && canDrag, {
    type: `${ItemTypes.BLOCKS}._${name}`,
    canDropHandler() {
      return canDrop;
    },
    index,
    item: {
      displayedValue: children,
    },
    onMoveItem: handleMoveBlock,
  });

  const composedBoxRefs = composeRefs(blockRef, dropRef);

  return (
    <Box ref={composedBoxRefs}>
      {isDragging ? (
        <>
          <Box
            borderStyle="solid"
            borderColor="secondary200"
            borderWidth="2px"
            width="calc(100% - 24px)"
            marginLeft="auto"
            marginTop={2}
            marginBottom={2}
          />
          {/* Rendering the block is necessary for Slate to locate the node, 
              however while dragging, we hide the rendered block */}
          <VisuallyHidden aria-hidden>{children}</VisuallyHidden>
        </>
      ) : (
        <DragItem
          ref={dragRef}
          data-handler-id={handlerId}
          gap={2}
          paddingLeft={2}
          alignItems="start"
          onDragStart={(event) => {
            const target = event.target as HTMLElement;
            target.style.opacity = '0.5';
          }}
          onDragEnd={(event) => {
            const target = event.target as HTMLElement;
            target.style.opacity = '1';
          }}
        >
          <DragButton
            role="button"
            tabIndex={0}
            aria-label="Drag"
            onKeyDown={handleDragHandleKeyDown}
            color="neutral600"
            alignItems="center"
            justifyContent="center"
            hasRadius
            height={6}
            width={4}
            display={canDrag ? 'flex' : 'none'}
          >
            <Icon width={3} height={3} as={Drag} color="neutral600" />
          </DragButton>
          {children}
        </DragItem>
      )}
    </Box>
  );
};

const baseRenderLeaf = (props: RenderLeafProps, modifiers: ModifiersStore) => {
  // Recursively wrap the children for each active modifier
  const wrappedChildren = getEntries(modifiers).reduce((currentChildren, modifierEntry) => {
    const [name, modifier] = modifierEntry;

    if (props.leaf[name]) {
      return modifier.renderLeaf(currentChildren);
    }

    return currentChildren;
  }, props.children);

  return <span {...props.attributes}>{wrappedChildren}</span>;
};

type BaseRenderElementProps = {
  props: RenderElementProps['children'];
  blocks: BlocksStore;
  editor: Editor;
};

const baseRenderElement = ({ props, blocks, editor }: BaseRenderElementProps) => {
  const blockMatch = Object.values(blocks).find((block) => block.matchNode(props.element));
  const block = blockMatch || blocks.paragraph;
  const nodePath = ReactEditor.findPath(editor, props.element);

  // Link is inline block
  if (block.value.type === 'link') return block.renderElement(props);

  return (
    <DragAndDropElement
      index={nodePath}
      canDrag={!NOT_DRAGGABLE_ITEMS.includes(block.value.type)}
      canDrop={!NOT_DROPPABLE_ITEMS.includes(block.value.type)}
    >
      {block.renderElement(props)}
    </DragAndDropElement>
  );
};

interface BlocksInputProps {
  placeholder?: string;
}

const BlocksContent = ({ placeholder }: BlocksInputProps) => {
<<<<<<< HEAD
  const { editor, disabled, blocks, setLiveText } = useBlocksEditorContext('BlocksContent');
=======
  const { editor, disabled, blocks, modifiers } = useBlocksEditorContext('BlocksContent');
>>>>>>> 8811cfaf
  const blocksRef = React.useRef<HTMLDivElement>(null);
  const { formatMessage } = useIntl();

  // Create renderLeaf function based on the modifiers store
  const renderLeaf = React.useCallback(
    (props: RenderLeafProps) => baseRenderLeaf(props, modifiers),
    [modifiers]
  );

  const handleMoveBlocks = (editor: Editor, event: React.KeyboardEvent<HTMLElement>) => {
    if (!editor.selection) return;

    const start = Range.start(editor.selection);
    const currentIndex = [start.path[0]];
    let newIndexPosition = 0;

    if (event.key === 'ArrowUp') {
      newIndexPosition = currentIndex[0] > 0 ? currentIndex[0] - 1 : currentIndex[0];
    } else {
      newIndexPosition =
        currentIndex[0] < editor.children.length - 1 ? currentIndex[0] + 1 : currentIndex[0];
    }

    const newIndex = [newIndexPosition];

    if (newIndexPosition !== currentIndex[0]) {
      Transforms.moveNodes(editor, {
        at: currentIndex,
        to: newIndex,
      });

      setLiveText(
        formatMessage(
          {
            id: getTrad('components.Blocks.dnd.reorder'),
            defaultMessage: '{item}, moved. New position in the editor: {position}.',
          },
          {
            item: `${name}.${currentIndex[0] + 1}`,
            position: `${newIndex[0] + 1} of ${editor.children.length}`,
          }
        )
      );

      event.preventDefault();
    }
  };

  // Create renderElement function base on the blocks store
  const renderElement = React.useCallback(
    (props: RenderElementProps) => baseRenderElement({ props, blocks, editor }),
    [blocks, editor]
  );

  const handleEnter = () => {
    if (!editor.selection) {
      return;
    }

    const selectedNode = editor.children[editor.selection.anchor.path[0]];
    const selectedBlock = Object.values(blocks).find((block) => block.matchNode(selectedNode));
    if (!selectedBlock) {
      return;
    }

    if (selectedBlock.handleEnterKey) {
      selectedBlock.handleEnterKey(editor);
    } else {
      blocks.paragraph.handleEnterKey!(editor);
    }
  };

  const handleBackspaceEvent = (event: React.KeyboardEvent<HTMLElement>) => {
    if (!editor.selection) {
      return;
    }

    const selectedNode = editor.children[editor.selection.anchor.path[0]];
    const selectedBlock = Object.values(blocks).find((block) => block.matchNode(selectedNode));

    if (!selectedBlock) {
      return;
    }

    if (selectedBlock.handleBackspaceKey) {
      selectedBlock.handleBackspaceKey(editor, event);
    }
  };

  /**
   * Modifier keyboard shortcuts
   */
  const handleKeyboardShortcuts = (event: React.KeyboardEvent<HTMLElement>) => {
    const isCtrlOrCmd = event.metaKey || event.ctrlKey;

    if (isCtrlOrCmd) {
      Object.values(modifiers).forEach((value) => {
        if (value.isValidEventKey(event)) {
<<<<<<< HEAD
          value.handleToggle();
          return;
=======
          value.handleToggle(editor);
>>>>>>> 8811cfaf
        }
      });
      if (event.shiftKey && ['ArrowUp', 'ArrowDown'].includes(event.key)) {
        handleMoveBlocks(editor, event);
      }
    }
  };

  const handleKeyDown: React.KeyboardEventHandler<HTMLElement> = (event) => {
    if (event.key === 'Enter') {
      event.preventDefault();
      handleEnter();
    }
    if (event.key === 'Backspace') {
      handleBackspaceEvent(event);
    }
    handleKeyboardShortcuts(event);
  };

  /**
   *  scrollSelectionIntoView : Slate's default method to scroll a DOM selection into the view,
   *  thats shifting layout for us when there is a overflowY:scroll on the viewport.
   *  We are overriding it to check if the selection is not fully within the visible area of the editor,
   *  we use scrollBy one line to the bottom
   */
  const handleScrollSelectionIntoView = (_: ReactEditor, domRange: Range) => {
    const domRect = domRange.getBoundingClientRect();
    const blocksInput = blocksRef.current;

    if (!blocksInput) {
      return;
    }

    const editorRect = blocksInput.getBoundingClientRect();

    // Check if the selection is not fully within the visible area of the editor
    if (domRect.top < editorRect.top || domRect.bottom > editorRect.bottom) {
      // Scroll by one line to the bottom
      blocksInput.scrollBy({
        top: 28, // 20px is the line-height + 8px line gap
        behavior: 'smooth',
      });
    }
  };

  const onDrop = () => {
    // As we have our own handler to drag and drop the elements
    // returing true will skip slate's own event handler

    return true;
  };

  return (
    <Box
      ref={blocksRef}
      grow={1}
      width="100%"
      overflow="auto"
      fontSize={2}
      background="neutral0"
      color="neutral800"
      lineHeight={6}
      paddingRight={4}
      paddingTop={3}
    >
      <StyledEditable
        readOnly={disabled}
        placeholder={placeholder}
        renderElement={renderElement}
        renderLeaf={renderLeaf}
        onKeyDown={handleKeyDown}
        scrollSelectionIntoView={handleScrollSelectionIntoView}
        onDrop={onDrop}
      />
    </Box>
  );
};

export { BlocksContent };<|MERGE_RESOLUTION|>--- conflicted
+++ resolved
@@ -259,11 +259,8 @@
 }
 
 const BlocksContent = ({ placeholder }: BlocksInputProps) => {
-<<<<<<< HEAD
-  const { editor, disabled, blocks, setLiveText } = useBlocksEditorContext('BlocksContent');
-=======
-  const { editor, disabled, blocks, modifiers } = useBlocksEditorContext('BlocksContent');
->>>>>>> 8811cfaf
+  const { editor, disabled, blocks, modifiers, setLiveText } =
+    useBlocksEditorContext('BlocksContent');
   const blocksRef = React.useRef<HTMLDivElement>(null);
   const { formatMessage } = useIntl();
 
@@ -362,12 +359,8 @@
     if (isCtrlOrCmd) {
       Object.values(modifiers).forEach((value) => {
         if (value.isValidEventKey(event)) {
-<<<<<<< HEAD
-          value.handleToggle();
+          value.handleToggle(editor);
           return;
-=======
-          value.handleToggle(editor);
->>>>>>> 8811cfaf
         }
       });
       if (event.shiftKey && ['ArrowUp', 'ArrowDown'].includes(event.key)) {
