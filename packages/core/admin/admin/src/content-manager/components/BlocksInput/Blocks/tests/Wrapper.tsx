--- conflicted
+++ resolved
@@ -39,19 +39,14 @@
   return (
     <ThemeProvider theme={lightTheme}>
       <IntlProvider messages={{}} locale="en">
-<<<<<<< HEAD
-        <Slate initialValue={[]} editor={editor}>
+        <Slate initialValue={baseEditor.children} editor={editor}>
           <BlocksEditorProvider
+            blocks={blocks}
             modifiers={modifiers}
-            blocks={blocks}
             disabled={false}
             name="blocks"
             setLiveText={() => {}}
           >
-=======
-        <Slate initialValue={baseEditor.children} editor={editor}>
-          <BlocksEditorProvider blocks={blocks} modifiers={modifiers} disabled={false}>
->>>>>>> 87b413c0
             {children}
           </BlocksEditorProvider>
         </Slate>
