--- conflicted
+++ resolved
@@ -39,13 +39,8 @@
   return (
     <ThemeProvider theme={lightTheme}>
       <IntlProvider messages={{}} locale="en">
-<<<<<<< HEAD
         <Slate initialValue={baseEditor.children} editor={editor}>
-          <BlocksEditorProvider blocks={blocks} disabled={false}>
-=======
-        <Slate initialValue={[]} editor={editor}>
-          <BlocksEditorProvider modifiers={modifiers} blocks={blocks} disabled={false}>
->>>>>>> 8811cfaf
+          <BlocksEditorProvider blocks={blocks} modifiers={modifiers} disabled={false}>
             {children}
           </BlocksEditorProvider>
         </Slate>
