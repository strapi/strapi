import * as React from 'react';

import { createContext } from '@radix-ui/react-context';
import { InputWrapper, Divider } from '@strapi/design-system';
import { type Attribute } from '@strapi/types';
import { MessageDescriptor, useIntl } from 'react-intl';
import { type Editor, type Descendant, createEditor } from 'slate';
import { withHistory } from 'slate-history';
import { type RenderElementProps, Slate, withReact, ReactEditor, useSlate } from 'slate-react';
import styled from 'styled-components';

import { codeBlocks } from './Blocks/Code';
import { headingBlocks } from './Blocks/Heading';
import { imageBlocks } from './Blocks/Image';
import { linkBlocks } from './Blocks/Link';
import { listBlocks } from './Blocks/List';
import { paragraphBlocks } from './Blocks/Paragraph';
import { quoteBlocks } from './Blocks/Quote';
import { BlocksContent } from './BlocksContent';
import { BlocksToolbar } from './BlocksToolbar';
import { withImages } from './plugins/withImages';
import { withLinks } from './plugins/withLinks';
import { withStrapiSchema } from './plugins/withStrapiSchema';

/* -------------------------------------------------------------------------------------------------
 * BlocksEditorProvider
 * -----------------------------------------------------------------------------------------------*/

interface BaseBlock {
  renderElement: (props: RenderElementProps) => React.JSX.Element;
  matchNode: (node: Attribute.BlocksNode) => boolean;
<<<<<<< HEAD
  isInBlocksSelector: false;
  handleConvert?: (editor: Editor) => void | (() => React.JSX.Element);
=======
>>>>>>> 04892019
  handleEnterKey?: (editor: Editor) => void;
  handleBackspaceKey?: (editor: Editor, event: React.KeyboardEvent<HTMLElement>) => void;
}

interface NonSelectorBlock extends BaseBlock {
  isInBlocksSelector: false;
}

interface SelectorBlock extends BaseBlock {
  isInBlocksSelector: true;
  icon: React.ComponentType;
  label: MessageDescriptor;
}

type NonSelectorBlockKey = 'list-item' | 'link';

const selectorBlockKeys = [
  'paragraph',
  'heading-one',
  'heading-two',
  'heading-three',
  'heading-four',
  'heading-five',
  'heading-six',
  'list-ordered',
  'list-unordered',
  'image',
  'quote',
  'code',
] as const;

type SelectorBlockKey = (typeof selectorBlockKeys)[number];

const isSelectorBlockKey = (key: unknown): key is SelectorBlockKey => {
  return typeof key === 'string' && selectorBlockKeys.includes(key as SelectorBlockKey);
};

type BlocksStore = {
  [K in SelectorBlockKey]: SelectorBlock;
} & {
  [K in NonSelectorBlockKey]: NonSelectorBlock;
};

interface BlocksEditorContextValue {
  blocks: BlocksStore;
  disabled: boolean;
}

const [BlocksEditorProvider, usePartialBlocksEditorContext] =
  createContext<BlocksEditorContextValue>('BlocksEditor');

function useBlocksEditorContext(
  consumerName: string
): BlocksEditorContextValue & { editor: Editor } {
  const context = usePartialBlocksEditorContext(consumerName);
  const editor = useSlate();

  return {
    ...context,
    editor,
  };
}

/* -------------------------------------------------------------------------------------------------
 * BlocksEditor
 * -----------------------------------------------------------------------------------------------*/

const EditorDivider = styled(Divider)`
  background: ${({ theme }) => theme.colors.neutral200};
`;

/**
 * Forces an update of the Slate editor when the value prop changes from outside of Slate.
 * The root cause is that Slate is not a controlled component: https://github.com/ianstormtaylor/slate/issues/4612
 * Why not use JSON.stringify(value) as the key?
 * Because it would force a rerender of the entire editor every time the user types a character.
 * Why not use the entity id as the key, since it's unique for each locale?
 * Because it would not solve the problem when using the "fill in from other locale" feature
 */
function useResetKey(value?: Attribute.BlocksValue): {
  key: number;
  incrementSlateUpdatesCount: () => void;
} {
  // Keep track how how many times Slate detected a change from a user interaction in the editor
  const slateUpdatesCount = React.useRef(0);
  // Keep track of how many times the value prop was updated, whether from within editor or from outside
  const valueUpdatesCount = React.useRef(0);
  // Use a key to force a rerender of the Slate editor when needed
  const [key, setKey] = React.useState(0);

  React.useEffect(() => {
    valueUpdatesCount.current += 1;

    // If the 2 refs are not equal, it means the value was updated from outside
    if (valueUpdatesCount.current !== slateUpdatesCount.current) {
      // So we change the key to force a rerender of the Slate editor,
      // which will pick up the new value through its initialValue prop
      setKey((previousKey) => previousKey + 1);

      // Then bring the 2 refs back in sync
      slateUpdatesCount.current = valueUpdatesCount.current;
    }
  }, [value]);

  return { key, incrementSlateUpdatesCount: () => (slateUpdatesCount.current += 1) };
}

const pipe =
  (...fns: ((baseEditor: Editor) => Editor)[]) =>
  (value: Editor) =>
    fns.reduce<Editor>((prev, fn) => fn(prev), value);

interface BlocksEditorProps {
  name: string;
  onChange: (event: {
    target: { name: string; value: Attribute.BlocksValue; type: 'blocks' };
  }) => void;
  disabled?: boolean;
  value?: Attribute.BlocksValue;
  placeholder?: MessageDescriptor;
  error?: string;
}

const BlocksEditor = React.forwardRef<{ focus: () => void }, BlocksEditorProps>(
  ({ disabled = false, name, placeholder, onChange, value, error }, forwardedRef) => {
    const { formatMessage } = useIntl();

    const [editor] = React.useState(() =>
      pipe(withHistory, withImages, withStrapiSchema, withReact, withLinks)(createEditor())
    );
    const formattedPlaceholder =
      placeholder &&
      formatMessage({ id: placeholder.id, defaultMessage: placeholder.defaultMessage });

    /**
     * Editable is not able to hold the ref, https://github.com/ianstormtaylor/slate/issues/4082
     * so with "useImperativeHandle" we can use ReactEditor methods to expose to the parent above
     * also not passing forwarded ref here, gives console warning.
     */
    React.useImperativeHandle(
      forwardedRef,
      () => ({
        focus() {
          ReactEditor.focus(editor);
        },
      }),
      [editor]
    );

    const { key, incrementSlateUpdatesCount } = useResetKey(value);

    const handleSlateChange = (state: Descendant[]) => {
      const isAstChange = editor.operations.some((op) => op.type !== 'set_selection');

      if (isAstChange) {
        incrementSlateUpdatesCount();

        onChange({
          // Casting is needed because Slate's onChange type doesn't take into consideration
          // that we set Editor['children'] to Attribute.BlocksValue in custom.d.ts
          target: { name, value: state as Attribute.BlocksValue, type: 'blocks' },
        });
      }
    };

    const blocks: BlocksStore = {
      ...paragraphBlocks,
      ...headingBlocks,
      ...listBlocks,
      ...linkBlocks,
      ...imageBlocks,
      ...quoteBlocks,
      ...codeBlocks,
    };

    return (
      <Slate
        editor={editor}
        initialValue={value || [{ type: 'paragraph', children: [{ type: 'text', text: '' }] }]}
        onChange={handleSlateChange}
        key={key}
      >
        <BlocksEditorProvider blocks={blocks} disabled={disabled}>
          <InputWrapper
            direction="column"
            alignItems="flex-start"
            height="512px"
            disabled={disabled}
            hasError={Boolean(error)}
            style={{ overflow: 'hidden' }}
          >
            <BlocksToolbar />
            <EditorDivider width="100%" />
            <BlocksContent placeholder={formattedPlaceholder} />
          </InputWrapper>
        </BlocksEditorProvider>
      </Slate>
    );
  }
);

export {
  type BlocksStore,
  type SelectorBlockKey,
  BlocksEditor,
  BlocksEditorProvider,
  useBlocksEditorContext,
  isSelectorBlockKey,
};<|MERGE_RESOLUTION|>--- conflicted
+++ resolved
@@ -29,11 +29,7 @@
 interface BaseBlock {
   renderElement: (props: RenderElementProps) => React.JSX.Element;
   matchNode: (node: Attribute.BlocksNode) => boolean;
-<<<<<<< HEAD
-  isInBlocksSelector: false;
   handleConvert?: (editor: Editor) => void | (() => React.JSX.Element);
-=======
->>>>>>> 04892019
   handleEnterKey?: (editor: Editor) => void;
   handleBackspaceKey?: (editor: Editor, event: React.KeyboardEvent<HTMLElement>) => void;
 }
