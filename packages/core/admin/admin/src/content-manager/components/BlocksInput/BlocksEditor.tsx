import * as React from 'react';

import { createContext } from '@radix-ui/react-context';
import { InputWrapper, Divider, VisuallyHidden } from '@strapi/design-system';
import { type Attribute } from '@strapi/types';
import { MessageDescriptor, useIntl } from 'react-intl';
import { Editor, type Descendant, createEditor, type Element } from 'slate';
import { withHistory } from 'slate-history';
import { type RenderElementProps, Slate, withReact, ReactEditor, useSlate } from 'slate-react';
import styled from 'styled-components';

// @ts-expect-error TODO convert to ts
import { getTrad } from '../../utils';

import { codeBlocks } from './Blocks/Code';
import { headingBlocks } from './Blocks/Heading';
import { imageBlocks } from './Blocks/Image';
import { linkBlocks } from './Blocks/Link';
import { listBlocks } from './Blocks/List';
import { paragraphBlocks } from './Blocks/Paragraph';
import { quoteBlocks } from './Blocks/Quote';
import { BlocksContent } from './BlocksContent';
import { BlocksToolbar } from './BlocksToolbar';
import { type ModifiersStore, modifiers } from './Modifiers';
import { withImages } from './plugins/withImages';
import { withLinks } from './plugins/withLinks';
import { withStrapiSchema } from './plugins/withStrapiSchema';
import { type Block } from './utils/types';

/* -------------------------------------------------------------------------------------------------
 * BlocksEditorProvider
 * -----------------------------------------------------------------------------------------------*/

interface BaseBlock {
  renderElement: (props: RenderElementProps) => React.JSX.Element;
<<<<<<< HEAD
  value: {
    type: Element['type'];
    level?: Block<'heading'>['level'];
    format?: Block<'list'>['format'];
  };
=======
>>>>>>> 87b413c0
  matchNode: (node: Attribute.BlocksNode) => boolean;
  handleConvert?: (editor: Editor) => void | (() => React.JSX.Element);
  handleEnterKey?: (editor: Editor) => void;
  handleBackspaceKey?: (editor: Editor, event: React.KeyboardEvent<HTMLElement>) => void;
}

interface NonSelectorBlock extends BaseBlock {
  isInBlocksSelector: false;
}

interface SelectorBlock extends BaseBlock {
  isInBlocksSelector: true;
  icon: React.ComponentType;
  label: MessageDescriptor;
}

type NonSelectorBlockKey = 'list-item' | 'link';

const selectorBlockKeys = [
  'paragraph',
  'heading-one',
  'heading-two',
  'heading-three',
  'heading-four',
  'heading-five',
  'heading-six',
  'list-ordered',
  'list-unordered',
  'image',
  'quote',
  'code',
] as const;

type SelectorBlockKey = (typeof selectorBlockKeys)[number];

const isSelectorBlockKey = (key: unknown): key is SelectorBlockKey => {
  return typeof key === 'string' && selectorBlockKeys.includes(key as SelectorBlockKey);
};

type BlocksStore = {
  [K in SelectorBlockKey]: SelectorBlock;
} & {
  [K in NonSelectorBlockKey]: NonSelectorBlock;
};

interface BlocksEditorContextValue {
  blocks: BlocksStore;
  modifiers: ModifiersStore;
  disabled: boolean;
  name: string;
  setLiveText: (text: string) => void;
}

const [BlocksEditorProvider, usePartialBlocksEditorContext] =
  createContext<BlocksEditorContextValue>('BlocksEditor');

function useBlocksEditorContext(
  consumerName: string
): BlocksEditorContextValue & { editor: Editor } {
  const context = usePartialBlocksEditorContext(consumerName);
  const editor = useSlate();

  return {
    ...context,
    editor,
  };
}

/* -------------------------------------------------------------------------------------------------
 * BlocksEditor
 * -----------------------------------------------------------------------------------------------*/

const EditorDivider = styled(Divider)`
  background: ${({ theme }) => theme.colors.neutral200};
`;

/**
 * Forces an update of the Slate editor when the value prop changes from outside of Slate.
 * The root cause is that Slate is not a controlled component: https://github.com/ianstormtaylor/slate/issues/4612
 * Why not use JSON.stringify(value) as the key?
 * Because it would force a rerender of the entire editor every time the user types a character.
 * Why not use the entity id as the key, since it's unique for each locale?
 * Because it would not solve the problem when using the "fill in from other locale" feature
 */
function useResetKey(value?: Attribute.BlocksValue): {
  key: number;
  incrementSlateUpdatesCount: () => void;
} {
  // Keep track how how many times Slate detected a change from a user interaction in the editor
  const slateUpdatesCount = React.useRef(0);
  // Keep track of how many times the value prop was updated, whether from within editor or from outside
  const valueUpdatesCount = React.useRef(0);
  // Use a key to force a rerender of the Slate editor when needed
  const [key, setKey] = React.useState(0);

  React.useEffect(() => {
    valueUpdatesCount.current += 1;

    // If the 2 refs are not equal, it means the value was updated from outside
    if (valueUpdatesCount.current !== slateUpdatesCount.current) {
      // So we change the key to force a rerender of the Slate editor,
      // which will pick up the new value through its initialValue prop
      setKey((previousKey) => previousKey + 1);

      // Then bring the 2 refs back in sync
      slateUpdatesCount.current = valueUpdatesCount.current;
    }
  }, [value]);

  return { key, incrementSlateUpdatesCount: () => (slateUpdatesCount.current += 1) };
}

const pipe =
  (...fns: ((baseEditor: Editor) => Editor)[]) =>
  (value: Editor) =>
    fns.reduce<Editor>((prev, fn) => fn(prev), value);

interface BlocksEditorProps {
  name: string;
  onChange: (event: {
    target: { name: string; value: Attribute.BlocksValue; type: 'blocks' };
  }) => void;
  disabled?: boolean;
  value?: Attribute.BlocksValue;
  placeholder?: MessageDescriptor;
  error?: string;
}

const BlocksEditor = React.forwardRef<{ focus: () => void }, BlocksEditorProps>(
  ({ disabled = false, name, placeholder, onChange, value, error }, forwardedRef) => {
    const { formatMessage } = useIntl();

    const [editor] = React.useState(() =>
      pipe(withHistory, withImages, withStrapiSchema, withReact, withLinks)(createEditor())
    );
    const [liveText, setLiveText] = React.useState('');
    const ariaDescriptionId = `${name}-item-instructions`;

    const formattedPlaceholder =
      placeholder &&
      formatMessage({ id: placeholder.id, defaultMessage: placeholder.defaultMessage });

    /**
     * Editable is not able to hold the ref, https://github.com/ianstormtaylor/slate/issues/4082
     * so with "useImperativeHandle" we can use ReactEditor methods to expose to the parent above
     * also not passing forwarded ref here, gives console warning.
     */
    React.useImperativeHandle(
      forwardedRef,
      () => ({
        focus() {
          ReactEditor.focus(editor);
        },
      }),
      [editor]
    );

    const { key, incrementSlateUpdatesCount } = useResetKey(value);

    const handleSlateChange = (state: Descendant[]) => {
      const isAstChange = editor.operations.some((op) => op.type !== 'set_selection');

      if (isAstChange) {
        incrementSlateUpdatesCount();

        onChange({
          // Casting is needed because Slate's onChange type doesn't take into consideration
          // that we set Editor['children'] to Attribute.BlocksValue in custom.d.ts
          target: { name, value: state as Attribute.BlocksValue, type: 'blocks' },
        });
      }
    };

    const blocks: BlocksStore = {
      ...paragraphBlocks,
      ...headingBlocks,
      ...listBlocks,
      ...linkBlocks,
      ...imageBlocks,
      ...quoteBlocks,
      ...codeBlocks,
    };

    return (
      <>
        <VisuallyHidden id={ariaDescriptionId}>
          {formatMessage({
            id: getTrad('components.Blocks.dnd.instruction'),
            defaultMessage: `To reorder blocks, press Command or Control along with Shift and the Up or Down arrow keys`,
          })}
        </VisuallyHidden>
        <VisuallyHidden aria-live="assertive">{liveText}</VisuallyHidden>
        <Slate
          editor={editor}
          initialValue={value || [{ type: 'paragraph', children: [{ type: 'text', text: '' }] }]}
          onChange={handleSlateChange}
          key={key}
        >
          <BlocksEditorProvider
            blocks={blocks}
            modifiers={modifiers}
            disabled={disabled}
            name={name}
            setLiveText={setLiveText}
          >
            <InputWrapper
              direction="column"
              alignItems="flex-start"
              height="512px"
              disabled={disabled}
              hasError={Boolean(error)}
              style={{ overflow: 'hidden' }}
            >
              <BlocksToolbar />
              <EditorDivider width="100%" />
              <BlocksContent placeholder={formattedPlaceholder} />
            </InputWrapper>
          </BlocksEditorProvider>
        </Slate>
      </>
    );
  }
);

export {
  type BlocksStore,
  type SelectorBlockKey,
  BlocksEditor,
  BlocksEditorProvider,
  useBlocksEditorContext,
  isSelectorBlockKey,
};<|MERGE_RESOLUTION|>--- conflicted
+++ resolved
@@ -4,7 +4,7 @@
 import { InputWrapper, Divider, VisuallyHidden } from '@strapi/design-system';
 import { type Attribute } from '@strapi/types';
 import { MessageDescriptor, useIntl } from 'react-intl';
-import { Editor, type Descendant, createEditor, type Element } from 'slate';
+import { Editor, type Descendant, createEditor } from 'slate';
 import { withHistory } from 'slate-history';
 import { type RenderElementProps, Slate, withReact, ReactEditor, useSlate } from 'slate-react';
 import styled from 'styled-components';
@@ -25,7 +25,6 @@
 import { withImages } from './plugins/withImages';
 import { withLinks } from './plugins/withLinks';
 import { withStrapiSchema } from './plugins/withStrapiSchema';
-import { type Block } from './utils/types';
 
 /* -------------------------------------------------------------------------------------------------
  * BlocksEditorProvider
@@ -33,14 +32,6 @@
 
 interface BaseBlock {
   renderElement: (props: RenderElementProps) => React.JSX.Element;
-<<<<<<< HEAD
-  value: {
-    type: Element['type'];
-    level?: Block<'heading'>['level'];
-    format?: Block<'list'>['format'];
-  };
-=======
->>>>>>> 87b413c0
   matchNode: (node: Attribute.BlocksNode) => boolean;
   handleConvert?: (editor: Editor) => void | (() => React.JSX.Element);
   handleEnterKey?: (editor: Editor) => void;
