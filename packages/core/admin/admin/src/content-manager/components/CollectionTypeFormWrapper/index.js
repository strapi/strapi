import { memo, useCallback, useEffect, useMemo, useRef } from 'react';
import { useQueryClient } from 'react-query';
import { useHistory } from 'react-router-dom';
import axios from 'axios';
import get from 'lodash/get';
import {
  useTracking,
  useNotification,
  useQueryParams,
  formatContentTypeData,
  contentManagementUtilRemoveFieldsFromData,
  useGuidedTour,
  useAPIErrorHandler,
  useFetchClient,
} from '@strapi/helper-plugin';
import { useSelector, useDispatch } from 'react-redux';
import PropTypes from 'prop-types';
import isEqual from 'react-fast-compare';
import {
  createDefaultForm,
  getTrad,
  getRequestUrl,
  removePasswordFieldsFromData,
} from '../../utils';
import { useFindRedirectionLink } from '../../hooks';
import {
  getData,
  getDataSucceeded,
  initForm,
  resetProps,
  setDataStructures,
  setStatus,
  submitSucceeded,
} from '../../sharedReducers/crudReducer/actions';
import selectCrudReducer from '../../sharedReducers/crudReducer/selectors';

// This container is used to handle the CRUD
const CollectionTypeFormWrapper = ({ allLayoutData, children, slug, id, origin }) => {
  const queryClient = useQueryClient();
  const toggleNotification = useNotification();
  const { setCurrentStep } = useGuidedTour();
  const { trackUsage } = useTracking();
  const { push, replace } = useHistory();
  const [{ rawQuery }] = useQueryParams();
  const dispatch = useDispatch();
  const { componentsDataStructure, contentTypeDataStructure, data, isLoading, status } =
    useSelector(selectCrudReducer);
  const redirectionLink = useFindRedirectionLink(slug);
  const { formatAPIError } = useAPIErrorHandler(getTrad);

  const isMounted = useRef(true);
  const trackUsageRef = useRef(trackUsage);

  const allLayoutDataRef = useRef(allLayoutData);

  const fetchClient = useFetchClient();
  const { put, post, del } = fetchClient;

  const isCreatingEntry = id === null;

  const requestURL = useMemo(() => {
    if (isCreatingEntry && !origin) {
      return null;
    }

    return getRequestUrl(`collection-types/${slug}/${origin || id}`);
  }, [slug, id, isCreatingEntry, origin]);

  const cleanClonedData = useCallback(
    (data) => {
      if (!origin) {
        return data;
      }

      const cleaned = contentManagementUtilRemoveFieldsFromData(
        data,
        allLayoutDataRef.current.contentType,
        allLayoutDataRef.current.components
      );

      return cleaned;
    },
    [origin]
  );

  const cleanReceivedData = useCallback((data) => {
    const cleaned = removePasswordFieldsFromData(
      data,
      allLayoutDataRef.current.contentType,
      allLayoutDataRef.current.components
    );

    return formatContentTypeData(
      cleaned,
      allLayoutDataRef.current.contentType,
      allLayoutDataRef.current.components
    );
  }, []);

  // SET THE DEFAULT LAYOUT the effect is applied when the slug changes
  useEffect(() => {
    const componentsDataStructure = Object.keys(allLayoutData.components).reduce((acc, current) => {
      const defaultComponentForm = createDefaultForm(
        get(allLayoutData, ['components', current, 'attributes'], {}),
        allLayoutData.components
      );

      acc[current] = formatContentTypeData(
        defaultComponentForm,
        allLayoutData.components[current],
        allLayoutData.components
      );

      return acc;
    }, {});

    const contentTypeDataStructure = createDefaultForm(
      allLayoutData.contentType.attributes,
      allLayoutData.components
    );

    const contentTypeDataStructureFormatted = formatContentTypeData(
      contentTypeDataStructure,
      allLayoutData.contentType,
      allLayoutData.components
    );

    dispatch(setDataStructures(componentsDataStructure, contentTypeDataStructureFormatted));
  }, [allLayoutData, dispatch]);

  useEffect(() => {
    return () => {
      dispatch(resetProps());
    };
  }, [dispatch]);

  useEffect(() => {
    const CancelToken = axios.CancelToken;
    const source = CancelToken.source();

    const fetchData = async (source) => {
      dispatch(getData());

      try {
        const { data } = await fetchClient.get(requestURL, { cancelToken: source.token });

        dispatch(getDataSucceeded(cleanReceivedData(cleanClonedData(data))));
      } catch (err) {
        if (axios.isCancel(err)) {
          return;
        }

        const resStatus = get(err, 'response.status', null);

        if (resStatus === 404) {
          push(redirectionLink);

          return;
        }

        // Not allowed to read a document
        if (resStatus === 403) {
          toggleNotification({
            type: 'info',
            message: { id: getTrad('permissions.not-allowed.update') },
          });

          push(redirectionLink);
        }
      }
    };

    // This is needed in order to reset the form when the query changes
    const init = async () => {
      await dispatch(getData());
      await dispatch(initForm(rawQuery));
    };

    if (!isMounted.current) {
      return () => {};
    }

    if (requestURL) {
      fetchData(source);
    } else {
      init();
    }

    return () => {
      source.cancel('Operation canceled by the user.');
    };
  }, [
    fetchClient,
    cleanClonedData,
    cleanReceivedData,
    push,
    requestURL,
    dispatch,
    rawQuery,
    redirectionLink,
    toggleNotification,
  ]);

  const displayErrors = useCallback(
    (err) => {
      toggleNotification({ type: 'warning', message: formatAPIError(err) });
    },
    [toggleNotification, formatAPIError]
  );

  const onDelete = useCallback(
    async (trackerProperty) => {
      try {
        trackUsageRef.current('willDeleteEntry', trackerProperty);

        const { data } = await del(getRequestUrl(`collection-types/${slug}/${id}`));

        toggleNotification({
          type: 'success',
          message: { id: getTrad('success.record.delete') },
        });

        trackUsageRef.current('didDeleteEntry', trackerProperty);

        replace(redirectionLink);

        return Promise.resolve(data);
      } catch (err) {
        trackUsageRef.current('didNotDeleteEntry', { error: err, ...trackerProperty });

        return Promise.reject(err);
      }
    },
    [id, slug, toggleNotification, del, redirectionLink, replace]
  );

  const onPost = useCallback(
    async (body, trackerProperty) => {
      /**
       * If we're cloning we want to post directly to this endpoint
       * so that the relations even if they're not listed in the EditView
       * are correctly attached to the entry.
       */
      const endPoint =
<<<<<<< HEAD
        typeof origin !== 'undefined'
=======
        typeof origin === 'string'
>>>>>>> cd7a9e40
          ? `${getRequestUrl(`collection-types/${slug}/clone/${origin}`)}${rawQuery}`
          : `${getRequestUrl(`collection-types/${slug}`)}${rawQuery}`;
      try {
        // Show a loading button in the EditView/Header.js && lock the app => no navigation
        dispatch(setStatus('submit-pending'));

        const { data } = await post(endPoint, body);

        trackUsageRef.current('didCreateEntry', trackerProperty);
        toggleNotification({
          type: 'success',
          message: { id: getTrad('success.record.save') },
        });

        setCurrentStep('contentManager.success');

        // TODO: need to find a better place, or a better abstraction
        queryClient.invalidateQueries(['relation']);

        dispatch(submitSucceeded(cleanReceivedData(data)));

        // Enable navigation and remove loaders
        dispatch(setStatus('resolved'));

        replace(`/content-manager/collectionType/${slug}/${data.id}${rawQuery}`);

        return Promise.resolve(data);
      } catch (err) {
        displayErrors(err);
        trackUsageRef.current('didNotCreateEntry', { error: err, trackerProperty });
        dispatch(setStatus('resolved'));

        return Promise.reject(err);
      }
    },
    [
      origin,
      cleanReceivedData,
      displayErrors,
      replace,
      slug,
      dispatch,
      rawQuery,
      toggleNotification,
      setCurrentStep,
      queryClient,
      post,
    ]
  );

  const onDraftRelationCheck = useCallback(async () => {
    try {
      trackUsageRef.current('willCheckDraftRelations');

      const endPoint = getRequestUrl(
        `collection-types/${slug}/${id}/actions/numberOfDraftRelations`
      );
      dispatch(setStatus('draft-relation-check-pending'));

      const numberOfDraftRelations = await fetchClient.get(endPoint);
      trackUsageRef.current('didCheckDraftRelations');

      dispatch(setStatus('resolved'));

      return numberOfDraftRelations.data.data;
    } catch (err) {
      displayErrors(err);
      dispatch(setStatus('resolved'));

      return Promise.reject(err);
    }
  }, [displayErrors, id, slug, dispatch, fetchClient]);

  const onPublish = useCallback(async () => {
    try {
      trackUsageRef.current('willPublishEntry');
      const endPoint = getRequestUrl(`collection-types/${slug}/${id}/actions/publish`);

      dispatch(setStatus('publish-pending'));

      const { data } = await post(endPoint);

      trackUsageRef.current('didPublishEntry');

      dispatch(submitSucceeded(cleanReceivedData(data)));
      dispatch(setStatus('resolved'));

      toggleNotification({
        type: 'success',
        message: { id: getTrad('success.record.publish') },
      });

      return Promise.resolve(data);
    } catch (err) {
      displayErrors(err);
      dispatch(setStatus('resolved'));

      return Promise.reject(err);
    }
  }, [cleanReceivedData, displayErrors, id, slug, dispatch, toggleNotification, post]);

  const onPut = useCallback(
    async (body, trackerProperty) => {
      const endPoint = getRequestUrl(`collection-types/${slug}/${id}`);

      try {
        trackUsageRef.current('willEditEntry', trackerProperty);

        dispatch(setStatus('submit-pending'));

        const { data } = await put(endPoint, body);

        trackUsageRef.current('didEditEntry', { trackerProperty });
        toggleNotification({
          type: 'success',
          message: { id: getTrad('success.record.save') },
        });

        // TODO: need to find a better place, or a better abstraction
        queryClient.invalidateQueries(['relation']);

        dispatch(submitSucceeded(cleanReceivedData(data)));

        dispatch(setStatus('resolved'));

        return Promise.resolve(data);
      } catch (err) {
        trackUsageRef.current('didNotEditEntry', { error: err, trackerProperty });
        displayErrors(err);

        dispatch(setStatus('resolved'));

        return Promise.reject(err);
      }
    },
    [cleanReceivedData, displayErrors, slug, id, dispatch, toggleNotification, queryClient, put]
  );

  const onUnpublish = useCallback(async () => {
    const endPoint = getRequestUrl(`collection-types/${slug}/${id}/actions/unpublish`);

    dispatch(setStatus('unpublish-pending'));

    try {
      trackUsageRef.current('willUnpublishEntry');

      const { data } = await post(endPoint);

      trackUsageRef.current('didUnpublishEntry');
      toggleNotification({
        type: 'success',
        message: { id: getTrad('success.record.unpublish') },
      });

      dispatch(submitSucceeded(cleanReceivedData(data)));
      dispatch(setStatus('resolved'));

      return Promise.resolve(data);
    } catch (err) {
      dispatch(setStatus('resolved'));
      displayErrors(err);

      return Promise.reject(err);
    }
  }, [cleanReceivedData, displayErrors, id, slug, dispatch, toggleNotification, post]);

  return children({
    componentsDataStructure,
    contentTypeDataStructure,
    data,
    isCreatingEntry,
    isLoadingForData: isLoading,
    onDelete,
    onPost,
    onPublish,
    onDraftRelationCheck,
    onPut,
    onUnpublish,
    status,
    redirectionLink,
  });
};

CollectionTypeFormWrapper.defaultProps = {
  id: null,
  origin: null,
};

CollectionTypeFormWrapper.propTypes = {
  allLayoutData: PropTypes.exact({
    components: PropTypes.object.isRequired,
    contentType: PropTypes.shape({
      apiID: PropTypes.string.isRequired,
      attributes: PropTypes.object.isRequired,
      info: PropTypes.object.isRequired,
      isDisplayed: PropTypes.bool.isRequired,
      kind: PropTypes.string.isRequired,
      layouts: PropTypes.object.isRequired,
      metadatas: PropTypes.object.isRequired,
      options: PropTypes.object.isRequired,
      pluginOptions: PropTypes.object,
      settings: PropTypes.object.isRequired,
      uid: PropTypes.string.isRequired,
    }).isRequired,
  }).isRequired,
  children: PropTypes.func.isRequired,
  id: PropTypes.string,
  origin: PropTypes.string,
  slug: PropTypes.string.isRequired,
};

export default memo(CollectionTypeFormWrapper, isEqual);<|MERGE_RESOLUTION|>--- conflicted
+++ resolved
@@ -242,11 +242,7 @@
        * are correctly attached to the entry.
        */
       const endPoint =
-<<<<<<< HEAD
-        typeof origin !== 'undefined'
-=======
         typeof origin === 'string'
->>>>>>> cd7a9e40
           ? `${getRequestUrl(`collection-types/${slug}/clone/${origin}`)}${rawQuery}`
           : `${getRequestUrl(`collection-types/${slug}`)}${rawQuery}`;
       try {
