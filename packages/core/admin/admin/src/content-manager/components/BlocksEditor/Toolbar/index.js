import * as React from 'react';

import * as Toolbar from '@radix-ui/react-toolbar';
import { Flex, Icon, Tooltip, Select, Option, Box, Typography } from '@strapi/design-system';
import { pxToRem, prefixFileUrlWithBackendUrl, useLibrary } from '@strapi/helper-plugin';
import { BulletList, NumberList } from '@strapi/icons';
import PropTypes from 'prop-types';
import { useIntl } from 'react-intl';
import { Editor, Transforms, Element as SlateElement } from 'slate';
import { useSlate } from 'slate-react';
import styled, { css } from 'styled-components';

import { useBlocksStore } from '../hooks/useBlocksStore';
import { useModifiersStore } from '../hooks/useModifiersStore';

const ToolbarWrapper = styled(Flex)`
  ${(props) =>
    props.disabled &&
    css`
      cursor: not-allowed;
    `}
`;

const Separator = styled(Toolbar.Separator)`
  background: ${({ theme }) => theme.colors.neutral150};
  width: 1px;
  height: ${pxToRem(24)};
`;

const FlexButton = styled(Flex).attrs({ as: 'button' })`
  &[aria-disabled] {
    display: none;
    color: red;
    opacity: 0.3;
  }
  ${(props) =>
    props.disabled
      ? css`
          // Inherit the not-allowed cursor from ToolbarWrapper
          cursor: inherit;
        `
      : css`
          // Ignore hover effect when disabled
          &:hover {
            background: ${({ theme }) => theme.colors.primary100};
          }
        `}
`;

const ToolbarButton = ({ icon, name, label, isActive, disabled, handleClick }) => {
  const { formatMessage } = useIntl();
  const labelMessage = formatMessage(label);

  return (
    <Tooltip description={labelMessage}>
      <Toolbar.ToggleItem value={name} data-state={isActive ? 'on' : 'off'} asChild>
        <FlexButton
          background={isActive ? 'primary100' : ''}
          alignItems="center"
          justifyContent="center"
          width={7}
          height={7}
          hasRadius
          onMouseDown={(e) => {
            e.preventDefault();
            handleClick();
          }}
          disabled={disabled}
          aria-label={labelMessage}
        >
          <Icon width={3} height={3} as={icon} color={isActive ? 'primary600' : 'neutral600'} />
        </FlexButton>
      </Toolbar.ToggleItem>
    </Tooltip>
  );
};

ToolbarButton.propTypes = {
  icon: PropTypes.elementType.isRequired,
  name: PropTypes.string.isRequired,
  label: PropTypes.shape({
    id: PropTypes.string.isRequired,
    defaultMessage: PropTypes.string.isRequired,
  }).isRequired,
  isActive: PropTypes.bool.isRequired,
  disabled: PropTypes.bool.isRequired,
  handleClick: PropTypes.func.isRequired,
};

const ModifierButton = ({ icon, name, label, disabled }) => {
  const editor = useSlate();

  const isModifierActive = () => {
    const modifiers = Editor.marks(editor);

    if (!modifiers) return false;

    return Boolean(modifiers[name]);
  };

  const isActive = isModifierActive();

  const toggleModifier = () => {
    if (isActive) {
      Editor.removeMark(editor, name);
    } else {
      Editor.addMark(editor, name, true);
    }
  };

  return (
    <ToolbarButton
      icon={icon}
      name={name}
      label={label}
      isActive={isActive}
      disabled={disabled}
      handleClick={toggleModifier}
    />
  );
};

ModifierButton.propTypes = {
  icon: PropTypes.elementType.isRequired,
  name: PropTypes.string.isRequired,
  label: PropTypes.shape({
    id: PropTypes.string.isRequired,
    defaultMessage: PropTypes.string.isRequired,
  }).isRequired,
  disabled: PropTypes.bool.isRequired,
};

const isBlockActive = (editor, matchNode) => {
  const { selection } = editor;

  if (!selection) return false;

  const match = Array.from(
    Editor.nodes(editor, {
      at: Editor.unhangRange(editor, selection),
      match: (n) => !Editor.isEditor(n) && SlateElement.isElement(n) && matchNode(n),
    })
  );

  return match.length > 0;
};

const toggleBlock = (editor, value) => {
  const { type, level } = value;

  const newProperties = {
    type,
    level: level || null,
  };

  Transforms.setNodes(editor, newProperties);
};

const ALLOWED_MEDIA_TYPE = 'images';

const IMAGE_SCHEMA_FIELDS = [
  'name',
  'alternativeText',
  'url',
  'caption',
  'width',
  'height',
  'formats',
  'hash',
  'ext',
  'mime',
  'size',
  'previewUrl',
  'provider',
  'provider_metadata',
  'createdAt',
  'updatedAt',
];

const pick = (object, imageSchemaFields) => {
  return Object.keys(object).reduce((acc, key) => {
    if (imageSchemaFields.includes(key)) {
      acc[key] = object[key];
    }

    return acc;
  }, {});
};

const ImageDialog = ({ handleClose }) => {
  const editor = useSlate();
  const { components } = useLibrary();
  const MediaLibraryDialog = components['media-library'];

  const insertImages = (images) => {
    images.forEach((img) => {
      const image = { type: 'image', image: img, children: [{ type: 'text', text: '' }] };
      Transforms.insertNodes(editor, image);
    });
  };

  const handleSelectAssets = (images) => {
    const formattedImages = images.map((image) => {
      // create an object with imageSchema defined and exclude unnecessary props coming from media library config
      const expectedImage = pick(image, IMAGE_SCHEMA_FIELDS);

      return {
        ...expectedImage,
        alternativeText: expectedImage.alternativeText || expectedImage.name,
        url: prefixFileUrlWithBackendUrl(image.url),
      };
    });

    insertImages(formattedImages);

    if (isLastBlockType(editor, 'image')) {
      // insert blank line to add new blocks below image block
      insertEmptyBlockAtLast(editor);
    }

    handleClose();
  };

  return (
    <MediaLibraryDialog
      allowedTypes={[ALLOWED_MEDIA_TYPE]}
      onClose={handleClose}
      onSelectAssets={handleSelectAssets}
    />
  );
};

ImageDialog.propTypes = {
  handleClose: PropTypes.func.isRequired,
};

const isLastBlockType = (editor, type) => {
  const { selection } = editor;

  if (!selection) return false;

  const [currentBlock] = Editor.nodes(editor, {
    at: selection,
    match: (n) => n.type === type,
  });

  if (currentBlock) {
    const [, currentNodePath] = currentBlock;

    const isNodeAfter = Boolean(Editor.after(editor, currentNodePath));

    return !isNodeAfter;
  }

  return false;
};

<<<<<<< HEAD
export const BlocksDropdown = ({ disabled }) => {
=======
const insertEmptyBlockAtLast = (editor) => {
  Transforms.insertNodes(
    editor,
    {
      type: 'paragraph',
      children: [{ type: 'text', text: '' }],
    },
    { at: [editor.children.length] }
  );
};

export const BlocksDropdown = () => {
>>>>>>> 6b5aae90
  const editor = useSlate();
  const { formatMessage } = useIntl();
  const [isMediaLibraryVisible, setIsMediaLibraryVisible] = React.useState(false);

  const blocks = useBlocksStore();
  const blockKeysToInclude = Object.entries(blocks).reduce((currentKeys, entry) => {
    const [key, block] = entry;

    return block.isInBlocksSelector ? [...currentKeys, key] : currentKeys;
  }, []);

  const [blockSelected, setBlockSelected] = React.useState(Object.keys(blocks)[0]);

  /**
   * @param {string} optionKey - key of the heading selected
   */
  const selectOption = (optionKey) => {
    if (optionKey === 'image') {
      // Image node created using select or existing selection node needs to be deleted before adding new image nodes
      Transforms.removeNodes(editor);
    } else {
      toggleBlock(editor, blocks[optionKey].value);
    }

    setBlockSelected(optionKey);

    if (optionKey === 'code' && isLastBlockType(editor, 'code')) {
      // insert blank line to add new blocks below code block
      insertEmptyBlockAtLast(editor);
    }

    if (optionKey === 'image') {
      setIsMediaLibraryVisible(true);
    }
  };

  return (
    <>
      <Select
        startIcon={<Icon as={blocks[blockSelected].icon} />}
        onChange={selectOption}
        placeholder={blocks[blockSelected].label}
        value={blockSelected}
        aria-label={formatMessage({
          id: 'components.Blocks.blocks.selectBlock',
          defaultMessage: 'Select a block',
        })}
        disabled={disabled}
      >
        {blockKeysToInclude.map((key) => (
          <BlockOption
            key={key}
            value={key}
            label={blocks[key].label}
            icon={blocks[key].icon}
            matchNode={blocks[key].matchNode}
            handleSelection={setBlockSelected}
            blockSelected={blockSelected}
          />
        ))}
      </Select>
      {isMediaLibraryVisible && <ImageDialog handleClose={() => setIsMediaLibraryVisible(false)} />}
    </>
  );
};

BlocksDropdown.propTypes = {
  disabled: PropTypes.bool.isRequired,
};

const BlockOption = ({ value, icon, label, handleSelection, blockSelected, matchNode }) => {
  const { formatMessage } = useIntl();
  const editor = useSlate();

  const isActive = isBlockActive(editor, matchNode);
  const isSelected = value === blockSelected;

  React.useEffect(() => {
    if (isActive && !isSelected) {
      handleSelection(value);
    }
  }, [handleSelection, isActive, isSelected, value]);

  return (
    <Option
      startIcon={<Icon as={icon} color={isSelected ? 'primary600' : 'neutral600'} />}
      value={value}
    >
      {formatMessage(label)}
    </Option>
  );
};

BlockOption.propTypes = {
  icon: PropTypes.elementType.isRequired,
  value: PropTypes.string.isRequired,
  label: PropTypes.shape({
    id: PropTypes.string.isRequired,
    defaultMessage: PropTypes.string.isRequired,
  }).isRequired,
  matchNode: PropTypes.func.isRequired,
  handleSelection: PropTypes.func.isRequired,
  blockSelected: PropTypes.string.isRequired,
};

const ListButton = ({ icon, format, label, disabled }) => {
  const editor = useSlate();

  /**
   *
   * @param {import('slate').Node} node
   * @returns boolean
   */
  const isListNode = (node) => {
    return !Editor.isEditor(node) && SlateElement.isElement(node) && node.type === 'list';
  };

  const isListActive = () => {
    const { selection } = editor;

    if (!selection) return false;

    const [match] = Array.from(
      Editor.nodes(editor, {
        at: Editor.unhangRange(editor, selection),
        match: (node) => isListNode(node) && node.format === format,
      })
    );

    return Boolean(match);
  };

  const isActive = isListActive();

  const toggleList = () => {
    // Delete the parent list so that we're left with only the list items directly
    Transforms.unwrapNodes(editor, {
      match: (node) => isListNode(node) && ['ordered', 'unordered'].includes(node.format),
      split: true,
    });

    // Change the type of the current selection
    Transforms.setNodes(editor, {
      type: isActive ? 'paragraph' : 'list-item',
    });

    // If the selection is now a list item, wrap it inside a list
    if (!isActive) {
      const block = { type: 'list', format, children: [] };
      Transforms.wrapNodes(editor, block);
    }
  };

  return (
    <ToolbarButton
      icon={icon}
      name={format}
      label={label}
      isActive={isActive}
      disabled={disabled}
      handleClick={toggleList}
    />
  );
};

ListButton.propTypes = {
  icon: PropTypes.elementType.isRequired,
  format: PropTypes.string.isRequired,
  label: PropTypes.shape({
    id: PropTypes.string.isRequired,
    defaultMessage: PropTypes.string.isRequired,
  }).isRequired,
  disabled: PropTypes.bool.isRequired,
};

// TODO: Remove after the RTE Blocks Alpha release
const AlphaTag = styled(Box)`
  background-color: ${({ theme }) => theme.colors.warning100};
  border: ${({ theme }) => `1px solid ${theme.colors.warning200}`};
  border-radius: ${({ theme }) => theme.borderRadius};
  font-size: ${({ theme }) => theme.fontSizes[0]};
  padding: ${({ theme }) => `${2 / 16}rem ${theme.spaces[1]}`};
`;

const BlocksToolbar = ({ disabled }) => {
  const modifiers = useModifiersStore();

  return (
    <Toolbar.Root asChild>
      {/* Remove after the RTE Blocks Alpha release (paddingRight and width) */}
      <ToolbarWrapper gap={1} padding={2} paddingRight={4} width="100%" disabled={disabled}>
        <BlocksDropdown disabled={disabled} />
        <Separator />
        <Toolbar.ToggleGroup type="multiple" asChild>
          <Flex gap={1}>
            {Object.entries(modifiers).map(([name, modifier]) => (
              <ToolbarButton
                key={name}
                name={name}
                icon={modifier.icon}
                label={modifier.label}
                isActive={modifier.checkIsActive()}
                handleClick={modifier.handleToggle}
                disabled={disabled}
              />
            ))}
          </Flex>
        </Toolbar.ToggleGroup>
        <Separator />
        <Toolbar.ToggleGroup type="single" asChild>
          <Flex gap={1}>
            <ListButton
              label={{
                id: 'components.Blocks.blocks.unorderedList',
                defaultMessage: 'Bulleted list',
              }}
              format="unordered"
              icon={BulletList}
              disabled={disabled}
            />
            <ListButton
              label={{
                id: 'components.Blocks.blocks.orderedList',
                defaultMessage: 'Numbered list',
              }}
              format="ordered"
              icon={NumberList}
              disabled={disabled}
            />
          </Flex>
        </Toolbar.ToggleGroup>
        {/* TODO: Remove after the RTE Blocks Alpha release */}
        <Flex grow={1} justifyContent="flex-end">
          <AlphaTag>
            <Typography textColor="warning600" variant="sigma">
              ALPHA
            </Typography>
          </AlphaTag>
        </Flex>
      </ToolbarWrapper>
    </Toolbar.Root>
  );
};

BlocksToolbar.propTypes = {
  disabled: PropTypes.bool.isRequired,
};

export { BlocksToolbar };<|MERGE_RESOLUTION|>--- conflicted
+++ resolved
@@ -255,9 +255,6 @@
   return false;
 };
 
-<<<<<<< HEAD
-export const BlocksDropdown = ({ disabled }) => {
-=======
 const insertEmptyBlockAtLast = (editor) => {
   Transforms.insertNodes(
     editor,
@@ -269,8 +266,7 @@
   );
 };
 
-export const BlocksDropdown = () => {
->>>>>>> 6b5aae90
+export const BlocksDropdown = ({ disabled }) => {
   const editor = useSlate();
   const { formatMessage } = useIntl();
   const [isMediaLibraryVisible, setIsMediaLibraryVisible] = React.useState(false);
