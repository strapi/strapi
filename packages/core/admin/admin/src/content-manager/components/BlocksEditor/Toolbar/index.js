import * as React from 'react';

import * as Toolbar from '@radix-ui/react-toolbar';
import { Flex, Icon, Tooltip, Select, Option, Box, Typography } from '@strapi/design-system';
import { pxToRem, prefixFileUrlWithBackendUrl, useLibrary } from '@strapi/helper-plugin';
import { BulletList, NumberList, Link } from '@strapi/icons';
import PropTypes from 'prop-types';
import { useIntl } from 'react-intl';
import { Editor, Transforms, Element as SlateElement } from 'slate';
import { useSlate, ReactEditor } from 'slate-react';
import styled from 'styled-components';

import { useBlocksStore } from '../hooks/useBlocksStore';
import { useModifiersStore } from '../hooks/useModifiersStore';
import { insertLink } from '../utils/links';

const ToolbarWrapper = styled(Flex)`
  &[aria-disabled='true'] {
    cursor: not-allowed;
  }
`;

const Separator = styled(Toolbar.Separator)`
  background: ${({ theme }) => theme.colors.neutral150};
  width: 1px;
  height: ${pxToRem(24)};
`;

const FlexButton = styled(Flex).attrs({ as: 'button' })`
  // Inherit the not-allowed cursor from ToolbarWrapper when disabled
  &[aria-disabled] {
    cursor: inherit;
  }

  &[aria-disabled='false'] {
    cursor: pointer;

    // Only apply hover styles if the button is enabled
    &:hover {
      background: ${({ theme }) => theme.colors.primary100};
    }
  }
`;

<<<<<<< HEAD
const ToolbarButton = ({ icon, name, label, isActive, handleClick, disabled }) => {
  const editor = useSlate();
=======
const ToolbarButton = ({ icon, name, label, isActive, disabled, handleClick }) => {
>>>>>>> e7e82d57
  const { formatMessage } = useIntl();
  const labelMessage = formatMessage(label);

  const enabledColor = isActive ? 'primary600' : 'neutral600';

  return (
    <Tooltip description={labelMessage}>
      <Toolbar.ToggleItem
        value={name}
        data-state={isActive ? 'on' : 'off'}
        onMouseDown={(e) => {
          e.preventDefault();
          handleClick();
        }}
        aria-disabled={disabled}
        disabled={disabled}
        aria-label={labelMessage}
        asChild
      >
        <FlexButton
          disabled={disabled}
          background={isActive ? 'primary100' : ''}
          alignItems="center"
          justifyContent="center"
          width={7}
          height={7}
          hasRadius
<<<<<<< HEAD
          onClick={() => {
            handleClick();
            ReactEditor.focus(editor);
          }}
          aria-label={labelMessage}
=======
>>>>>>> e7e82d57
        >
          <Icon width={3} height={3} as={icon} color={disabled ? 'neutral300' : enabledColor} />
        </FlexButton>
      </Toolbar.ToggleItem>
    </Tooltip>
  );
};

ToolbarButton.defaultProps = {
  disabled: false,
};

ToolbarButton.propTypes = {
  icon: PropTypes.elementType.isRequired,
  name: PropTypes.string.isRequired,
  label: PropTypes.shape({
    id: PropTypes.string.isRequired,
    defaultMessage: PropTypes.string.isRequired,
  }).isRequired,
  isActive: PropTypes.bool.isRequired,
  disabled: PropTypes.bool.isRequired,
  handleClick: PropTypes.func.isRequired,
  disabled: PropTypes.bool,
};

const ModifierButton = ({ icon, name, label, disabled }) => {
  const editor = useSlate();

  const isModifierActive = () => {
    const modifiers = Editor.marks(editor);

    if (!modifiers) return false;

    return Boolean(modifiers[name]);
  };

  const isActive = isModifierActive();

  const toggleModifier = () => {
    if (isActive) {
      Editor.removeMark(editor, name);
    } else {
      Editor.addMark(editor, name, true);
    }
  };

  return (
    <ToolbarButton
      icon={icon}
      name={name}
      label={label}
      isActive={isActive}
      disabled={disabled}
      handleClick={toggleModifier}
    />
  );
};

ModifierButton.propTypes = {
  icon: PropTypes.elementType.isRequired,
  name: PropTypes.string.isRequired,
  label: PropTypes.shape({
    id: PropTypes.string.isRequired,
    defaultMessage: PropTypes.string.isRequired,
  }).isRequired,
  disabled: PropTypes.bool.isRequired,
};

const isBlockActive = (editor, matchNode) => {
  const { selection } = editor;

  if (!selection) return false;

  const match = Array.from(
    Editor.nodes(editor, {
      at: Editor.unhangRange(editor, selection),
      match: (n) => !Editor.isEditor(n) && SlateElement.isElement(n) && matchNode(n),
    })
  );

  return match.length > 0;
};

const toggleBlock = (editor, value) => {
  const { type, level } = value;

  const newProperties = {
    type,
    level: level || null,
  };

  Transforms.setNodes(editor, newProperties);
};

const ALLOWED_MEDIA_TYPE = 'images';

const IMAGE_SCHEMA_FIELDS = [
  'name',
  'alternativeText',
  'url',
  'caption',
  'width',
  'height',
  'formats',
  'hash',
  'ext',
  'mime',
  'size',
  'previewUrl',
  'provider',
  'provider_metadata',
  'createdAt',
  'updatedAt',
];

const pick = (object, imageSchemaFields) => {
  return Object.keys(object).reduce((acc, key) => {
    if (imageSchemaFields.includes(key)) {
      acc[key] = object[key];
    }

    return acc;
  }, {});
};

const ImageDialog = ({ handleClose }) => {
  const editor = useSlate();
  const { components } = useLibrary();
  const MediaLibraryDialog = components['media-library'];

  const insertImages = (images) => {
    images.forEach((img) => {
      const image = { type: 'image', image: img, children: [{ type: 'text', text: '' }] };
      Transforms.insertNodes(editor, image);
    });
  };

  const handleSelectAssets = (images) => {
    const formattedImages = images.map((image) => {
      // create an object with imageSchema defined and exclude unnecessary props coming from media library config
      const expectedImage = pick(image, IMAGE_SCHEMA_FIELDS);

      return {
        ...expectedImage,
        alternativeText: expectedImage.alternativeText || expectedImage.name,
        url: prefixFileUrlWithBackendUrl(image.url),
      };
    });

    insertImages(formattedImages);

    if (isLastBlockType(editor, 'image')) {
      // insert blank line to add new blocks below image block
      insertEmptyBlockAtLast(editor);
    }

    handleClose();
  };

  return (
    <MediaLibraryDialog
      allowedTypes={[ALLOWED_MEDIA_TYPE]}
      onClose={handleClose}
      onSelectAssets={handleSelectAssets}
    />
  );
};

ImageDialog.propTypes = {
  handleClose: PropTypes.func.isRequired,
};

const isLastBlockType = (editor, type) => {
  const { selection } = editor;

  if (!selection) return false;

  const [currentBlock] = Editor.nodes(editor, {
    at: selection,
    match: (n) => n.type === type,
  });

  if (currentBlock) {
    const [, currentNodePath] = currentBlock;

    const isNodeAfter = Boolean(Editor.after(editor, currentNodePath));

    return !isNodeAfter;
  }

  return false;
};

const insertEmptyBlockAtLast = (editor) => {
  Transforms.insertNodes(
    editor,
    {
      type: 'paragraph',
      children: [{ type: 'text', text: '' }],
    },
    { at: [editor.children.length] }
  );
};

export const BlocksDropdown = ({ disabled }) => {
  const editor = useSlate();
  const { formatMessage } = useIntl();
  const [isMediaLibraryVisible, setIsMediaLibraryVisible] = React.useState(false);

  const blocks = useBlocksStore();
  const blockKeysToInclude = Object.entries(blocks).reduce((currentKeys, entry) => {
    const [key, block] = entry;

    return block.isInBlocksSelector ? [...currentKeys, key] : currentKeys;
  }, []);

  const [blockSelected, setBlockSelected] = React.useState(Object.keys(blocks)[0]);

  /**
   * @param {string} optionKey - key of the heading selected
   */
  const selectOption = (optionKey) => {
    if (optionKey === 'image') {
      // Image node created using select or existing selection node needs to be deleted before adding new image nodes
      Transforms.removeNodes(editor);
    } else {
      toggleBlock(editor, blocks[optionKey].value);
    }

    setBlockSelected(optionKey);

    if (optionKey === 'code' && isLastBlockType(editor, 'code')) {
      // insert blank line to add new blocks below code block
      insertEmptyBlockAtLast(editor);
    }

    if (optionKey === 'image') {
      setIsMediaLibraryVisible(true);
    }
  };

  return (
    <>
      <Select
        startIcon={<Icon as={blocks[blockSelected].icon} />}
        onChange={selectOption}
        placeholder={blocks[blockSelected].label}
        value={blockSelected}
        aria-label={formatMessage({
          id: 'components.Blocks.blocks.selectBlock',
          defaultMessage: 'Select a block',
        })}
        disabled={disabled}
      >
        {blockKeysToInclude.map((key) => (
          <BlockOption
            key={key}
            value={key}
            label={blocks[key].label}
            icon={blocks[key].icon}
            matchNode={blocks[key].matchNode}
            handleSelection={setBlockSelected}
            blockSelected={blockSelected}
          />
        ))}
      </Select>
      {isMediaLibraryVisible && <ImageDialog handleClose={() => setIsMediaLibraryVisible(false)} />}
    </>
  );
};

BlocksDropdown.propTypes = {
  disabled: PropTypes.bool.isRequired,
};

const BlockOption = ({ value, icon, label, handleSelection, blockSelected, matchNode }) => {
  const { formatMessage } = useIntl();
  const editor = useSlate();

  const isActive = isBlockActive(editor, matchNode);
  const isSelected = value === blockSelected;

  React.useEffect(() => {
    if (isActive && !isSelected) {
      handleSelection(value);
    }
  }, [handleSelection, isActive, isSelected, value]);

  return (
    <Option
      startIcon={<Icon as={icon} color={isSelected ? 'primary600' : 'neutral600'} />}
      value={value}
    >
      {formatMessage(label)}
    </Option>
  );
};

BlockOption.propTypes = {
  icon: PropTypes.elementType.isRequired,
  value: PropTypes.string.isRequired,
  label: PropTypes.shape({
    id: PropTypes.string.isRequired,
    defaultMessage: PropTypes.string.isRequired,
  }).isRequired,
  matchNode: PropTypes.func.isRequired,
  handleSelection: PropTypes.func.isRequired,
  blockSelected: PropTypes.string.isRequired,
};

const ListButton = ({ icon, format, label, disabled }) => {
  const editor = useSlate();

  /**
   *
   * @param {import('slate').Node} node
   * @returns boolean
   */
  const isListNode = (node) => {
    return !Editor.isEditor(node) && SlateElement.isElement(node) && node.type === 'list';
  };

  const isListActive = () => {
    const { selection } = editor;

    if (!selection) return false;

    const [match] = Array.from(
      Editor.nodes(editor, {
        at: Editor.unhangRange(editor, selection),
        match: (node) => isListNode(node) && node.format === format,
      })
    );

    return Boolean(match);
  };

  const isActive = isListActive();

  const toggleList = () => {
    // Delete the parent list so that we're left with only the list items directly
    Transforms.unwrapNodes(editor, {
      match: (node) => isListNode(node) && ['ordered', 'unordered'].includes(node.format),
      split: true,
    });

    // Change the type of the current selection
    Transforms.setNodes(editor, {
      type: isActive ? 'paragraph' : 'list-item',
    });

    // If the selection is now a list item, wrap it inside a list
    if (!isActive) {
      const block = { type: 'list', format, children: [] };
      Transforms.wrapNodes(editor, block);
    }
  };

  return (
    <ToolbarButton
      icon={icon}
      name={format}
      label={label}
      isActive={isActive}
      disabled={disabled}
      handleClick={toggleList}
    />
  );
};

ListButton.propTypes = {
  icon: PropTypes.elementType.isRequired,
  format: PropTypes.string.isRequired,
  label: PropTypes.shape({
    id: PropTypes.string.isRequired,
    defaultMessage: PropTypes.string.isRequired,
  }).isRequired,
  disabled: PropTypes.bool.isRequired,
};

const LinkButton = () => {
  const editor = useSlate();

  const isLinkActive = isBlockActive(editor, (node) => node.type === 'link');

  const addLink = () => {
    // We insert an empty anchor, so we split the DOM to have a element we can use as reference for the popover
    insertLink(editor, { url: '' });
  };

  return (
    <ToolbarButton
      icon={Link}
      name="link"
      label={{
        id: 'components.Blocks.link',
        defaultMessage: 'Link',
      }}
      isActive={isLinkActive}
      handleClick={addLink}
    />
  );
};

// TODO: Remove after the RTE Blocks Alpha release
const AlphaTag = styled(Box)`
  background-color: ${({ theme }) => theme.colors.warning100};
  border: ${({ theme }) => `1px solid ${theme.colors.warning200}`};
  border-radius: ${({ theme }) => theme.borderRadius};
  font-size: ${({ theme }) => theme.fontSizes[0]};
  padding: ${({ theme }) => `${2 / 16}rem ${theme.spaces[1]}`};
`;

const BlocksToolbar = ({ disabled }) => {
  const modifiers = useModifiersStore();

  return (
    <Toolbar.Root aria-disabled={disabled} asChild>
      {/* Remove after the RTE Blocks Alpha release (paddingRight and width) */}
      <ToolbarWrapper gap={1} padding={2} paddingRight={4} width="100%">
        <BlocksDropdown disabled={disabled} />
        <Toolbar.ToggleGroup type="multiple" asChild>
          <Flex gap={1} marginLeft={1}>
            {Object.entries(modifiers).map(([name, modifier]) => (
              <ToolbarButton
                key={name}
                name={name}
                icon={modifier.icon}
                label={modifier.label}
                isActive={modifier.checkIsActive()}
                handleClick={modifier.handleToggle}
                disabled={disabled}
              />
            ))}
            <LinkButton />
          </Flex>
        </Toolbar.ToggleGroup>
        <Separator />
        <Toolbar.ToggleGroup type="single" asChild>
          <Flex gap={1}>
            <ListButton
              label={{
                id: 'components.Blocks.blocks.unorderedList',
                defaultMessage: 'Bulleted list',
              }}
              format="unordered"
              icon={BulletList}
              disabled={disabled}
            />
            <ListButton
              label={{
                id: 'components.Blocks.blocks.orderedList',
                defaultMessage: 'Numbered list',
              }}
              format="ordered"
              icon={NumberList}
              disabled={disabled}
            />
          </Flex>
        </Toolbar.ToggleGroup>
        {/* TODO: Remove after the RTE Blocks Alpha release */}
        <Flex grow={1} justifyContent="flex-end">
          <AlphaTag>
            <Typography textColor="warning600" variant="sigma">
              ALPHA
            </Typography>
          </AlphaTag>
        </Flex>
      </ToolbarWrapper>
    </Toolbar.Root>
  );
};

BlocksToolbar.propTypes = {
  disabled: PropTypes.bool.isRequired,
};

export { BlocksToolbar };<|MERGE_RESOLUTION|>--- conflicted
+++ resolved
@@ -7,7 +7,7 @@
 import PropTypes from 'prop-types';
 import { useIntl } from 'react-intl';
 import { Editor, Transforms, Element as SlateElement } from 'slate';
-import { useSlate, ReactEditor } from 'slate-react';
+import { useSlate } from 'slate-react';
 import styled from 'styled-components';
 
 import { useBlocksStore } from '../hooks/useBlocksStore';
@@ -42,12 +42,7 @@
   }
 `;
 
-<<<<<<< HEAD
-const ToolbarButton = ({ icon, name, label, isActive, handleClick, disabled }) => {
-  const editor = useSlate();
-=======
 const ToolbarButton = ({ icon, name, label, isActive, disabled, handleClick }) => {
->>>>>>> e7e82d57
   const { formatMessage } = useIntl();
   const labelMessage = formatMessage(label);
 
@@ -75,24 +70,12 @@
           width={7}
           height={7}
           hasRadius
-<<<<<<< HEAD
-          onClick={() => {
-            handleClick();
-            ReactEditor.focus(editor);
-          }}
-          aria-label={labelMessage}
-=======
->>>>>>> e7e82d57
         >
           <Icon width={3} height={3} as={icon} color={disabled ? 'neutral300' : enabledColor} />
         </FlexButton>
       </Toolbar.ToggleItem>
     </Tooltip>
   );
-};
-
-ToolbarButton.defaultProps = {
-  disabled: false,
 };
 
 ToolbarButton.propTypes = {
@@ -105,7 +88,6 @@
   isActive: PropTypes.bool.isRequired,
   disabled: PropTypes.bool.isRequired,
   handleClick: PropTypes.func.isRequired,
-  disabled: PropTypes.bool,
 };
 
 const ModifierButton = ({ icon, name, label, disabled }) => {
