--- conflicted
+++ resolved
@@ -557,16 +557,76 @@
     ]);
   });
 
-<<<<<<< HEAD
+  it('handles enter key on a quote', () => {
+    const { result } = renderHook(useBlocksStore);
+
+    baseEditor.children = [
+      {
+        type: 'quote',
+        children: [
+          {
+            type: 'text',
+            text: 'Some quote',
+          },
+        ],
+      },
+    ];
+
+    // Simulate enter key press at the end of the quote
+    Transforms.select(baseEditor, {
+      anchor: Editor.end(baseEditor, []),
+      focus: Editor.end(baseEditor, []),
+    });
+    result.current.quote.handleEnterKey(baseEditor);
+
+    // Should enter a line break within the quote
+    expect(baseEditor.children).toEqual([
+      {
+        type: 'quote',
+        children: [
+          {
+            type: 'text',
+            text: 'Some quote\n',
+          },
+        ],
+      },
+    ]);
+
+    // Simulate enter key press at the end of the quote again
+    Transforms.select(baseEditor, {
+      anchor: Editor.end(baseEditor, []),
+      focus: Editor.end(baseEditor, []),
+    });
+    result.current.quote.handleEnterKey(baseEditor);
+
+    // Should delete the line break and create a paragraph after the quote
+    expect(baseEditor.children).toEqual([
+      {
+        type: 'quote',
+        children: [
+          {
+            type: 'text',
+            text: 'Some quote',
+          },
+        ],
+      },
+      {
+        type: 'paragraph',
+        children: [
+          {
+            type: 'text',
+            text: '',
+          },
+        ],
+      },
+    ]);
+  });
+
   it('handles enter key called twice on paragraph block', () => {
-=======
-  it('handles enter key on a quote', () => {
->>>>>>> 3f54767e
     const { result } = renderHook(useBlocksStore);
 
     baseEditor.children = [
       {
-<<<<<<< HEAD
         type: 'paragraph',
         children: [
           {
@@ -616,65 +676,5 @@
 
     // Check if the cursor is positioned in the new line
     expect(cursorPositionAfterSecondEnter[0]).toEqual(cursorInitialPosition[0] + 1);
-=======
-        type: 'quote',
-        children: [
-          {
-            type: 'text',
-            text: 'Some quote',
-          },
-        ],
-      },
-    ];
-
-    // Simulate enter key press at the end of the quote
-    Transforms.select(baseEditor, {
-      anchor: Editor.end(baseEditor, []),
-      focus: Editor.end(baseEditor, []),
-    });
-    result.current.quote.handleEnterKey(baseEditor);
-
-    // Should enter a line break within the quote
-    expect(baseEditor.children).toEqual([
-      {
-        type: 'quote',
-        children: [
-          {
-            type: 'text',
-            text: 'Some quote\n',
-          },
-        ],
-      },
-    ]);
-
-    // Simulate enter key press at the end of the quote again
-    Transforms.select(baseEditor, {
-      anchor: Editor.end(baseEditor, []),
-      focus: Editor.end(baseEditor, []),
-    });
-    result.current.quote.handleEnterKey(baseEditor);
-
-    // Should delete the line break and create a paragraph after the quote
-    expect(baseEditor.children).toEqual([
-      {
-        type: 'quote',
-        children: [
-          {
-            type: 'text',
-            text: 'Some quote',
-          },
-        ],
-      },
-      {
-        type: 'paragraph',
-        children: [
-          {
-            type: 'text',
-            text: '',
-          },
-        ],
-      },
-    ]);
->>>>>>> 3f54767e
   });
 });