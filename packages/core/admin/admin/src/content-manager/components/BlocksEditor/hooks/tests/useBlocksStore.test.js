--- conflicted
+++ resolved
@@ -18,16 +18,13 @@
   },
 ];
 
-<<<<<<< HEAD
 const mockEvent = {
   preventDefault: jest.fn(),
   target: {
     value: '',
   },
 };
-=======
 const user = userEvent.setup();
->>>>>>> 428049c4
 
 const baseEditor = createEditor();
 
