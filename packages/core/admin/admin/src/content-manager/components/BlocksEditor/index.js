import * as React from 'react';

import { Box, Flex, Typography, InputWrapper, Divider } from '@strapi/design-system';
import PropTypes from 'prop-types';
import { useIntl } from 'react-intl';
import { createEditor } from 'slate';
import { withHistory } from 'slate-history';
import { Slate, withReact, ReactEditor } from 'slate-react';
import styled from 'styled-components';

import BlocksInput from './BlocksInput';
import { withLinks, withStrapiSchema } from './plugins';
import { BlocksToolbar } from './Toolbar';

const TypographyAsterisk = styled(Typography)`
  line-height: 0;
`;

const LabelAction = styled(Box)`
  svg path {
    fill: ${({ theme }) => theme.colors.neutral500};
  }
`;

const EditorDivider = styled(Divider)`
  background: ${({ theme }) => theme.colors.neutral200};
`;

const Wrapper = styled(Box)`
  width: 100%;
  max-height: 512px;
  overflow: auto;
  padding: ${({ theme }) => `${theme.spaces[3]} ${theme.spaces[4]}`};
  font-size: ${({ theme }) => theme.fontSizes[2]};
  background-color: ${({ theme }) => theme.colors.neutral0};
  color: ${({ theme }) => theme.colors.neutral800};
  line-height: ${({ theme }) => theme.lineHeights[6]};
  border-radius: ${({ theme }) => theme.borderRadius};
`;

/**
 * Images are void elements. They handle the rendering of their children instead of Slate.
 * See the Slate documentation for more information:
 * - https://docs.slatejs.org/api/nodes/element#void-vs-not-void
 * - https://docs.slatejs.org/api/nodes/element#rendering-void-elements
 *
 * @param {import('slate').Editor} editor
 */
const withImages = (editor) => {
  const { isVoid } = editor;

  editor.isVoid = (element) => {
    return element.type === 'image' ? true : isVoid(element);
  };

  return editor;
};

const BlocksEditor = React.forwardRef(
  ({ intlLabel, labelAction, name, disabled, required, error, value, onChange }, ref) => {
    const { formatMessage } = useIntl();
<<<<<<< HEAD
    const [editor] = React.useState(() =>
      withReact(withStrapiSchema(withLinks(withHistory(createEditor()))))
    );
=======
    const [editor] = React.useState(() => withReact(withImages(withHistory(createEditor()))));
>>>>>>> 08a62df0

    const label = intlLabel.id
      ? formatMessage(
          { id: intlLabel.id, defaultMessage: intlLabel.defaultMessage },
          { ...intlLabel.values }
        )
      : name;

    /** Editable is not able to hold the ref, https://github.com/ianstormtaylor/slate/issues/4082
     *  so with "useImperativeHandle" we can use ReactEditor methods to expose to the parent above
     *  also not passing forwarded ref here, gives console warning.
     */
    React.useImperativeHandle(
      ref,
      () => ({
        focus() {
          ReactEditor.focus(editor);
        },
      }),
      [editor]
    );

    const handleSlateChange = (state) => {
      const isAstChange = editor.operations.some((op) => op.type !== 'set_selection');

      if (isAstChange) {
        onChange({
          target: { name, value: state, type: 'blocks' },
        });
      }
    };

    return (
      <>
        <Flex direction="column" alignItems="stretch" gap={1}>
          <Flex gap={1}>
            <Typography variant="pi" fontWeight="bold" textColor="neutral800">
              {label}
              {required && <TypographyAsterisk textColor="danger600">*</TypographyAsterisk>}
            </Typography>
            {labelAction && <LabelAction paddingLeft={1}>{labelAction}</LabelAction>}
          </Flex>
          <Slate
            editor={editor}
            initialValue={value || [{ type: 'paragraph', children: [{ type: 'text', text: '' }] }]}
            onChange={handleSlateChange}
          >
            <InputWrapper direction="column" alignItems="flex-start">
              <BlocksToolbar disabled={disabled} />
              <EditorDivider width="100%" />
              <Wrapper>
                <BlocksInput disabled={disabled} />
              </Wrapper>
            </InputWrapper>
          </Slate>
        </Flex>
        {error && (
          <Box paddingTop={1}>
            <Typography variant="pi" textColor="danger600" data-strapi-field-error>
              {error}
            </Typography>
          </Box>
        )}
      </>
    );
  }
);

BlocksEditor.defaultProps = {
  labelAction: null,
  disabled: false,
  required: false,
  error: '',
  value: null,
};

BlocksEditor.propTypes = {
  intlLabel: PropTypes.shape({
    id: PropTypes.string.isRequired,
    defaultMessage: PropTypes.string.isRequired,
    values: PropTypes.object,
  }).isRequired,
  labelAction: PropTypes.element,
  name: PropTypes.string.isRequired,
  required: PropTypes.bool,
  disabled: PropTypes.bool,
  error: PropTypes.string,
  onChange: PropTypes.func.isRequired,
  value: PropTypes.array,
};

export default BlocksEditor;<|MERGE_RESOLUTION|>--- conflicted
+++ resolved
@@ -59,13 +59,9 @@
 const BlocksEditor = React.forwardRef(
   ({ intlLabel, labelAction, name, disabled, required, error, value, onChange }, ref) => {
     const { formatMessage } = useIntl();
-<<<<<<< HEAD
     const [editor] = React.useState(() =>
-      withReact(withStrapiSchema(withLinks(withHistory(createEditor()))))
+      withReact(withStrapiSchema(withLinks(withImages(withHistory(createEditor())))))
     );
-=======
-    const [editor] = React.useState(() => withReact(withImages(withHistory(createEditor()))));
->>>>>>> 08a62df0
 
     const label = intlLabel.id
       ? formatMessage(
