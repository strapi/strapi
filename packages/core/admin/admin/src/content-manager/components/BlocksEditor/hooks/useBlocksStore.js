--- conflicted
+++ resolved
@@ -4,19 +4,7 @@
 import {
   Code,
   Quote,
-<<<<<<< HEAD
   Picture,
-  /**
-   * TODO: add the rest of the icons when the DS will be released
-   Paragraph,
-   HeadingOne,
-   HeadingTwo,
-   HeadingThree,
-   HeadingFour,
-   HeadingFive,
-   HeadingSix,
-   */
-=======
   Paragraph,
   HeadingOne,
   HeadingTwo,
@@ -24,7 +12,6 @@
   HeadingFour,
   HeadingFive,
   HeadingSix,
->>>>>>> 1093f8fe
 } from '@strapi/icons';
 import PropTypes from 'prop-types';
 import styled, { css } from 'styled-components';
