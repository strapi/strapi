--- conflicted
+++ resolved
@@ -466,7 +466,27 @@
     expect(within(blocksDropdown).getByText(/heading 1/i)).toBeInTheDocument();
   });
 
-<<<<<<< HEAD
+  it('should disable the link button when multiple blocks are selected', async () => {
+    setup(mixedInitialValue);
+
+    // Set the selection to cover the first and second
+    await select({
+      anchor: { path: [0, 0], offset: 0 },
+      focus: { path: [1, 0], offset: 0 },
+    });
+
+    const linkButton = screen.getByLabelText(/link/i);
+    expect(linkButton).toBeDisabled();
+
+    // Set the selection to a range inside the same block node
+    await select({
+      anchor: { path: [0, 0], offset: 0 },
+      focus: { path: [0, 1], offset: 2 },
+    });
+
+    expect(linkButton).not.toBeDisabled();
+  });
+
   it('creates a new list with empty content when you click on the button with an empty editor', async () => {
     setup(emptyInitialValue);
 
@@ -548,7 +568,10 @@
       {
         type: 'heading',
         level: 1,
-        children: [{ type: 'text', text: 'A heading one' }],
+        children: [
+          { type: 'text', text: 'A heading one' },
+          { type: 'text', text: ' with modifiers', bold: true },
+        ],
       },
       {
         type: 'paragraph',
@@ -570,26 +593,5 @@
         ],
       },
     ]);
-=======
-  it('should disable the link button when multiple blocks are selected', async () => {
-    setup(mixedInitialValue);
-
-    // Set the selection to cover the first and second
-    await select({
-      anchor: { path: [0, 0], offset: 0 },
-      focus: { path: [1, 0], offset: 0 },
-    });
-
-    const linkButton = screen.getByLabelText(/link/i);
-    expect(linkButton).toBeDisabled();
-
-    // Set the selection to a range inside the same block node
-    await select({
-      anchor: { path: [0, 0], offset: 0 },
-      focus: { path: [0, 1], offset: 2 },
-    });
-
-    expect(linkButton).not.toBeDisabled();
->>>>>>> 9112d18a
   });
 });