--- conflicted
+++ resolved
@@ -437,7 +437,6 @@
     expect(within(blocksDropdown).getByText(/heading 1/i)).toBeInTheDocument();
   });
 
-<<<<<<< HEAD
   it('creates a new code block without empty lines before it when you select the option in a empty editor', async () => {
     setup([
       {
@@ -475,7 +474,8 @@
     ]);
 
     expect(ReactEditor.focus).toHaveBeenCalledTimes(1);
-=======
+  });
+
   it('should disable the link button when multiple blocks are selected', async () => {
     setup(mixedInitialValue);
 
@@ -495,6 +495,5 @@
     });
 
     expect(linkButton).not.toBeDisabled();
->>>>>>> 9112d18a
   });
 });