import * as React from 'react';

import { lightTheme, ThemeProvider } from '@strapi/design-system';
import { act, render, screen, within } from '@testing-library/react';
import userEvent from '@testing-library/user-event';
import PropTypes from 'prop-types';
import { IntlProvider } from 'react-intl';
import { createEditor, Transforms } from 'slate';
import { Slate, withReact, ReactEditor } from 'slate-react';

import { BlocksToolbar } from '..';

const title = 'dialog component';

jest.mock('@strapi/helper-plugin', () => ({
  ...jest.requireActual('@strapi/helper-plugin'),
  useLibrary: jest.fn().mockImplementation(() => ({
    components: {
      'media-library': () => <div>{title}</div>,
    },
  })),
}));

const defaultInitialValue = [
  {
    type: 'paragraph',
    children: [{ type: 'text', text: 'A line of text in a paragraph.' }],
  },
];

const mixedInitialValue = [
  {
    type: 'heading',
    level: 1,
    children: [
      { type: 'text', text: 'A heading one' },
      { type: 'text', text: ' with modifiers', bold: true },
    ],
  },
  {
    type: 'paragraph',
    children: [{ type: 'text', text: 'A line of text in a paragraph.' }],
  },
  {
    type: 'heading',
    level: 2,
    children: [{ type: 'text', text: 'A heading two' }],
  },
];

const user = userEvent.setup();

// Create editor outside of the component to have direct access to it from the tests
let baseEditor;

const Wrapper = ({ children, initialValue }) => {
  const [editor] = React.useState(() => withReact(baseEditor));

  return (
    <ThemeProvider theme={lightTheme}>
      <IntlProvider messages={{}} locale="en">
        <Slate initialValue={initialValue} editor={editor}>
          {children}
        </Slate>
      </IntlProvider>
    </ThemeProvider>
  );
};

Wrapper.propTypes = {
  children: PropTypes.node.isRequired,
  initialValue: PropTypes.array.isRequired,
};

/**
 * Selects the given location without triggering warnings
 * act is required because we're making an update outside of React that React needs to sync with
 * And it only works if act is awaited
 * @param {import('slate').Location} selection
 */
const select = async (location) => {
  await act(async () => Transforms.select(baseEditor, location));
};

/**
 * Render the toolbar inside the required context providers
 * @param {import('slate').Descendant[]} data
 */
const setup = (data = defaultInitialValue) => {
  // Create a fresh instance of a Slate editor
  // so that we have no side effects due to the previous selection or children
  baseEditor = createEditor();

  render(<BlocksToolbar disabled={false} />, {
    wrapper: ({ children }) => <Wrapper initialValue={data}>{children}</Wrapper>,
  });
};

describe('BlocksEditor toolbar', () => {
  beforeEach(() => {
    /**
     * TODO: Find a way to use the actual implementation
     * Currently the editor throws an error as if the editor argument is missing:
     * Cannot resolve a DOM node from Slate node:
     */
    ReactEditor.focus = jest.fn();
  });

  it('should render the toolbar', () => {
    setup();

    expect(screen.getByRole('toolbar')).toBeInTheDocument();
  });

  it('checks if a mixed selected content shows only one option selected in the dropdown when you select only part of the content', async () => {
    setup(mixedInitialValue);

    // Set the selection to cover the second and third row
    await select({
      anchor: { path: [1, 0], offset: 0 },
      focus: { path: [2, 0], offset: 0 },
    });

    // The dropdown should show only one option selected which is the block content in the second row
    const blocksDropdown = screen.getByRole('combobox', { name: /Select a block/i });
    expect(within(blocksDropdown).getByText(/text/i)).toBeInTheDocument();
    expect(within(blocksDropdown).queryByText(/heading/i)).not.toBeInTheDocument();
  });

  it('toggles the modifiers on a selection', async () => {
    setup();

    // Simulate a selection of part of the editor
    await select({
      anchor: { path: [0, 0], offset: 2 },
      focus: { path: [0, 0], offset: 14 },
    });

    // Get modifier buttons
    const boldButton = screen.getByLabelText(/bold/i);
    const italicButton = screen.getByLabelText(/italic/i);

    // We make that selection bold and italic
    await user.click(boldButton);
    await user.click(italicButton);

    // The selection must have been isolated in its own child node
    expect(baseEditor.children).toEqual([
      {
        type: 'paragraph',
        children: [
          {
            type: 'text',
            text: 'A ',
          },
          {
            type: 'text',
            text: 'line of text',
            bold: true,
            italic: true,
          },
          {
            type: 'text',
            text: ' in a paragraph.',
          },
        ],
      },
    ]);

    // The bold and italic buttons should have the active state
    expect(boldButton).toHaveAttribute('data-state', 'on');
    expect(italicButton).toHaveAttribute('data-state', 'on');

    // We remove the bold and italic modifiers
    await user.click(boldButton);
    await user.click(italicButton);

    // The selection should be back a single node
    expect(baseEditor.children).toEqual(defaultInitialValue);

    // The bold and italic buttons should have the inactive state
    expect(boldButton).toHaveAttribute('data-state', 'off');
    expect(italicButton).toHaveAttribute('data-state', 'off');
    expect(ReactEditor.focus).toHaveBeenCalledTimes(4);
  });

  it('transforms the selection to a list and toggles the format', async () => {
    setup();

    await select({
      anchor: { path: [0, 0], offset: 2 },
      focus: { path: [0, 0], offset: 2 },
    });

    // Get modifier buttons
    const unorderedListButton = screen.getByLabelText(/bulleted list/i);
    const orderedListButton = screen.getByLabelText(/^numbered list/i);

    // Convert the selection to an unordered list
    await user.click(unorderedListButton);
    expect(unorderedListButton).toHaveAttribute('data-state', 'on');
    expect(orderedListButton).toHaveAttribute('data-state', 'off');

    // Convert the selection to an ordered list
    await user.click(orderedListButton);
    expect(unorderedListButton).toHaveAttribute('data-state', 'off');
    expect(orderedListButton).toHaveAttribute('data-state', 'on');

    expect(baseEditor.children).toEqual([
      {
        type: 'list',
        format: 'ordered',
        children: [
          {
            type: 'list-item',
            children: [
              {
                type: 'text',
                text: 'A line of text in a paragraph.',
              },
            ],
          },
        ],
      },
    ]);

    expect(ReactEditor.focus).toHaveBeenCalledTimes(2);
  });

  it('transforms the selection to a heading and transforms it back to text when selected again', async () => {
    setup();

    await select({
      anchor: { path: [0, 0], offset: 2 },
      focus: { path: [0, 0], offset: 2 },
    });

    // Convert selection to a heading
    const blocksDropdown = screen.getByRole('combobox', { name: /Select a block/i });
    await user.click(blocksDropdown);
    await user.click(screen.getByRole('option', { name: 'Heading 1' }));

    expect(baseEditor.children).toEqual([
      {
        type: 'heading',
        level: 1,
        children: [
          {
            type: 'text',
            text: 'A line of text in a paragraph.',
          },
        ],
      },
    ]);

    // Convert selection to a paragraph
    await user.click(blocksDropdown);
    await user.click(screen.getByRole('option', { name: 'Text' }));

    expect(baseEditor.children).toEqual([
      {
        type: 'paragraph',
        children: [
          {
            type: 'text',
            text: 'A line of text in a paragraph.',
          },
        ],
      },
    ]);

    expect(ReactEditor.focus).toHaveBeenCalledTimes(2);
  });

  it('transforms the selection to an ordered list and to an unordered list', async () => {
    setup();

    await select({
      anchor: { path: [0, 0], offset: 2 },
      focus: { path: [0, 0], offset: 2 },
    });

    // Convert selection to an ordered list
    const blocksDropdown = screen.getByRole('combobox', { name: /Select a block/i });
    await user.click(blocksDropdown);
    await user.click(screen.getByRole('option', { name: 'Numbered list' }));

    expect(baseEditor.children).toEqual([
      {
        type: 'list',
        format: 'ordered',
        children: [
          {
            type: 'list-item',
            children: [
              {
                type: 'text',
                text: 'A line of text in a paragraph.',
              },
            ],
          },
        ],
      },
    ]);

    // Convert selection to an unordered list
    await user.click(blocksDropdown);
    await user.click(screen.getByRole('option', { name: 'Bulleted list' }));

    expect(baseEditor.children).toEqual([
      {
        type: 'list',
        format: 'unordered',
        children: [
          {
            type: 'list-item',
            children: [
              {
                type: 'text',
                text: 'A line of text in a paragraph.',
              },
            ],
          },
        ],
      },
    ]);
  });

  it('transforms the selection to a quote when selected and transforms it back to text', async () => {
    setup();

    await select({
      anchor: { path: [0, 0], offset: 0 },
      focus: { path: [0, 0], offset: 0 },
    });

    // Convert selection to a quote
    const blocksDropdown = screen.getByRole('combobox', { name: /Select a block/i });
    await user.click(blocksDropdown);
    await user.click(screen.getByRole('option', { name: 'Quote' }));

    expect(baseEditor.children).toEqual([
      {
        type: 'quote',
        children: [
          {
            type: 'text',
            text: 'A line of text in a paragraph.',
          },
        ],
      },
    ]);

    // Convert selection to a paragraph
    await user.click(blocksDropdown);
    await user.click(screen.getByRole('option', { name: 'Text' }));

    expect(baseEditor.children).toEqual([
      {
        type: 'paragraph',
        children: [
          {
            type: 'text',
            text: 'A line of text in a paragraph.',
          },
        ],
      },
    ]);

    expect(ReactEditor.focus).toHaveBeenCalledTimes(2);
  });

  it('opens the media library when image is selected', async () => {
    setup();

    await select({
      anchor: { path: [0, 0], offset: 0 },
      focus: { path: [0, 0], offset: 0 },
    });

    // Convert selection to an image
    const blocksDropdown = screen.getByRole('combobox', { name: /Select a block/i });
    await user.click(blocksDropdown);
    await user.click(screen.getByRole('option', { name: 'Image' }));

    expect(screen.getByText(title)).toBeInTheDocument();
  });

  it('creates an empty paragraph below when a code block is created at the end of the editor', async () => {
    setup();

    await select({
      anchor: { path: [0, 0], offset: 0 },
      focus: { path: [0, 0], offset: 0 },
    });

    // Convert selection to a code block
    const blocksDropdown = screen.getByRole('combobox', { name: /Select a block/i });
    await user.click(blocksDropdown);
    await user.click(screen.getByRole('option', { name: 'Code' }));

    expect(baseEditor.children).toEqual([
      {
        type: 'code',
        children: [
          {
            type: 'text',
            text: 'A line of text in a paragraph.',
          },
        ],
      },
      {
        type: 'paragraph',
        children: [
          {
            type: 'text',
            text: '',
          },
        ],
      },
    ]);

    expect(ReactEditor.focus).toHaveBeenCalledTimes(1);
  });

  it('only shows one option selected in the dropdown when mixed content is selected', async () => {
    setup(mixedInitialValue);

    // Set the selection to cover the first and second
    await select({
      anchor: { path: [0, 0], offset: 0 },
      focus: { path: [1, 0], offset: 0 },
    });

    // The dropdown should show only one option selected which is the block content in the first row
    const blocksDropdown = screen.getByRole('combobox', { name: /Select a block/i });
    expect(within(blocksDropdown).getByText(/heading 1/i)).toBeInTheDocument();
  });

<<<<<<< HEAD
  it('splits the parent list when converting a list item to another type', async () => {
    setup([
      {
        type: 'list',
        format: 'ordered',
        children: [
          {
            type: 'list-item',
            children: [
              {
                type: 'text',
                text: 'First list item',
              },
            ],
          },
          {
            type: 'list-item',
            children: [
              {
                type: 'text',
                text: 'Second list item',
              },
            ],
          },
          {
            type: 'list-item',
            children: [
              {
                type: 'text',
                text: 'Third list item',
              },
            ],
          },
        ],
      },
    ]);

    // Select the item in the middle of the list
    await select({
      anchor: { path: [0, 1, 0], offset: 0 },
      focus: { path: [0, 1, 0], offset: 0 },
    });

    // Convert it to a code block
    const selectDropdown = screen.getByRole('combobox', { name: /Select a block/i });
    await user.click(selectDropdown);
    await user.click(screen.getByRole('option', { name: 'Code' }));

    // The list should have been split in two
    expect(baseEditor.children).toEqual([
      {
        type: 'list',
        format: 'ordered',
        children: [
          {
            type: 'list-item',
            children: [
              {
                type: 'text',
                text: 'First list item',
              },
            ],
          },
        ],
      },
      {
        type: 'code',
        children: [
          {
            type: 'text',
            text: 'Second list item',
          },
        ],
      },
      {
        type: 'list',
        format: 'ordered',
        children: [
          {
            type: 'list-item',
            children: [
              {
                type: 'text',
                text: 'Third list item',
              },
            ],
          },
        ],
      },
    ]);
=======
  it('should disable the link button when multiple blocks are selected', async () => {
    setup(mixedInitialValue);

    // Set the selection to cover the first and second
    await select({
      anchor: { path: [0, 0], offset: 0 },
      focus: { path: [1, 0], offset: 0 },
    });

    const linkButton = screen.getByLabelText(/link/i);
    expect(linkButton).toBeDisabled();

    // Set the selection to a range inside the same block node
    await select({
      anchor: { path: [0, 0], offset: 0 },
      focus: { path: [0, 1], offset: 2 },
    });

    expect(linkButton).not.toBeDisabled();
>>>>>>> 9112d18a
  });
});<|MERGE_RESOLUTION|>--- conflicted
+++ resolved
@@ -437,7 +437,6 @@
     expect(within(blocksDropdown).getByText(/heading 1/i)).toBeInTheDocument();
   });
 
-<<<<<<< HEAD
   it('splits the parent list when converting a list item to another type', async () => {
     setup([
       {
@@ -528,7 +527,8 @@
         ],
       },
     ]);
-=======
+  });
+
   it('should disable the link button when multiple blocks are selected', async () => {
     setup(mixedInitialValue);
 
@@ -548,6 +548,5 @@
     });
 
     expect(linkButton).not.toBeDisabled();
->>>>>>> 9112d18a
   });
 });