import * as React from 'react';

import { lightTheme, ThemeProvider } from '@strapi/design-system';
import { render, screen, within } from '@testing-library/react';
import userEvent from '@testing-library/user-event';
import PropTypes from 'prop-types';
import { IntlProvider } from 'react-intl';
<<<<<<< HEAD
import { createEditor, Transforms } from 'slate';
import { Slate, withReact, ReactEditor } from 'slate-react';
=======
import { createEditor, Transforms, Editor } from 'slate';
import { Slate, withReact } from 'slate-react';
>>>>>>> 3f54767e

import { BlocksToolbar, BlocksDropdown } from '..';

const title = 'dialog component';

jest.mock('@strapi/helper-plugin', () => ({
  ...jest.requireActual('@strapi/helper-plugin'),
  useLibrary: jest.fn().mockImplementation(() => ({
    components: {
      'media-library': () => <div>{title}</div>,
    },
  })),
}));

const initialValue = [
  {
    type: 'paragraph',
    children: [{ type: 'text', text: 'A line of text in a paragraph.' }],
  },
];

const mixedInitialValue = [
  {
    type: 'heading',
    level: 1,
    children: [{ type: 'text', text: 'A heading one' }],
  },
  {
    type: 'paragraph',
    children: [{ type: 'text', text: 'A line of text in a paragraph.' }],
  },
  {
    type: 'heading',
    level: 2,
    children: [{ type: 'text', text: 'A heading two' }],
  },
];

const user = userEvent.setup();

const baseEditor = createEditor();

const Wrapper = ({ children, initialData }) => {
  const [editor] = React.useState(() => withReact(baseEditor));

  return (
    <ThemeProvider theme={lightTheme}>
      <IntlProvider messages={{}} locale="en">
        <Slate initialValue={initialData} editor={editor}>
          {children}
        </Slate>
      </IntlProvider>
    </ThemeProvider>
  );
};

Wrapper.propTypes = {
  children: PropTypes.node.isRequired,
  initialData: PropTypes.array,
};

Wrapper.defaultProps = {
  initialData: initialValue,
};

const setup = (data) => {
  render(<BlocksToolbar disabled={false} />, {
    wrapper: ({ children }) => <Wrapper initialData={data}>{children}</Wrapper>,
  });
};

describe('BlocksEditor toolbar', () => {
<<<<<<< HEAD
  beforeEach(() => {
    baseEditor.children = initialValue;
    ReactEditor.focus = jest.fn();
  });

=======
>>>>>>> 3f54767e
  it('should render the toolbar', () => {
    setup();

    expect(screen.getByRole('toolbar')).toBeInTheDocument();
  });

  it('checks if a mixed selected content shows only one option selected in the dropdown when you select only part of the content', async () => {
    setup(mixedInitialValue);

    const headingsDropdown = screen.getByRole('combobox', { name: /Select a block/i });

    // Set the selection to cover the second and third row
    Transforms.setSelection(baseEditor, {
      anchor: { path: [1, 0], offset: 0 },
    });

    // The dropdown should show only one option selected which is the block content in the second row
    expect(within(headingsDropdown).getByText(/text/i)).toBeInTheDocument();
  });

  it('toggles the modifier on a selection', async () => {
    setup();

    const boldButton = screen.getByLabelText(/bold/i);
    const italicButton = screen.getByLabelText(/italic/i);

    // Simulate a selection of part of the editor
    Transforms.select(baseEditor, {
      anchor: { path: [0, 0], offset: 2 },
      focus: { path: [0, 0], offset: 14 },
    });

    // We make that selection bold and italic
    await user.click(boldButton);
    await user.click(italicButton);

    // The selection must have been isolated in its own child node
    expect(baseEditor.children).toEqual([
      {
        type: 'paragraph',
        children: [
          {
            type: 'text',
            text: 'A ',
          },
          {
            type: 'text',
            text: 'line of text',
            bold: true,
            italic: true,
          },
          {
            type: 'text',
            text: ' in a paragraph.',
          },
        ],
      },
    ]);

    // The bold and italic buttons should have the active state
    expect(boldButton).toHaveAttribute('data-state', 'on');
    expect(italicButton).toHaveAttribute('data-state', 'on');

    // We remove the bold and italic modifiers
    await user.click(boldButton);
    await user.click(italicButton);

    // The selection should be back a single node
    expect(baseEditor.children).toEqual(initialValue);

    // The bold and italic buttons should have the inactive state
    expect(boldButton).toHaveAttribute('data-state', 'off');
    expect(italicButton).toHaveAttribute('data-state', 'off');
  });

  it('transforms the selection to a list and toggles the format', async () => {
    setup();

    const unorderedListButton = screen.getByLabelText(/bulleted list/i);
    const orderedListButton = screen.getByLabelText(/^numbered list/i);

    Transforms.setSelection(baseEditor, {
      anchor: { path: [0, 0], offset: 2 },
    });

    await user.click(unorderedListButton);
    expect(unorderedListButton).toHaveAttribute('data-state', 'on');
    expect(orderedListButton).toHaveAttribute('data-state', 'off');

    await user.click(orderedListButton);
    expect(unorderedListButton).toHaveAttribute('data-state', 'off');
    expect(orderedListButton).toHaveAttribute('data-state', 'on');

    expect(baseEditor.children).toEqual([
      {
        type: 'list',
        format: 'ordered',
        children: [
          {
            type: 'list-item',
            children: [
              {
                type: 'text',
                text: 'A line of text in a paragraph.',
              },
            ],
          },
        ],
      },
    ]);
  });

  it('transforms the selection to a heading when selected and trasforms it back to text when selected again', async () => {
    setup();

    const headingsDropdown = screen.getByRole('combobox', { name: /Select a block/i });

    Transforms.setSelection(baseEditor, {
      anchor: { path: [0, 0], offset: 2 },
    });

    await user.click(headingsDropdown);

    await user.click(screen.getByRole('option', { name: 'Heading 1' }));

    expect(baseEditor.children).toEqual([
      {
        type: 'heading',
        level: 1,
        children: [
          {
            type: 'text',
            text: 'A line of text in a paragraph.',
          },
        ],
      },
    ]);

    await user.click(headingsDropdown);

    await user.click(screen.getByRole('option', { name: 'Text' }));

    expect(baseEditor.children).toEqual([
      {
        type: 'paragraph',
        children: [
          {
            type: 'text',
            text: 'A line of text in a paragraph.',
          },
        ],
      },
    ]);
  });

  it('transforms the selection to a quote when selected and trasforms it back to text when selected again', async () => {
    setup();

    const headingsDropdown = screen.getByRole('combobox', { name: /Select a block/i });

    Transforms.setSelection(baseEditor, {
      anchor: { path: [0, 0], offset: 0 },
    });

    await user.click(headingsDropdown);

    await user.click(screen.getByRole('option', { name: 'Quote' }));

    expect(baseEditor.children).toEqual([
      {
        type: 'quote',
        children: [
          {
            type: 'text',
            text: 'A line of text in a paragraph.',
          },
        ],
      },
    ]);

    await user.click(headingsDropdown);

    await user.click(screen.getByRole('option', { name: 'Text' }));

    expect(baseEditor.children).toEqual([
      {
        type: 'paragraph',
        children: [
          {
            type: 'text',
            text: 'A line of text in a paragraph.',
          },
        ],
      },
    ]);
  });

  it('when image is selected, it will set modal dialog open to select the images', async () => {
    render(<BlocksDropdown disabled={false} />, {
      wrapper: Wrapper,
    });

    Transforms.select(baseEditor, {
      anchor: { path: [0, 0], offset: 0 },
      focus: { path: [0, 0], offset: 0 },
    });

    const headingsDropdown = screen.getByRole('combobox', { name: /Select a block/i });

    await user.click(headingsDropdown);

    await user.click(screen.getByRole('option', { name: 'Image' }));

    expect(screen.getByText(title)).toBeInTheDocument();
  });

  it('when code option is selected and if its the last block in the editor then new empty block should be inserted below it', async () => {
    render(<BlocksDropdown disabled={false} />, {
      wrapper: Wrapper,
    });

    Transforms.select(baseEditor, {
      anchor: { path: [0, 0], offset: 0 },
      focus: { path: [0, 0], offset: 0 },
    });

    const selectDropdown = screen.getByRole('combobox', { name: /Select a block/i });

    await user.click(selectDropdown);

    await user.click(screen.getByRole('option', { name: 'Code' }));

    expect(baseEditor.children).toEqual([
      {
        type: 'code',
        children: [
          {
            type: 'text',
            text: 'A line of text in a paragraph.',
          },
        ],
      },
      {
        type: 'paragraph',
        children: [
          {
            type: 'text',
            text: '',
          },
        ],
      },
    ]);
  });

  it('checks if a mixed selected content shows only one option selected in the dropdown', async () => {
    setup(mixedInitialValue);

    const headingsDropdown = screen.getByRole('combobox', { name: /Select a block/i });

    // Set the selection to cover the entire content
    Transforms.setSelection(baseEditor, {
      anchor: Editor.start(baseEditor, []),
      focus: Editor.end(baseEditor, []),
    });

    // The dropdown should show only one option selected which is the block content in the first row
    expect(within(headingsDropdown).getByText(/heading 1/i)).toBeInTheDocument();
  });
});<|MERGE_RESOLUTION|>--- conflicted
+++ resolved
@@ -5,13 +5,8 @@
 import userEvent from '@testing-library/user-event';
 import PropTypes from 'prop-types';
 import { IntlProvider } from 'react-intl';
-<<<<<<< HEAD
-import { createEditor, Transforms } from 'slate';
+import { createEditor, Transforms, Editor } from 'slate';
 import { Slate, withReact, ReactEditor } from 'slate-react';
-=======
-import { createEditor, Transforms, Editor } from 'slate';
-import { Slate, withReact } from 'slate-react';
->>>>>>> 3f54767e
 
 import { BlocksToolbar, BlocksDropdown } from '..';
 
@@ -84,14 +79,11 @@
 };
 
 describe('BlocksEditor toolbar', () => {
-<<<<<<< HEAD
   beforeEach(() => {
     baseEditor.children = initialValue;
     ReactEditor.focus = jest.fn();
   });
 
-=======
->>>>>>> 3f54767e
   it('should render the toolbar', () => {
     setup();
 
