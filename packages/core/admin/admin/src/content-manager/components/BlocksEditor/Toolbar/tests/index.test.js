import * as React from 'react';

import { lightTheme, ThemeProvider } from '@strapi/design-system';
import { act, render, screen, within } from '@testing-library/react';
import userEvent from '@testing-library/user-event';
import PropTypes from 'prop-types';
import { IntlProvider } from 'react-intl';
import { createEditor, Transforms } from 'slate';
import { Slate, withReact, ReactEditor } from 'slate-react';

import { BlocksToolbar } from '..';

const title = 'dialog component';

jest.mock('@strapi/helper-plugin', () => ({
  ...jest.requireActual('@strapi/helper-plugin'),
  useLibrary: jest.fn().mockImplementation(() => ({
    components: {
      'media-library': () => <div>{title}</div>,
    },
  })),
}));

const defaultInitialValue = [
  {
    type: 'paragraph',
    children: [{ type: 'text', text: 'A line of text in a paragraph.' }],
  },
];

const mixedInitialValue = [
  {
    type: 'heading',
    level: 1,
    children: [
      { type: 'text', text: 'A heading one' },
      { type: 'text', text: ' with modifiers', bold: true },
    ],
  },
  {
    type: 'paragraph',
    children: [{ type: 'text', text: 'A line of text in a paragraph.' }],
  },
  {
    type: 'heading',
    level: 2,
    children: [{ type: 'text', text: 'A heading two' }],
  },
];

<<<<<<< HEAD
const emptyInitialValue = [
  {
    type: 'paragraph',
    children: [{ type: 'text', text: '' }],
  },
];

const paragraphWithModifiersInitialValue = [
  {
    type: 'paragraph',
    children: [
      {
        type: 'text',
        text: 'A ',
      },
      {
        type: 'text',
        text: 'line of text',
        bold: true,
        italic: true,
      },
      {
        type: 'text',
        text: ' in a paragraph.',
      },
    ],
=======
const imageInitialValue = [
  {
    type: 'image',
    url: 'test.photos/200/300',
    children: [{ text: '', type: 'text' }],
    image: {
      name: 'test.jpg',
      alternativeText: 'test',
      caption: null,
      createdAt: '2021-08-31T14:00:00.000Z',
      ext: '.jpg',
      formats: {},
      hash: 'test',
      height: 300,
      mime: 'image/jpeg',
      previewUrl: null,
      provider: 'local',
      size: 100,
      updatedAt: '2021-08-31T14:00:00.000Z',
      url: '/uploads/test.jpg',
      width: 200,
    },
>>>>>>> c7818eb0
  },
];

const user = userEvent.setup();

// Create editor outside of the component to have direct access to it from the tests
let baseEditor;

const Wrapper = ({ children, initialValue }) => {
  const [editor] = React.useState(() => withReact(baseEditor));

  return (
    <ThemeProvider theme={lightTheme}>
      <IntlProvider messages={{}} locale="en">
        <Slate initialValue={initialValue} editor={editor}>
          {children}
        </Slate>
      </IntlProvider>
    </ThemeProvider>
  );
};

Wrapper.propTypes = {
  children: PropTypes.node.isRequired,
  initialValue: PropTypes.array.isRequired,
};

/**
 * Selects the given location without triggering warnings
 * act is required because we're making an update outside of React that React needs to sync with
 * And it only works if act is awaited
 * @param {import('slate').Location} selection
 */
const select = async (location) => {
  await act(async () => Transforms.select(baseEditor, location));
};

/**
 * Render the toolbar inside the required context providers
 * @param {import('slate').Descendant[]} data
 */
const setup = (data = defaultInitialValue) => {
  // Create a fresh instance of a Slate editor
  // so that we have no side effects due to the previous selection or children
  baseEditor = createEditor();

  render(<BlocksToolbar disabled={false} />, {
    wrapper: ({ children }) => <Wrapper initialValue={data}>{children}</Wrapper>,
  });
};

describe('BlocksEditor toolbar', () => {
  beforeEach(() => {
    /**
     * TODO: Find a way to use the actual implementation
     * Currently the editor throws an error as if the editor argument is missing:
     * Cannot resolve a DOM node from Slate node:
     */
    ReactEditor.focus = jest.fn();
  });

  it('should render the toolbar', () => {
    setup();

    expect(screen.getByRole('toolbar')).toBeInTheDocument();
  });

  it('checks if a mixed selected content shows only one option selected in the dropdown when you select only part of the content', async () => {
    setup(mixedInitialValue);

    // Set the selection to cover the second and third row
    await select({
      anchor: { path: [1, 0], offset: 0 },
      focus: { path: [2, 0], offset: 0 },
    });

    // The dropdown should show only one option selected which is the block content in the second row
    const blocksDropdown = screen.getByRole('combobox', { name: /Select a block/i });
    expect(within(blocksDropdown).getByText(/text/i)).toBeInTheDocument();
    expect(within(blocksDropdown).queryByText(/heading/i)).not.toBeInTheDocument();
  });

  it('toggles the modifiers on a selection', async () => {
    setup();

    // Simulate a selection of part of the editor
    await select({
      anchor: { path: [0, 0], offset: 2 },
      focus: { path: [0, 0], offset: 14 },
    });

    // Get modifier buttons
    const boldButton = screen.getByLabelText(/bold/i);
    const italicButton = screen.getByLabelText(/italic/i);

    // We make that selection bold and italic
    await user.click(boldButton);
    await user.click(italicButton);

    // The selection must have been isolated in its own child node
    expect(baseEditor.children).toEqual([
      {
        type: 'paragraph',
        children: [
          {
            type: 'text',
            text: 'A ',
          },
          {
            type: 'text',
            text: 'line of text',
            bold: true,
            italic: true,
          },
          {
            type: 'text',
            text: ' in a paragraph.',
          },
        ],
      },
    ]);

    // The bold and italic buttons should have the active state
    expect(boldButton).toHaveAttribute('data-state', 'on');
    expect(italicButton).toHaveAttribute('data-state', 'on');

    // We remove the bold and italic modifiers
    await user.click(boldButton);
    await user.click(italicButton);

    // The selection should be back a single node
    expect(baseEditor.children).toEqual(defaultInitialValue);

    // The bold and italic buttons should have the inactive state
    expect(boldButton).toHaveAttribute('data-state', 'off');
    expect(italicButton).toHaveAttribute('data-state', 'off');
    expect(ReactEditor.focus).toHaveBeenCalledTimes(4);
  });

  it('transforms the selection to a list and toggles the format', async () => {
    setup();

    await select({
      anchor: { path: [0, 0], offset: 2 },
      focus: { path: [0, 0], offset: 2 },
    });

    // Get modifier buttons
    const unorderedListButton = screen.getByLabelText(/bulleted list/i);
    const orderedListButton = screen.getByLabelText(/^numbered list/i);

    // Convert the selection to an unordered list
    await user.click(unorderedListButton);
    expect(unorderedListButton).toHaveAttribute('data-state', 'on');
    expect(orderedListButton).toHaveAttribute('data-state', 'off');

    // Convert the selection to an ordered list
    await user.click(orderedListButton);
    expect(unorderedListButton).toHaveAttribute('data-state', 'off');
    expect(orderedListButton).toHaveAttribute('data-state', 'on');

    expect(baseEditor.children).toEqual([
      {
        type: 'list',
        format: 'ordered',
        children: [
          {
            type: 'list-item',
            children: [
              {
                type: 'text',
                text: 'A line of text in a paragraph.',
              },
            ],
          },
        ],
      },
    ]);

    expect(ReactEditor.focus).toHaveBeenCalledTimes(2);
  });

  it('transforms the selection to a heading and transforms it back to text when selected again', async () => {
    setup();

    await select({
      anchor: { path: [0, 0], offset: 2 },
      focus: { path: [0, 0], offset: 2 },
    });

    // Convert selection to a heading
    const blocksDropdown = screen.getByRole('combobox', { name: /Select a block/i });
    await user.click(blocksDropdown);
    await user.click(screen.getByRole('option', { name: 'Heading 1' }));

    expect(baseEditor.children).toEqual([
      {
        type: 'heading',
        level: 1,
        children: [
          {
            type: 'text',
            text: 'A line of text in a paragraph.',
          },
        ],
      },
    ]);

    // Convert selection to a paragraph
    await user.click(blocksDropdown);
    await user.click(screen.getByRole('option', { name: 'Text' }));

    expect(baseEditor.children).toEqual([
      {
        type: 'paragraph',
        children: [
          {
            type: 'text',
            text: 'A line of text in a paragraph.',
          },
        ],
      },
    ]);

    expect(ReactEditor.focus).toHaveBeenCalledTimes(2);
  });

  it('transforms the selection to an ordered list and to an unordered list', async () => {
    setup();

    await select({
      anchor: { path: [0, 0], offset: 2 },
      focus: { path: [0, 0], offset: 2 },
    });

    // Convert selection to an ordered list
    const blocksDropdown = screen.getByRole('combobox', { name: /Select a block/i });
    await user.click(blocksDropdown);
    await user.click(screen.getByRole('option', { name: 'Numbered list' }));

    expect(baseEditor.children).toEqual([
      {
        type: 'list',
        format: 'ordered',
        children: [
          {
            type: 'list-item',
            children: [
              {
                type: 'text',
                text: 'A line of text in a paragraph.',
              },
            ],
          },
        ],
      },
    ]);

    // Convert selection to an unordered list
    await user.click(blocksDropdown);
    await user.click(screen.getByRole('option', { name: 'Bulleted list' }));

    expect(baseEditor.children).toEqual([
      {
        type: 'list',
        format: 'unordered',
        children: [
          {
            type: 'list-item',
            children: [
              {
                type: 'text',
                text: 'A line of text in a paragraph.',
              },
            ],
          },
        ],
      },
    ]);
  });

  it('transforms the selection to a quote when selected and transforms it back to text', async () => {
    setup();

    await select({
      anchor: { path: [0, 0], offset: 0 },
      focus: { path: [0, 0], offset: 0 },
    });

    // Convert selection to a quote
    const blocksDropdown = screen.getByRole('combobox', { name: /Select a block/i });
    await user.click(blocksDropdown);
    await user.click(screen.getByRole('option', { name: 'Quote' }));

    expect(baseEditor.children).toEqual([
      {
        type: 'quote',
        children: [
          {
            type: 'text',
            text: 'A line of text in a paragraph.',
          },
        ],
      },
    ]);

    // Convert selection to a paragraph
    await user.click(blocksDropdown);
    await user.click(screen.getByRole('option', { name: 'Text' }));

    expect(baseEditor.children).toEqual([
      {
        type: 'paragraph',
        children: [
          {
            type: 'text',
            text: 'A line of text in a paragraph.',
          },
        ],
      },
    ]);

    expect(ReactEditor.focus).toHaveBeenCalledTimes(2);
  });

  it('opens the media library when image is selected', async () => {
    setup();

    await select({
      anchor: { path: [0, 0], offset: 0 },
      focus: { path: [0, 0], offset: 0 },
    });

    // Convert selection to an image
    const blocksDropdown = screen.getByRole('combobox', { name: /Select a block/i });
    await user.click(blocksDropdown);
    await user.click(screen.getByRole('option', { name: 'Image' }));

    expect(screen.getByText(title)).toBeInTheDocument();
  });

  it('creates an empty paragraph below when a code block is created at the end of the editor', async () => {
    setup();

    await select({
      anchor: { path: [0, 0], offset: 0 },
      focus: { path: [0, 0], offset: 0 },
    });

    // Convert selection to a code block
    const blocksDropdown = screen.getByRole('combobox', { name: /Select a block/i });
    await user.click(blocksDropdown);
    await user.click(screen.getByRole('option', { name: 'Code' }));

    expect(baseEditor.children).toEqual([
      {
        type: 'code',
        children: [
          {
            type: 'text',
            text: 'A line of text in a paragraph.',
          },
        ],
      },
      {
        type: 'paragraph',
        children: [
          {
            type: 'text',
            text: '',
          },
        ],
      },
    ]);

    expect(ReactEditor.focus).toHaveBeenCalledTimes(1);
  });

  it('only shows one option selected in the dropdown when mixed content is selected', async () => {
    setup(mixedInitialValue);

    // Set the selection to cover the first and second
    await select({
      anchor: { path: [0, 0], offset: 0 },
      focus: { path: [1, 0], offset: 0 },
    });

    // The dropdown should show only one option selected which is the block content in the first row
    const blocksDropdown = screen.getByRole('combobox', { name: /Select a block/i });
    expect(within(blocksDropdown).getByText(/heading 1/i)).toBeInTheDocument();
  });

  it('splits the parent list when converting a list item to another type', async () => {
    setup([
      {
        type: 'list',
        format: 'ordered',
        children: [
          {
            type: 'list-item',
            children: [
              {
                type: 'text',
                text: 'First list item',
              },
            ],
          },
          {
            type: 'list-item',
            children: [
              {
                type: 'text',
                text: 'Second list item',
              },
            ],
          },
          {
            type: 'list-item',
            children: [
              {
                type: 'text',
                text: 'Third list item',
              },
            ],
          },
        ],
      },
    ]);

    // Select the item in the middle of the list
    await select({
      anchor: { path: [0, 1, 0], offset: 0 },
      focus: { path: [0, 1, 0], offset: 0 },
    });

    // Convert it to a code block
    const selectDropdown = screen.getByRole('combobox', { name: /Select a block/i });
    await user.click(selectDropdown);
    await user.click(screen.getByRole('option', { name: 'Code' }));

    // The list should have been split in two
    expect(baseEditor.children).toEqual([
      {
        type: 'list',
        format: 'ordered',
        children: [
          {
            type: 'list-item',
            children: [
              {
                type: 'text',
                text: 'First list item',
              },
            ],
          },
        ],
      },
      {
        type: 'code',
        children: [
          {
            type: 'text',
            text: 'Second list item',
          },
        ],
      },
      {
        type: 'list',
        format: 'ordered',
        children: [
          {
            type: 'list-item',
            children: [
              {
                type: 'text',
                text: 'Third list item',
              },
            ],
          },
        ],
      },
    ]);
  });

  it('creates a new code block without empty lines before it when you select the option in a empty editor', async () => {
    setup([
      {
        type: 'paragraph',
        children: [{ type: 'text', text: '' }],
      },
    ]);

    // Convert selection to a code block
    const blocksDropdown = screen.getByRole('combobox', { name: /Select a block/i });
    await user.click(blocksDropdown);
    await user.click(screen.getByRole('option', { name: 'Code' }));

    expect(baseEditor.children).toEqual([
      {
        type: 'code',
        format: null,
        level: null,
        children: [
          {
            type: 'text',
            text: '',
          },
        ],
      },
      {
        type: 'paragraph',
        children: [
          {
            type: 'text',
            text: '',
          },
        ],
      },
    ]);

    expect(ReactEditor.focus).toHaveBeenCalledTimes(1);
  });

  it('should disable the link button when multiple blocks are selected', async () => {
    setup(mixedInitialValue);

    // Set the selection to cover the first and second
    await select({
      anchor: { path: [0, 0], offset: 0 },
      focus: { path: [1, 0], offset: 0 },
    });

    const linkButton = screen.getByLabelText(/link/i);
    expect(linkButton).toBeDisabled();

    // Set the selection to a range inside the same block node
    await select({
      anchor: { path: [0, 0], offset: 0 },
      focus: { path: [0, 1], offset: 2 },
    });

    expect(linkButton).not.toBeDisabled();
  });

<<<<<<< HEAD
  it('creates a new list with empty content when you click on the button with an empty editor', async () => {
    setup(emptyInitialValue);

    // Get the unordered list button
    const unorderedListButton = screen.getByLabelText(/bulleted list/i);

    // Convert selection to a unordered list
    await user.click(unorderedListButton);
    expect(baseEditor.children).toEqual([
      {
        type: 'list',
        format: 'unordered',
        children: [
          {
            type: 'list-item',
            children: [
              {
                type: 'text',
                text: '',
              },
            ],
          },
        ],
      },
    ]);

    expect(ReactEditor.focus).toHaveBeenCalledTimes(1);
  });

  it('creates a new list with mixed content when you click on the button and editor contains mixed content paragraph', async () => {
    setup(paragraphWithModifiersInitialValue);

    // Get the unordered list button
    const unorderedListButton = screen.getByLabelText(/bulleted list/i);

    // Convert selection to a unordered list
    await user.click(unorderedListButton);
    expect(baseEditor.children).toEqual([
      {
        type: 'list',
        format: 'unordered',
        children: [
          {
            type: 'list-item',
            children: [
              {
                type: 'text',
                text: 'A ',
              },
              {
                bold: true,
                italic: true,
                type: 'text',
                text: 'line of text',
              },
              {
                type: 'text',
                text: ' in a paragraph.',
              },
            ],
          },
        ],
      },
    ]);

    expect(ReactEditor.focus).toHaveBeenCalledTimes(1);
  });

  it('creates a new list with some content when you select the option in the dropdown and editor contains an heading on the last line', async () => {
    setup(mixedInitialValue);

    const blocksDropdown = screen.getByRole('combobox', { name: /Select a block/i });

    // Convert selection to an ordered list
    await user.click(blocksDropdown);
    await user.click(screen.getByRole('option', { name: 'Numbered list' }));

    expect(baseEditor.children).toEqual([
      {
        type: 'heading',
        level: 1,
        children: [
          { type: 'text', text: 'A heading one' },
          { type: 'text', text: ' with modifiers', bold: true },
        ],
      },
      {
        type: 'paragraph',
        children: [{ type: 'text', text: 'A line of text in a paragraph.' }],
      },
      {
        type: 'list',
        format: 'ordered',
        children: [
          {
            type: 'list-item',
            children: [
              {
                type: 'text',
                text: 'A heading two',
              },
            ],
          },
        ],
      },
    ]);
=======
  it('should disable the modifiers buttons when the selection is inside an image', async () => {
    setup(imageInitialValue);

    await select({
      anchor: { path: [0, 0], offset: 0 },
      focus: { path: [0, 0], offset: 0 },
    });

    // The dropdown should show only one option selected which is the image
    const blocksDropdown = screen.getByRole('combobox', { name: /Select a block/i });
    expect(within(blocksDropdown).getByText(/image/i)).toBeInTheDocument();

    const boldButton = screen.getByLabelText(/bold/i);
    const italicButton = screen.getByLabelText(/italic/i);
    expect(boldButton).toBeDisabled();
    expect(italicButton).toBeDisabled();
  });

  it('should disable the link button when the selection is inside an image', async () => {
    setup(imageInitialValue);

    await select({
      anchor: { path: [0, 0], offset: 0 },
      focus: { path: [0, 0], offset: 0 },
    });

    // The dropdown should show only one option selected which is the image
    const blocksDropdown = screen.getByRole('combobox', { name: /Select a block/i });
    expect(within(blocksDropdown).getByText(/image/i)).toBeInTheDocument();

    const linkButton = screen.getByLabelText(/link/i);
    expect(linkButton).toBeDisabled();
>>>>>>> c7818eb0
  });
});<|MERGE_RESOLUTION|>--- conflicted
+++ resolved
@@ -48,14 +48,6 @@
   },
 ];
 
-<<<<<<< HEAD
-const emptyInitialValue = [
-  {
-    type: 'paragraph',
-    children: [{ type: 'text', text: '' }],
-  },
-];
-
 const paragraphWithModifiersInitialValue = [
   {
     type: 'paragraph',
@@ -75,7 +67,9 @@
         text: ' in a paragraph.',
       },
     ],
-=======
+  },
+];
+
 const imageInitialValue = [
   {
     type: 'image',
@@ -98,7 +92,6 @@
       url: '/uploads/test.jpg',
       width: 200,
     },
->>>>>>> c7818eb0
   },
 ];
 
@@ -643,9 +636,13 @@
     expect(linkButton).not.toBeDisabled();
   });
 
-<<<<<<< HEAD
   it('creates a new list with empty content when you click on the button with an empty editor', async () => {
-    setup(emptyInitialValue);
+    setup([
+      {
+        type: 'paragraph',
+        children: [{ type: 'text', text: '' }],
+      },
+    ]);
 
     // Get the unordered list button
     const unorderedListButton = screen.getByLabelText(/bulleted list/i);
@@ -750,7 +747,7 @@
         ],
       },
     ]);
-=======
+  });
   it('should disable the modifiers buttons when the selection is inside an image', async () => {
     setup(imageInitialValue);
 
@@ -783,6 +780,5 @@
 
     const linkButton = screen.getByLabelText(/link/i);
     expect(linkButton).toBeDisabled();
->>>>>>> c7818eb0
   });
 });