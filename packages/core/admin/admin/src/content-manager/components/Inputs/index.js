--- conflicted
+++ resolved
@@ -10,12 +10,8 @@
 
 import { useContentTypeLayout } from '../../hooks';
 import { getFieldName } from '../../utils';
-<<<<<<< HEAD
 import Blocks from '../BlocksEditor';
-import InputUID from '../InputUID';
-=======
 import { InputUID } from '../InputUID';
->>>>>>> cd59da38
 import { RelationInputDataManager } from '../RelationInputDataManager';
 import Wysiwyg from '../Wysiwyg';
 
