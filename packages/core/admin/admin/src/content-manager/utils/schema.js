import { translatedErrors as errorsTrads } from '@strapi/helper-plugin';
import get from 'lodash/get';
import isBoolean from 'lodash/isBoolean';
import isEmpty from 'lodash/isEmpty';
import isNaN from 'lodash/isNaN';
import toNumber from 'lodash/toNumber';
import * as yup from 'yup';

import isFieldTypeNumber from './isFieldTypeNumber';

yup.addMethod(yup.mixed, 'defined', function () {
  return this.test('defined', errorsTrads.required, (value) => value !== undefined);
});

yup.addMethod(yup.array, 'notEmptyMin', function (min) {
  return this.test('notEmptyMin', errorsTrads.min, (value) => {
    if (isEmpty(value)) {
      return true;
    }

    return value.length >= min;
  });
});

yup.addMethod(yup.string, 'isInferior', function (message, max) {
  return this.test('isInferior', message, function (value) {
    if (!value) {
      return true;
    }

    if (Number.isNaN(toNumber(value))) {
      return true;
    }

    return toNumber(max) >= toNumber(value);
  });
});

yup.addMethod(yup.string, 'isSuperior', function (message, min) {
  return this.test('isSuperior', message, function (value) {
    if (!value) {
      return true;
    }

    if (Number.isNaN(toNumber(value))) {
      return true;
    }

    return toNumber(value) >= toNumber(min);
  });
});

const getAttributes = (data) => get(data, ['attributes'], {});

const createYupSchema = (
  model,
  { components },
  options = {
    isCreatingEntry: true,
    isDraft: true,
    isFromComponent: false,
    isJSONTestDisabled: false,
  }
) => {
  const attributes = getAttributes(model);

  return yup.object().shape(
    Object.keys(attributes).reduce((acc, current) => {
      const attribute = attributes[current];

      if (
        attribute.type !== 'relation' &&
        attribute.type !== 'component' &&
        attribute.type !== 'dynamiczone'
      ) {
        const formatted = createYupSchemaAttribute(attribute.type, attribute, options);
        acc[current] = formatted;
      }

      if (attribute.type === 'relation') {
        acc[current] = [
          'oneWay',
          'oneToOne',
          'manyToOne',
          'oneToManyMorph',
          'oneToOneMorph',
        ].includes(attribute.relationType)
          ? yup.object().nullable()
          : yup.array().nullable();
      }

      if (attribute.type === 'component') {
        const componentFieldSchema = createYupSchema(
          components[attribute.component],
          {
            components,
          },
          { ...options, isFromComponent: true }
        );

        if (attribute.repeatable === true) {
          const { min, max, required } = attribute;

          let componentSchema = yup.lazy((value) => {
            let baseSchema = yup.array().of(componentFieldSchema);

            if (min) {
              if (required) {
                baseSchema = baseSchema.min(min, errorsTrads.min);
              } else if (required !== true && isEmpty(value)) {
                baseSchema = baseSchema.nullable();
              } else {
                baseSchema = baseSchema.min(min, errorsTrads.min);
              }
            } else if (required && !options.isDraft) {
              baseSchema = baseSchema.min(1, errorsTrads.required);
            }

            if (max) {
              baseSchema = baseSchema.max(max, errorsTrads.max);
            }

            return baseSchema;
          });

          acc[current] = componentSchema;

          return acc;
        }
        const componentSchema = yup.lazy((obj) => {
          if (obj !== undefined) {
            return attribute.required === true && !options.isDraft
              ? componentFieldSchema.defined()
              : componentFieldSchema.nullable();
          }

          return attribute.required === true ? yup.object().defined() : yup.object().nullable();
        });

        acc[current] = componentSchema;

        return acc;
      }

      if (attribute.type === 'dynamiczone') {
        let dynamicZoneSchema = yup.array().of(
          yup.lazy(({ __component }) => {
            return createYupSchema(
              components[__component],
              { components },
              { ...options, isFromComponent: true }
            );
          })
        );

        const { max, min } = attribute;

        if (min) {
          if (attribute.required) {
            dynamicZoneSchema = dynamicZoneSchema
              .test('min', errorsTrads.min, (value) => {
                if (options.isCreatingEntry) {
                  return value && value.length >= min;
                }

                if (value === undefined) {
                  return true;
                }

                return value !== null && value.length >= min;
              })
              .test('required', errorsTrads.required, (value) => {
                if (options.isCreatingEntry) {
                  return value !== null || value !== undefined;
                }

                if (value === undefined) {
                  return true;
                }

                return value !== null;
              });
          } else {
            dynamicZoneSchema = dynamicZoneSchema.notEmptyMin(min);
          }
        } else if (attribute.required && !options.isDraft) {
          dynamicZoneSchema = dynamicZoneSchema.test('required', errorsTrads.required, (value) => {
            if (options.isCreatingEntry) {
              return value !== null || value !== undefined;
            }

            if (value === undefined) {
              return true;
            }

            return value !== null;
          });
        }

        if (max) {
          dynamicZoneSchema = dynamicZoneSchema.max(max, errorsTrads.max);
        }

        acc[current] = dynamicZoneSchema;
      }

      return acc;
    }, {})
  );
};

const createYupSchemaAttribute = (type, validations, options) => {
  let schema = yup.mixed();

  if (['string', 'uid', 'text', 'richtext', 'email', 'password', 'enumeration'].includes(type)) {
    schema = yup.string();
  }

  if (type === 'blocks') {
<<<<<<< HEAD
    schema = yup
      .mixed(errorsTrads.json)
      .test('isJSONObject', errorsTrads.json, (value) => {
        try {
          const parsedValue = JSON.parse(value);

          if (typeof parsedValue === 'object' && parsedValue !== null) {
            return true;
          }
        } catch (err) {
          return false;
        }

        return false;
      })
      .nullable()
      .test('required', errorsTrads.required, (value) => {
        if (validations.required && (!value || !value.length)) {
          return false;
        }

        return true;
      });
=======
    schema = yup.mixed().test('isJSON', errorsTrads.json, (value) => {
      // Disable the test for bulk publish, it's valid when it comes from the db
      if (options.isJSONTestDisabled) {
        return true;
      }

      // Don't run validations on drafts
      if (options.isDraft) {
        return true;
      }

      // The backend validates the actual schema
      if (!Array.isArray(value)) {
        return false;
      }

      return true;
    });
>>>>>>> 1093f8fe
  }

  if (type === 'json') {
    schema = yup
      .mixed(errorsTrads.json)
      .test('isJSON', errorsTrads.json, (value) => {
        // Disable the test for bulk publish, it's valid when it comes from the db
        if (options.isJSONTestDisabled) {
          return true;
        }

        if (!value || !value.length) {
          return true;
        }

        try {
          JSON.parse(value);

          return true;
        } catch (err) {
          return false;
        }
      })
      .nullable()
      .test('required', errorsTrads.required, (value) => {
        if (validations.required && (!value || !value.length)) {
          return false;
        }

        return true;
      });
  }

  if (type === 'email') {
    schema = schema.email(errorsTrads.email);
  }

  if (['number', 'integer', 'float', 'decimal'].includes(type)) {
    schema = yup
      .number()
      .transform((cv) => (isNaN(cv) ? undefined : cv))
      .typeError();
  }

  if (type === 'biginteger') {
    schema = yup.string().matches(/^-?\d*$/);
  }

  if (['date', 'datetime'].includes(type)) {
    schema = yup.date();
  }

  Object.keys(validations).forEach((validation) => {
    const validationValue = validations[validation];

    if (
      !!validationValue ||
      (!isBoolean(validationValue) && Number.isInteger(Math.floor(validationValue))) ||
      validationValue === 0
    ) {
      switch (validation) {
        case 'required': {
          if (!options.isDraft) {
            if (type === 'password' && options.isCreatingEntry) {
              schema = schema.required(errorsTrads.required);
            }

            if (type !== 'password') {
              if (options.isCreatingEntry) {
                schema = schema.required(errorsTrads.required);
              } else {
                schema = schema.test('required', errorsTrads.required, (value) => {
                  // Field is not touched and the user is editing the entry
                  if (value === undefined && !options.isFromComponent) {
                    return true;
                  }

                  if (isFieldTypeNumber(type)) {
                    if (value === 0) {
                      return true;
                    }

                    return !!value;
                  }

                  if (type === 'boolean') {
                    // Boolean value can be undefined/unset in modifiedData when generated in a new component
                    return value !== null && value !== undefined;
                  }

                  if (type === 'date' || type === 'datetime') {
                    if (typeof value === 'string') {
                      return !isEmpty(value);
                    }

                    return !isEmpty(value?.toString());
                  }

                  return !isEmpty(value);
                });
              }
            }
          }

          break;
        }

        case 'max': {
          if (type === 'biginteger') {
            schema = schema.isInferior(errorsTrads.max, validationValue);
          } else {
            schema = schema.max(validationValue, errorsTrads.max);
          }
          break;
        }
        case 'maxLength':
          schema = schema.max(validationValue, errorsTrads.maxLength);
          break;
        case 'min': {
          if (type === 'biginteger') {
            schema = schema.isSuperior(errorsTrads.min, validationValue);
          } else {
            schema = schema.min(validationValue, errorsTrads.min);
          }
          break;
        }
        case 'minLength': {
          if (!options.isDraft) {
            schema = schema.min(validationValue, errorsTrads.minLength);
          }
          break;
        }
        case 'regex':
          schema = schema.matches(new RegExp(validationValue), {
            message: errorsTrads.regex,
            excludeEmptyString: !validations.required,
          });
          break;
        case 'lowercase':
          if (['text', 'textarea', 'email', 'string'].includes(type)) {
            schema = schema.strict().lowercase();
          }
          break;
        case 'uppercase':
          if (['text', 'textarea', 'email', 'string'].includes(type)) {
            schema = schema.strict().uppercase();
          }
          break;
        case 'positive':
          if (isFieldTypeNumber(type)) {
            schema = schema.positive();
          }
          break;
        case 'negative':
          if (isFieldTypeNumber(type)) {
            schema = schema.negative();
          }
          break;
        default:
          schema = schema.nullable();
      }
    }
  });

  return schema;
};

export default createYupSchema;<|MERGE_RESOLUTION|>--- conflicted
+++ resolved
@@ -217,31 +217,6 @@
   }
 
   if (type === 'blocks') {
-<<<<<<< HEAD
-    schema = yup
-      .mixed(errorsTrads.json)
-      .test('isJSONObject', errorsTrads.json, (value) => {
-        try {
-          const parsedValue = JSON.parse(value);
-
-          if (typeof parsedValue === 'object' && parsedValue !== null) {
-            return true;
-          }
-        } catch (err) {
-          return false;
-        }
-
-        return false;
-      })
-      .nullable()
-      .test('required', errorsTrads.required, (value) => {
-        if (validations.required && (!value || !value.length)) {
-          return false;
-        }
-
-        return true;
-      });
-=======
     schema = yup.mixed().test('isJSON', errorsTrads.json, (value) => {
       // Disable the test for bulk publish, it's valid when it comes from the db
       if (options.isJSONTestDisabled) {
@@ -260,7 +235,6 @@
 
       return true;
     });
->>>>>>> 1093f8fe
   }
 
   if (type === 'json') {
