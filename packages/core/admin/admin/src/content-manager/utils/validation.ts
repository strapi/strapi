<<<<<<< HEAD
import { translatedErrors as errorsTrads } from '@strapi/helper-plugin';
import isBoolean from 'lodash/isBoolean';
import isEmpty from 'lodash/isEmpty';
import isNaN from 'lodash/isNaN';
import toNumber from 'lodash/toNumber';
import * as yup from 'yup';

import type { ComponentsDictionary } from '../hooks/useDocument';
import type { Contracts } from '@strapi/plugin-content-manager/_internal/shared';
import type { Attribute } from '@strapi/types';
import type Lazy from 'yup/lib/Lazy';
import type { MixedSchema } from 'yup/lib/mixed';
=======
import { translatedErrors } from '@strapi/helper-plugin';
import pipe from 'lodash/fp/pipe';
import * as yup from 'yup';

import { DOCUMENT_META_FIELDS } from '../constants/attributes';

import type { ComponentsDictionary, Schema } from '../hooks/useDocument';
import type { Attribute } from '@strapi/types';
import type { ObjectShape } from 'yup/lib/object';

type AnySchema =
  | yup.StringSchema
  | yup.NumberSchema
  | yup.BooleanSchema
  | yup.DateSchema
  | yup.ArraySchema<any>
  | yup.ObjectSchema<any>;
>>>>>>> 4f4e3c3a

const isFieldTypeNumber = (type: string) => {
  return ['integer', 'biginteger', 'decimal', 'float', 'number'].includes(type);
};

/* -------------------------------------------------------------------------------------------------
 * createYupSchema
 * -----------------------------------------------------------------------------------------------*/

/**
 * TODO: should we create a Map to store these based on the hash of the schema?
 */
const createYupSchema = (
<<<<<<< HEAD
  attributes: Contracts.ContentTypes.ContentType['attributes'] = {},
  components: ComponentsDictionary = {},
  options: CreateYupSchemaOpts = {
    isCreatingEntry: true,
    isDraft: true,
    isFromComponent: false,
    isJSONTestDisabled: false,
  }
) => {
  return yup.object().shape(
    Object.keys(attributes).reduce<Record<string, MixedSchema | Lazy<any>>>((acc, current) => {
      const attribute = attributes[current];

      if (
        attribute.type !== 'relation' &&
        attribute.type !== 'component' &&
        attribute.type !== 'dynamiczone'
      ) {
        // @ts-expect-error – see comment at top of file
        const formatted = createYupSchemaAttribute(attribute.type, attribute, options);
        acc[current] = formatted;
      }

      if (attribute.type === 'relation') {
        acc[current] = [
          'oneWay',
          'oneToOne',
          'manyToOne',
          'oneToManyMorph',
          'oneToOneMorph',
          // @ts-expect-error – see comment at top of file
        ].includes(attribute.relationType)
          ? yup.object().nullable()
          : yup.array().nullable();
      }

      if (attribute.type === 'component') {
        const componentFieldSchema = createYupSchema(
          components[attribute.component]?.attributes,
          components,
          { ...options, isFromComponent: true }
        );

        if (attribute.repeatable === true) {
          const { min, max, required } = attribute;

          const componentSchema = yup.lazy((value) => {
            let baseSchema = yup.array().of(componentFieldSchema);
=======
  attributes: Schema['attributes'] = {},
  components: ComponentsDictionary = {}
): yup.ObjectSchema<any> => {
  const createModelSchema = (attributes: Schema['attributes']): yup.ObjectSchema<any> =>
    yup
      .object()
      .shape(
        Object.entries(attributes).reduce<ObjectShape>((acc, [name, attribute]) => {
          if (DOCUMENT_META_FIELDS.includes(name)) {
            return acc;
          }
>>>>>>> 4f4e3c3a

          /**
           * These validations won't apply to every attribute
           * and that's okay, in that case we just return the
           * schema as it was passed.
           */
          const validations = [
            addRequiredValidation,
            addMinLengthValidation,
            addMaxLengthValidation,
            addMinValidation,
            addMaxValidation,
            addRegexValidation,
          ].map((fn) => fn(attribute));

          const transformSchema = pipe(...validations);

          switch (attribute.type) {
            case 'component': {
              const { attributes } = components[attribute.component];

              if (attribute.repeatable) {
                return {
                  ...acc,
                  [name]: transformSchema(
                    yup.array().of(createModelSchema(attributes).nullable(false))
                  ),
                };
              } else {
                return {
                  ...acc,
                  [name]: transformSchema(createModelSchema(attributes)),
                };
              }
            }
            case 'dynamiczone':
              return {
                ...acc,
                [name]: transformSchema(
                  yup.array().of(
                    yup.lazy((data: Attribute.GetValue<Attribute.DynamicZone>[number]) => {
                      const { attributes } = components[data.__component];

                      return yup
                        .object()
                        .shape({
                          __component: yup.string().required().oneOf(Object.keys(components)),
                        })
                        .nullable(false)
                        .concat(createModelSchema(attributes));
                    }) as unknown as yup.ObjectSchema<any>
                  )
                ),
              };
            case 'relation':
              return {
                ...acc,
                [name]: transformSchema(
                  yup.array().of(
                    yup.object().shape({
                      id: yup.string().required(),
                    })
                  )
                ),
              };
            default:
              return {
                ...acc,
                [name]: transformSchema(createAttributeSchema(attribute)),
              };
          }
<<<<<<< HEAD

          return attribute.required === true ? yup.object().defined() : yup.object().nullable();
        });

        acc[current] = componentSchema;

        return acc;
      }

      if (attribute.type === 'dynamiczone') {
        let dynamicZoneSchema = yup.array().of(
          // @ts-expect-error – see comment at top of file
          yup.lazy(({ __component }) => {
            return createYupSchema(components[__component]?.attributes, components, {
              ...options,
              isFromComponent: true,
            });
          })
        );

        const { max, min } = attribute;

        if (min) {
          if (attribute.required) {
            dynamicZoneSchema = dynamicZoneSchema
              // @ts-expect-error – see comment at top of file
              .test('min', errorsTrads.min, (value) => {
                if (options.isCreatingEntry) {
                  return value && value.length >= min;
                }

                if (value === undefined) {
                  return true;
                }

                return value !== null && value.length >= min;
              })
              .test('required', errorsTrads.required, (value) => {
                if (options.isCreatingEntry) {
                  return value !== null || value !== undefined;
                }

                if (value === undefined) {
                  return true;
                }

                return value !== null;
              });
          } else {
            // @ts-expect-error – see comment at top of file
            dynamicZoneSchema = dynamicZoneSchema.notEmptyMin(min);
          }
        } else if (attribute.required && !options.isDraft) {
          dynamicZoneSchema = dynamicZoneSchema.test('required', errorsTrads.required, (value) => {
            if (options.isCreatingEntry) {
              return value !== null || value !== undefined;
            }

            if (value === undefined) {
              return true;
            }

            return value !== null;
          });
        }

        if (max) {
          dynamicZoneSchema = dynamicZoneSchema.max(max, errorsTrads.max);
        }

        acc[current] = dynamicZoneSchema;
      }

      return acc;
    }, {})
  );
=======
        }, {})
      )
      /**
       * TODO: investigate why an undefined object fails a check of `nullable`.
       */
      .default(null);

  return createModelSchema(attributes);
>>>>>>> 4f4e3c3a
};

const createAttributeSchema = (
  attribute: Exclude<
    Attribute.Any,
    { type: 'dynamiczone' } | { type: 'component' } | { type: 'relation' }
  >
) => {
  switch (attribute.type) {
    case 'biginteger':
      return yup.string().matches(/^-?\d*$/);
    case 'boolean':
      return yup.boolean();
    case 'blocks':
      return yup.mixed().test(
        'isBlocks',
        {
          id: translatedErrors.json,
          defaultMessage: "This doesn't match the JSON format",
        },
        (value) => {
          if (!value || Array.isArray(value)) {
            return true;
          } else {
            return false;
          }
        }
      );
    case 'decimal':
    case 'float':
    case 'integer':
      return yup.number();
    case 'email':
      return yup.string().email({
        id: translatedErrors.email,
        defaultMessage: 'This is not a valid email.',
      });
    case 'enumeration':
      return yup.string().oneOf([...attribute.enum, null]);
    case 'json':
      return yup.mixed().test(
        'isJSON',
        {
          id: translatedErrors.json,
          defaultMessage: "This doesn't match the JSON format",
        },
        (value) => {
          /**
           * We don't want to validate the JSON field if it's empty.
           */
          if (!value || (typeof value === 'string' && value.length === 0)) {
            return true;
          }

          try {
            JSON.parse(value);

            return true;
          } catch (err) {
            return false;
          }
        }
      );
    case 'password':
    case 'richtext':
    case 'string':
    case 'text':
      return yup.string();
    case 'uid':
      return yup.string().matches(/^[A-Za-z0-9-_.~]*$/);
    default:
      /**
       * This allows any value.
       */
      return yup.mixed();
  }
};

/* -------------------------------------------------------------------------------------------------
 * Validators
 * -----------------------------------------------------------------------------------------------*/
/**
 * Our validator functions can be preped with the
 * attribute and then have the schema piped through them.
 */
type ValidationFn = (
  attribute: Schema['attributes'][string]
) => <TSchema extends AnySchema>(schema: TSchema) => TSchema;

const addRequiredValidation: ValidationFn = (attribute) => (schema) => {
  if (attribute.required) {
    return schema.required({
      id: translatedErrors.required,
      defaultMessage: 'This field is required.',
    });
  }

  return schema.nullable();
};

const addMinLengthValidation: ValidationFn =
  (attribute) =>
  <TSchema extends AnySchema>(schema: TSchema): TSchema => {
    if (
      'minLength' in attribute &&
      attribute.minLength &&
      Number.isInteger(attribute.minLength) &&
      'min' in schema
    ) {
      return schema.min(attribute.minLength, {
        id: translatedErrors.minLength,
        defaultMessage: 'The value is too short (min: {min}).',
        values: {
          min: attribute.minLength,
        },
      }) as TSchema;
    }

    return schema;
  };

const addMaxLengthValidation: ValidationFn =
  (attribute) =>
  <TSchema extends AnySchema>(schema: TSchema): TSchema => {
    if (
      'maxLength' in attribute &&
      attribute.maxLength &&
      Number.isInteger(attribute.maxLength) &&
      'max' in schema
    ) {
      return schema.max(attribute.maxLength, {
        id: translatedErrors.maxLength,
        defaultMessage: 'The value is too long (max: {max}).',
        values: {
          max: attribute.maxLength,
        },
      }) as TSchema;
    }

    return schema;
  };

const addMinValidation: ValidationFn =
  (attribute) =>
  <TSchema extends AnySchema>(schema: TSchema): TSchema => {
    if ('min' in attribute) {
      const min = toInteger(attribute.min);

      if ('min' in schema && min) {
        return schema.min(min, {
          id: translatedErrors.min,
          defaultMessage: 'The value is too low (min: {min}).',
          values: {
            min,
          },
        }) as TSchema;
      }
    }

    return schema;
  };

const addMaxValidation: ValidationFn =
  (attribute) =>
  <TSchema extends AnySchema>(schema: TSchema): TSchema => {
    if ('max' in attribute) {
      const max = toInteger(attribute.max);

      if ('max' in schema && max) {
        return schema.max(max, {
          id: translatedErrors.max,
          defaultMessage: 'The value is too high (max: {max}).',
          values: {
            max,
          },
        }) as TSchema;
      }
    }

    return schema;
  };

const toInteger = (val?: string | number): number | undefined => {
  if (typeof val === 'number' || val === undefined) {
    return val;
  } else {
    const num = Number(val);
    return isNaN(num) ? undefined : num;
  }
};

const addRegexValidation: ValidationFn =
  (attribute) =>
  <TSchema extends AnySchema>(schema: TSchema): TSchema => {
    if ('regex' in attribute && attribute.regex && 'matches' in schema) {
      return schema.matches(new RegExp(attribute.regex), {
        message: {
          id: translatedErrors.regex,
          defaultMessage: 'The value does not match the defined pattern.',
        },
        excludeEmptyString: !attribute.required,
      }) as TSchema;
    }

    return schema;
  };

export { createYupSchema };<|MERGE_RESOLUTION|>--- conflicted
+++ resolved
@@ -1,17 +1,3 @@
-<<<<<<< HEAD
-import { translatedErrors as errorsTrads } from '@strapi/helper-plugin';
-import isBoolean from 'lodash/isBoolean';
-import isEmpty from 'lodash/isEmpty';
-import isNaN from 'lodash/isNaN';
-import toNumber from 'lodash/toNumber';
-import * as yup from 'yup';
-
-import type { ComponentsDictionary } from '../hooks/useDocument';
-import type { Contracts } from '@strapi/plugin-content-manager/_internal/shared';
-import type { Attribute } from '@strapi/types';
-import type Lazy from 'yup/lib/Lazy';
-import type { MixedSchema } from 'yup/lib/mixed';
-=======
 import { translatedErrors } from '@strapi/helper-plugin';
 import pipe from 'lodash/fp/pipe';
 import * as yup from 'yup';
@@ -29,11 +15,6 @@
   | yup.DateSchema
   | yup.ArraySchema<any>
   | yup.ObjectSchema<any>;
->>>>>>> 4f4e3c3a
-
-const isFieldTypeNumber = (type: string) => {
-  return ['integer', 'biginteger', 'decimal', 'float', 'number'].includes(type);
-};
 
 /* -------------------------------------------------------------------------------------------------
  * createYupSchema
@@ -43,56 +24,6 @@
  * TODO: should we create a Map to store these based on the hash of the schema?
  */
 const createYupSchema = (
-<<<<<<< HEAD
-  attributes: Contracts.ContentTypes.ContentType['attributes'] = {},
-  components: ComponentsDictionary = {},
-  options: CreateYupSchemaOpts = {
-    isCreatingEntry: true,
-    isDraft: true,
-    isFromComponent: false,
-    isJSONTestDisabled: false,
-  }
-) => {
-  return yup.object().shape(
-    Object.keys(attributes).reduce<Record<string, MixedSchema | Lazy<any>>>((acc, current) => {
-      const attribute = attributes[current];
-
-      if (
-        attribute.type !== 'relation' &&
-        attribute.type !== 'component' &&
-        attribute.type !== 'dynamiczone'
-      ) {
-        // @ts-expect-error – see comment at top of file
-        const formatted = createYupSchemaAttribute(attribute.type, attribute, options);
-        acc[current] = formatted;
-      }
-
-      if (attribute.type === 'relation') {
-        acc[current] = [
-          'oneWay',
-          'oneToOne',
-          'manyToOne',
-          'oneToManyMorph',
-          'oneToOneMorph',
-          // @ts-expect-error – see comment at top of file
-        ].includes(attribute.relationType)
-          ? yup.object().nullable()
-          : yup.array().nullable();
-      }
-
-      if (attribute.type === 'component') {
-        const componentFieldSchema = createYupSchema(
-          components[attribute.component]?.attributes,
-          components,
-          { ...options, isFromComponent: true }
-        );
-
-        if (attribute.repeatable === true) {
-          const { min, max, required } = attribute;
-
-          const componentSchema = yup.lazy((value) => {
-            let baseSchema = yup.array().of(componentFieldSchema);
-=======
   attributes: Schema['attributes'] = {},
   components: ComponentsDictionary = {}
 ): yup.ObjectSchema<any> => {
@@ -104,7 +35,6 @@
           if (DOCUMENT_META_FIELDS.includes(name)) {
             return acc;
           }
->>>>>>> 4f4e3c3a
 
           /**
            * These validations won't apply to every attribute
@@ -176,84 +106,6 @@
                 [name]: transformSchema(createAttributeSchema(attribute)),
               };
           }
-<<<<<<< HEAD
-
-          return attribute.required === true ? yup.object().defined() : yup.object().nullable();
-        });
-
-        acc[current] = componentSchema;
-
-        return acc;
-      }
-
-      if (attribute.type === 'dynamiczone') {
-        let dynamicZoneSchema = yup.array().of(
-          // @ts-expect-error – see comment at top of file
-          yup.lazy(({ __component }) => {
-            return createYupSchema(components[__component]?.attributes, components, {
-              ...options,
-              isFromComponent: true,
-            });
-          })
-        );
-
-        const { max, min } = attribute;
-
-        if (min) {
-          if (attribute.required) {
-            dynamicZoneSchema = dynamicZoneSchema
-              // @ts-expect-error – see comment at top of file
-              .test('min', errorsTrads.min, (value) => {
-                if (options.isCreatingEntry) {
-                  return value && value.length >= min;
-                }
-
-                if (value === undefined) {
-                  return true;
-                }
-
-                return value !== null && value.length >= min;
-              })
-              .test('required', errorsTrads.required, (value) => {
-                if (options.isCreatingEntry) {
-                  return value !== null || value !== undefined;
-                }
-
-                if (value === undefined) {
-                  return true;
-                }
-
-                return value !== null;
-              });
-          } else {
-            // @ts-expect-error – see comment at top of file
-            dynamicZoneSchema = dynamicZoneSchema.notEmptyMin(min);
-          }
-        } else if (attribute.required && !options.isDraft) {
-          dynamicZoneSchema = dynamicZoneSchema.test('required', errorsTrads.required, (value) => {
-            if (options.isCreatingEntry) {
-              return value !== null || value !== undefined;
-            }
-
-            if (value === undefined) {
-              return true;
-            }
-
-            return value !== null;
-          });
-        }
-
-        if (max) {
-          dynamicZoneSchema = dynamicZoneSchema.max(max, errorsTrads.max);
-        }
-
-        acc[current] = dynamicZoneSchema;
-      }
-
-      return acc;
-    }, {})
-  );
-=======
         }, {})
       )
       /**
@@ -262,7 +114,6 @@
       .default(null);
 
   return createModelSchema(attributes);
->>>>>>> 4f4e3c3a
 };
 
 const createAttributeSchema = (
