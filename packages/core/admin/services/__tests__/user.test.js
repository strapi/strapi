--- conflicted
+++ resolved
@@ -189,10 +189,7 @@
       expect(update).toHaveBeenCalledWith({
         where: { id },
         data: { email: input.email, password: hash },
-<<<<<<< HEAD
-=======
         populate: ['roles'],
->>>>>>> 46c94940
       });
 
       expect(result).toEqual({
@@ -218,11 +215,7 @@
       const input = { email: 'test@strapi.io' };
       const result = await userService.updateById(id, input);
 
-<<<<<<< HEAD
-      expect(update).toHaveBeenCalledWith({ where: { id }, data: input });
-=======
       expect(update).toHaveBeenCalledWith({ where: { id }, data: input, populate: ['roles'] });
->>>>>>> 46c94940
       expect(result).toBe(user);
     });
 
@@ -253,17 +246,12 @@
       };
 
       await userService.resetPasswordByEmail(email, password);
-<<<<<<< HEAD
-      expect(findOne).toHaveBeenCalledWith({ where: { email } });
-      expect(update).toHaveBeenCalledWith({ where: { id: userId }, data: { password: hash } });
-=======
       expect(findOne).toHaveBeenCalledWith({ where: { email }, populate: ['roles'] });
       expect(update).toHaveBeenCalledWith({
         where: { id: userId },
         data: { password: hash },
         populate: ['roles'],
       });
->>>>>>> 46c94940
       expect(hashPassword).toHaveBeenCalledWith(password);
     });
   });
@@ -295,11 +283,7 @@
       );
     });
 
-<<<<<<< HEAD
-    test('Can delete a super admin if he/she is not the last one', async () => {
-=======
     test('Can delete a super admin if they are not the last one', async () => {
->>>>>>> 46c94940
       const user = { id: 2, roles: [{ code: SUPER_ADMIN_CODE }] };
       const findOne = jest.fn(() => Promise.resolve(user));
       const getSuperAdminWithUsersCount = jest.fn(() => Promise.resolve({ id: 1, usersCount: 2 }));
@@ -312,11 +296,7 @@
 
       const res = await userService.deleteById(user.id);
 
-<<<<<<< HEAD
-      expect(deleteFn).toHaveBeenCalledWith({ where: { id: user.id } });
-=======
       expect(deleteFn).toHaveBeenCalledWith({ where: { id: user.id }, populate: ['roles'] });
->>>>>>> 46c94940
       expect(res).toEqual(user);
     });
   });
@@ -344,11 +324,7 @@
       );
     });
 
-<<<<<<< HEAD
-    test('Can delete a super admin if he/she is not the last one', async () => {
-=======
     test('Can delete a super admin if they are not the last one', async () => {
->>>>>>> 46c94940
       const users = [{ id: 2 }, { id: 3 }];
       const count = jest.fn(() => Promise.resolve(users.length));
       const getSuperAdminWithUsersCount = jest.fn(() => Promise.resolve({ id: 1, usersCount: 3 }));
@@ -366,13 +342,8 @@
 
       console.log({ res });
 
-<<<<<<< HEAD
-      expect(deleteFn).toHaveBeenNthCalledWith(1, { where: { id: 2 } });
-      expect(deleteFn).toHaveBeenNthCalledWith(2, { where: { id: 3 } });
-=======
       expect(deleteFn).toHaveBeenNthCalledWith(1, { where: { id: 2 }, populate: ['roles'] });
       expect(deleteFn).toHaveBeenNthCalledWith(2, { where: { id: 3 }, populate: ['roles'] });
->>>>>>> 46c94940
 
       expect(res).toEqual(users);
     });
@@ -711,11 +682,7 @@
         new Error(`User not found for email: ${email}`)
       );
 
-<<<<<<< HEAD
-      expect(findOne).toHaveBeenCalledWith({ where: { email } });
-=======
       expect(findOne).toHaveBeenCalledWith({ where: { email }, populate: ['roles'] });
->>>>>>> 46c94940
     });
 
     test.each(['abc', 'Abcd', 'Abcdefgh', 'Abcd123'])(
@@ -739,11 +706,7 @@
           )
         );
 
-<<<<<<< HEAD
-        expect(findOne).toHaveBeenCalledWith({ where: { email } });
-=======
         expect(findOne).toHaveBeenCalledWith({ where: { email }, populate: ['roles'] });
->>>>>>> 46c94940
       }
     );
   });
