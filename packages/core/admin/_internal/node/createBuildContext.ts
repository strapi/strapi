import os from 'node:os';
import path from 'node:path';
import fs from 'node:fs/promises';
import browserslist from 'browserslist';
import strapiFactory, { CLIContext } from '@strapi/strapi';
import { getConfigUrls } from '@strapi/utils';

import { getStrapiAdminEnvVars, loadEnv } from './core/env';

import type { BuildOptions } from './build';
import { DevelopOptions } from './develop';
import { getEnabledPlugins, getMapOfPluginsWithAdmin } from './core/plugins';
import { Strapi } from '@strapi/types';
import { AppFile, loadUserAppFile } from './core/admin-customisations';

interface BuildContext {
  /**
   * The absolute path to the app directory defined by the Strapi instance
   */
  appDir: string;
  /**
   * If a user is deploying the project under a nested public path, we use
   * this path so all asset paths will be rewritten accordingly
   */
  basePath: string;
  /**
   * The customisations defined by the user in their app.js file
   */
  customisations?: AppFile;
  /**
   * The current working directory
   */
  cwd: string;
  /**
   * The absolute path to the dist directory
   */
  distPath: string;
  /**
   * The relative path to the dist directory
   */
  distDir: string;
  /**
   * The absolute path to the entry file
   */
  entry: string;
  /**
   * The environment variables to be included in the JS bundle
   */
  env: Record<string, string>;
  logger: CLIContext['logger'];
  /**
   * The build options
   */
  options: Pick<BuildOptions, 'minify' | 'sourcemaps' | 'stats'> & Pick<DevelopOptions, 'open'>;
  /**
   * The plugins to be included in the JS bundle
   * incl. internal plugins, third party plugins & local plugins
   */
  plugins: Array<{
    path: string;
    name: string;
    importName: string;
  }>;
  /**
   * The absolute path to the runtime directory
   */
  runtimeDir: string;
  /**
   * The Strapi instance
   */
  strapi: Strapi;
  /**
   * The browserslist target either loaded from the user's workspace or falling back to the default
   */
  target: string[];
  tsconfig?: CLIContext['tsconfig'];
}

interface CreateBuildContextArgs extends CLIContext {
  strapi?: Strapi;
  options?: BuildContext['options'];
}

const DEFAULT_BROWSERSLIST = [
  'last 3 major versions',
  'Firefox ESR',
  'last 2 Opera versions',
  'not dead',
];

const createBuildContext = async ({
  cwd,
  logger,
  tsconfig,
  strapi,
  options = {},
}: CreateBuildContextArgs) => {
  /**
   * If you make a new strapi instance when one already exists,
   * you will overwrite the global and the app will _most likely_
   * crash and die.
   */
  const strapiInstance =
    strapi ??
    strapiFactory({
      // Directories
      appDir: cwd,
      distDir: tsconfig?.config.options.outDir ?? '',
      // Options
      autoReload: true,
      serveAdminPanel: false,
    });

  const { serverUrl, adminPath } = getConfigUrls(strapiInstance.config, true);

  await loadEnv(cwd);

  const env = getStrapiAdminEnvVars({
    ADMIN_PATH: adminPath,
    STRAPI_ADMIN_BACKEND_URL: serverUrl,
    STRAPI_TELEMETRY_DISABLED: String(strapiInstance.telemetry.isDisabled),
  });

  const envKeys = Object.keys(env);

  if (envKeys.length > 0) {
    logger.info(
      [
        'Including the following ENV variables as part of the JS bundle:',
        ...envKeys.map((key) => `    - ${key}`),
      ].join(os.EOL)
    );
  }

  const distPath = path.join(strapiInstance.dirs.dist.root, 'build');
  const distDir = path.relative(cwd, distPath);

  /**
   * If the distPath already exists, clean it
   */
  try {
    logger.debug(`Cleaning dist folder: ${distPath}`);
    await fs.rm(distPath, { recursive: true, force: true });
    logger.debug('Cleaned dist folder');
  } catch {
    // do nothing, it will fail if the folder does not exist
    logger.debug('There was no dist folder to clean');
  }

  const runtimeDir = path.join(cwd, '.strapi', 'client');
  const entry = path.relative(cwd, path.join(runtimeDir, 'app.js'));

  const plugins = await getEnabledPlugins({ cwd, logger, strapi: strapiInstance });

  logger.debug('Enabled plugins', os.EOL, plugins);

  const pluginsWithFront = getMapOfPluginsWithAdmin(plugins, { runtimeDir });

  logger.debug('Enabled plugins with FE', os.EOL, plugins);

  const target = browserslist.loadConfig({ path: cwd }) ?? DEFAULT_BROWSERSLIST;

  const customisations = await loadUserAppFile(strapiInstance.dirs.app.root);

  const buildContext = {
    appDir: strapiInstance.dirs.app.root,
    basePath: `${adminPath}/`,
    customisations,
    cwd,
    distDir,
    distPath,
    entry,
    env,
    logger,
    options,
    plugins: pluginsWithFront,
    runtimeDir,
    strapi: strapiInstance,
    target,
    tsconfig,
  } satisfies BuildContext;

  return buildContext;
};

<<<<<<< HEAD
interface Plugin extends Required<{}> {
  name: string;
}

const filterPluginsByAdminEntry = (plugin: Plugin) => {
  if (!plugin) {
    return false;
  }

  /**
   * There are two ways a plugin should be imported, either it's local to the strapi app,
   * or it's an actual npm module that's installed and resolved via node_modules.
   *
   * We first check if the plugin is local to the strapi app, using a regular `resolve` because
   * the pathToPlugin will be relative i.e. `/Users/my-name/strapi-app/src/plugins/my-plugin`.
   *
   * If the file doesn't exist well then it's probably a node_module, so instead we use `require.resolve`
   * which will resolve the path to the module in node_modules. If it fails with the specific code `MODULE_NOT_FOUND`
   * then it doesn't have an admin part to the package.
   */
  try {
    const isLocalPluginWithLegacyAdminFile = syncFs.existsSync(
      //@ts-ignore
      path.resolve(`${plugin.pathToPlugin}/strapi-admin.js`)
    );

    if (!isLocalPluginWithLegacyAdminFile) {
      //@ts-ignore
      let pathToPlugin = plugin.pathToPlugin;

      if (process.platform === 'win32') {
        pathToPlugin = pathToPlugin.split(path.sep).join(path.posix.sep);
      }

      const isModuleWithFE = require.resolve(`${pathToPlugin}/strapi-admin`);

      return isModuleWithFE;
    }

    return isLocalPluginWithLegacyAdminFile;
  } catch (err) {
    if (
      isError(err) &&
      'code' in err &&
      (err.code === 'MODULE_NOT_FOUND' || err.code === 'ERR_PACKAGE_PATH_NOT_EXPORTED')
    ) {
      /**
       * the plugin does not contain FE code, so we
       * don't want to import it anyway
       */
      return false;
    }

    throw err;
  }
};

=======
>>>>>>> 175b72af
export { createBuildContext };
export type { BuildContext, CreateBuildContextArgs };<|MERGE_RESOLUTION|>--- conflicted
+++ resolved
@@ -183,65 +183,5 @@
   return buildContext;
 };
 
-<<<<<<< HEAD
-interface Plugin extends Required<{}> {
-  name: string;
-}
-
-const filterPluginsByAdminEntry = (plugin: Plugin) => {
-  if (!plugin) {
-    return false;
-  }
-
-  /**
-   * There are two ways a plugin should be imported, either it's local to the strapi app,
-   * or it's an actual npm module that's installed and resolved via node_modules.
-   *
-   * We first check if the plugin is local to the strapi app, using a regular `resolve` because
-   * the pathToPlugin will be relative i.e. `/Users/my-name/strapi-app/src/plugins/my-plugin`.
-   *
-   * If the file doesn't exist well then it's probably a node_module, so instead we use `require.resolve`
-   * which will resolve the path to the module in node_modules. If it fails with the specific code `MODULE_NOT_FOUND`
-   * then it doesn't have an admin part to the package.
-   */
-  try {
-    const isLocalPluginWithLegacyAdminFile = syncFs.existsSync(
-      //@ts-ignore
-      path.resolve(`${plugin.pathToPlugin}/strapi-admin.js`)
-    );
-
-    if (!isLocalPluginWithLegacyAdminFile) {
-      //@ts-ignore
-      let pathToPlugin = plugin.pathToPlugin;
-
-      if (process.platform === 'win32') {
-        pathToPlugin = pathToPlugin.split(path.sep).join(path.posix.sep);
-      }
-
-      const isModuleWithFE = require.resolve(`${pathToPlugin}/strapi-admin`);
-
-      return isModuleWithFE;
-    }
-
-    return isLocalPluginWithLegacyAdminFile;
-  } catch (err) {
-    if (
-      isError(err) &&
-      'code' in err &&
-      (err.code === 'MODULE_NOT_FOUND' || err.code === 'ERR_PACKAGE_PATH_NOT_EXPORTED')
-    ) {
-      /**
-       * the plugin does not contain FE code, so we
-       * don't want to import it anyway
-       */
-      return false;
-    }
-
-    throw err;
-  }
-};
-
-=======
->>>>>>> 175b72af
 export { createBuildContext };
 export type { BuildContext, CreateBuildContextArgs };