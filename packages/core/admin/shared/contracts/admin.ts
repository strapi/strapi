--- conflicted
+++ resolved
@@ -216,8 +216,6 @@
       shouldStopCreate: boolean;
       type: string;
       isTrial: boolean;
-<<<<<<< HEAD
-=======
     };
     error?: errors.ApplicationError;
   }
@@ -233,7 +231,6 @@
     data: {
       isFirstSuperAdminUser: boolean;
       completedActions: GuidedTourCompletedActions[];
->>>>>>> 5f27c76d
     };
     error?: errors.ApplicationError;
   }
