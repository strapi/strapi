--- conflicted
+++ resolved
@@ -1,6 +1,5 @@
 import { errors } from '@strapi/utils';
 
-<<<<<<< HEAD
 import type {
   AdminUserCreationPayload,
   AdminUserUpdatePayload,
@@ -8,10 +7,6 @@
   SanitizedAdminUser,
 } from './shared';
 import type { Entity } from '@strapi/types';
-=======
-import type { SanitizedAdminUser, AdminUserCreationPayload } from './shared';
-import { Entity } from '@strapi/types';
->>>>>>> a96121dd
 
 /**
  * /create - Create an admin user
@@ -31,13 +26,8 @@
 /**
  * /find - Find admin users
  */
-<<<<<<< HEAD
 
 export declare namespace FindAll {
-=======
-// TODO: Rename to FindAll
-export declare namespace Find {
->>>>>>> a96121dd
   // TODO make the types for this
   export interface Request {
     body: {};
@@ -70,20 +60,12 @@
     error?: errors.ApplicationError;
   }
 }
-<<<<<<< HEAD
-
-=======
->>>>>>> a96121dd
 /**
  * /update - Update an admin user
  */
 export declare namespace Update {
   export interface Request {
-<<<<<<< HEAD
     body: AdminUserUpdatePayload;
-=======
-    body: AdminUserCreationPayload;
->>>>>>> a96121dd
     query: {};
   }
 
@@ -117,11 +99,7 @@
 }
 
 /**
-<<<<<<< HEAD
  * /users/batch-delete - Delete admin users
-=======
- * /deleteMany - Delete admin users
->>>>>>> a96121dd
  */
 export declare namespace DeleteMany {
   export interface Request {
