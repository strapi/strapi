--- conflicted
+++ resolved
@@ -1,10 +1,6 @@
 {
   "name": "@strapi/admin",
-<<<<<<< HEAD
-  "version": "5.7.0-beta.0",
-=======
   "version": "5.6.0",
->>>>>>> 63419c00
   "description": "Strapi Admin",
   "repository": {
     "type": "git",
@@ -86,17 +82,10 @@
     "@reduxjs/toolkit": "1.9.7",
     "@strapi/design-system": "2.0.0-rc.14",
     "@strapi/icons": "2.0.0-rc.14",
-<<<<<<< HEAD
-    "@strapi/permissions": "5.7.0-beta.0",
-    "@strapi/types": "5.7.0-beta.0",
-    "@strapi/typescript-utils": "5.7.0-beta.0",
-    "@strapi/utils": "5.7.0-beta.0",
-=======
     "@strapi/permissions": "5.6.0",
     "@strapi/types": "5.6.0",
     "@strapi/typescript-utils": "5.6.0",
     "@strapi/utils": "5.6.0",
->>>>>>> 63419c00
     "@testing-library/dom": "10.1.0",
     "@testing-library/react": "15.0.7",
     "@testing-library/user-event": "14.5.2",
@@ -150,13 +139,8 @@
     "zod": "^3.22.4"
   },
   "devDependencies": {
-<<<<<<< HEAD
-    "@strapi/admin-test-utils": "5.7.0-beta.0",
-    "@strapi/data-transfer": "5.7.0-beta.0",
-=======
     "@strapi/admin-test-utils": "5.6.0",
     "@strapi/data-transfer": "5.6.0",
->>>>>>> 63419c00
     "@strapi/pack-up": "5.0.2",
     "@types/codemirror5": "npm:@types/codemirror@^5.60.15",
     "@types/fs-extra": "11.0.4",
