{
  "name": "@strapi/admin",
  "version": "5.0.0-beta.3",
  "description": "Strapi Admin",
  "repository": {
    "type": "git",
    "url": "git://github.com/strapi/strapi.git"
  },
  "license": "SEE LICENSE IN LICENSE",
  "author": {
    "name": "Strapi Solutions SAS",
    "email": "hi@strapi.io",
    "url": "https://strapi.io"
  },
  "maintainers": [
    {
      "name": "Strapi Solutions SAS",
      "email": "hi@strapi.io",
      "url": "https://strapi.io"
    }
  ],
  "exports": {
    "./strapi-admin": {
      "types": "./dist/admin/src/index.d.ts",
      "source": "./admin/src/index.ts",
      "import": "./dist/admin/index.mjs",
      "require": "./dist/admin/index.js",
      "default": "./dist/admin/index.js"
    },
    "./strapi-admin/ee": {
      "types": "./dist/admin/src/ee.d.ts",
      "source": "./admin/src/ee.ts",
      "import": "./dist/admin/ee.mjs",
      "require": "./dist/admin/ee.js",
      "default": "./dist/admin/ee.js"
    },
    "./strapi-admin/test": {
      "types": "./dist/admin/tests/index.d.ts",
      "source": "./admin/tests/index.ts",
      "import": "./dist/admin/test.mjs",
      "require": "./dist/admin/test.js",
      "default": "./dist/admin/test.js"
    },
    "./_internal": {
      "types": "./dist/_internal/index.d.ts",
      "source": "./_internal/index.ts",
      "import": "./dist/_internal.mjs",
      "require": "./dist/_internal.js",
      "default": "./dist/_internal.js"
    },
    "./strapi-server": {
      "types": "./dist/server/src/index.d.ts",
      "source": "./server/src/index.js",
      "require": "./strapi-server.js",
      "default": "./strapi-server.js"
    },
    "./package.json": "./package.json"
  },
  "files": [
    "dist/",
    "strapi-server.js"
  ],
  "scripts": {
    "build": "pack-up build && vite build",
    "clean": "run -T rimraf ./dist",
    "lint": "run -T eslint .",
    "test:front": "run -T cross-env IS_EE=true jest --config ./jest.config.front.js",
    "test:front:watch": "run -T cross-env IS_EE=true jest --config ./jest.config.front.js --watchAll",
    "test:ts": "run -T tsc -p tsconfig.json",
    "test:ts:back": "run -T tsc --noEmit -p server/tsconfig.json",
    "test:ts:front": "run -T tsc -p admin/tsconfig.json && run -T tsc -p ee/admin/tsconfig.json",
    "test:unit": "run -T jest",
    "test:unit:watch": "run -T jest --watch",
    "watch": "pack-up watch"
  },
  "dependencies": {
    "@casl/ability": "6.5.0",
    "@radix-ui/react-context": "1.0.1",
    "@radix-ui/react-toolbar": "1.0.4",
    "@reduxjs/toolkit": "1.9.7",
    "@strapi/design-system": "1.18.0",
<<<<<<< HEAD
    "@strapi/icons": "1.16.0",
=======
    "@strapi/icons": "1.18.0",
>>>>>>> 80e53293
    "@strapi/permissions": "5.0.0-beta.3",
    "@strapi/provider-audit-logs-local": "5.0.0-beta.3",
    "@strapi/types": "5.0.0-beta.3",
    "@strapi/typescript-utils": "5.0.0-beta.3",
    "@strapi/utils": "5.0.0-beta.3",
    "@testing-library/dom": "9.2.0",
    "@testing-library/react": "14.0.0",
    "@testing-library/user-event": "14.4.3",
    "axios": "1.6.8",
    "bcryptjs": "2.4.3",
    "boxen": "5.1.2",
    "chalk": "^4.1.2",
    "codemirror5": "npm:codemirror@^5.65.11",
    "cross-env": "^7.0.3",
    "date-fns": "2.30.0",
    "execa": "5.1.1",
    "fast-deep-equal": "3.1.3",
    "formik": "2.4.5",
    "fractional-indexing": "3.2.0",
    "fs-extra": "10.1.0",
    "highlight.js": "^10.4.1",
    "immer": "9.0.21",
    "inquirer": "8.2.5",
    "invariant": "^2.2.4",
    "jsonwebtoken": "9.0.0",
    "koa": "2.15.2",
    "koa-compose": "4.1.0",
    "koa-passport": "6.0.0",
    "koa-static": "5.0.0",
    "koa2-ratelimit": "^1.1.3",
    "lodash": "4.17.21",
    "msw": "1.3.0",
    "node-schedule": "2.1.0",
    "ora": "5.4.1",
    "p-map": "4.0.0",
    "passport-local": "1.0.0",
    "pluralize": "8.0.0",
    "qs": "6.11.1",
    "react-dnd": "16.0.1",
    "react-dnd-html5-backend": "16.0.1",
    "react-intl": "6.6.2",
    "react-is": "^18.2.0",
    "react-query": "3.39.3",
    "react-redux": "8.1.3",
    "react-router-dom": "6.22.3",
    "react-select": "5.8.0",
    "react-window": "1.8.10",
    "rimraf": "5.0.5",
    "sanitize-html": "2.11.0",
    "scheduler": "0.23.0",
    "semver": "7.5.4",
    "sift": "16.0.1",
    "styled-components": "5.3.11",
    "typescript": "5.3.2",
    "use-context-selector": "1.4.1",
    "yup": "0.32.9",
    "zod": "^3.22.4"
  },
  "devDependencies": {
    "@strapi/admin-test-utils": "5.0.0-beta.3",
    "@strapi/data-transfer": "5.0.0-beta.3",
    "@strapi/pack-up": "5.0.0",
    "@types/codemirror5": "npm:@types/codemirror@^5.60.15",
    "@types/invariant": "2.2.36",
    "@types/jsonwebtoken": "9.0.3",
    "@types/koa-passport": "6.0.1",
    "@types/lodash": "^4.14.191",
    "@types/markdown-it": "13.0.7",
    "@types/markdown-it-container": "2.0.9",
    "@types/markdown-it-emoji": "2.0.4",
    "@types/markdown-it-footnote": "3.0.3",
    "@types/passport-local": "1.0.36",
    "@types/pluralize": "0.0.32",
    "@types/react-window": "1.8.8",
    "@types/sanitize-html": "2.11.0",
    "@vitejs/plugin-react-swc": "3.6.0",
    "koa-body": "6.0.1",
    "react": "^18.2.0",
    "react-dom": "^18.2.0",
    "react-router-dom": "6.22.3",
    "styled-components": "5.3.11",
    "vite": "5.1.6",
    "vite-plugin-dts": "3.7.3"
  },
  "peerDependencies": {
    "@strapi/data-transfer": "^5.0.0 ||  ^5.0.0-beta || ^5.0.0-alpha || ^5.0.0-rc",
    "react": "^17.0.0 || ^18.0.0",
    "react-dom": "^17.0.0 || ^18.0.0",
    "react-router-dom": "^6.0.0",
    "styled-components": "^5.2.1"
  },
  "engines": {
    "node": ">=18.0.0 <=20.x.x",
    "npm": ">=6.0.0"
  },
  "nx": {
    "targets": {
      "build": {
        "outputs": [
          "{projectRoot}/build"
        ]
      }
    }
  }
}<|MERGE_RESOLUTION|>--- conflicted
+++ resolved
@@ -79,11 +79,7 @@
     "@radix-ui/react-toolbar": "1.0.4",
     "@reduxjs/toolkit": "1.9.7",
     "@strapi/design-system": "1.18.0",
-<<<<<<< HEAD
-    "@strapi/icons": "1.16.0",
-=======
     "@strapi/icons": "1.18.0",
->>>>>>> 80e53293
     "@strapi/permissions": "5.0.0-beta.3",
     "@strapi/provider-audit-logs-local": "5.0.0-beta.3",
     "@strapi/types": "5.0.0-beta.3",
