--- conflicted
+++ resolved
@@ -50,16 +50,9 @@
   },
   "files": [
     "./dist",
-<<<<<<< HEAD
-    "strapi-server.js"
-=======
     "strapi-server.js",
-    "server",
-    "ee/strapi-server.js",
-    "ee/server/**",
     "index.js",
     "index.d.ts"
->>>>>>> 4ef442cc
   ],
   "scripts": {
     "build": "pack-up build",
@@ -202,12 +195,8 @@
     "vite": "4.4.9"
   },
   "peerDependencies": {
-<<<<<<< HEAD
-    "@strapi/strapi": "^4.14.0"
-=======
     "@strapi/data-transfer": "4.15.0",
     "@strapi/strapi": "^4.3.4"
->>>>>>> 4ef442cc
   },
   "engines": {
     "node": ">=18.0.0 <=20.x.x",
