--- conflicted
+++ resolved
@@ -54,12 +54,8 @@
     "@strapi/design-system": "1.2.0",
     "@strapi/helper-plugin": "4.2.2",
     "@strapi/icons": "1.2.0",
-<<<<<<< HEAD
-    "@strapi/utils": "4.2.0",
+    "@strapi/utils": "4.2.2",
     "@strapi/telemetry-server": "4.2.0",
-=======
-    "@strapi/utils": "4.2.2",
->>>>>>> 376ff313
     "axios": "0.24.0",
     "babel-loader": "8.2.3",
     "babel-plugin-styled-components": "2.0.2",
