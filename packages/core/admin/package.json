--- conflicted
+++ resolved
@@ -67,20 +67,12 @@
     "@strapi/design-system": "1.14.1",
     "@strapi/helper-plugin": "4.17.1",
     "@strapi/icons": "1.14.1",
-<<<<<<< HEAD
-    "@strapi/permissions": "4.17.0",
-    "@strapi/provider-audit-logs-local": "4.17.0",
-    "@strapi/types": "4.17.0",
-    "@strapi/typescript-utils": "4.17.0",
-    "@strapi/utils": "4.17.0",
-=======
     "@strapi/permissions": "4.17.1",
     "@strapi/provider-audit-logs-local": "4.17.1",
     "@strapi/types": "4.17.1",
     "@strapi/typescript-utils": "4.17.1",
     "@strapi/utils": "4.17.1",
     "@vitejs/plugin-react-swc": "3.5.0",
->>>>>>> 334c9540
     "axios": "1.6.0",
     "bcryptjs": "2.4.3",
     "boxen": "5.1.2",
@@ -148,18 +140,10 @@
     "yup": "0.32.9"
   },
   "devDependencies": {
-<<<<<<< HEAD
-    "@strapi/admin-test-utils": "4.17.0",
-    "@strapi/data-transfer": "4.17.0",
-    "@strapi/pack-up": "4.17.0",
-    "@strapi/plugin-content-manager": "4.17.0",
-=======
     "@strapi/admin-test-utils": "4.17.1",
     "@strapi/data-transfer": "4.17.1",
     "@strapi/pack-up": "4.17.1",
     "@strapi/plugin-content-manager": "4.17.1",
-    "@strapi/strapi": "4.17.1",
->>>>>>> 334c9540
     "@testing-library/dom": "9.2.0",
     "@testing-library/react": "14.0.0",
     "@testing-library/user-event": "14.4.3",
