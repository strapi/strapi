--- conflicted
+++ resolved
@@ -86,17 +86,10 @@
     "@reduxjs/toolkit": "1.9.7",
     "@strapi/design-system": "2.0.0-rc.22",
     "@strapi/icons": "2.0.0-rc.22",
-<<<<<<< HEAD
-    "@strapi/permissions": "5.12.4",
-    "@strapi/types": "5.12.4",
-    "@strapi/typescript-utils": "5.12.4",
-    "@strapi/utils": "5.12.4",
-=======
     "@strapi/permissions": "5.12.5",
     "@strapi/types": "5.12.5",
     "@strapi/typescript-utils": "5.12.5",
     "@strapi/utils": "5.12.5",
->>>>>>> 5e8098ae
     "@testing-library/dom": "10.1.0",
     "@testing-library/react": "15.0.7",
     "@testing-library/user-event": "14.5.2",
