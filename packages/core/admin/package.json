{
  "name": "@strapi/admin",
  "version": "4.3.4",
  "description": "Strapi Admin",
  "repository": {
    "type": "git",
    "url": "git://github.com/strapi/strapi.git"
  },
  "license": "SEE LICENSE IN LICENSE",
  "author": {
    "name": "Strapi Solutions SAS",
    "email": "hi@strapi.io",
    "url": "https://strapi.io"
  },
  "maintainers": [
    {
      "name": "Strapi Solutions SAS",
      "email": "hi@strapi.io",
      "url": "https://strapi.io"
    }
  ],
  "main": "index.js",
  "scripts": {
    "analyze:bundle": "ANALYZE_BUNDLE=true webpack --config webpack.config.dev.js",
    "analyze:deps": "ANALYZE_DEPS=true webpack serve --config webpack.config.dev.js --progress profile",
    "create:plugin-file": "node ./scripts/create-dev-plugins-file.js",
    "develop": "yarn create:plugin-file && yarn develop:webpack",
    "develop:webpack": "cross-env NODE_ENV=development webpack serve --config webpack.config.dev.js --progress profile",
    "prepublishOnly": "yarn build",
    "build": "rimraf build && node ./scripts/build.js",
    "build:mesure": "rimraf build && cross-env MESURE_BUILD_SPEED=true node ./scripts/build.js",
    "test": "echo \"no tests yet\"",
    "test:unit": "jest --verbose",
    "test:front": "cross-env IS_EE=true jest --config ./jest.config.front.js",
    "test:front:watch": "cross-env IS_EE=true jest --config ./jest.config.front.js --watchAll",
    "test:front:ce": "cross-env IS_EE=false jest --config ./jest.config.front.js",
    "test:front:watch:ce": "cross-env IS_EE=false jest --config ./jest.config.front.js --watchAll",
<<<<<<< HEAD
    "test:front:ce:cov": "cross-env IS_EE=false jest --config ./jest.config.front.js --coverage --collectCoverageFrom='<rootDir>/packages/core/admin/admin/**/*.js' --coverageDirectory='<rootDir>/packages/core/admin/coverage'"
=======
    "test:front:ce:cov": "cross-env IS_EE=false jest --config ./jest.config.front.js --coverage"
>>>>>>> f4c6a953
  },
  "dependencies": {
    "@babel/core": "7.18.10",
    "@babel/plugin-transform-runtime": "7.18.10",
    "@babel/preset-env": "7.18.10",
    "@babel/preset-react": "7.18.6",
    "@babel/runtime": "7.18.9",
    "@casl/ability": "^5.4.3",
    "@fingerprintjs/fingerprintjs": "3.3.3",
    "@fortawesome/fontawesome-free": "^5.15.3",
    "@fortawesome/fontawesome-svg-core": "6.1.2",
    "@fortawesome/free-brands-svg-icons": "^5.15.3",
    "@fortawesome/free-solid-svg-icons": "^5.15.3",
    "@fortawesome/react-fontawesome": "^0.2.0",
    "@pmmmwh/react-refresh-webpack-plugin": "0.5.7",
    "@strapi/babel-plugin-switch-ee-ce": "4.3.4",
    "@strapi/design-system": "1.2.1",
    "@strapi/helper-plugin": "4.3.4",
    "@strapi/icons": "1.2.1",
    "@strapi/typescript-utils": "4.3.4",
    "@strapi/utils": "4.3.4",
    "@strapi/permissions": "4.3.4",
    "axios": "0.27.2",
    "babel-loader": "8.2.5",
    "babel-plugin-styled-components": "2.0.2",
    "bcryptjs": "2.4.3",
    "chalk": "^4.1.1",
    "chokidar": "^3.5.1",
    "codemirror": "^5.65.6",
    "cross-env": "^7.0.3",
    "css-loader": "6.7.1",
    "date-fns": "2.29.2",
    "dotenv": "8.5.1",
    "esbuild-loader": "^2.19.0",
    "execa": "^1.0.0",
    "fast-deep-equal": "3.1.3",
    "font-awesome": "^4.7.0",
    "fork-ts-checker-webpack-plugin": "7.2.1",
    "formik": "^2.2.6",
    "fs-extra": "10.0.0",
    "highlight.js": "^10.4.1",
    "history": "^4.9.0",
    "hoist-non-react-statics": "^3.3.0",
    "html-loader": "3.1.2",
    "html-webpack-plugin": "5.5.0",
    "immer": "9.0.15",
    "invariant": "^2.2.4",
    "js-cookie": "2.2.1",
    "jsonwebtoken": "8.5.1",
    "koa-compose": "4.1.0",
    "koa-passport": "5.0.0",
    "koa-static": "5.0.0",
    "lodash": "4.17.21",
    "markdown-it": "^12.3.2",
    "markdown-it-abbr": "^1.0.4",
    "markdown-it-container": "^3.0.0",
    "markdown-it-deflist": "^2.1.0",
    "markdown-it-emoji": "^2.0.0",
    "markdown-it-footnote": "^3.0.3",
    "markdown-it-ins": "^3.0.1",
    "markdown-it-mark": "^3.0.1",
    "markdown-it-sub": "^1.0.0",
    "markdown-it-sup": "1.0.0",
    "match-sorter": "^4.0.2",
    "mini-css-extract-plugin": "2.4.4",
    "node-polyfill-webpack-plugin": "2.0.1",
    "p-map": "4.0.0",
    "passport-local": "1.0.0",
    "prop-types": "^15.7.2",
    "qs": "6.10.1",
    "react": "^17.0.2",
    "react-copy-to-clipboard": "^5.1.0",
    "react-dnd": "^14.0.2",
    "react-dnd-html5-backend": "^14.0.0",
    "react-dom": "^17.0.2",
    "react-error-boundary": "3.1.1",
    "react-fast-compare": "^3.2.0",
    "react-helmet": "^6.1.0",
    "react-intl": "5.20.2",
    "react-is": "^17.0.2",
    "react-query": "3.24.3",
    "react-redux": "7.2.8",
    "react-refresh": "0.11.0",
    "react-router": "5.2.0",
    "react-router-dom": "5.2.0",
    "react-window": "1.8.7",
    "redux": "^4.0.1",
    "reselect": "^4.0.0",
    "rimraf": "3.0.2",
    "sanitize-html": "2.7.1",
    "semver": "7.3.7",
    "sift": "16.0.0",
    "style-loader": "3.3.1",
    "styled-components": "5.3.3",
    "typescript": "4.6.2",
    "webpack": "^5.73.0",
    "webpack-cli": "^4.10.0",
    "webpack-dev-server": "^4.9.3",
    "webpackbar": "^5.0.2",
    "yup": "^0.32.9"
  },
  "devDependencies": {
    "@testing-library/dom": "8.17.1",
    "@testing-library/react": "11.2.7",
    "@testing-library/react-hooks": "3.7.0",
    "@testing-library/user-event": "13.5.0",
    "react-test-renderer": "^17.0.2",
    "duplicate-dependencies-webpack-plugin": "^1.0.2",
    "glob": "8.0.3",
    "speed-measure-webpack-plugin": "1.5.0",
    "webpack-bundle-analyzer": "^4.5.0"
  },
  "peerDependencies": {
    "@strapi/strapi": "^4.3.4"
  },
  "engines": {
    "node": ">=14.19.1 <=16.x.x",
    "npm": ">=6.0.0"
  },
  "nx": {
    "targets": {
      "build": {
        "outputs": [
          "./build"
        ]
      }
    }
  }
}<|MERGE_RESOLUTION|>--- conflicted
+++ resolved
@@ -35,11 +35,7 @@
     "test:front:watch": "cross-env IS_EE=true jest --config ./jest.config.front.js --watchAll",
     "test:front:ce": "cross-env IS_EE=false jest --config ./jest.config.front.js",
     "test:front:watch:ce": "cross-env IS_EE=false jest --config ./jest.config.front.js --watchAll",
-<<<<<<< HEAD
-    "test:front:ce:cov": "cross-env IS_EE=false jest --config ./jest.config.front.js --coverage --collectCoverageFrom='<rootDir>/packages/core/admin/admin/**/*.js' --coverageDirectory='<rootDir>/packages/core/admin/coverage'"
-=======
     "test:front:ce:cov": "cross-env IS_EE=false jest --config ./jest.config.front.js --coverage"
->>>>>>> f4c6a953
   },
   "dependencies": {
     "@babel/core": "7.18.10",
