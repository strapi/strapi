--- conflicted
+++ resolved
@@ -3,12 +3,8 @@
 const constants = require('../services/constants');
 const { getService } = require('../utils');
 
-<<<<<<< HEAD
-=======
 const isReadScope = scope => scope.endsWith('find') || scope.endsWith('findOne');
 
-/** @type {import('.').AuthenticateFunction} */
->>>>>>> 5501518e
 const authenticate = async ctx => {
   const apiTokenService = getService('api-token');
   const { authorization } = ctx.request.header;
