--- conflicted
+++ resolved
@@ -68,7 +68,6 @@
     },
   },
   {
-<<<<<<< HEAD
     method: 'POST',
     path: '/api-tokens/:id/refresh',
     handler: 'api-token.refresh',
@@ -77,13 +76,14 @@
         'admin::isAuthenticatedAdmin',
         { name: 'admin::hasPermissions', config: { actions: ['admin::api-tokens.update'] } },
       ],
-=======
+    },
+  },
+  {
     method: 'GET',
     path: '/api-token-layout',
     handler: 'api-token.getLayout',
     config: {
       policies: ['admin::isAuthenticatedAdmin'],
->>>>>>> d3357b87
     },
   },
 ];