--- conflicted
+++ resolved
@@ -408,8 +408,6 @@
       });
       expect(res).toEqual({ accessKey: mockedApiToken.hexedString });
     });
-<<<<<<< HEAD
-=======
 
     test('It throws a NotFound if the id is not found', async () => {
       const update = jest.fn(() => Promise.resolve(null));
@@ -436,7 +434,6 @@
         },
       });
     });
->>>>>>> af6e7d8f
   });
 
   describe('update', () => {
