'use strict';

const { subject: asSubject, detectSubjectType } = require('@casl/ability');
const { permittedFieldsOf } = require('@casl/ability/extra');
const {
  defaults,
  omit,
  isArray,
  isEmpty,
  isNil,
  flatMap,
  some,
  prop,
  uniq,
  intersection,
  pick,
  getOr,
  isObject,
  cloneDeep,
} = require('lodash/fp');

const { contentTypes, traverseEntity, sanitize, pipeAsync, traverse } = require('@strapi/utils');
const { removePassword } = require('@strapi/utils').sanitize.visitors;
const { ADMIN_USER_ALLOWED_FIELDS } = require('../../../domain/user');

const {
  constants,
  isScalarAttribute,
  getNonVisibleAttributes,
  getNonWritableAttributes,
  getWritableAttributes,
} = contentTypes;
const {
  ID_ATTRIBUTE,
  CREATED_AT_ATTRIBUTE,
  UPDATED_AT_ATTRIBUTE,
  PUBLISHED_AT_ATTRIBUTE,
  CREATED_BY_ATTRIBUTE,
  UPDATED_BY_ATTRIBUTE,
} = constants;

const COMPONENT_FIELDS = ['__component'];
const STATIC_FIELDS = [ID_ATTRIBUTE];

module.exports = ({ action, ability, model }) => {
  const schema = strapi.getModel(model);

  const { allowedFields } = sanitize.visitors;

  const createSanitizeQuery = (options = {}) => {
    const { fields } = options;

    // TODO: sanitize relations to admin users in all sanitizers
    const permittedFields = fields.shouldIncludeAll ? null : getQueryFields(fields.permitted);

    const sanitizeFilters = pipeAsync(
      traverse.traverseQueryFilters(allowedFields(permittedFields), { schema }),
      traverse.traverseQueryFilters(omitDisallowedAdminUserFields, { schema }),
      traverse.traverseQueryFilters(omitHiddenFields, { schema }),
      traverse.traverseQueryFilters(removePassword, { schema }),
      traverse.traverseQueryFilters(
        ({ key, value }, { remove }) => {
          if (isObject(value) && isEmpty(value)) {
            remove(key);
          }
        },
        { schema }
      )
    );

    const sanitizeSort = pipeAsync(
      traverse.traverseQuerySort(allowedFields(permittedFields), { schema }),
      traverse.traverseQuerySort(omitDisallowedAdminUserFields, { schema }),
      traverse.traverseQuerySort(omitHiddenFields, { schema }),
      traverse.traverseQuerySort(removePassword, { schema }),
      traverse.traverseQueryFilters(omitHiddenFields, { schema }),
      traverse.traverseQuerySort(
        ({ key, attribute, value }, { remove }) => {
          if (!isScalarAttribute(attribute) && isEmpty(value)) {
            remove(key);
          }
        },
        { schema }
      )
    );

    const sanitizePopulate = pipeAsync(
      traverse.traverseQueryPopulate(allowedFields(permittedFields), { schema }),
      traverse.traverseQueryPopulate(omitDisallowedAdminUserFields, { schema }),
<<<<<<< HEAD
      traverse.traverseQueryFilters(omitHiddenFields, { schema }),
=======
      traverse.traverseQueryPopulate(omitHiddenFields, { schema }),
>>>>>>> 78f048be
      traverse.traverseQueryPopulate(removePassword, { schema })
    );

    const sanitizeFields = pipeAsync(
      traverse.traverseQueryFields(allowedFields(permittedFields), { schema }),
<<<<<<< HEAD
      traverse.traverseQueryFilters(omitHiddenFields, { schema }),
=======
      traverse.traverseQueryFields(omitHiddenFields, { schema }),
>>>>>>> 78f048be
      traverse.traverseQueryFields(removePassword, { schema })
    );

    return async (query) => {
      const sanitizedQuery = cloneDeep(query);

      if (query.filters) {
        Object.assign(sanitizedQuery, { filters: await sanitizeFilters(query.filters) });
      }

      if (query.sort) {
        Object.assign(sanitizedQuery, { sort: await sanitizeSort(query.sort) });
      }

      if (query.populate) {
        Object.assign(sanitizedQuery, { populate: await sanitizePopulate(query.populate) });
      }

      if (query.fields) {
        Object.assign(sanitizedQuery, { fields: await sanitizeFields(query.fields) });
      }

      return sanitizedQuery;
    };
  };

  const createSanitizeOutput = (options = {}) => {
    const { fields } = options;

    const permittedFields = fields.shouldIncludeAll ? null : getOutputFields(fields.permitted);

    return pipeAsync(
      // Remove fields hidden from the admin
      traverseEntity(omitHiddenFields, { schema }),
      // Remove unallowed fields from admin::user relations
      traverseEntity(pickAllowedAdminUserFields, { schema }),
      // Remove not allowed fields (RBAC)
      traverseEntity(allowedFields(permittedFields), { schema }),
      // Remove all fields of type 'password'
      sanitize.sanitizers.sanitizePasswords(schema)
    );
  };

  const createSanitizeInput = (options = {}) => {
    const { fields } = options;

    const permittedFields = fields.shouldIncludeAll ? null : getInputFields(fields.permitted);

    return pipeAsync(
      // Remove fields hidden from the admin
      traverseEntity(omitHiddenFields, { schema }),
      // Remove not allowed fields (RBAC)
      traverseEntity(allowedFields(permittedFields), { schema }),
      // Remove roles from createdBy & updateBy fields
      omitCreatorRoles
    );
  };

  const wrapSanitize = (createSanitizeFunction) => {
    const wrappedSanitize = async (data, options = {}) => {
      if (isArray(data)) {
        return Promise.all(data.map((entity) => wrappedSanitize(entity, options)));
      }

      const { subject, action: actionOverride } = getDefaultOptions(data, options);

      const permittedFields = permittedFieldsOf(ability, actionOverride, subject, {
        fieldsFrom: (rule) => rule.fields || [],
      });

      const hasAtLeastOneRegistered = some(
        (fields) => !isNil(fields),
        flatMap(prop('fields'), ability.rulesFor(actionOverride, detectSubjectType(subject)))
      );
      const shouldIncludeAllFields = isEmpty(permittedFields) && !hasAtLeastOneRegistered;

      const sanitizeOptions = {
        ...options,
        fields: {
          shouldIncludeAll: shouldIncludeAllFields,
          permitted: permittedFields,
          hasAtLeastOneRegistered,
        },
      };

      const sanitizeFunction = createSanitizeFunction(sanitizeOptions);

      return sanitizeFunction(data);
    };

    return wrappedSanitize;
  };

  const getDefaultOptions = (data, options) => {
    return defaults({ subject: asSubject(model, data), action }, options);
  };

  /**
   * Omit creator fields' (createdBy & updatedBy) roles from the admin API responses
   */
  const omitCreatorRoles = omit([`${CREATED_BY_ATTRIBUTE}.roles`, `${UPDATED_BY_ATTRIBUTE}.roles`]);

  /**
   * Visitor used to remove hidden fields from the admin API responses
   */
  const omitHiddenFields = ({ key, schema }, { remove }) => {
    const isHidden = getOr(false, ['config', 'attributes', key, 'hidden'], schema);

    if (isHidden) {
      remove(key);
    }
  };

  /**
   * Visitor used to only select needed fields from the admin users entities & avoid leaking sensitive information
   */
  const pickAllowedAdminUserFields = ({ attribute, key, value }, { set }) => {
    const pickAllowedFields = pick(ADMIN_USER_ALLOWED_FIELDS);

    if (attribute.type === 'relation' && attribute.target === 'admin::user' && value) {
      if (Array.isArray(value)) {
        set(key, value.map(pickAllowedFields));
      } else {
        set(key, pickAllowedFields(value));
      }
    }
  };

  /**
   * Visitor used to omit disallowed fields from the admin users entities & avoid leaking sensitive information
   */
  const omitDisallowedAdminUserFields = ({ key, attribute, schema }, { remove }) => {
    if (schema.uid === 'admin::user' && attribute && !ADMIN_USER_ALLOWED_FIELDS.includes(key)) {
      remove(key);
    }
  };

  const getInputFields = (fields = []) => {
    const nonVisibleAttributes = getNonVisibleAttributes(schema);
    const writableAttributes = getWritableAttributes(schema);

    const nonVisibleWritableAttributes = intersection(nonVisibleAttributes, writableAttributes);

    return uniq([
      ...fields,
      ...STATIC_FIELDS,
      ...COMPONENT_FIELDS,
      ...nonVisibleWritableAttributes,
    ]);
  };

  const getOutputFields = (fields = []) => {
    const nonWritableAttributes = getNonWritableAttributes(schema);
    const nonVisibleAttributes = getNonVisibleAttributes(schema);

    return uniq([
      ...fields,
      ...STATIC_FIELDS,
      ...COMPONENT_FIELDS,
      ...nonWritableAttributes,
      ...nonVisibleAttributes,
      CREATED_AT_ATTRIBUTE,
      UPDATED_AT_ATTRIBUTE,
    ]);
  };

  const getQueryFields = (fields = []) => {
    const nonVisibleAttributes = getNonVisibleAttributes(schema);
    const writableAttributes = getWritableAttributes(schema);

    const nonVisibleWritableAttributes = intersection(nonVisibleAttributes, writableAttributes);

    return uniq([
      ...fields,
      ...STATIC_FIELDS,
      ...COMPONENT_FIELDS,
      ...nonVisibleWritableAttributes,
      CREATED_AT_ATTRIBUTE,
      UPDATED_AT_ATTRIBUTE,
      PUBLISHED_AT_ATTRIBUTE,
      CREATED_BY_ATTRIBUTE,
      UPDATED_BY_ATTRIBUTE,
    ]);
  };

  return {
    sanitizeOutput: wrapSanitize(createSanitizeOutput),
    sanitizeInput: wrapSanitize(createSanitizeInput),
    sanitizeQuery: wrapSanitize(createSanitizeQuery),
  };
};<|MERGE_RESOLUTION|>--- conflicted
+++ resolved
@@ -87,21 +87,13 @@
     const sanitizePopulate = pipeAsync(
       traverse.traverseQueryPopulate(allowedFields(permittedFields), { schema }),
       traverse.traverseQueryPopulate(omitDisallowedAdminUserFields, { schema }),
-<<<<<<< HEAD
-      traverse.traverseQueryFilters(omitHiddenFields, { schema }),
-=======
       traverse.traverseQueryPopulate(omitHiddenFields, { schema }),
->>>>>>> 78f048be
       traverse.traverseQueryPopulate(removePassword, { schema })
     );
 
     const sanitizeFields = pipeAsync(
       traverse.traverseQueryFields(allowedFields(permittedFields), { schema }),
-<<<<<<< HEAD
-      traverse.traverseQueryFilters(omitHiddenFields, { schema }),
-=======
       traverse.traverseQueryFields(omitHiddenFields, { schema }),
->>>>>>> 78f048be
       traverse.traverseQueryFields(removePassword, { schema })
     );
 
