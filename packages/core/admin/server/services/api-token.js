--- conflicted
+++ resolved
@@ -232,13 +232,10 @@
     },
   });
 
-<<<<<<< HEAD
-=======
   if (!apiToken) {
     throw new NotFoundError('The provided token id does not exist');
   }
 
->>>>>>> af6e7d8f
   return {
     ...apiToken,
     accessKey,
