--- conflicted
+++ resolved
@@ -2,13 +2,8 @@
 
 const crypto = require('crypto');
 const { isNil } = require('lodash/fp');
-<<<<<<< HEAD
-const { omit, difference, isEmpty, map, isArray } = require('lodash/fp');
+const { omit, difference, isEmpty, map, isArray, uniq } = require('lodash/fp');
 const { ValidationError, NotFoundError, ApplicationError } = require('@strapi/utils').errors;
-=======
-const { omit, difference, isEmpty, map, isArray, uniq } = require('lodash/fp');
-const { ValidationError, NotFoundError } = require('@strapi/utils').errors;
->>>>>>> d3357b87
 const constants = require('./constants');
 
 /**
