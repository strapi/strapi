'use strict';

const _ = require('lodash');

const { createAuthRequest } = require('../../../../../test/helpers/request');
const { createStrapiInstance } = require('../../../../../test/helpers/strapi');

const edition = process.env.STRAPI_DISABLE_EE === 'true' ? 'CE' : 'EE';

describe('Role CRUD End to End', () => {
  let rq;
  let strapi;

  beforeAll(async () => {
    strapi = await createStrapiInstance();
    rq = await createAuthRequest({ strapi });
  });

  afterAll(async () => {
    await strapi.destroy();
  });

  test('Can get the existing permissions', async () => {
    const res = await rq({
      url: '/admin/permissions',
      method: 'GET',
    });

    expect(res.statusCode).toBe(200);

    // Data is sorted to avoid error with snapshot when the data is not in the same order
    const sortedData = _.cloneDeep(res.body.data);
    Object.keys(sortedData.sections).forEach((sectionName) => {
      sortedData.sections[sectionName] = _.sortBy(sortedData.sections[sectionName], ['action']);
    });
    sortedData.conditions = sortedData.conditions.sort();

    if (edition === 'CE') {
      expect(sortedData).toMatchInlineSnapshot(`
        {
          "conditions": [
            {
              "category": "default",
              "displayName": "Is creator",
              "id": "admin::is-creator",
            },
            {
              "category": "default",
              "displayName": "Has same role as creator",
              "id": "admin::has-same-role-as-creator",
            },
          ],
          "sections": {
            "collectionTypes": [
              [
                {
                  "actionId": "plugin::content-manager.explorer.create",
                  "applyToProperties": [
                    "fields",
                    "locales",
                  ],
                  "label": "Create",
                  "subjects": [
                    "plugin::users-permissions.user",
                  ],
                },
                {
                  "actionId": "plugin::content-manager.explorer.read",
                  "applyToProperties": [
                    "fields",
                    "locales",
                  ],
                  "label": "Read",
                  "subjects": [
                    "plugin::users-permissions.user",
                  ],
                },
                {
                  "actionId": "plugin::content-manager.explorer.update",
                  "applyToProperties": [
                    "fields",
                    "locales",
                  ],
                  "label": "Update",
                  "subjects": [
                    "plugin::users-permissions.user",
                  ],
                },
                {
                  "actionId": "plugin::content-manager.explorer.delete",
                  "applyToProperties": [
                    "locales",
                  ],
                  "label": "Delete",
                  "subjects": [
                    "plugin::users-permissions.user",
                  ],
                },
                {
                  "actionId": "plugin::content-manager.explorer.publish",
                  "applyToProperties": [
                    "locales",
                  ],
                  "label": "Publish",
                  "subjects": [],
                },
              ],
              [
                {
                  "label": "user",
                  "properties": [
                    {
                      "children": [
                        {
                          "label": "username",
                          "required": true,
                          "value": "username",
                        },
                        {
                          "label": "email",
                          "required": true,
                          "value": "email",
                        },
                        {
                          "label": "provider",
                          "value": "provider",
                        },
                        {
                          "label": "password",
                          "value": "password",
                        },
                        {
                          "label": "resetPasswordToken",
                          "value": "resetPasswordToken",
                        },
                        {
                          "label": "confirmationToken",
                          "value": "confirmationToken",
                        },
                        {
                          "label": "confirmed",
                          "value": "confirmed",
                        },
                        {
                          "label": "blocked",
                          "value": "blocked",
                        },
                        {
                          "label": "role",
                          "value": "role",
                        },
                      ],
                      "label": "Fields",
                      "value": "fields",
                    },
                  ],
                  "uid": "plugin::users-permissions.user",
                },
              ],
            ],
            "plugins": [
              {
                "action": "plugin::content-manager.collection-types.configure-view",
                "displayName": "Configure view",
                "plugin": "content-manager",
                "subCategory": "collection types",
              },
              {
                "action": "plugin::content-manager.components.configure-layout",
                "displayName": "Configure Layout",
                "plugin": "content-manager",
                "subCategory": "components",
              },
              {
                "action": "plugin::content-manager.single-types.configure-view",
                "displayName": "Configure view",
                "plugin": "content-manager",
                "subCategory": "single types",
              },
              {
                "action": "plugin::content-type-builder.read",
                "displayName": "Read",
                "plugin": "content-type-builder",
                "subCategory": "general",
              },
              {
                "action": "plugin::documentation.read",
                "displayName": "Access the Documentation",
                "plugin": "documentation",
                "subCategory": "general",
              },
              {
                "action": "plugin::documentation.settings.regenerate",
                "displayName": "Regenerate",
                "plugin": "documentation",
                "subCategory": "general",
              },
              {
                "action": "plugin::documentation.settings.update",
                "displayName": "Update and delete",
                "plugin": "documentation",
                "subCategory": "general",
              },
              {
                "action": "plugin::upload.assets.copy-link",
                "displayName": "Copy link",
                "plugin": "upload",
                "subCategory": "assets",
              },
              {
                "action": "plugin::upload.assets.create",
                "displayName": "Create (upload)",
                "plugin": "upload",
                "subCategory": "assets",
              },
              {
                "action": "plugin::upload.assets.download",
                "displayName": "Download",
                "plugin": "upload",
                "subCategory": "assets",
              },
              {
                "action": "plugin::upload.assets.update",
                "displayName": "Update (crop, details, replace) + delete",
                "plugin": "upload",
                "subCategory": "assets",
              },
              {
                "action": "plugin::upload.read",
                "displayName": "Access the Media Library",
                "plugin": "upload",
                "subCategory": "general",
              },
              {
                "action": "plugin::users-permissions.advanced-settings.read",
                "displayName": "Read",
                "plugin": "users-permissions",
                "subCategory": "advancedSettings",
              },
              {
                "action": "plugin::users-permissions.advanced-settings.update",
                "displayName": "Edit",
                "plugin": "users-permissions",
                "subCategory": "advancedSettings",
              },
              {
                "action": "plugin::users-permissions.email-templates.read",
                "displayName": "Read",
                "plugin": "users-permissions",
                "subCategory": "emailTemplates",
              },
              {
                "action": "plugin::users-permissions.email-templates.update",
                "displayName": "Edit",
                "plugin": "users-permissions",
                "subCategory": "emailTemplates",
              },
              {
                "action": "plugin::users-permissions.providers.read",
                "displayName": "Read",
                "plugin": "users-permissions",
                "subCategory": "providers",
              },
              {
                "action": "plugin::users-permissions.providers.update",
                "displayName": "Edit",
                "plugin": "users-permissions",
                "subCategory": "providers",
              },
              {
                "action": "plugin::users-permissions.roles.create",
                "displayName": "Create",
                "plugin": "users-permissions",
                "subCategory": "roles",
              },
              {
                "action": "plugin::users-permissions.roles.delete",
                "displayName": "Delete",
                "plugin": "users-permissions",
                "subCategory": "roles",
              },
              {
                "action": "plugin::users-permissions.roles.read",
                "displayName": "Read",
                "plugin": "users-permissions",
                "subCategory": "roles",
              },
              {
                "action": "plugin::users-permissions.roles.update",
                "displayName": "Update",
                "plugin": "users-permissions",
                "subCategory": "roles",
              },
            ],
<<<<<<< HEAD
            "settings": Array [
              Object {
                "action": "admin::api-tokens.access",
                "category": "api tokens",
                "displayName": "Access the API tokens settings page",
                "subCategory": "api Tokens",
              },
              Object {
=======
            "settings": [
              {
>>>>>>> 29410dd8
                "action": "admin::api-tokens.create",
                "category": "api tokens",
                "displayName": "Create (generate)",
                "subCategory": "general",
              },
              {
                "action": "admin::api-tokens.delete",
                "category": "api tokens",
                "displayName": "Delete (revoke)",
                "subCategory": "general",
              },
              {
                "action": "admin::api-tokens.read",
                "category": "api tokens",
                "displayName": "Read",
                "subCategory": "general",
              },
              {
                "action": "admin::api-tokens.update",
                "category": "api tokens",
                "displayName": "Update",
                "subCategory": "general",
              },
              {
                "action": "admin::marketplace.plugins.install",
                "category": "plugins and marketplace",
                "displayName": "Install (only for dev env)",
                "subCategory": "plugins",
              },
              {
                "action": "admin::marketplace.plugins.uninstall",
                "category": "plugins and marketplace",
                "displayName": "Uninstall (only for dev env)",
                "subCategory": "plugins",
              },
              {
                "action": "admin::marketplace.read",
                "category": "plugins and marketplace",
                "displayName": "Access the marketplace",
                "subCategory": "marketplace",
              },
              {
                "action": "admin::project-settings.read",
                "category": "project",
                "displayName": "Read the project level settings",
                "subCategory": "general",
              },
              {
                "action": "admin::project-settings.update",
                "category": "project",
                "displayName": "Update the project level settings",
                "subCategory": "general",
              },
              {
                "action": "admin::roles.create",
                "category": "users and roles",
                "displayName": "Create",
                "subCategory": "roles",
              },
              {
                "action": "admin::roles.delete",
                "category": "users and roles",
                "displayName": "Delete",
                "subCategory": "roles",
              },
              {
                "action": "admin::roles.read",
                "category": "users and roles",
                "displayName": "Read",
                "subCategory": "roles",
              },
              {
                "action": "admin::roles.update",
                "category": "users and roles",
                "displayName": "Update",
                "subCategory": "roles",
              },
              {
                "action": "admin::users.create",
                "category": "users and roles",
                "displayName": "Create (invite)",
                "subCategory": "users",
              },
              {
                "action": "admin::users.delete",
                "category": "users and roles",
                "displayName": "Delete",
                "subCategory": "users",
              },
              {
                "action": "admin::users.read",
                "category": "users and roles",
                "displayName": "Read",
                "subCategory": "users",
              },
              {
                "action": "admin::users.update",
                "category": "users and roles",
                "displayName": "Update",
                "subCategory": "users",
              },
              {
                "action": "admin::webhooks.create",
                "category": "webhooks",
                "displayName": "Create",
                "subCategory": "general",
              },
              {
                "action": "admin::webhooks.delete",
                "category": "webhooks",
                "displayName": "Delete",
                "subCategory": "general",
              },
              {
                "action": "admin::webhooks.read",
                "category": "webhooks",
                "displayName": "Read",
                "subCategory": "general",
              },
              {
                "action": "admin::webhooks.update",
                "category": "webhooks",
                "displayName": "Update",
                "subCategory": "general",
              },
              {
                "action": "plugin::documentation.settings.read",
                "category": "documentation",
                "displayName": "Access the documentation settings page",
                "subCategory": "general",
              },
              {
                "action": "plugin::email.settings.read",
                "category": "email",
                "displayName": "Access the Email Settings page",
                "subCategory": "general",
              },
              {
                "action": "plugin::i18n.locale.create",
                "category": "Internationalization",
                "displayName": "Create",
                "subCategory": "Locales",
              },
              {
                "action": "plugin::i18n.locale.delete",
                "category": "Internationalization",
                "displayName": "Delete",
                "subCategory": "Locales",
              },
              {
                "action": "plugin::i18n.locale.read",
                "category": "Internationalization",
                "displayName": "Read",
                "subCategory": "Locales",
              },
              {
                "action": "plugin::i18n.locale.update",
                "category": "Internationalization",
                "displayName": "Update",
                "subCategory": "Locales",
              },
              {
                "action": "plugin::upload.settings.read",
                "category": "media library",
                "displayName": "Access the Media Library settings page",
                "subCategory": "general",
              },
            ],
            "singleTypes": [
              [
                {
                  "actionId": "plugin::content-manager.explorer.create",
                  "applyToProperties": [
                    "fields",
                    "locales",
                  ],
                  "label": "Create",
                  "subjects": [
                    "plugin::users-permissions.user",
                  ],
                },
                {
                  "actionId": "plugin::content-manager.explorer.read",
                  "applyToProperties": [
                    "fields",
                    "locales",
                  ],
                  "label": "Read",
                  "subjects": [
                    "plugin::users-permissions.user",
                  ],
                },
                {
                  "actionId": "plugin::content-manager.explorer.update",
                  "applyToProperties": [
                    "fields",
                    "locales",
                  ],
                  "label": "Update",
                  "subjects": [
                    "plugin::users-permissions.user",
                  ],
                },
                {
                  "actionId": "plugin::content-manager.explorer.delete",
                  "applyToProperties": [
                    "locales",
                  ],
                  "label": "Delete",
                  "subjects": [
                    "plugin::users-permissions.user",
                  ],
                },
                {
                  "actionId": "plugin::content-manager.explorer.publish",
                  "applyToProperties": [
                    "locales",
                  ],
                  "label": "Publish",
                  "subjects": [],
                },
              ],
              [],
            ],
          },
        }
      `);
    } else {
      // eslint-disable-next-line node/no-extraneous-require
      const { features } = require('@strapi/strapi/lib/utils/ee');
      const hasSSO = features.isEnabled('sso');

      if (hasSSO) {
        expect(sortedData).toMatchInlineSnapshot(`
          {
            "conditions": [
              {
                "category": "default",
                "displayName": "Is creator",
                "id": "admin::is-creator",
              },
              {
                "category": "default",
                "displayName": "Has same role as creator",
                "id": "admin::has-same-role-as-creator",
              },
            ],
            "sections": {
              "collectionTypes": [
                [
                  {
                    "actionId": "plugin::content-manager.explorer.create",
                    "applyToProperties": [
                      "fields",
                      "locales",
                    ],
                    "label": "Create",
                    "subjects": [
                      "plugin::users-permissions.user",
                    ],
                  },
                  {
                    "actionId": "plugin::content-manager.explorer.read",
                    "applyToProperties": [
                      "fields",
                      "locales",
                    ],
                    "label": "Read",
                    "subjects": [
                      "plugin::users-permissions.user",
                    ],
                  },
                  {
                    "actionId": "plugin::content-manager.explorer.update",
                    "applyToProperties": [
                      "fields",
                      "locales",
                    ],
                    "label": "Update",
                    "subjects": [
                      "plugin::users-permissions.user",
                    ],
                  },
                  {
                    "actionId": "plugin::content-manager.explorer.delete",
                    "applyToProperties": [
                      "locales",
                    ],
                    "label": "Delete",
                    "subjects": [
                      "plugin::users-permissions.user",
                    ],
                  },
                  {
                    "actionId": "plugin::content-manager.explorer.publish",
                    "applyToProperties": [
                      "locales",
                    ],
                    "label": "Publish",
                    "subjects": [],
                  },
                ],
                [
                  {
                    "label": "user",
                    "properties": [
                      {
                        "children": [
                          {
                            "label": "username",
                            "required": true,
                            "value": "username",
                          },
                          {
                            "label": "email",
                            "required": true,
                            "value": "email",
                          },
                          {
                            "label": "provider",
                            "value": "provider",
                          },
                          {
                            "label": "password",
                            "value": "password",
                          },
                          {
                            "label": "resetPasswordToken",
                            "value": "resetPasswordToken",
                          },
                          {
                            "label": "confirmationToken",
                            "value": "confirmationToken",
                          },
                          {
                            "label": "confirmed",
                            "value": "confirmed",
                          },
                          {
                            "label": "blocked",
                            "value": "blocked",
                          },
                          {
                            "label": "role",
                            "value": "role",
                          },
                        ],
                        "label": "Fields",
                        "value": "fields",
                      },
                    ],
                    "uid": "plugin::users-permissions.user",
                  },
                ],
              ],
              "plugins": [
                {
                  "action": "plugin::content-manager.collection-types.configure-view",
                  "displayName": "Configure view",
                  "plugin": "content-manager",
                  "subCategory": "collection types",
                },
                {
                  "action": "plugin::content-manager.components.configure-layout",
                  "displayName": "Configure Layout",
                  "plugin": "content-manager",
                  "subCategory": "components",
                },
                {
                  "action": "plugin::content-manager.single-types.configure-view",
                  "displayName": "Configure view",
                  "plugin": "content-manager",
                  "subCategory": "single types",
                },
                {
                  "action": "plugin::content-type-builder.read",
                  "displayName": "Read",
                  "plugin": "content-type-builder",
                  "subCategory": "general",
                },
                {
                  "action": "plugin::documentation.read",
                  "displayName": "Access the Documentation",
                  "plugin": "documentation",
                  "subCategory": "general",
                },
                {
                  "action": "plugin::documentation.settings.regenerate",
                  "displayName": "Regenerate",
                  "plugin": "documentation",
                  "subCategory": "general",
                },
                {
                  "action": "plugin::documentation.settings.update",
                  "displayName": "Update and delete",
                  "plugin": "documentation",
                  "subCategory": "general",
                },
                {
                  "action": "plugin::upload.assets.copy-link",
                  "displayName": "Copy link",
                  "plugin": "upload",
                  "subCategory": "assets",
                },
                {
                  "action": "plugin::upload.assets.create",
                  "displayName": "Create (upload)",
                  "plugin": "upload",
                  "subCategory": "assets",
                },
                {
                  "action": "plugin::upload.assets.download",
                  "displayName": "Download",
                  "plugin": "upload",
                  "subCategory": "assets",
                },
                {
                  "action": "plugin::upload.assets.update",
                  "displayName": "Update (crop, details, replace) + delete",
                  "plugin": "upload",
                  "subCategory": "assets",
                },
                {
                  "action": "plugin::upload.read",
                  "displayName": "Access the Media Library",
                  "plugin": "upload",
                  "subCategory": "general",
                },
                {
                  "action": "plugin::users-permissions.advanced-settings.read",
                  "displayName": "Read",
                  "plugin": "users-permissions",
                  "subCategory": "advancedSettings",
                },
                {
                  "action": "plugin::users-permissions.advanced-settings.update",
                  "displayName": "Edit",
                  "plugin": "users-permissions",
                  "subCategory": "advancedSettings",
                },
                {
                  "action": "plugin::users-permissions.email-templates.read",
                  "displayName": "Read",
                  "plugin": "users-permissions",
                  "subCategory": "emailTemplates",
                },
                {
                  "action": "plugin::users-permissions.email-templates.update",
                  "displayName": "Edit",
                  "plugin": "users-permissions",
                  "subCategory": "emailTemplates",
                },
                {
                  "action": "plugin::users-permissions.providers.read",
                  "displayName": "Read",
                  "plugin": "users-permissions",
                  "subCategory": "providers",
                },
                {
                  "action": "plugin::users-permissions.providers.update",
                  "displayName": "Edit",
                  "plugin": "users-permissions",
                  "subCategory": "providers",
                },
                {
                  "action": "plugin::users-permissions.roles.create",
                  "displayName": "Create",
                  "plugin": "users-permissions",
                  "subCategory": "roles",
                },
                {
                  "action": "plugin::users-permissions.roles.delete",
                  "displayName": "Delete",
                  "plugin": "users-permissions",
                  "subCategory": "roles",
                },
                {
                  "action": "plugin::users-permissions.roles.read",
                  "displayName": "Read",
                  "plugin": "users-permissions",
                  "subCategory": "roles",
                },
                {
                  "action": "plugin::users-permissions.roles.update",
                  "displayName": "Update",
                  "plugin": "users-permissions",
                  "subCategory": "roles",
                },
              ],
<<<<<<< HEAD
              "settings": Array [
                Object {
                  "action": "admin::api-tokens.access",
                  "category": "api tokens",
                  "displayName": "Access the API tokens settings page",
                  "subCategory": "api Tokens",
                },
                Object {
=======
              "settings": [
                {
>>>>>>> 29410dd8
                  "action": "admin::api-tokens.create",
                  "category": "api tokens",
                  "displayName": "Create (generate)",
                  "subCategory": "general",
                },
                {
                  "action": "admin::api-tokens.delete",
                  "category": "api tokens",
                  "displayName": "Delete (revoke)",
                  "subCategory": "general",
                },
                {
                  "action": "admin::api-tokens.read",
                  "category": "api tokens",
                  "displayName": "Read",
                  "subCategory": "general",
                },
                {
                  "action": "admin::api-tokens.update",
                  "category": "api tokens",
                  "displayName": "Update",
                  "subCategory": "general",
                },
                {
                  "action": "admin::marketplace.plugins.install",
                  "category": "plugins and marketplace",
                  "displayName": "Install (only for dev env)",
                  "subCategory": "plugins",
                },
                {
                  "action": "admin::marketplace.plugins.uninstall",
                  "category": "plugins and marketplace",
                  "displayName": "Uninstall (only for dev env)",
                  "subCategory": "plugins",
                },
                {
                  "action": "admin::marketplace.read",
                  "category": "plugins and marketplace",
                  "displayName": "Access the marketplace",
                  "subCategory": "marketplace",
                },
                {
                  "action": "admin::project-settings.read",
                  "category": "project",
                  "displayName": "Read the project level settings",
                  "subCategory": "general",
                },
                {
                  "action": "admin::project-settings.update",
                  "category": "project",
                  "displayName": "Update the project level settings",
                  "subCategory": "general",
                },
                {
                  "action": "admin::provider-login.read",
                  "category": "single sign on",
                  "displayName": "Read",
                  "subCategory": "options",
                },
                {
                  "action": "admin::provider-login.update",
                  "category": "single sign on",
                  "displayName": "Update",
                  "subCategory": "options",
                },
                {
                  "action": "admin::roles.create",
                  "category": "users and roles",
                  "displayName": "Create",
                  "subCategory": "roles",
                },
                {
                  "action": "admin::roles.delete",
                  "category": "users and roles",
                  "displayName": "Delete",
                  "subCategory": "roles",
                },
                {
                  "action": "admin::roles.read",
                  "category": "users and roles",
                  "displayName": "Read",
                  "subCategory": "roles",
                },
                {
                  "action": "admin::roles.update",
                  "category": "users and roles",
                  "displayName": "Update",
                  "subCategory": "roles",
                },
                {
                  "action": "admin::users.create",
                  "category": "users and roles",
                  "displayName": "Create (invite)",
                  "subCategory": "users",
                },
                {
                  "action": "admin::users.delete",
                  "category": "users and roles",
                  "displayName": "Delete",
                  "subCategory": "users",
                },
                {
                  "action": "admin::users.read",
                  "category": "users and roles",
                  "displayName": "Read",
                  "subCategory": "users",
                },
                {
                  "action": "admin::users.update",
                  "category": "users and roles",
                  "displayName": "Update",
                  "subCategory": "users",
                },
                {
                  "action": "admin::webhooks.create",
                  "category": "webhooks",
                  "displayName": "Create",
                  "subCategory": "general",
                },
                {
                  "action": "admin::webhooks.delete",
                  "category": "webhooks",
                  "displayName": "Delete",
                  "subCategory": "general",
                },
                {
                  "action": "admin::webhooks.read",
                  "category": "webhooks",
                  "displayName": "Read",
                  "subCategory": "general",
                },
                {
                  "action": "admin::webhooks.update",
                  "category": "webhooks",
                  "displayName": "Update",
                  "subCategory": "general",
                },
                {
                  "action": "plugin::documentation.settings.read",
                  "category": "documentation",
                  "displayName": "Access the documentation settings page",
                  "subCategory": "general",
                },
                {
                  "action": "plugin::email.settings.read",
                  "category": "email",
                  "displayName": "Access the Email Settings page",
                  "subCategory": "general",
                },
                {
                  "action": "plugin::i18n.locale.create",
                  "category": "Internationalization",
                  "displayName": "Create",
                  "subCategory": "Locales",
                },
                {
                  "action": "plugin::i18n.locale.delete",
                  "category": "Internationalization",
                  "displayName": "Delete",
                  "subCategory": "Locales",
                },
                {
                  "action": "plugin::i18n.locale.read",
                  "category": "Internationalization",
                  "displayName": "Read",
                  "subCategory": "Locales",
                },
                {
                  "action": "plugin::i18n.locale.update",
                  "category": "Internationalization",
                  "displayName": "Update",
                  "subCategory": "Locales",
                },
                {
                  "action": "plugin::upload.settings.read",
                  "category": "media library",
                  "displayName": "Access the Media Library settings page",
                  "subCategory": "general",
                },
              ],
              "singleTypes": [
                [
                  {
                    "actionId": "plugin::content-manager.explorer.create",
                    "applyToProperties": [
                      "fields",
                      "locales",
                    ],
                    "label": "Create",
                    "subjects": [
                      "plugin::users-permissions.user",
                    ],
                  },
                  {
                    "actionId": "plugin::content-manager.explorer.read",
                    "applyToProperties": [
                      "fields",
                      "locales",
                    ],
                    "label": "Read",
                    "subjects": [
                      "plugin::users-permissions.user",
                    ],
                  },
                  {
                    "actionId": "plugin::content-manager.explorer.update",
                    "applyToProperties": [
                      "fields",
                      "locales",
                    ],
                    "label": "Update",
                    "subjects": [
                      "plugin::users-permissions.user",
                    ],
                  },
                  {
                    "actionId": "plugin::content-manager.explorer.delete",
                    "applyToProperties": [
                      "locales",
                    ],
                    "label": "Delete",
                    "subjects": [
                      "plugin::users-permissions.user",
                    ],
                  },
                  {
                    "actionId": "plugin::content-manager.explorer.publish",
                    "applyToProperties": [
                      "locales",
                    ],
                    "label": "Publish",
                    "subjects": [],
                  },
                ],
                [],
              ],
            },
          }
        `);
      } else {
        expect(sortedData).toMatchInlineSnapshot(`
          Object {
            "conditions": Array [
              Object {
                "category": "default",
                "displayName": "Is creator",
                "id": "admin::is-creator",
              },
              Object {
                "category": "default",
                "displayName": "Has same role as creator",
                "id": "admin::has-same-role-as-creator",
              },
            ],
            "sections": Object {
              "contentTypes": Array [
                Object {
                  "action": "plugin::content-manager.explorer.create",
                  "displayName": "Create",
                  "subjects": Array [
                    "plugin::users-permissions.user",
                  ],
                },
                Object {
                  "action": "plugin::content-manager.explorer.delete",
                  "displayName": "Delete",
                  "subjects": Array [
                    "plugin::users-permissions.user",
                  ],
                },
                Object {
                  "action": "plugin::content-manager.explorer.publish",
                  "displayName": "Publish",
                  "subjects": Array [],
                },
                Object {
                  "action": "plugin::content-manager.explorer.read",
                  "displayName": "Read",
                  "subjects": Array [
                    "plugin::users-permissions.user",
                  ],
                },
                Object {
                  "action": "plugin::content-manager.explorer.update",
                  "displayName": "Update",
                  "subjects": Array [
                    "plugin::users-permissions.user",
                  ],
                },
              ],
              "plugins": Array [
                Object {
                  "action": "plugin::content-manager.collection-types.configure-view",
                  "displayName": "Configure view",
                  "plugin": "plugin::content-manager",
                  "subCategory": "collection types",
                },
                Object {
                  "action": "plugin::content-manager.components.configure-layout",
                  "displayName": "Configure Layout",
                  "plugin": "plugin::content-manager",
                  "subCategory": "components",
                },
                Object {
                  "action": "plugin::content-manager.single-types.configure-view",
                  "displayName": "Configure view",
                  "plugin": "plugin::content-manager",
                  "subCategory": "single types",
                },
                Object {
                  "action": "plugin::content-type-builder.read",
                  "displayName": "Read",
                  "plugin": "plugin::content-type-builder",
                  "subCategory": "general",
                },
                Object {
                  "action": "plugin::documentation.read",
                  "displayName": "Access the Documentation",
                  "plugin": "plugin::documentation",
                  "subCategory": "general",
                },
                Object {
                  "action": "plugin::documentation.settings.regenerate",
                  "displayName": "Regenerate",
                  "plugin": "plugin::documentation",
                  "subCategory": "settings",
                },
                Object {
                  "action": "plugin::documentation.settings.update",
                  "displayName": "Update and delete",
                  "plugin": "plugin::documentation",
                  "subCategory": "settings",
                },
                Object {
                  "action": "plugin::upload.assets.copy-link",
                  "displayName": "Copy link",
                  "plugin": "plugin::upload",
                  "subCategory": "assets",
                },
                Object {
                  "action": "plugin::upload.assets.create",
                  "displayName": "Create (upload)",
                  "plugin": "plugin::upload",
                  "subCategory": "assets",
                },
                Object {
                  "action": "plugin::upload.assets.download",
                  "displayName": "Download",
                  "plugin": "plugin::upload",
                  "subCategory": "assets",
                },
                Object {
                  "action": "plugin::upload.assets.update",
                  "displayName": "Update (crop, details, replace) + delete",
                  "plugin": "plugin::upload",
                  "subCategory": "assets",
                },
                Object {
                  "action": "plugin::upload.read",
                  "displayName": "Access the Media Library",
                  "plugin": "plugin::upload",
                  "subCategory": "general",
                },
                Object {
                  "action": "plugin::users-permissions.advanced-settings.read",
                  "displayName": "Read",
                  "plugin": "plugin::users-permissions",
                  "subCategory": "advancedSettings",
                },
                Object {
                  "action": "plugin::users-permissions.advanced-settings.update",
                  "displayName": "Edit",
                  "plugin": "plugin::users-permissions",
                  "subCategory": "advancedSettings",
                },
                Object {
                  "action": "plugin::users-permissions.email-templates.read",
                  "displayName": "Read",
                  "plugin": "plugin::users-permissions",
                  "subCategory": "emailTemplates",
                },
                Object {
                  "action": "plugin::users-permissions.email-templates.update",
                  "displayName": "Edit",
                  "plugin": "plugin::users-permissions",
                  "subCategory": "emailTemplates",
                },
                Object {
                  "action": "plugin::users-permissions.providers.read",
                  "displayName": "Read",
                  "plugin": "plugin::users-permissions",
                  "subCategory": "providers",
                },
                Object {
                  "action": "plugin::users-permissions.providers.update",
                  "displayName": "Edit",
                  "plugin": "plugin::users-permissions",
                  "subCategory": "providers",
                },
                Object {
                  "action": "plugin::users-permissions.roles.create",
                  "displayName": "Create",
                  "plugin": "plugin::users-permissions",
                  "subCategory": "roles",
                },
                Object {
                  "action": "plugin::users-permissions.roles.delete",
                  "displayName": "Delete",
                  "plugin": "plugin::users-permissions",
                  "subCategory": "roles",
                },
                Object {
                  "action": "plugin::users-permissions.roles.read",
                  "displayName": "Read",
                  "plugin": "plugin::users-permissions",
                  "subCategory": "roles",
                },
                Object {
                  "action": "plugin::users-permissions.roles.update",
                  "displayName": "Update",
                  "plugin": "plugin::users-permissions",
                  "subCategory": "roles",
                },
              ],
              "settings": Array [
                Object {
                  "action": "admin::api-tokens.access",
                  "category": "api tokens",
                  "displayName": "Access the API tokens settings page",
                  "subCategory": "api Tokens",
                },
                Object {
                  "action": "admin::api-tokens.create",
                  "category": "api tokens",
                  "displayName": "Create (generate)",
                  "subCategory": "general",
                },
                Object {
                  "action": "admin::api-tokens.delete",
                  "category": "api tokens",
                  "displayName": "Delete (revoke)",
                  "subCategory": "general",
                },
                Object {
                  "action": "admin::api-tokens.read",
                  "category": "api tokens",
                  "displayName": "Read",
                  "subCategory": "general",
                },
                Object {
                  "action": "admin::api-tokens.update",
                  "category": "api tokens",
                  "displayName": "Update",
                  "subCategory": "general",
                },
                Object {
                  "action": "admin::marketplace.plugins.install",
                  "category": "plugins and marketplace",
                  "displayName": "Install (only for dev env)",
                  "subCategory": "plugins",
                },
                Object {
                  "action": "admin::marketplace.plugins.uninstall",
                  "category": "plugins and marketplace",
                  "displayName": "Uninstall (only for dev env)",
                  "subCategory": "plugins",
                },
                Object {
                  "action": "admin::marketplace.read",
                  "category": "plugins and marketplace",
                  "displayName": "Access the marketplace",
                  "subCategory": "marketplace",
                },
                Object {
                  "action": "admin::project-settings.update",
                  "category": "project",
                  "displayName": "Update the project level settings",
                  "subCategory": "general",
                },
                Object {
                  "action": "admin::roles.create",
                  "category": "users and roles",
                  "displayName": "Create",
                  "subCategory": "roles",
                },
                Object {
                  "action": "admin::roles.delete",
                  "category": "users and roles",
                  "displayName": "Delete",
                  "subCategory": "roles",
                },
                Object {
                  "action": "admin::roles.read",
                  "category": "users and roles",
                  "displayName": "Read",
                  "subCategory": "roles",
                },
                Object {
                  "action": "admin::roles.update",
                  "category": "users and roles",
                  "displayName": "Update",
                  "subCategory": "roles",
                },
                Object {
                  "action": "admin::users.create",
                  "category": "users and roles",
                  "displayName": "Create (invite)",
                  "subCategory": "users",
                },
                Object {
                  "action": "admin::users.delete",
                  "category": "users and roles",
                  "displayName": "Delete",
                  "subCategory": "users",
                },
                Object {
                  "action": "admin::users.read",
                  "category": "users and roles",
                  "displayName": "Read",
                  "subCategory": "users",
                },
                Object {
                  "action": "admin::users.update",
                  "category": "users and roles",
                  "displayName": "Update",
                  "subCategory": "users",
                },
                Object {
                  "action": "admin::webhooks.create",
                  "category": "webhooks",
                  "displayName": "Create",
                  "subCategory": "general",
                },
                Object {
                  "action": "admin::webhooks.delete",
                  "category": "webhooks",
                  "displayName": "Delete",
                  "subCategory": "general",
                },
                Object {
                  "action": "admin::webhooks.read",
                  "category": "webhooks",
                  "displayName": "Read",
                  "subCategory": "general",
                },
                Object {
                  "action": "admin::webhooks.update",
                  "category": "webhooks",
                  "displayName": "Update",
                  "subCategory": "general",
                },
                Object {
                  "action": "plugin::email.settings.read",
                  "category": "email",
                  "displayName": "Access the Email Settings page",
                  "subCategory": "general",
                },
                Object {
                  "action": "plugin::upload.settings.read",
                  "category": "media library",
                  "displayName": "Access the Media Library settings page",
                  "subCategory": "general",
                },
              ],
            },
          }
        `);
      }
    }
  });
});<|MERGE_RESOLUTION|>--- conflicted
+++ resolved
@@ -292,7 +292,6 @@
                 "subCategory": "roles",
               },
             ],
-<<<<<<< HEAD
             "settings": Array [
               Object {
                 "action": "admin::api-tokens.access",
@@ -301,10 +300,6 @@
                 "subCategory": "api Tokens",
               },
               Object {
-=======
-            "settings": [
-              {
->>>>>>> 29410dd8
                 "action": "admin::api-tokens.create",
                 "category": "api tokens",
                 "displayName": "Create (generate)",
@@ -794,7 +789,6 @@
                   "subCategory": "roles",
                 },
               ],
-<<<<<<< HEAD
               "settings": Array [
                 Object {
                   "action": "admin::api-tokens.access",
@@ -803,10 +797,6 @@
                   "subCategory": "api Tokens",
                 },
                 Object {
-=======
-              "settings": [
-                {
->>>>>>> 29410dd8
                   "action": "admin::api-tokens.create",
                   "category": "api tokens",
                   "displayName": "Create (generate)",
