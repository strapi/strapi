--- conflicted
+++ resolved
@@ -23,11 +23,7 @@
   'api-token': typeof apiToken;
   'project-settings': typeof projectSettings;
   transfer: typeof transfer;
-<<<<<<< HEAD
-  homepage: ReturnType<typeof createHomepageService>;
   encryption: typeof encryption;
-=======
->>>>>>> 80ec10b8
 };
 
 type Resolve<T> = T extends (...args: unknown[]) => unknown ? T : { [K in keyof T]: T[K] };
