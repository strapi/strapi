import { errors } from '@strapi/utils';
import { omit } from 'lodash/fp';
<<<<<<< HEAD
=======
// @ts-expect-error - types are not generated for this file
>>>>>>> db245b4a
// eslint-disable-next-line import/no-relative-packages
import createContext from '../../../../../../../test/helpers/create-context';
import constants from '../../services/constants';
import apiTokenController from '../api-token';

describe('API Token Controller', () => {
  describe('Create API Token', () => {
    const body = {
      name: 'api-token_tests-name',
      description: 'api-token_tests-description',
      type: 'read-only',
    };

    test('Fails if API Token already exists', async () => {
      const exists = jest.fn(() => true);
      const ctx = createContext({ body });

      global.strapi = {
        contentAPI: {
          permissions: {
            providers: {
              action: {
                keys() {
                  return ['foo', 'bar'];
                },
              },
            },
          },
        },
        admin: {
          services: {
            'api-token': {
              exists,
            },
          },
        },
      } as any;

      expect.assertions(3);

      try {
        await apiTokenController.create(ctx as any);
      } catch (e: any) {
        expect(e instanceof errors.ApplicationError).toBe(true);
        expect(e.message).toEqual('Name already taken');
      }

      expect(exists).toHaveBeenCalledWith({ name: body.name });
    });

    test('Create API Token Successfully', async () => {
      const create = jest.fn().mockResolvedValue(body);
      const exists = jest.fn(() => false);
      const badRequest = jest.fn();
      const created = jest.fn();
      const ctx = createContext({ body }, { badRequest, created });

      global.strapi = {
        admin: {
          services: {
            'api-token': {
              exists,
              create,
            },
          },
        },
      } as any;

      await apiTokenController.create(ctx as any);

      expect(exists).toHaveBeenCalledWith({ name: body.name });
      expect(badRequest).not.toHaveBeenCalled();
      expect(create).toHaveBeenCalledWith(body);
      expect(created).toHaveBeenCalled();
    });

    test('Create API Token with valid lifespan', async () => {
      const lifespan = constants.API_TOKEN_LIFESPANS.DAYS_7;
      const createBody = {
        ...body,
        lifespan,
      };
      const tokenBody = {
        ...createBody,
        expiresAt: Date.now() + lifespan,
        permissions: undefined,
      };

      const create = jest.fn().mockResolvedValue(tokenBody);
      const exists = jest.fn(() => false);
      const badRequest = jest.fn();
      const created = jest.fn();
      const ctx = createContext({ body: createBody }, { badRequest, created });

      global.strapi = {
        admin: {
          services: {
            'api-token': {
              exists,
              create,
            },
          },
        },
      } as any;

      await apiTokenController.create(ctx as any);

      expect(exists).toHaveBeenCalledWith({ name: tokenBody.name });
      expect(badRequest).not.toHaveBeenCalled();
      expect(create).toHaveBeenCalledWith(createBody);
      expect(created).toHaveBeenCalledWith({ data: tokenBody });
    });

    test('Throws with invalid lifespan', async () => {
      const lifespan = 1235; // not in constants.API_TOKEN_LIFESPANS
      const createBody = {
        ...body,
        lifespan,
      };

      const create = jest.fn();
      const created = jest.fn();
      const ctx = createContext({ body: createBody }, { created });

      global.strapi = {
        admin: {
          services: {
            'api-token': {
              create,
            },
          },
        },
      } as any;

      expect(async () => {
        await apiTokenController.create(ctx as any);
      }).rejects.toThrow(/lifespan must be one of the following values/);
      expect(create).not.toHaveBeenCalled();
      expect(created).not.toHaveBeenCalled();
    });

    test('Throws with negative lifespan', async () => {
      const lifespan = -1;
      const createBody = {
        ...body,
        lifespan,
      };

      const create = jest.fn();
      const created = jest.fn();
      const ctx = createContext({ body: createBody }, { created });

      global.strapi = {
        admin: {
          services: {
            'api-token': {
              create,
            },
          },
        },
      } as any;

      expect(async () => {
        await apiTokenController.create(ctx as any);
      }).rejects.toThrow(/lifespan must be one of the following values/);
      expect(create).not.toHaveBeenCalled();
      expect(created).not.toHaveBeenCalled();
    });

    test('Ignores a received expiresAt', async () => {
      const lifespan = constants.API_TOKEN_LIFESPANS.DAYS_7;

      const createBody = {
        ...body,
        expiresAt: 1234,
        lifespan,
      };
      const tokenBody = {
        ...createBody,
        expiresAt: Date.now() + lifespan,
        permissions: undefined,
      };

      const create = jest.fn().mockResolvedValue(tokenBody);
      const exists = jest.fn(() => false);
      const badRequest = jest.fn();
      const created = jest.fn();
      const ctx = createContext({ body: createBody }, { badRequest, created });

      global.strapi = {
        admin: {
          services: {
            'api-token': {
              exists,
              create,
            },
          },
        },
      } as any;

      await apiTokenController.create(ctx as any);

      expect(exists).toHaveBeenCalledWith({ name: tokenBody.name });
      expect(badRequest).not.toHaveBeenCalled();
      expect(create).toHaveBeenCalledWith(omit(['expiresAt'], createBody));
      expect(created).toHaveBeenCalledWith({ data: tokenBody });
    });
  });

  describe('List API tokens', () => {
    const tokens = [
      {
        id: 1,
        name: 'api-token_tests-name',
        description: 'api-token_tests-description',
        type: 'read-only',
      },
      {
        id: 2,
        name: 'api-token_tests-name-2',
        description: 'api-token_tests-description-2',
        type: 'full-access',
      },
    ];

    test('List API tokens successfully', async () => {
      const list = jest.fn().mockResolvedValue(tokens);
      const send = jest.fn();
      const ctx = createContext({}, { send });

      global.strapi = {
        admin: {
          services: {
            'api-token': {
              list,
            },
          },
        },
      } as any;

      await apiTokenController.list(ctx as any);

      expect(list).toHaveBeenCalled();
      expect(send).toHaveBeenCalledWith({ data: tokens });
    });
  });

  describe('Delete an API token', () => {
    const token = {
      id: 1,
      name: 'api-token_tests-name',
      description: 'api-token_tests-description',
      type: 'read-only',
    };

    test('Deletes an API token successfully', async () => {
      const revoke = jest.fn().mockResolvedValue(token);
      const deleted = jest.fn();
      const ctx = createContext({ params: { id: token.id } }, { deleted });

      global.strapi = {
        admin: {
          services: {
            'api-token': {
              revoke,
            },
          },
        },
      } as any;

      await apiTokenController.revoke(ctx as any);

      expect(revoke).toHaveBeenCalledWith(token.id);
      expect(deleted).toHaveBeenCalledWith({ data: token });
    });

    test('Does not return an error if the resource does not exists', async () => {
      const revoke = jest.fn().mockResolvedValue(null);
      const deleted = jest.fn();
      const ctx = createContext({ params: { id: token.id } }, { deleted });

      global.strapi = {
        admin: {
          services: {
            'api-token': {
              revoke,
            },
          },
        },
      } as any;

      await apiTokenController.revoke(ctx as any);

      expect(revoke).toHaveBeenCalledWith(token.id);
      expect(deleted).toHaveBeenCalledWith({ data: null });
    });
  });

  describe('Regenerate an API token', () => {
    const token = {
      id: 1,
      name: 'api-token_tests-regenerate',
      description: 'api-token_tests-description',
      type: 'read-only',
    };

    test('Regenerates an API token successfully', async () => {
      const regenerate = jest.fn().mockResolvedValue(token);
      const getById = jest.fn().mockResolvedValue(token);
      const created = jest.fn();
      const ctx = createContext({ params: { id: token.id } }, { created });

      global.strapi = {
        admin: {
          services: {
            'api-token': {
              regenerate,
              getById,
            },
          },
        },
      } as any;

      await apiTokenController.regenerate(ctx as any);

      expect(regenerate).toHaveBeenCalledWith(token.id);
    });

    test('Fails if token not found', async () => {
      const regenerate = jest.fn().mockResolvedValue(token);
      const getById = jest.fn().mockResolvedValue(null);
      const created = jest.fn();
      const notFound = jest.fn();
      const ctx = createContext({ params: { id: token.id } }, { created, notFound });

      global.strapi = {
        admin: {
          services: {
            'api-token': {
              regenerate,
              getById,
            },
          },
        },
      } as any;

      await apiTokenController.regenerate(ctx as any);

      expect(regenerate).not.toHaveBeenCalled();
      expect(getById).toHaveBeenCalledWith(token.id);
      expect(notFound).toHaveBeenCalledWith('API Token not found');
    });
  });

  describe('Retrieve an API token', () => {
    const token = {
      id: 1,
      name: 'api-token_tests-name',
      description: 'api-token_tests-description',
      type: 'read-only',
    };

    test('Retrieve an API token successfully', async () => {
      const getById = jest.fn().mockResolvedValue(token);
      const send = jest.fn();
      const ctx = createContext({ params: { id: token.id } }, { send });

      global.strapi = {
        admin: {
          services: {
            'api-token': {
              getById,
            },
          },
        },
      } as any;

      await apiTokenController.get(ctx as any);

      expect(getById).toHaveBeenCalledWith(token.id);
      expect(send).toHaveBeenCalledWith({ data: token });
    });

    test('Fails if the API token does not exist', async () => {
      const getById = jest.fn().mockResolvedValue(null);
      const notFound = jest.fn();
      const ctx = createContext({ params: { id: token.id } }, { notFound });

      global.strapi = {
        admin: {
          services: {
            'api-token': {
              getById,
            },
          },
        },
      } as any;

      await apiTokenController.get(ctx as any);

      expect(getById).toHaveBeenCalledWith(token.id);
      expect(notFound).toHaveBeenCalledWith('API Token not found');
    });
  });

  describe('Update API Token', () => {
    const body = {
      name: 'api-token_tests-name',
      description: 'api-token_tests-description',
      type: 'read-only',
    };

    const id = 1;

    test('Fails if the name is already taken', async () => {
      const getById = jest.fn(() => ({ id, ...body }));
      const getByName = jest.fn(() => ({ id: 2, name: body.name }));
      const ctx = createContext({ body, params: { id } });

      global.strapi = {
        admin: {
          services: {
            'api-token': {
              getById,
              getByName,
            },
          },
        },
      } as any;

      expect.assertions(3);

      try {
        await apiTokenController.update(ctx as any);
      } catch (e: any) {
        expect(e instanceof errors.ApplicationError).toBe(true);
        expect(e.message).toEqual('Name already taken');
      }

      expect(getByName).toHaveBeenCalledWith(body.name);
    });

    test('Fails if the token does not exist', async () => {
      const getById = jest.fn(() => null);
      const notFound = jest.fn();
      const ctx = createContext({ body, params: { id } }, { notFound });

      global.strapi = {
        admin: {
          services: {
            'api-token': {
              getById,
            },
          },
        },
      } as any;

      await apiTokenController.update(ctx as any);

      expect(getById).toHaveBeenCalledWith(id);
      expect(notFound).toHaveBeenCalledWith('API Token not found');
    });

    test('Updates API Token Successfully', async () => {
      const update = jest.fn().mockResolvedValue(body);
      const getById = jest.fn(() => ({ id, ...body }));
      const getByName = jest.fn(() => null);
      const notFound = jest.fn();
      const send = jest.fn();
      const ctx = createContext({ body, params: { id } }, { notFound, send });

      global.strapi = {
        admin: {
          services: {
            'api-token': {
              getById,
              getByName,
              update,
            },
          },
        },
      } as any;

      await apiTokenController.update(ctx as any);

      expect(getById).toHaveBeenCalledWith(id);
      expect(getByName).toHaveBeenCalledWith(body.name);
      expect(notFound).not.toHaveBeenCalled();
      expect(update).toHaveBeenCalledWith(id, body);
      expect(send).toHaveBeenCalled();
    });
  });
});<|MERGE_RESOLUTION|>--- conflicted
+++ resolved
@@ -1,9 +1,6 @@
 import { errors } from '@strapi/utils';
 import { omit } from 'lodash/fp';
-<<<<<<< HEAD
-=======
 // @ts-expect-error - types are not generated for this file
->>>>>>> db245b4a
 // eslint-disable-next-line import/no-relative-packages
 import createContext from '../../../../../../../test/helpers/create-context';
 import constants from '../../services/constants';
