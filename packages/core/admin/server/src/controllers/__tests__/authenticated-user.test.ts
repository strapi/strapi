// @ts-expect-error - types are not generated for this file
// eslint-disable-next-line import/no-relative-packages
import createContext from '../../../../../../../tests/helpers/create-context';
import authenticatedUserController from '../authenticated-user';

// Mock the getService function
const mockUserService = {
  getAiToken: jest.fn(),
};

jest.mock('../../utils', () => ({
  getService: jest.fn((serviceName: string) => {
    if (serviceName === 'user') {
      return mockUserService;
    }
    return {};
  }),
}));

describe('Authenticated User Controller', () => {
  const ORIGINAL_ENV = process.env;

  beforeEach(() => {
    jest.clearAllMocks();
    mockUserService.getAiToken.mockReset();
    process.env = { ...ORIGINAL_ENV }; // fresh copy for each test

    // Reset global fetch
    delete (global as any).fetch;
  });

  afterAll(() => {
    process.env = ORIGINAL_ENV; // fully restore after suite
  });

  describe('getAiToken', () => {
    const mockUser = {
      id: 1,
      email: 'test@example.com',
      firstname: 'Test',
      lastname: 'User',
    };

    const createMockContext = (user = mockUser as any, overrides = {}) => {
      return createContext(
        {},
        {
          state: { user },
          unauthorized: jest.fn(),
          badRequest: jest.fn(),
          forbidden: jest.fn(),
          notFound: jest.fn(),
          internalServerError: jest.fn(),
          requestTimeout: jest.fn(),
          ...overrides,
        }
      );
    };

    test('Should return unauthorized when user is not authenticated', async () => {
      const ctx = createMockContext(null);

      await authenticatedUserController.getAiToken(ctx as any);

      expect(ctx.unauthorized).toHaveBeenCalledWith('Authentication required');
    });

    test('Should return internal server error when service throws error', async () => {
      const ctx = createMockContext();

      // Mock service to throw an error
      mockUserService.getAiToken.mockRejectedValueOnce(new Error('Service error'));

      await authenticatedUserController.getAiToken(ctx as any);

      expect(ctx.internalServerError).toHaveBeenCalledWith(
        'AI token request failed. Check server logs for details.'
      );

<<<<<<< HEAD
      expect(mockUserService.getAiToken).toHaveBeenCalledWith(mockUser);
=======
      expect(mockUserService.getAiToken).toHaveBeenCalledWith();
>>>>>>> 2c1f6dd6
    });

    test('Should successfully return AI token when service succeeds', async () => {
      const ctx = createMockContext();
      const tokenData = {
        token: 'test-jwt-token',
        expiresAt: '2025-01-01T12:00:00Z',
      };

      // Mock service to return successful result
      mockUserService.getAiToken.mockResolvedValueOnce(tokenData);

      await authenticatedUserController.getAiToken(ctx as any);

<<<<<<< HEAD
      expect(mockUserService.getAiToken).toHaveBeenCalledWith(mockUser);
=======
      expect(mockUserService.getAiToken).toHaveBeenCalledWith();
>>>>>>> 2c1f6dd6
      expect(ctx.body).toEqual({
        data: tokenData,
      });
    });
  });
});<|MERGE_RESOLUTION|>--- conflicted
+++ resolved
@@ -77,11 +77,7 @@
         'AI token request failed. Check server logs for details.'
       );
 
-<<<<<<< HEAD
-      expect(mockUserService.getAiToken).toHaveBeenCalledWith(mockUser);
-=======
       expect(mockUserService.getAiToken).toHaveBeenCalledWith();
->>>>>>> 2c1f6dd6
     });
 
     test('Should successfully return AI token when service succeeds', async () => {
@@ -96,11 +92,7 @@
 
       await authenticatedUserController.getAiToken(ctx as any);
 
-<<<<<<< HEAD
-      expect(mockUserService.getAiToken).toHaveBeenCalledWith(mockUser);
-=======
       expect(mockUserService.getAiToken).toHaveBeenCalledWith();
->>>>>>> 2c1f6dd6
       expect(ctx.body).toEqual({
         data: tokenData,
       });
