import type { Context, Next } from 'koa';
import crypto from 'crypto';
import type { Modules } from '@strapi/types';
import passport from 'koa-passport';
import compose from 'koa-compose';
import '@strapi/types';
import { errors } from '@strapi/utils';
import { getService } from '../utils';
import {
  validateRegistrationInput,
  validateAdminRegistrationInput,
  validateRegistrationInfoQuery,
  validateForgotPasswordInput,
  validateResetPasswordInput,
  validateLoginSessionInput,
} from '../validation/authentication';

import type {
  ForgotPassword,
  Login,
  Register,
  RegistrationInfo,
  ResetPassword,
} from '../../../shared/contracts/authentication';
import { AdminUser } from '../../../shared/contracts/shared';
import constants from '../services/constants';

const { ApplicationError, ValidationError } = errors;

const refreshCookieName = 'strapi_admin_refresh';

const getRefreshCookieOptions = () => {
  const isProduction = strapi.config.get('environment') === 'production';
  const domain: string | undefined =
    strapi.config.get('admin.auth.cookie.domain') || strapi.config.get('admin.auth.domain');
  const path: string = strapi.config.get('admin.auth.cookie.path', '/admin');

  const sameSite: boolean | 'lax' | 'strict' | 'none' =
    strapi.config.get('admin.auth.cookie.sameSite') ?? 'lax';

  return {
    httpOnly: true,
    secure: isProduction,
    overwrite: true,
    domain,
    path,
    sameSite,
    maxAge: undefined,
  };
};

const getLifespansForType = (
  type: 'refresh' | 'session'
): { idleSeconds: number; maxSeconds: number } => {
  if (type === 'refresh') {
    const idleSeconds = Number(
      strapi.config.get(
        'admin.auth.sessions.idleRefreshTokenLifespan',
        constants.DEFAULT_IDLE_REFRESH_TOKEN_LIFESPAN
      )
    );
    const maxSeconds = Number(
      strapi.config.get(
        'admin.auth.sessions.maxRefreshTokenLifespan',
        constants.DEFAULT_MAX_REFRESH_TOKEN_LIFESPAN
      )
    );

    return { idleSeconds, maxSeconds };
  }

  const idleSeconds = Number(
    strapi.config.get(
      'admin.auth.sessions.idleSessionLifespan',
      constants.DEFAULT_IDLE_SESSION_LIFESPAN
    )
  );
  const maxSeconds = Number(
    strapi.config.get(
      'admin.auth.sessions.maxSessionLifespan',
      constants.DEFAULT_MAX_SESSION_LIFESPAN
    )
  );

  return { idleSeconds, maxSeconds };
};

/**
 * Builds cookie options applying an expiration policy based on session type.
 * - refresh (remember me): persistent cookie; Expires is min(now+idle, absoluteMax)
 * - session (non-remember): session cookie; no Expires/Max-Age
 */
const buildCookieOptionsWithExpiry = (
  type: 'refresh' | 'session',
  absoluteExpiresAtISO?: string
) => {
  const base = getRefreshCookieOptions();
  if (type === 'session') {
    return base;
  }

  const { idleSeconds } = getLifespansForType('refresh');
  const now = Date.now();
  const idleExpiry = now + idleSeconds * 1000;
  const absoluteExpiry = absoluteExpiresAtISO
    ? new Date(absoluteExpiresAtISO).getTime()
    : idleExpiry;
  const chosen = new Date(Math.min(idleExpiry, absoluteExpiry));

  return { ...base, expires: chosen, maxAge: Math.max(0, chosen.getTime() - now) };
};

const getSessionManager = (): Modules.SessionManager.SessionManagerService | null => {
  const manager = strapi.sessionManager as Modules.SessionManager.SessionManagerService | undefined;

  return manager ?? null;
};

const generateDeviceId = (): string => crypto.randomUUID();

const extractDeviceParams = (requestBody: unknown): { deviceId: string; rememberMe: boolean } => {
  const body = (requestBody ?? {}) as { deviceId?: string; rememberMe?: boolean };
  const deviceId = body.deviceId || generateDeviceId();
  const rememberMe = Boolean(body.rememberMe);

  return { deviceId, rememberMe };
};

export default {
  login: compose([
    async (ctx: Context, next: Next) => {
      await validateLoginSessionInput(ctx.request.body ?? {});
      return next();
    },
    (ctx: Context, next: Next) => {
      return passport.authenticate('local', { session: false }, (err, user, info) => {
        if (err) {
          strapi.eventHub.emit('admin.auth.error', { error: err, provider: 'local' });
          // if this is a recognized error, allow it to bubble up to user
          if (err.details?.code === 'LOGIN_NOT_ALLOWED') {
            throw err;
          }

          // for all other errors throw a generic error to prevent leaking info
          return ctx.notImplemented();
        }

        if (!user) {
          strapi.eventHub.emit('admin.auth.error', {
            error: new Error(info.message),
            provider: 'local',
          });
          throw new ApplicationError(info.message);
        }

        const query = ctx.state as Login.Request['query'];
        query.user = user;

        const sanitizedUser = getService('user').sanitizeUser(user);
        strapi.eventHub.emit('admin.auth.success', { user: sanitizedUser, provider: 'local' });

        return next();
      })(ctx, next);
    },
    async (ctx: Context) => {
      const { user } = ctx.state as { user: AdminUser };

      try {
        const sessionManager = getSessionManager();
        if (!sessionManager) {
          return ctx.internalServerError();
        }
        const userId = String(user.id);
        const { deviceId, rememberMe } = extractDeviceParams(ctx.request.body);

        const { token: refreshToken, absoluteExpiresAt } = await sessionManager(
          'admin'
        ).generateRefreshToken(userId, deviceId, {
          type: rememberMe ? 'refresh' : 'session',
<<<<<<< HEAD
        } as any);
=======
        });
>>>>>>> eba319a2

        const cookieOptions = buildCookieOptionsWithExpiry(
          rememberMe ? 'refresh' : 'session',
          absoluteExpiresAt
        );
        ctx.cookies.set(refreshCookieName, refreshToken, cookieOptions);

        const accessResult = await sessionManager('admin').generateAccessToken(refreshToken);
        if ('error' in accessResult) {
          return ctx.internalServerError();
        }

        const { token: accessToken } = accessResult;

        ctx.body = {
          data: {
            token: accessToken,
            accessToken,
            user: getService('user').sanitizeUser(ctx.state.user),
          },
        } satisfies Login.Response;
      } catch (error) {
        strapi.log.error('Failed to create admin refresh session', error);
        return ctx.internalServerError();
      }
    },
  ]),

  async registrationInfo(ctx: Context) {
    await validateRegistrationInfoQuery(ctx.request.query);

    const { registrationToken } = ctx.request.query as RegistrationInfo.Request['query'];

    const registrationInfo = await getService('user').findRegistrationInfo(registrationToken);

    if (!registrationInfo) {
      throw new ValidationError('Invalid registrationToken');
    }

    ctx.body = { data: registrationInfo } satisfies RegistrationInfo.Response;
  },

  async register(ctx: Context) {
    const input = ctx.request.body as Register.Request['body'];

    await validateRegistrationInput(input);

    const user = await getService('user').register(input);

    try {
      const sessionManager = getSessionManager();
      if (!sessionManager) {
        return ctx.internalServerError();
      }
      const userId = String(user.id);
      const { deviceId, rememberMe } = extractDeviceParams(ctx.request.body);

      const { token: refreshToken, absoluteExpiresAt } = await sessionManager(
        'admin'
<<<<<<< HEAD
      ).generateRefreshToken(userId, deviceId, { type: rememberMe ? 'refresh' : 'session' } as any);
=======
      ).generateRefreshToken(userId, deviceId, { type: rememberMe ? 'refresh' : 'session' });
>>>>>>> eba319a2

      const cookieOptions = buildCookieOptionsWithExpiry(
        rememberMe ? 'refresh' : 'session',
        absoluteExpiresAt
      );
      ctx.cookies.set(refreshCookieName, refreshToken, cookieOptions);

      const accessResult = await sessionManager('admin').generateAccessToken(refreshToken);
      if ('error' in accessResult) {
        return ctx.internalServerError();
      }

      const { token: accessToken } = accessResult;

      ctx.body = {
        data: {
          token: accessToken,
          accessToken,
          user: getService('user').sanitizeUser(user),
        },
      } satisfies Register.Response;
    } catch (error) {
      strapi.log.error('Failed to create admin refresh session during register', error);
      return ctx.internalServerError();
    }
  },

  async registerAdmin(ctx: Context) {
    const input = ctx.request.body as Register.Request['body'];

    await validateAdminRegistrationInput(input);

    const hasAdmin = await getService('user').exists();

    if (hasAdmin) {
      throw new ApplicationError('You cannot register a new super admin');
    }

    const superAdminRole = await getService('role').getSuperAdmin();

    if (!superAdminRole) {
      throw new ApplicationError(
        "Cannot register the first admin because the super admin role doesn't exist."
      );
    }

    const user = await getService('user').create({
      ...input,
      registrationToken: null,
      isActive: true,
      roles: superAdminRole ? [superAdminRole.id] : [],
    });

    strapi.telemetry.send('didCreateFirstAdmin');

    try {
      const sessionManager = getSessionManager();
      if (!sessionManager) {
        return ctx.internalServerError();
      }
      const userId = String(user.id);
      const { deviceId, rememberMe } = extractDeviceParams(ctx.request.body);

      const { token: refreshToken, absoluteExpiresAt } = await sessionManager(
        'admin'
<<<<<<< HEAD
      ).generateRefreshToken(userId, deviceId, { type: rememberMe ? 'refresh' : 'session' } as any);
=======
      ).generateRefreshToken(userId, deviceId, { type: rememberMe ? 'refresh' : 'session' });
>>>>>>> eba319a2

      const cookieOptions = buildCookieOptionsWithExpiry(
        rememberMe ? 'refresh' : 'session',
        absoluteExpiresAt
      );
      ctx.cookies.set(refreshCookieName, refreshToken, cookieOptions);

      const accessResult = await sessionManager('admin').generateAccessToken(refreshToken);
      if ('error' in accessResult) {
        return ctx.internalServerError();
      }

      const { token: accessToken } = accessResult;

      ctx.body = {
        data: {
          token: accessToken,
          accessToken,
          user: getService('user').sanitizeUser(user),
        },
      };
    } catch (error) {
      strapi.log.error('Failed to create admin refresh session during register-admin', error);
      return ctx.internalServerError();
    }
  },

  async forgotPassword(ctx: Context) {
    const input = ctx.request.body as ForgotPassword.Request['body'];

    await validateForgotPasswordInput(input);

    getService('auth').forgotPassword(input);

    ctx.status = 204;
  },

  async resetPassword(ctx: Context) {
    const input = ctx.request.body as ResetPassword.Request['body'];

    await validateResetPasswordInput(input);

    const user = await getService('auth').resetPassword(input);

    // Issue a new admin refresh session and access token after password reset.
    try {
      const sessionManager = getSessionManager();
      if (!sessionManager) {
        return ctx.internalServerError();
      }

      const userId = String(user.id);
      const deviceId = generateDeviceId();

      const { token: refreshToken, absoluteExpiresAt } = await sessionManager(
        'admin'
<<<<<<< HEAD
      ).generateRefreshToken(userId, deviceId, { type: 'session' } as any);
=======
      ).generateRefreshToken(userId, deviceId, { type: 'session' });
>>>>>>> eba319a2

      // No rememberMe flow here; expire with session by default (session cookie)
      const cookieOptions = buildCookieOptionsWithExpiry('session', absoluteExpiresAt);
      ctx.cookies.set(refreshCookieName, refreshToken, cookieOptions);

      const accessResult = await sessionManager('admin').generateAccessToken(refreshToken);
      if ('error' in accessResult) {
        return ctx.internalServerError();
      }

      const { token } = accessResult;

      ctx.body = {
        data: {
          token,
          user: getService('user').sanitizeUser(user),
        },
      } satisfies ResetPassword.Response;
    } catch (err) {
      strapi.log.error('Failed to create admin refresh session during reset-password', err as any);
      return ctx.internalServerError();
    }
  },

  async accessToken(ctx: Context) {
    const refreshToken = ctx.cookies.get(refreshCookieName);

    if (!refreshToken) {
      return ctx.unauthorized('Missing refresh token');
    }

    try {
      const sessionManager = getSessionManager();
      if (!sessionManager) {
        return ctx.internalServerError();
      }

      // Single-use renewal: rotate on access exchange, then create access token
      // from the new refresh token
      const rotation = await sessionManager('admin').rotateRefreshToken(refreshToken);
      if ('error' in rotation) {
        return ctx.unauthorized('Invalid refresh token');
      }

      const result = await sessionManager('admin').generateAccessToken(rotation.token);
      if ('error' in result) {
        return ctx.unauthorized('Invalid refresh token');
      }

      const { token } = result;
      // Preserve session-vs-remember mode using rotation.type and rotation.absoluteExpiresAt
      const opts = buildCookieOptionsWithExpiry(rotation.type, rotation.absoluteExpiresAt);

      ctx.cookies.set(refreshCookieName, rotation.token, opts);
      ctx.body = { data: { token } };
    } catch (err) {
      strapi.log.error('Failed to generate access token from refresh token', err as any);
      return ctx.internalServerError();
    }
  },

  async logout(ctx: Context) {
    const sanitizedUser = getService('user').sanitizeUser(ctx.state.user);
    strapi.eventHub.emit('admin.logout', { user: sanitizedUser });

    const bodyDeviceId = ctx.request.body?.deviceId as string | undefined;
    const deviceId = typeof bodyDeviceId === 'string' ? bodyDeviceId : undefined;

    // Clear cookie regardless of token validity
    ctx.cookies.set(refreshCookieName, '', {
      ...getRefreshCookieOptions(),
      expires: new Date(0),
    });

    try {
      const sessionManager = getSessionManager();
      if (sessionManager) {
        const userId = String(ctx.state.user.id);
        await sessionManager('admin').invalidateRefreshToken(userId, deviceId);
      }
    } catch (err) {
      strapi.log.error('Failed to revoke admin sessions during logout', err as any);
    }

    ctx.body = { data: {} };
  },
};<|MERGE_RESOLUTION|>--- conflicted
+++ resolved
@@ -177,11 +177,7 @@
           'admin'
         ).generateRefreshToken(userId, deviceId, {
           type: rememberMe ? 'refresh' : 'session',
-<<<<<<< HEAD
-        } as any);
-=======
         });
->>>>>>> eba319a2
 
         const cookieOptions = buildCookieOptionsWithExpiry(
           rememberMe ? 'refresh' : 'session',
@@ -241,11 +237,7 @@
 
       const { token: refreshToken, absoluteExpiresAt } = await sessionManager(
         'admin'
-<<<<<<< HEAD
-      ).generateRefreshToken(userId, deviceId, { type: rememberMe ? 'refresh' : 'session' } as any);
-=======
       ).generateRefreshToken(userId, deviceId, { type: rememberMe ? 'refresh' : 'session' });
->>>>>>> eba319a2
 
       const cookieOptions = buildCookieOptionsWithExpiry(
         rememberMe ? 'refresh' : 'session',
@@ -311,11 +303,7 @@
 
       const { token: refreshToken, absoluteExpiresAt } = await sessionManager(
         'admin'
-<<<<<<< HEAD
-      ).generateRefreshToken(userId, deviceId, { type: rememberMe ? 'refresh' : 'session' } as any);
-=======
       ).generateRefreshToken(userId, deviceId, { type: rememberMe ? 'refresh' : 'session' });
->>>>>>> eba319a2
 
       const cookieOptions = buildCookieOptionsWithExpiry(
         rememberMe ? 'refresh' : 'session',
@@ -372,11 +360,7 @@
 
       const { token: refreshToken, absoluteExpiresAt } = await sessionManager(
         'admin'
-<<<<<<< HEAD
-      ).generateRefreshToken(userId, deviceId, { type: 'session' } as any);
-=======
       ).generateRefreshToken(userId, deviceId, { type: 'session' });
->>>>>>> eba319a2
 
       // No rememberMe flow here; expire with session by default (session cookie)
       const cookieOptions = buildCookieOptionsWithExpiry('session', absoluteExpiresAt);
