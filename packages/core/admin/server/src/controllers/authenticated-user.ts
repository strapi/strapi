import type { Context } from 'koa';
import type { AdminUser } from '../../../shared/contracts/shared';

import { getService } from '../utils';
import { validateProfileUpdateInput } from '../validation/user';
import { GetMe, GetOwnPermissions, UpdateMe, GetAiToken } from '../../../shared/contracts/users';

export default {
  async getMe(ctx: Context) {
    const userInfo = getService('user').sanitizeUser(ctx.state.user as AdminUser);

    ctx.body = {
      data: userInfo,
    } satisfies GetMe.Response;
  },

  async updateMe(ctx: Context) {
    const input = ctx.request.body as UpdateMe.Request['body'];

    await validateProfileUpdateInput(input);

    const userService = getService('user');
    const authServer = getService('auth');

    const { currentPassword, ...userInfo } = input;

    if (currentPassword && userInfo.password) {
      const isValid = await authServer.validatePassword(currentPassword, ctx.state.user.password);

      if (!isValid) {
        return ctx.badRequest('ValidationError', {
          currentPassword: ['Invalid credentials'],
        });
      }
    }

    const updatedUser = await userService.updateById(ctx.state.user.id, userInfo);

    ctx.body = {
      data: userService.sanitizeUser(updatedUser),
    } satisfies UpdateMe.Response;
  },

  async getOwnPermissions(ctx: Context) {
    const { findUserPermissions, sanitizePermission } = getService('permission');
    const { user } = ctx.state;

    const userPermissions = await findUserPermissions(user as AdminUser);

    ctx.body = {
      // @ts-expect-error - transform response type to sanitized permission
      data: userPermissions.map(sanitizePermission),
    } satisfies GetOwnPermissions.Response;
  },

  async getAiToken(ctx: Context) {
    try {
      // Security check: Ensure user is authenticated and has proper permissions
      if (!ctx.state.user) {
        return ctx.unauthorized('Authentication required');
      }

<<<<<<< HEAD
      const userService = getService('user');
      const user = ctx.state.user as AdminUser;

      const tokenData = await userService.getAiToken(user);
=======
      const tokenData = await getService('user').getAiToken();
>>>>>>> 2c1f6dd6

      ctx.body = {
        data: tokenData,
      } satisfies GetAiToken.Response;
    } catch (error) {
      const errorMessage = 'AI token request failed. Check server logs for details.';
      return ctx.internalServerError(errorMessage);
    }
  },
};<|MERGE_RESOLUTION|>--- conflicted
+++ resolved
@@ -60,14 +60,7 @@
         return ctx.unauthorized('Authentication required');
       }
 
-<<<<<<< HEAD
-      const userService = getService('user');
-      const user = ctx.state.user as AdminUser;
-
-      const tokenData = await userService.getAiToken(user);
-=======
       const tokenData = await getService('user').getAiToken();
->>>>>>> 2c1f6dd6
 
       ctx.body = {
         data: tokenData,
