--- conflicted
+++ resolved
@@ -74,8 +74,6 @@
       policies: ['admin::isAuthenticatedAdmin'],
     },
   },
-<<<<<<< HEAD
-=======
   {
     method: 'GET',
     path: '/guided-tour-meta',
@@ -84,5 +82,4 @@
       policies: ['admin::isAuthenticatedAdmin'],
     },
   },
->>>>>>> 5f27c76d
 ];