--- conflicted
+++ resolved
@@ -100,11 +100,7 @@
   // Fallback for backward compatibility: if the new maxRefreshTokenLifespan is not set,
   // reuse the legacy admin.auth.options.expiresIn value (previously the sole JWT lifespan)
   const { options } = getTokenOptions();
-<<<<<<< HEAD
-  const legacyFromExpires = expiresInToSeconds(options?.expiresIn);
-=======
   const legacyMaxRefreshFallback = expiresInToSeconds(options?.expiresIn) ?? 30 * 24 * 60 * 60; // default 30 days
->>>>>>> eba319a2
 
   // Warn if using deprecated legacy expiresIn for new session settings
   const hasLegacyExpires = options?.expiresIn != null;
@@ -119,28 +115,6 @@
 
   strapi.sessionManager.defineOrigin('admin', {
     jwtSecret: strapi.config.get('admin.auth.secret'),
-<<<<<<< HEAD
-    accessTokenLifespan: strapi.config.get(
-      'admin.auth.sessions.accessTokenLifespan',
-      constants.DEFAULT_ACCESS_TOKEN_LIFESPAN
-    ),
-    maxRefreshTokenLifespan: strapi.config.get(
-      'admin.auth.sessions.maxRefreshTokenLifespan',
-      legacyFromExpires ?? constants.DEFAULT_MAX_REFRESH_TOKEN_LIFESPAN
-    ),
-    idleRefreshTokenLifespan: strapi.config.get(
-      'admin.auth.sessions.idleRefreshTokenLifespan',
-      constants.DEFAULT_IDLE_REFRESH_TOKEN_LIFESPAN
-    ),
-    maxSessionLifespan: strapi.config.get(
-      'admin.auth.sessions.maxSessionLifespan',
-      legacyFromExpires ?? constants.DEFAULT_MAX_SESSION_LIFESPAN
-    ),
-    idleSessionLifespan: strapi.config.get(
-      'admin.auth.sessions.idleSessionLifespan',
-      constants.DEFAULT_IDLE_SESSION_LIFESPAN
-    ),
-=======
     accessTokenLifespan: strapi.config.get('admin.auth.sessions.accessTokenLifespan', 30 * 60),
     maxRefreshTokenLifespan: strapi.config.get(
       'admin.auth.sessions.maxRefreshTokenLifespan',
@@ -155,7 +129,6 @@
       legacyMaxRefreshFallback
     ),
     idleSessionLifespan: strapi.config.get('admin.auth.sessions.idleSessionLifespan', 60 * 60),
->>>>>>> eba319a2
   });
 
   await registerAdminConditions();
