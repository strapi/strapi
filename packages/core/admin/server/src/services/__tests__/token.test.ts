<<<<<<< HEAD
import { describe, test, expect, jest } from '@jest/globals';
/* eslint-env jest */
=======
>>>>>>> d7784887
import {
  createJwtToken,
  getTokenOptions,
  decodeJwtToken,
  createToken,
  expiresInToSeconds,
} from '../token';

const delay = (time: any) =>
  new Promise((resolve) => {
    setTimeout(resolve, time);
  });

describe('expiresInToSeconds', () => {
  test('returns undefined for null/undefined', () => {
    expect(expiresInToSeconds(undefined as any)).toBeUndefined();
    expect(expiresInToSeconds(null as any)).toBeUndefined();
  });

  test('accepts numeric seconds', () => {
    expect(expiresInToSeconds(3600)).toBe(3600);
  });

  test('accepts numeric string seconds', () => {
    expect(expiresInToSeconds('180')).toBe(180);
  });

  test("parses '30d' correctly (approx in seconds)", () => {
    const seconds = expiresInToSeconds('30d');
    expect(typeof seconds).toBe('number');
    expect(seconds).toBe(30 * 24 * 60 * 60);
  });

  test("parses shorthand like '12h', '15m', '45s'", () => {
    expect(expiresInToSeconds('12h')).toBe(12 * 60 * 60);
    expect(expiresInToSeconds('15m')).toBe(15 * 60);
    expect(expiresInToSeconds('45s')).toBe(45);
  });

  test("parses '1w' as 7 days", () => {
    expect(expiresInToSeconds('1w')).toBe(7 * 24 * 60 * 60);
  });

  test('returns undefined for invalid strings', () => {
    expect(expiresInToSeconds('bad')).toBeUndefined();
    expect(expiresInToSeconds({} as any)).toBeUndefined();
  });
});

describe('Token', () => {
  describe('token options', () => {
    test('Has defaults', () => {
      const getFn = jest.fn(() => ({}));
      global.strapi = {
        config: {
          get: getFn,
        },
      } as any;

      const res = getTokenOptions();

      expect(getFn).toHaveBeenCalledWith('admin.auth', {});
      expect(res).toEqual({ options: { expiresIn: '30d' } });
    });

    test('Merges defaults with configuration', () => {
      const config = {
        options: {},
        secret: '123',
      };

      const getFn = jest.fn(() => config);
      global.strapi = {
        config: {
          get: getFn,
        },
      } as any;

      const res = getTokenOptions();

      expect(getFn).toHaveBeenCalledWith('admin.auth', {});
      expect(res).toEqual({
        options: {
          expiresIn: '30d',
        },
        secret: config.secret,
      });
    });

    test('Overwrite defaults with configuration options', () => {
      const config = {
        options: {
          expiresIn: '1d',
        },
        secret: '123',
      };

      const getFn = jest.fn(() => config);
      global.strapi = {
        config: {
          get: getFn,
        },
      } as any;

      const res = getTokenOptions();

      expect(getFn).toHaveBeenCalledWith('admin.auth', {});
      expect(res).toEqual({
        options: {
          expiresIn: '1d',
        },
        secret: config.secret,
      });
    });
  });

  describe('createJwtToken', () => {
    test('Returns a jwt token', () => {
      global.strapi = {
        config: {
          get() {
            return {
              secret: 'test-123',
            };
          },
        },
      } as any;

      const token = createJwtToken({ id: 1 });

      expect(token).toBeDefined();
      expect(typeof token === 'string').toBe(true);
    });

    test('Token payload does not leak user infos', () => {
      global.strapi = {
        config: {
          get() {
            return {
              secret: 'test-123',
            };
          },
        },
      } as any;

      const token = createJwtToken({
        id: 1,
      });

      const { payload } = decodeJwtToken(token);

      expect(payload).toEqual({
        id: 1,
        iat: expect.any(Number),
        exp: expect.any(Number),
      });
    });
  });

  describe('decodeJwtToken', () => {
    test('Fails if the token is invalid', () => {
      const { payload, isValid } = decodeJwtToken('invalid-token');
      expect(payload).toBe(null);
      expect(isValid).toBe(false);
    });

    test('Fails if the token was not generated with the same secret', () => {
      global.strapi = {
        config: {
          get() {
            return {
              secret: 'test-123',
            };
          },
        },
      } as any;

      const user = { id: 1 };
      const token = createJwtToken(user);

      global.strapi = {
        config: {
          get() {
            return {
              secret: 'not-the-same-secret',
            };
          },
        },
      } as any;

      const { payload, isValid } = decodeJwtToken(token);
      expect(payload).toBe(null);
      expect(isValid).toBe(false);
    });

    test('Fails if the token has expired', async () => {
      global.strapi = {
        config: {
          get() {
            return {
              options: {
                expiresIn: '1ms',
              },
              secret: 'test-123',
            };
          },
        },
      } as any;

      const user = { id: 1 };
      const token = createJwtToken(user);

      await delay(10);

      const { payload, isValid } = decodeJwtToken(token);
      expect(payload).toBe(null);
      expect(isValid).toBe(false);
    });

    test('Returns payload if token is valid', async () => {
      global.strapi = {
        config: {
          get() {
            return {
              options: { expiresIn: '30d' },
              secret: 'test-123',
            };
          },
        },
      } as any;

      const user = { id: 1 };
      const token = createJwtToken(user);

      const { payload, isValid } = decodeJwtToken(token);
      expect(payload).toEqual({
        id: 1,
        iat: expect.any(Number),
        exp: expect.any(Number),
      });
      expect(isValid).toBe(true);
    });
  });

  describe('createToken', () => {
    test('Create a random token of length 128', () => {
      const token = createToken();

      expect(token).toBeDefined();
      expect(typeof token === 'string').toBe(true);
      expect(token.length).toBe(40);
    });
  });
});<|MERGE_RESOLUTION|>--- conflicted
+++ resolved
@@ -1,8 +1,3 @@
-<<<<<<< HEAD
-import { describe, test, expect, jest } from '@jest/globals';
-/* eslint-env jest */
-=======
->>>>>>> d7784887
 import {
   createJwtToken,
   getTokenOptions,
