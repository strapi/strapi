--- conflicted
+++ resolved
@@ -1,12 +1,7 @@
 import _ from 'lodash';
 import constants from '../constants';
 import { create as createPermission, toPermission } from '../../domain/permission';
-<<<<<<< HEAD
-
-=======
-// eslint-disable-next-line import/no-relative-packages
-import createEventHub from '../../../../../strapi/dist/services/event-hub';
->>>>>>> 4ffeed91
+
 import roleService from '../role';
 
 const {
