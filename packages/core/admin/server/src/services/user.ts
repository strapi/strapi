--- conflicted
+++ resolved
@@ -1,13 +1,8 @@
 /* eslint-disable @typescript-eslint/no-non-null-assertion */
 import _ from 'lodash';
 import { defaults } from 'lodash/fp';
-<<<<<<< HEAD
-import { stringIncludes, errors } from '@strapi/utils';
+import { arrays, errors } from '@strapi/utils';
 import type { Data } from '@strapi/types';
-=======
-import { arrays, errors } from '@strapi/utils';
-import { Entity } from '@strapi/types';
->>>>>>> 377d4786
 import { createUser, hasSuperAdminRole } from '../domain/user';
 import type {
   AdminUser,
@@ -218,12 +213,7 @@
 /**
  * Find one user
  */
-<<<<<<< HEAD
 const findOne = async (id: Data.ID, populate = ['roles']) => {
-  // @ts-ignore - Migrate id type to StrapiID
-=======
-const findOne = async (id: Entity.ID, populate = ['roles']) => {
->>>>>>> 377d4786
   return strapi.entityService.findOne('admin::user', id, { populate });
 };
 
