--- conflicted
+++ resolved
@@ -31,9 +31,5 @@
   'api-token': apiToken,
   transfer,
   'project-settings': projectSettings,
-<<<<<<< HEAD
-  homepage: createHomepageService,
   encryption,
-=======
->>>>>>> 80ec10b8
 };