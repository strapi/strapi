--- conflicted
+++ resolved
@@ -1,11 +1,7 @@
 import * as React from 'react';
 
 import { Button, Flex, Loader, Typography } from '@strapi/design-system';
-<<<<<<< HEAD
-import { ConfirmDialog, useNotification, useRBAC } from '@strapi/helper-plugin';
-=======
-import { useAPIErrorHandler, useNotification, useRBAC } from '@strapi/helper-plugin';
->>>>>>> 7dc4206d
+import { useNotification, useRBAC } from '@strapi/helper-plugin';
 import { Check } from '@strapi/icons';
 import { useFormik, Form, FormikProvider, FormikErrors } from 'formik';
 import { useIntl } from 'react-intl';
