import {
  Button,
  ContentLayout,
  Flex,
  Grid,
  GridItem,
  HeaderLayout,
  Layout,
  Main,
  MultiSelect,
  MultiSelectOption,
  Option,
  Select,
  ToggleInput,
  Typography,
} from '@strapi/design-system';
import {
<<<<<<< HEAD
  translatedErrors,
=======
  useAPIErrorHandler,
>>>>>>> 1e7fe8ee
  useFocusWhenNavigate,
  useNotification,
  useOverlayBlocker,
  useRBAC,
} from '@strapi/helper-plugin';
import { Check } from '@strapi/icons';
import { Formik, Form, FormikHelpers } from 'formik';
import { Helmet } from 'react-helmet';
import { useIntl } from 'react-intl';
import * as yup from 'yup';

import { Page } from '../../../../../../admin/src/components/PageHelpers';
import { useTypedSelector } from '../../../../../../admin/src/core/store/hooks';
import { useAdminRoles } from '../../../../../../admin/src/hooks/useAdminRoles';
import { useAPIErrorHandler } from '../../../../../../admin/src/hooks/useAPIErrorHandler';
import {
  useGetProviderOptionsQuery,
  useUpdateProviderOptionsMutation,
} from '../../../../../../admin/src/services/auth';
import { isBaseQueryError } from '../../../../../../admin/src/utils/baseQuery';
import { translatedErrors } from '../../../../../../admin/src/utils/translatedErrors';
import { ProvidersOptions } from '../../../../../../shared/contracts/admin';

const schema = yup.object().shape({
  autoRegister: yup.bool().required(translatedErrors.required.id),
  defaultRole: yup.mixed().when('autoRegister', (value, initSchema) => {
    return value ? initSchema.required(translatedErrors.required.id) : initSchema.nullable();
  }),
  ssoLockedRoles: yup
    .array()
    .nullable()
    .of(
      yup.mixed().when('ssoLockedRoles', (value, initSchema) => {
        return value ? initSchema.required(translatedErrors.required.id) : initSchema.nullable();
      })
    ),
});

export const SingleSignOnPage = () => {
  useFocusWhenNavigate();

  const { formatMessage } = useIntl();
  const permissions = useTypedSelector((state) => state.admin_app.permissions);
  const { lockApp, unlockApp } = useOverlayBlocker();
  const toggleNotification = useNotification();
  const {
    _unstableFormatAPIError: formatAPIError,
    _unstableFormatValidationErrors: formatValidationErrors,
  } = useAPIErrorHandler();

  const { isLoading: isLoadingProviderOptions, data } = useGetProviderOptionsQuery();

  const [updateProviderOptions, { isLoading: isSubmittingForm }] =
    useUpdateProviderOptionsMutation();

  const {
    isLoading: isLoadingPermissions,
    allowedActions: { canUpdate, canReadRoles },
  } = useRBAC({
    ...permissions.settings?.sso,
    readRoles: permissions.settings?.roles.read ?? [],
  });

  const { roles, isLoading: isLoadingRoles } = useAdminRoles(undefined, {
    skip: !canReadRoles,
  });

  const handleSubmit = async (
    body: ProvidersOptions.Request['body'],
    formik: FormikHelpers<ProvidersOptions.Request['body']>
  ) => {
    // @ts-expect-error - context assertation
    lockApp();

    try {
      const res = await updateProviderOptions(body);

      if ('error' in res) {
        if (isBaseQueryError(res.error) && res.error.name === 'ValidationError') {
          formik.setErrors(formatValidationErrors(res.error));
        } else {
          toggleNotification({
            type: 'warning',
            message: formatAPIError(res.error),
          });
        }

        return;
      }

      toggleNotification({
        type: 'success',
        message: { id: 'notification.success.saved' },
      });
    } catch (err) {
      toggleNotification({
        type: 'warning',
        message: {
          id: 'notification.error',
          defaultMessage: 'An error occurred, please try again.',
        },
      });
    } finally {
      // @ts-expect-error - context assertation
      unlockApp();
    }
  };

  const isLoadingData = isLoadingRoles || isLoadingPermissions || isLoadingProviderOptions;

  return (
    <Layout>
      <Helmet
        title={formatMessage(
          { id: 'Settings.PageTitle', defaultMessage: 'Settings - {name}' },
          {
            name: 'SSO',
          }
        )}
      />
      <Main aria-busy={isSubmittingForm || isLoadingData} tabIndex={-1}>
        <Formik
          onSubmit={handleSubmit}
          initialValues={
            data || {
              autoRegister: false,
              defaultRole: null,
              ssoLockedRoles: null,
            }
          }
          validationSchema={schema}
          validateOnChange={false}
          enableReinitialize
        >
          {({ handleChange, isSubmitting, values, setFieldValue, dirty, errors }) => (
            <Form>
              <HeaderLayout
                primaryAction={
                  <Button
                    disabled={!dirty}
                    loading={isSubmitting}
                    startIcon={<Check />}
                    type="submit"
                    size="L"
                  >
                    {formatMessage({
                      id: 'global.save',
                      defaultMessage: 'Save',
                    })}
                  </Button>
                }
                title={formatMessage({
                  id: 'Settings.sso.title',
                  defaultMessage: 'Single Sign-On',
                })}
                subtitle={formatMessage({
                  id: 'Settings.sso.description',
                  defaultMessage: 'Configure the settings for the Single Sign-On feature.',
                })}
              />
              <ContentLayout>
                {isSubmitting || isLoadingData ? (
                  <Page.Loading />
                ) : (
                  <Flex
                    direction="column"
                    alignItems="stretch"
                    gap={4}
                    background="neutral0"
                    padding={6}
                    shadow="filterShadow"
                    hasRadius
                  >
                    <Typography variant="delta" as="h2">
                      {formatMessage({
                        id: 'global.settings',
                        defaultMessage: 'Settings',
                      })}
                    </Typography>
                    <Grid gap={4}>
                      <GridItem col={6} s={12}>
                        <ToggleInput
                          disabled={!canUpdate}
                          checked={values.autoRegister}
                          hint={formatMessage({
                            id: 'Settings.sso.form.registration.description',
                            defaultMessage: 'Create new user on SSO login if no account exists',
                          })}
                          label={formatMessage({
                            id: 'Settings.sso.form.registration.label',
                            defaultMessage: 'Auto-registration',
                          })}
                          name="autoRegister"
                          offLabel={formatMessage({
                            id: 'app.components.ToggleCheckbox.off-label',
                            defaultMessage: 'Off',
                          })}
                          onLabel={formatMessage({
                            id: 'app.components.ToggleCheckbox.on-label',
                            defaultMessage: 'On',
                          })}
                          onChange={handleChange}
                        />
                      </GridItem>
                      <GridItem col={6} s={12}>
                        <Select
                          disabled={!canUpdate}
                          hint={formatMessage({
                            id: 'Settings.sso.form.defaultRole.description',
                            defaultMessage:
                              'It will attach the new authenticated user to the selected role',
                          })}
                          error={
                            errors.defaultRole
                              ? formatMessage({
                                  id: errors.defaultRole,
                                  defaultMessage: errors.defaultRole,
                                })
                              : ''
                          }
                          label={formatMessage({
                            id: 'Settings.sso.form.defaultRole.label',
                            defaultMessage: 'Default role',
                          })}
                          name="defaultRole"
                          onChange={(value) =>
                            handleChange({ target: { name: 'defaultRole', value } })
                          }
                          placeholder={formatMessage({
                            id: 'components.InputSelect.option.placeholder',
                            defaultMessage: 'Choose here',
                          })}
                          value={values.defaultRole}
                        >
                          {roles.map(({ id, name }) => (
                            <Option key={id} value={id.toString()}>
                              {name}
                            </Option>
                          ))}
                        </Select>
                      </GridItem>
                      <GridItem col={6} s={12}>
                        <MultiSelect
                          disabled={!canUpdate}
                          hint={formatMessage({
                            id: 'Settings.sso.form.localAuthenticationLock.description',
                            defaultMessage:
                              'Select the roles for which you want to disable the local authentication',
                          })}
                          error={
                            errors.ssoLockedRoles
                              ? formatMessage({
                                  id: errors.ssoLockedRoles,
                                  defaultMessage: errors.ssoLockedRoles,
                                })
                              : ''
                          }
                          label={formatMessage({
                            id: 'Settings.sso.form.localAuthenticationLock.label',
                            defaultMessage: 'Local authentication lock-out',
                          })}
                          name="ssoLockedRoles"
                          onChange={(value) =>
                            handleChange({
                              target: {
                                value,
                                name: 'ssoLockedRoles',
                              },
                            })
                          }
                          placeholder={formatMessage({
                            id: 'components.InputSelect.option.placeholder',
                            defaultMessage: 'Choose here',
                          })}
                          onClear={() => setFieldValue('ssoLockedRoles', [])}
                          value={values.ssoLockedRoles || []}
                          withTags
                        >
                          {roles.map(({ id, name }) => (
                            <MultiSelectOption key={id} value={id.toString()}>
                              {name}
                            </MultiSelectOption>
                          ))}
                        </MultiSelect>
                      </GridItem>
                    </Grid>
                  </Flex>
                )}
              </ContentLayout>
            </Form>
          )}
        </Formik>
      </Main>
    </Layout>
  );
};

export const ProtectedSSO = () => {
  const permissions = useTypedSelector((state) => state.admin_app.permissions.settings?.sso?.main);

  return (
    <Page.Protect permissions={permissions}>
      <SingleSignOnPage />
    </Page.Protect>
  );
};<|MERGE_RESOLUTION|>--- conflicted
+++ resolved
@@ -15,11 +15,6 @@
   Typography,
 } from '@strapi/design-system';
 import {
-<<<<<<< HEAD
-  translatedErrors,
-=======
-  useAPIErrorHandler,
->>>>>>> 1e7fe8ee
   useFocusWhenNavigate,
   useNotification,
   useOverlayBlocker,
