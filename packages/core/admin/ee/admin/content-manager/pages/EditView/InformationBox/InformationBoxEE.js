--- conflicted
+++ resolved
@@ -92,44 +92,6 @@
       <Information.Title />
 
       {hasReviewWorkflowsEnabled && !isCreatingEntry && (
-<<<<<<< HEAD
-        <Field error={formattedError} name={ATTRIBUTE_NAME} id={ATTRIBUTE_NAME}>
-          <Flex direction="column" gap={2} alignItems="stretch">
-            <FieldLabel>
-              {formatMessage({
-                id: 'content-manager.reviewWorkflows.stage.label',
-                defaultMessage: 'Review stage',
-              })}
-            </FieldLabel>
-
-            <ReactSelect
-              components={{
-                LoadingIndicator: () => <Loader small />,
-                Option: OptionColor,
-                SingleValue: SingleValueColor,
-              }}
-              error={formattedError}
-              inputId={ATTRIBUTE_NAME}
-              isLoading={isWorkflowLoading || isLoading}
-              isSearchable={false}
-              isClearable={false}
-              name={ATTRIBUTE_NAME}
-              onChange={handleStageChange}
-              options={
-                workflow
-                  ? workflow.stages.map(({ id, color, name }) => ({
-                      value: id,
-                      label: name,
-                      color,
-                    }))
-                  : []
-              }
-              value={{
-                value: activeWorkflowStage?.id,
-                label: activeWorkflowStage?.name,
-                color: activeWorkflowStage?.color,
-              }}
-=======
         <SingleSelect
           error={formattedError}
           name={ATTRIBUTE_NAME}
@@ -150,7 +112,6 @@
               shrink={0}
               width={2}
               marginRight="-3px"
->>>>>>> d1dda661
             />
           }
           // eslint-disable-next-line react/no-unstable-nested-components
@@ -159,7 +120,7 @@
               <Typography textColor="neutral800" ellipsis>
                 {activeWorkflowStage?.name}
               </Typography>
-              {isLoading ? <Loader small style={{ display: 'flex' }} /> : null}
+              {isWorkflowLoading || isLoading ? <Loader small style={{ display: 'flex' }} /> : null}
             </Flex>
           )}
         >
