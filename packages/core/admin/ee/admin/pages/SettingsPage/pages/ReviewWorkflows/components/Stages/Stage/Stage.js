--- conflicted
+++ resolved
@@ -263,7 +263,7 @@
                     defaultMessage: 'Color',
                   })}
                   onChange={(value) => {
-                    colorField.onChange({ target: { value } });
+                    colorHelper.setValue(value);
                     dispatch(updateStage(id, { color: value }));
                   }}
                   value={colorField.value.toUpperCase()}
@@ -282,29 +282,6 @@
                   {colorOptions.map(({ value, label, color }) => {
                     const { themeColorName } = getStageColorByHex(color);
 
-<<<<<<< HEAD
-                    <ReactSelect
-                      components={{ Option: OptionColor, SingleValue: SingleValueColor }}
-                      error={colorMeta?.error}
-                      inputId={colorField.name}
-                      name={colorField.name}
-                      options={colorOptions}
-                      onChange={({ value }) => {
-                        colorHelper.setValue(value);
-                        dispatch(updateStage(id, { color: value }));
-                      }}
-                      // If no color was found in all the valid theme colors it means a user
-                      // has set a custom value e.g. through the content API. In that case we
-                      // display the custom color and a "Custom" label.
-                      value={
-                        colorValue ?? {
-                          value: colorField.value,
-                          label: formatMessage({
-                            id: 'Settings.review-workflows.stage.color.name.custom',
-                            defaultMessage: 'Custom',
-                          }),
-                          color: colorField.value,
-=======
                     return (
                       <SingleSelectOption
                         value={value}
@@ -321,7 +298,6 @@
                             shrink={0}
                             width={2}
                           />
->>>>>>> d1dda661
                         }
                       >
                         {label}
