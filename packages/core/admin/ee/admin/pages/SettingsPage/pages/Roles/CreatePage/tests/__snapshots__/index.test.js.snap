// Jest Snapshot v1, https://goo.gl/fbAQLP

exports[`<CreatePage /> renders and matches the snapshot 1`] = `
.c47 {
  border: 0;
  -webkit-clip: rect(0 0 0 0);
  clip: rect(0 0 0 0);
  height: 1px;
  margin: -1px;
  overflow: hidden;
  padding: 0;
  position: absolute;
  width: 1px;
}

.c43 {
  -webkit-align-items: center;
  -webkit-box-align: center;
  -ms-flex-align: center;
  align-items: center;
  display: -webkit-box;
  display: -webkit-flex;
  display: -ms-flexbox;
  display: flex;
  -webkit-flex-direction: row;
  -ms-flex-direction: row;
  flex-direction: row;
  -webkit-box-pack: space-around;
  -webkit-justify-content: space-around;
  -ms-flex-pack: space-around;
  justify-content: space-around;
}

.c45 {
  border: 0;
  -webkit-clip: rect(0 0 0 0);
  clip: rect(0 0 0 0);
  height: 1px;
  margin: -1px;
  overflow: hidden;
  padding: 0;
  position: absolute;
  width: 1px;
}

.c46 {
  -webkit-animation: gzYjWD 1s infinite linear;
  animation: gzYjWD 1s infinite linear;
}

.c6 {
  color: #4945ff;
  font-size: 0.75rem;
  line-height: 1.33;
}

.c4 {
  padding-right: 8px;
}

.c3 {
  display: -webkit-inline-box;
  display: -webkit-inline-flex;
  display: -ms-inline-flexbox;
  display: inline-flex;
  -webkit-align-items: center;
  -webkit-box-align: center;
  -ms-flex-align: center;
  align-items: center;
  -webkit-text-decoration: none;
  text-decoration: none;
  position: relative;
  outline: none;
}

.c3 svg path {
  fill: #4945ff;
}

.c3 svg {
  font-size: 0.625rem;
}

.c3:after {
  -webkit-transition-property: all;
  transition-property: all;
  -webkit-transition-duration: 0.2s;
  transition-duration: 0.2s;
  border-radius: 8px;
  content: '';
  position: absolute;
  top: -4px;
  bottom: -4px;
  left: -4px;
  right: -4px;
  border: 2px solid transparent;
}

.c3:focus-visible {
  outline: none;
}

.c3:focus-visible:after {
  border-radius: 8px;
  content: '';
  position: absolute;
  top: -5px;
  bottom: -5px;
  left: -5px;
  right: -5px;
  border: 2px solid #4945ff;
}

.c5 {
  display: -webkit-box;
  display: -webkit-flex;
  display: -ms-flexbox;
  display: flex;
}

.c44 {
  height: 100vh;
}

.c21 {
  background: #ffffff;
  padding: 24px;
  border-radius: 4px;
  box-shadow: 0px 1px 4px rgba(33,33,52,0.1);
}

.c15 {
  font-weight: 600;
  color: #32324d;
  font-size: 0.875rem;
  line-height: 1.43;
}

.c12 {
  display: -webkit-box;
  display: -webkit-flex;
  display: -ms-flexbox;
  display: flex;
  cursor: pointer;
  padding: 8px;
  border-radius: 4px;
  background: #ffffff;
  border: 1px solid #dcdce4;
  position: relative;
  outline: none;
}

.c12 svg {
  height: 12px;
  width: 12px;
}

.c12 svg > g,
.c12 svg path {
  fill: #ffffff;
}

.c12[aria-disabled='true'] {
  pointer-events: none;
}

.c12:after {
  -webkit-transition-property: all;
  transition-property: all;
  -webkit-transition-duration: 0.2s;
  transition-duration: 0.2s;
  border-radius: 8px;
  content: '';
  position: absolute;
  top: -4px;
  bottom: -4px;
  left: -4px;
  right: -4px;
  border: 2px solid transparent;
}

.c12:focus-visible {
  outline: none;
}

.c12:focus-visible:after {
  border-radius: 8px;
  content: '';
  position: absolute;
  top: -5px;
  bottom: -5px;
  left: -5px;
  right: -5px;
  border: 2px solid #4945ff;
}

.c13 {
  -webkit-align-items: center;
  -webkit-box-align: center;
  -ms-flex-align: center;
  align-items: center;
  padding: 10px 16px;
  background: #4945ff;
  border: 1px solid #4945ff;
  border: 1px solid #d9d8ff;
  background: #f0f0ff;
}

<<<<<<< HEAD
.c13 .sc-kOJRsK {
=======
.c13 .sc-gJbFto {
>>>>>>> 60edc8fb
  display: -webkit-box;
  display: -webkit-flex;
  display: -ms-flexbox;
  display: flex;
  -webkit-align-items: center;
  -webkit-box-align: center;
  -ms-flex-align: center;
  align-items: center;
}

.c13 .c14 {
  color: #ffffff;
}

.c13[aria-disabled='true'] {
  border: 1px solid #dcdce4;
  background: #eaeaef;
}

.c13[aria-disabled='true'] .c14 {
  color: #666687;
}

.c13[aria-disabled='true'] svg > g,
.c13[aria-disabled='true'] svg path {
  fill: #666687;
}

.c13[aria-disabled='true']:active {
  border: 1px solid #dcdce4;
  background: #eaeaef;
}

.c13[aria-disabled='true']:active .c14 {
  color: #666687;
}

.c13[aria-disabled='true']:active svg > g,
.c13[aria-disabled='true']:active svg path {
  fill: #666687;
}

.c13:hover {
  background-color: #ffffff;
}

.c13:active {
  background-color: #ffffff;
  border: 1px solid #4945ff;
}

.c13:active .c14 {
  color: #4945ff;
}

.c13:active svg > g,
.c13:active svg path {
  fill: #4945ff;
}

.c13 .c14 {
  color: #271fe0;
}

.c13 svg > g,
.c13 svg path {
  fill: #271fe0;
}

.c16 {
  -webkit-align-items: center;
  -webkit-box-align: center;
  -ms-flex-align: center;
  align-items: center;
  padding: 10px 16px;
  background: #4945ff;
  border: 1px solid #4945ff;
}

<<<<<<< HEAD
.c16 .sc-kOJRsK {
=======
.c16 .sc-gJbFto {
>>>>>>> 60edc8fb
  display: -webkit-box;
  display: -webkit-flex;
  display: -ms-flexbox;
  display: flex;
  -webkit-align-items: center;
  -webkit-box-align: center;
  -ms-flex-align: center;
  align-items: center;
}

.c16 .c14 {
  color: #ffffff;
}

.c16[aria-disabled='true'] {
  border: 1px solid #dcdce4;
  background: #eaeaef;
}

.c16[aria-disabled='true'] .c14 {
  color: #666687;
}

.c16[aria-disabled='true'] svg > g,
.c16[aria-disabled='true'] svg path {
  fill: #666687;
}

.c16[aria-disabled='true']:active {
  border: 1px solid #dcdce4;
  background: #eaeaef;
}

.c16[aria-disabled='true']:active .c14 {
  color: #666687;
}

.c16[aria-disabled='true']:active svg > g,
.c16[aria-disabled='true']:active svg path {
  fill: #666687;
}

.c16:hover {
  border: 1px solid #7b79ff;
  background: #7b79ff;
}

.c16:active {
  border: 1px solid #4945ff;
  background: #4945ff;
}

.c16 svg > g,
.c16 svg path {
  fill: #ffffff;
}

.c1 {
  background: #f6f6f9;
  padding-top: 24px;
  padding-right: 56px;
  padding-bottom: 40px;
  padding-left: 56px;
}

.c2 {
  padding-bottom: 8px;
}

.c18 {
  padding-right: 56px;
  padding-left: 56px;
}

.c7 {
  -webkit-align-items: center;
  -webkit-box-align: center;
  -ms-flex-align: center;
  align-items: center;
  display: -webkit-box;
  display: -webkit-flex;
  display: -ms-flexbox;
  display: flex;
  -webkit-flex-direction: row;
  -ms-flex-direction: row;
  flex-direction: row;
  -webkit-box-pack: justify;
  -webkit-justify-content: space-between;
  -ms-flex-pack: justify;
  justify-content: space-between;
}

.c8 {
  -webkit-align-items: center;
  -webkit-box-align: center;
  -ms-flex-align: center;
  align-items: center;
  display: -webkit-box;
  display: -webkit-flex;
  display: -ms-flexbox;
  display: flex;
  -webkit-flex-direction: row;
  -ms-flex-direction: row;
  flex-direction: row;
}

.c9 {
  color: #32324d;
  font-weight: 600;
  font-size: 2rem;
  line-height: 1.25;
}

.c17 {
  color: #666687;
  font-size: 1rem;
  line-height: 1.5;
}

.c27 {
  display: grid;
  grid-template-columns: repeat(12,1fr);
  gap: 16px;
}

.c28 {
  grid-column: span 6;
  max-width: 100%;
}

.c0:focus-visible {
  outline: none;
}

.c23 {
  -webkit-align-items: center;
  -webkit-box-align: center;
  -ms-flex-align: center;
  align-items: center;
  display: -webkit-box;
  display: -webkit-flex;
  display: -ms-flexbox;
  display: flex;
  -webkit-flex-direction: row;
  -ms-flex-direction: row;
  flex-direction: row;
  -webkit-box-pack: justify;
  -webkit-justify-content: space-between;
  -ms-flex-pack: justify;
  justify-content: space-between;
}

.c10 {
  -webkit-align-items: center;
  -webkit-box-align: center;
  -ms-flex-align: center;
  align-items: center;
  display: -webkit-box;
  display: -webkit-flex;
  display: -ms-flexbox;
  display: flex;
  -webkit-flex-direction: row;
  -ms-flex-direction: row;
  flex-direction: row;
}

.c19 {
  -webkit-align-items: stretch;
  -webkit-box-align: stretch;
  -ms-flex-align: stretch;
  align-items: stretch;
  display: -webkit-box;
  display: -webkit-flex;
  display: -ms-flexbox;
  display: flex;
  -webkit-flex-direction: column;
  -ms-flex-direction: column;
  flex-direction: column;
}

.c20 > * {
  margin-top: 0;
  margin-bottom: 0;
}

.c20 > * + * {
  margin-top: 24px;
}

.c22 > * {
  margin-top: 0;
  margin-bottom: 0;
}

.c22 > * + * {
  margin-top: 16px;
}

.c11 > * {
  margin-left: 0;
  margin-right: 0;
}

.c11 > * + * {
  margin-left: 8px;
}

.c24 {
  font-weight: 600;
  color: #32324d;
  font-size: 0.875rem;
  line-height: 1.43;
}

.c25 {
  color: #666687;
  font-size: 0.75rem;
  line-height: 1.33;
}

.c29 {
  -webkit-align-items: stretch;
  -webkit-box-align: stretch;
  -ms-flex-align: stretch;
  align-items: stretch;
  display: -webkit-box;
  display: -webkit-flex;
  display: -ms-flexbox;
  display: flex;
  -webkit-flex-direction: column;
  -ms-flex-direction: column;
  flex-direction: column;
}

.c32 {
  -webkit-align-items: center;
  -webkit-box-align: center;
  -ms-flex-align: center;
  align-items: center;
  display: -webkit-box;
  display: -webkit-flex;
  display: -ms-flexbox;
  display: flex;
  -webkit-flex-direction: row;
  -ms-flex-direction: row;
  flex-direction: row;
}

.c33 {
  -webkit-align-items: center;
  -webkit-box-align: center;
  -ms-flex-align: center;
  align-items: center;
  display: -webkit-box;
  display: -webkit-flex;
  display: -ms-flexbox;
  display: flex;
  -webkit-flex-direction: row;
  -ms-flex-direction: row;
  flex-direction: row;
  -webkit-box-pack: justify;
  -webkit-justify-content: space-between;
  -ms-flex-pack: justify;
  justify-content: space-between;
}

.c31 {
  font-weight: 600;
  color: #32324d;
  font-size: 0.75rem;
  line-height: 1.33;
}

.c35 {
  border: none;
  border-radius: 4px;
  padding-bottom: 0.65625rem;
  padding-left: 16px;
  padding-right: 16px;
  padding-top: 0.65625rem;
  color: #32324d;
  font-weight: 400;
  font-size: 0.875rem;
  display: block;
  width: 100%;
  background: inherit;
}

.c35::-webkit-input-placeholder {
  color: #8e8ea9;
  opacity: 1;
}

.c35::-moz-placeholder {
  color: #8e8ea9;
  opacity: 1;
}

.c35:-ms-input-placeholder {
  color: #8e8ea9;
  opacity: 1;
}

.c35::placeholder {
  color: #8e8ea9;
  opacity: 1;
}

.c35[aria-disabled='true'] {
  color: inherit;
}

.c35:focus {
  outline: none;
  box-shadow: none;
}

.c34 {
  border: 1px solid #dcdce4;
  border-radius: 4px;
  background: #ffffff;
  outline: none;
  box-shadow: 0;
  -webkit-transition-property: border-color,box-shadow,fill;
  transition-property: border-color,box-shadow,fill;
  -webkit-transition-duration: 0.2s;
  transition-duration: 0.2s;
}

.c34:focus-within {
  border: 1px solid #4945ff;
  box-shadow: #4945ff 0px 0px 0px 2px;
}

.c30 > * {
  margin-top: 0;
  margin-bottom: 0;
}

.c30 > * + * {
  margin-top: 4px;
}

.c37 {
  -webkit-align-items: stretch;
  -webkit-box-align: stretch;
  -ms-flex-align: stretch;
  align-items: stretch;
  display: -webkit-box;
  display: -webkit-flex;
  display: -ms-flexbox;
  display: flex;
  -webkit-flex-direction: column;
  -ms-flex-direction: column;
  flex-direction: column;
}

.c39 {
  -webkit-align-items: center;
  -webkit-box-align: center;
  -ms-flex-align: center;
  align-items: center;
  display: -webkit-box;
  display: -webkit-flex;
  display: -ms-flexbox;
  display: flex;
  -webkit-flex-direction: row;
  -ms-flex-direction: row;
  flex-direction: row;
}

.c40 {
  font-weight: 600;
  color: #32324d;
  font-size: 0.75rem;
  line-height: 1.33;
}

.c41 {
  border: 1px solid #dcdce4;
  border-radius: 4px;
  padding-left: 16px;
  padding-right: 16px;
  padding-top: 12px;
  padding-bottom: 12px;
  background: #ffffff;
  outline: none;
  box-shadow: 0;
  -webkit-transition-property: border-color,box-shadow,fill;
  transition-property: border-color,box-shadow,fill;
  -webkit-transition-duration: 0.2s;
  transition-duration: 0.2s;
}

.c41:focus-within {
  border: 1px solid #4945ff;
  box-shadow: #4945ff 0px 0px 0px 2px;
}

.c42 {
  display: block;
  width: 100%;
  font-weight: 400;
  font-size: 0.875rem;
  border: none;
  color: #32324d;
  resize: none;
  background: inherit;
}

.c42::-webkit-input-placeholder {
  color: #8e8ea9;
  opacity: 1;
}

.c42::-moz-placeholder {
  color: #8e8ea9;
  opacity: 1;
}

.c42:-ms-input-placeholder {
  color: #8e8ea9;
  opacity: 1;
}

.c42::placeholder {
  color: #8e8ea9;
  opacity: 1;
}

.c42:focus-within {
  outline: none;
}

.c38 > * {
  margin-top: 0;
  margin-bottom: 0;
}

.c38 > * + * {
  margin-top: 4px;
}

.c36 textarea {
  height: 5rem;
  line-height: 1.25rem;
}

.c36 textarea::-webkit-input-placeholder {
  font-weight: 400;
  font-size: 0.875rem;
  line-height: 1.43;
  color: #8e8ea9;
  opacity: 1;
}

.c36 textarea::-moz-placeholder {
  font-weight: 400;
  font-size: 0.875rem;
  line-height: 1.43;
  color: #8e8ea9;
  opacity: 1;
}

.c36 textarea:-ms-input-placeholder {
  font-weight: 400;
  font-size: 0.875rem;
  line-height: 1.43;
  color: #8e8ea9;
  opacity: 1;
}

.c36 textarea::placeholder {
  font-weight: 400;
  font-size: 0.875rem;
  line-height: 1.43;
  color: #8e8ea9;
  opacity: 1;
}

.c26 {
  border: 1px solid #d9d8ff;
  background: #f0f0ff;
  padding: 8px 16px;
  color: #4945ff;
  border-radius: 4px;
  font-size: 0.75rem;
  font-weight: bold;
}

@media (max-width:68.75rem) {
  .c28 {
    grid-column: span;
  }
}

@media (max-width:34.375rem) {
  .c28 {
    grid-column: span;
  }
}

<div>
  <main
    aria-labelledby="main-content-title"
    class="c0"
    id="main-content"
    tabindex="-1"
  >
    <form
      action="#"
      novalidate=""
    >
      <div>
        <div
          class="c1"
          data-strapi-header="true"
        >
          <div
            class="c2"
          >
            <a
              aria-current="page"
              class="c3 active"
              href="/settings/roles"
            >
              <span
                aria-hidden="true"
                class="c4 c5"
              >
                <svg
                  fill="none"
                  height="1em"
                  viewBox="0 0 24 24"
                  width="1em"
                  xmlns="http://www.w3.org/2000/svg"
                >
                  <path
                    d="M24 13.3a.2.2 0 01-.2.2H5.74l8.239 8.239a.2.2 0 010 .282L12.14 23.86a.2.2 0 01-.282 0L.14 12.14a.2.2 0 010-.282L11.86.14a.2.2 0 01.282 0L13.98 1.98a.2.2 0 010 .282L5.74 10.5H23.8c.11 0 .2.09.2.2v2.6z"
                    fill="#212134"
                  />
                </svg>
              </span>
              <span
                class="c6"
              >
                Back
              </span>
            </a>
          </div>
          <div
            class="c7"
          >
            <div
              class="c8"
            >
              <h1
                class="c9"
              >
                Create a role
              </h1>
            </div>
            <div
              class="c10 c11"
              spacing="2"
            >
              <button
                aria-disabled="false"
                class="c12 c13"
                type="button"
              >
                <span
                  class="c14 c15"
                >
                  Reset
                </span>
              </button>
              <button
                aria-disabled="false"
                class="c12 c16"
                type="button"
              >
                <span
                  class="c14 c15"
                >
                  Save
                </span>
              </button>
            </div>
          </div>
          <p
            class="c17"
          >
            Define the rights given to the role
          </p>
        </div>
      </div>
      <div
        class="c18"
      >
        <div
          class="c19 c20"
          spacing="6"
        >
          <div
            class="c21"
          >
            <div
              class="c19 c22"
              spacing="4"
            >
              <div
                class="c23"
              >
                <div
                  class=""
                >
                  <div
                    class=""
                  >
                    <span
                      class="c24"
                    >
                      Details
                    </span>
                  </div>
                  <div
                    class=""
                  >
                    <span
                      class="c25"
                    >
                      Name and description of the role
                    </span>
                  </div>
                </div>
                <div
                  class="c26"
                >
                  0 users with this role
                </div>
              </div>
              <div
                class="c27"
              >
                <div
                  class="c28"
                >
                  <div
                    class=""
                  >
                    <div>
                      <div>
                        <div
                          class="c29 c30"
                          spacing="1"
                        >
                          <label
                            class="c31"
                            for="textinput-1"
                          >
                            <div
                              class="c32"
                            >
                              Name
                            </div>
                          </label>
                          <div
                            class="c33 c34"
                          >
                            <input
                              aria-disabled="false"
                              aria-invalid="false"
                              class="c35"
                              id="textinput-1"
                              name="name"
                              value=""
                            />
                          </div>
                        </div>
                      </div>
                    </div>
                  </div>
                </div>
                <div
                  class="c28"
                >
                  <div
                    class=""
                  >
                    <div
                      class="c36"
                    >
                      <div>
                        <div
                          class="c37 c38"
                          spacing="1"
                        >
                          <div
                            class="c39"
                          >
                            <label
                              class="c40"
                              for="textarea-1"
                            >
                              <div
                                class="c39"
                              >
                                Description
                              </div>
                            </label>
                          </div>
                          <div
                            class="c41"
                          >
                            <textarea
                              aria-invalid="false"
                              class="c42"
                              id="textarea-1"
                              name="description"
                            >
                              Created April 1st, 2020
                            </textarea>
                          </div>
                        </div>
                      </div>
                    </div>
                  </div>
                </div>
              </div>
            </div>
          </div>
          <div
            class="c21"
          >
            <div
              class="c43 c44"
              data-testid="loader"
            >
              <div
                aria-live="assertive"
                role="alert"
              >
                <div
                  class="c45"
                >
                  Loading content.
                </div>
                <img
                  aria-hidden="true"
                  class="c46"
                  src="data:image/svg+xml;base64,PHN2ZyB3aWR0aD0iNjMiIGhlaWdodD0iNjMiIHZpZXdCb3g9IjAgMCA2MyA2MyIgZmlsbD0ibm9uZSIgeG1sbnM9Imh0dHA6Ly93d3cudzMub3JnLzIwMDAvc3ZnIj4KPHBhdGggZD0iTTQyLjU1NjMgMTEuOTgxNkMzOS40ODQgMTAuMzA3MSAzNS44NTc1IDkuMjkwOTcgMzIuMzM1NCA5LjEzNTIxQzI4LjY0NDMgOC45Mjg4OCAyNC44Mjk1IDkuNzIzMTggMjEuMzMzNiAxMS40MTI5QzIwLjkxMjMgMTEuNTkwMSAyMC41Mzc2IDExLjgxMDEgMjAuMTcyMiAxMi4wMjQ5TDIwLjAxMDggMTIuMTE3OUMxOS44Nzc0IDEyLjE5NTEgMTkuNzQ0MSAxMi4yNzI0IDE5LjYwOCAxMi4zNTM2QzE5LjMyNTMgMTIuNTE0NiAxOS4wNDkyIDEyLjY3NDQgMTguNzU0NCAxMi44NzkyQzE4LjU0NjMgMTMuMDMyOSAxOC4zMzk1IDEzLjE3NTkgMTguMTMwMSAxMy4zMjNDMTcuNTY1OCAxMy43MjA4IDE2Ljk4NjggMTQuMTMxNyAxNi40OTgzIDE0LjU5NzlDMTQuODQ3NiAxNS45NTI0IDEzLjU1NzEgMTcuNjA3NSAxMi42MDcxIDE4LjkyMTRDMTAuNDM2NSAyMi4xNTY2IDkuMDg2MjIgMjUuOTU2NyA4LjgwNzAyIDI5LjYxNDNMOC43NzY0IDMwLjE1ODhDOC43MzMyOCAzMC45MTk2IDguNjg0NzYgMzEuNzA1NyA4Ljc1MzUzIDMyLjQ1NTVDOC43NjY0OCAzMi42MDg0IDguNzY2MSAzMi43NjM4IDguNzc1MDYgMzIuOTE0QzguNzg4OTUgMzMuMjI5IDguODAxNTIgMzMuNTM3MyA4Ljg0NiAzMy44NjcyTDkuMDczOTYgMzUuNDIyMUM5LjA5NzU2IDM1LjU3NjQgOS4xMTk4IDM1Ljc0MTMgOS4xNjMzIDM1LjkyNjNMOS42NTkxOSAzNy45MjcyTDEwLjEzOCAzOS4yODIzQzEwLjI3MjkgMzkuNjY3MyAxMC40MTU4IDQwLjA3NTEgMTAuNiA0MC40M0MxMi4wMjkyIDQzLjYzNyAxNC4xNDI1IDQ2LjQ1NzggMTYuNzA2MyA0OC41ODVDMTkuMDUwOCA1MC41Mjk2IDIxLjgyNCA1Mi4wMDIzIDI0Ljc0OTEgNTIuODQ1MkwyNi4yMzcxIDUzLjIzNzZDMjYuMzc4MSA1My4yNjkzIDI2LjQ5MjYgNTMuMjg4OSAyNi42MDMxIDUzLjMwNThMMjYuNzc3NSA1My4zMzExQzI3LjAwNTIgNTMuMzYzNiAyNy4yMTk1IDUzLjM5ODYgMjcuNDQ0NSA1My40MzVDMjcuODU5OCA1My41MDc2IDI4LjI2NzIgNTMuNTc0OCAyOC43MDc5IDUzLjYxODNMMzAuNTY0MSA1My43MjI5QzMwLjk1MTYgNTMuNzI0OSAzMS4zMzUyIDUzLjcwNjggMzEuNzA4MSA1My42ODc0QzMxLjkwMzkgNTMuNjgxIDMyLjA5ODQgNTMuNjY4MSAzMi4zMjg4IDUzLjY2MkMzNC41MjUzIDUzLjQ3NzIgMzYuNTEwNiA1My4wNjM0IDM4LjA1MTYgNTIuNDY1MkMzOC4xNzY5IDUyLjQxNzEgMzguMzAwOCA1Mi4zNzk2IDM4LjQyMzQgNTIuMzM1NUMzOC42NzI3IDUyLjI0OTkgMzguOTI1OSA1Mi4xNjcgMzkuMTQzMiA1Mi4wNTk5TDQwLjg1OTEgNTEuMjYyNkw0Mi41NzAyIDUwLjI2NkM0Mi45MDA5IDUwLjA2ODIgNDMuMDIwNSA0OS42NDE0IDQyLjgyODIgNDkuMjk4NEM0Mi42MzIgNDguOTUyNiA0Mi4yMDM0IDQ4LjgzMDggNDEuODYzNCA0OS4wMTY2TDQwLjE3OTIgNDkuOTIxOEwzOC40OTk1IDUwLjYyMjRDMzguMzE2OSA1MC42OTUzIDM4LjEyMSA1MC43NTM0IDM3LjkyMjQgNTAuODE1NUMzNy43ODM4IDUwLjg0ODkgMzcuNjUxOCA1MC44OTgzIDM3LjUwMTIgNTAuOTQwOEMzNi4wNzExIDUxLjQzNSAzNC4yNDQ1IDUxLjc0MjUgMzIuMjQ0IDUxLjgzNDZDMzIuMDQ0MiA1MS44MzgzIDMxLjg0NzEgNTEuODM3OSAzMS42NTQgNTEuODQwM0MzMS4zMDUxIDUxLjg0MTQgMzAuOTYwMiA1MS44NDUxIDMwLjYzOTIgNTEuODMwNUwyOC45MTc3IDUxLjY3MjVDMjguNTQ3NiA1MS42MTkgMjguMTY5NSA1MS41NDI3IDI3Ljc4NDggNTEuNDY3OEMyNy41NjM5IDUxLjQxNjcgMjcuMzM3NiA1MS4zNzM3IDI3LjEyOTkgNTEuMzM3NEwyNi45NTI5IDUxLjI5ODdDMjYuODcwNCA1MS4yODM0IDI2Ljc3NzIgNTEuMjY2NyAyNi43MzMzIDUxLjI1NDNMMjUuMzQ2NiA1MC44MzIyQzIyLjc2NTEgNDkuOTc4OSAyMC4zMyA0OC41NzI5IDE4LjI5NDIgNDYuNzU1N0MxNi4xMDU2IDQ0Ljc5NTEgMTQuMzMzOSA0Mi4yMzM1IDEzLjE3NDIgMzkuMzU4MkMxMi4wMjc2IDM2LjYwMTMgMTEuNTk4OCAzMy4yNzkyIDExLjk3MTYgMzAuMDA3NkMxMi4zMTQ1IDI3LjAyMTMgMTMuMzk0OCAyNC4xNjM1IDE1LjE4NTggMjEuNTA4M0MxNS4zMDM0IDIxLjMzMzkgMTUuNDIxIDIxLjE1OTYgMTUuNTIxMiAyMS4wMTk2QzE2LjQzMDkgMTkuODY4OCAxNy41NDA4IDE4LjU1ODkgMTguOTQ4MyAxNy40OTZDMTkuMzM2NyAxNy4xNTI1IDE5Ljc4NjIgMTYuODU2IDIwLjI2MTEgMTYuNTQ3OEMyMC40ODc4IDE2LjQwMDkgMjAuNzA3OSAxNi4yNTUzIDIwLjg5MDcgMTYuMTMwNkMyMS4wOTc0IDE2LjAwNDggMjEuMzE4OCAxNS44ODMxIDIxLjUzNDggMTUuNzY5NEMyMS42NzYxIDE1LjY5NzUgMjEuODE2MiAxNS42MTkgMjEuOTM4OCAxNS41NTc2TDIyLjEwMDIgMTUuNDY0NkMyMi40MDAyIDE1LjMwMzcgMjIuNjc0OSAxNS4xNTQ2IDIyLjk5MDggMTUuMDM5TDI0LjExODYgMTQuNTcxNUMyNC4zMzk5IDE0LjQ4NDQgMjQuNTcxOCAxNC40MTU5IDI0Ljc5OTcgMTQuMzQ0N0MyNC45NTMgMTQuMjk4MiAyNS4wOTgyIDE0LjI2MzUgMjUuMjYzNSAxNC4yMDc4QzI1Ljc4NiAxNC4wMTgyIDI2LjMyODMgMTMuOTExMiAyNi45MTA1IDEzLjc5NjVDMjcuMTE3IDEzLjc1NzEgMjcuMzMwMiAxMy43MTYzIDI3LjU2MDggMTMuNjU4NUMyNy43NTUzIDEzLjYxMSAyNy45NzM3IDEzLjU5NjkgMjguMjA4MiAxMy41NzYyQzI4LjM2NCAxMy41NjAzIDI4LjUxNzIgMTMuNTQ4MyAyOC42MzE4IDEzLjUzMzNDMjguNzg3NiAxMy41MTczIDI4LjkzNDIgMTMuNTA2NiAyOS4wOTI3IDEzLjQ4NjdDMjkuMzI4NSAxMy40NTU1IDI5LjU0NTYgMTMuNDM0NyAyOS43NDk0IDEzLjQzMzdDMzAuMDIzNyAxMy40NCAzMC4yOTk0IDEzLjQzNTcgMzAuNTc3NyAxMy40Mjc0QzMxLjA4MTEgMTMuNDIxIDMxLjU1NzkgMTMuNDE5NyAzMi4wMzE4IDEzLjQ5MTRDMzQuOTY2NCAxMy43MzUyIDM3LjcxNDQgMTQuNjA4NSA0MC4yMDUyIDE2LjA4NjhDNDIuMzQ4OSAxNy4zNjU1IDQ0LjI3MTYgMTkuMTUyNSA0NS43NjA3IDIxLjI2NEM0Ny4wMjU1IDIzLjA2MjggNDcuOTc1NiAyNS4wNTI4IDQ4LjQ5MjggMjcuMDM5M0M0OC41NzIgMjcuMzE3NiA0OC42Mjk5IDI3LjU5MzEgNDguNjgzOSAyNy44NjU5QzQ4LjcxNTQgMjguMDQyOCA0OC43NTYzIDI4LjIxNDUgNDguNzg5MiAyOC4zNjM2QzQ4LjgwMzcgMjguNDU0MSA0OC44MjA4IDI4LjU0MDYgNDguODQ0NSAyOC42MjU4QzQ4Ljg3NDkgMjguNzQ0MyA0OC44OTg2IDI4Ljg2NCA0OC45MTE2IDI4Ljk2NTFMNDguOTc5MyAyOS42MDQ3QzQ4Ljk5MjIgMjkuNzc0OCA0OS4wMTMyIDI5LjkzMzEgNDkuMDMwMSAzMC4wODg3QzQ5LjA2NjggMzAuMzI2OCA0OS4wODg5IDMwLjU2MDggNDkuMDk2NCAzMC43NTYxTDQ5LjEwODMgMzEuOTAwMUM0OS4xMzEyIDMyLjMzMDcgNDkuMDg5IDMyLjcxMTYgNDkuMDUyMiAzMy4wNjczQzQ5LjAzODQgMzMuMjU5OCA0OS4wMTI2IDMzLjQ0NDMgNDkuMDEyMyAzMy41ODI0QzQ4Ljk5NjEgMzMuNjkyNiA0OC45OTE4IDMzLjc5MzUgNDguOTgzNiAzMy44OTE3QzQ4Ljk3NTMgMzQuMDA3MiA0OC45NzI0IDM0LjExNDggNDguOTQxNCAzNC4yNTU0TDQ4LjU0NDkgMzYuMzA1OUM0OC4zMTM0IDM3Ljg2MjMgNDkuMzc5MyAzOS4zMzY1IDUwLjk0ODggMzkuNTgyMkM1Mi4wNDE3IDM5Ljc2MDEgNTMuMTUzNiAzOS4yODE5IDUzLjc3MTEgMzguMzY2NEM1NC4wMDYzIDM4LjAxNzYgNTQuMTYwNCAzNy42MjU3IDU0LjIyMjcgMzcuMjA2NEw1NC41MjE3IDM1LjI1NzRDNTQuNTUxNCAzNS4wNzU2IDU0LjU3MiAzNC44MyA1NC41ODQ2IDM0LjU3OTFMNTQuNjAyOCAzNC4yMzM4QzU0LjYwOTggMzQuMDU5OCA1NC42MjIzIDMzLjg3NzkgNTQuNjM0NyAzMy42Nzg4QzU0LjY3MzQgMzMuMTA1MiA1NC43MTYzIDMyLjQ0NzkgNTQuNjYxOSAzMS44MDU4TDU0LjU4NjcgMzAuNDI4OUM1NC41NjIyIDMwLjA5NTIgNTQuNTA5NyAyOS43NiA1NC40NTU5IDI5LjQxODFDNTQuNDMxIDI5LjI1NzIgNTQuNDA0OCAyOS4wODk2IDU0LjM4MjYgMjguOTA3NEw1NC4yNjg3IDI4LjEwNEM1NC4yMzMyIDI3LjkyNDQgNTQuMTgwNCAyNy43MjczIDU0LjEzMjkgMjcuNTM5Nkw1NC4wNjQzIDI3LjI0NTRDNTQuMDE5NSAyNy4wNzEgNTMuOTc3MyAyNi44OTI3IDUzLjkzMzggMjYuNzA3NkM1My44NDU1IDI2LjMzMDkgNTMuNzQ3OSAyNS45NDIyIDUzLjYxMyAyNS41NTcxQzUyLjg0IDIzLjAyOTIgNTEuNTM4MyAyMC41MTk0IDQ5LjgzMzggMTguMjc5OUM0Ny44NTQ0IDE1LjY4MiA0NS4zMzMzIDEzLjUwODcgNDIuNTU2MyAxMS45ODE2WiIgZmlsbD0iIzQ5NDVGRiIvPgo8L3N2Zz4K"
                />
              </div>
            </div>
          </div>
        </div>
      </div>
    </form>
  </main>
  <div
    class="c47"
  >
    <p
      aria-live="polite"
      aria-relevant="all"
      id="live-region-log"
      role="log"
    />
    <p
      aria-live="polite"
      aria-relevant="all"
      id="live-region-status"
      role="status"
    />
    <p
      aria-live="assertive"
      aria-relevant="all"
      id="live-region-alert"
      role="alert"
    />
  </div>
</div>
`;<|MERGE_RESOLUTION|>--- conflicted
+++ resolved
@@ -206,11 +206,7 @@
   background: #f0f0ff;
 }
 
-<<<<<<< HEAD
-.c13 .sc-kOJRsK {
-=======
 .c13 .sc-gJbFto {
->>>>>>> 60edc8fb
   display: -webkit-box;
   display: -webkit-flex;
   display: -ms-flexbox;
@@ -290,11 +286,7 @@
   border: 1px solid #4945ff;
 }
 
-<<<<<<< HEAD
-.c16 .sc-kOJRsK {
-=======
 .c16 .sc-gJbFto {
->>>>>>> 60edc8fb
   display: -webkit-box;
   display: -webkit-flex;
   display: -ms-flexbox;
