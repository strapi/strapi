'use strict';

const { set } = require('lodash/fp');
const { ValidationError } = require('@strapi/utils').errors;
const { WORKFLOW_MODEL_UID } = require('../../constants/workflows');
const { getService } = require('../../utils');

module.exports = ({ strapi }) => ({
  find(opts) {
    return strapi.entityService.findMany(WORKFLOW_MODEL_UID, opts);
  },

  findById(id, opts) {
    return strapi.entityService.findOne(WORKFLOW_MODEL_UID, id, opts);
  },

  async create(opts) {
<<<<<<< HEAD
    if (!opts.data.stages || opts.data.stages.length === 0) {
      throw new ApplicationError('Can not create a workflow without stages');
=======
    if (!opts.data.stages) {
      throw new ValidationError('Can not create a workflow without stages');
>>>>>>> be1ae166
    }

    return strapi.db.transaction(async () => {
      // Create stages
      const stageIds = await getService('stages', { strapi })
        .replaceStages([], opts.data.stages)
        .then((stages) => stages.map((stage) => stage.id));

      const createOpts = set('data.stages', stageIds, opts);

      // Update (un)assigned Content Types
      if (opts.data.assignedContentTypes) {
        await getService('assigned-content-types').create({
          assigned: opts.data.assignedContentTypes,
          defaultStage: { id: stageIds[0] },
        });
      }

      // Create Workflow
      return strapi.entityService.create(WORKFLOW_MODEL_UID, createOpts);
    });
  },

  // TODO: Can not assign a CT twice
  async update(workflow, opts) {
    const stageService = getService('stages', { strapi });
    let updateOpts = { ...opts, populate: { stages: true } };
    let updatedStageIds = [];

    return strapi.db.transaction(async () => {
      // Update stages
      if (opts.data.stages) {
        opts.data.stages.forEach((stage) => this.assertStageBelongsToWorkflow(stage.id, workflow));

        updatedStageIds = await stageService
          .replaceStages(workflow.stages, opts.data.stages, workflow.assignedContentTypes)
          .then((stages) => stages.map((stage) => stage.id));

        updateOpts = set('data.stages', updatedStageIds, opts);
      }

      // Update (un)assigned Content Types
      if (opts.data.assignedContentTypes) {
        await getService('assigned-content-types').update({
          srcAssigned: workflow.assignedContentTypes,
          destAssigned: opts.data.assignedContentTypes,
          defaultStage: updatedStageIds.length ? { id: updatedStageIds[0] } : workflow.stages[0],
        });
      }

      // Update Workflow
      return strapi.entityService.update(WORKFLOW_MODEL_UID, workflow.id, updateOpts);
    });
  },

  count() {
    return strapi.entityService.count(WORKFLOW_MODEL_UID);
  },

  async assertContentTypeBelongsToWorkflow(uid) {
    const workflow = await getService('assigned-content-types').getAssignedWorkflow(uid, {
      populate: 'stages',
    });
    if (!workflow) {
      throw new ApplicationError(`Review workflows is not activated on Content Type ${uid}.`);
    }
    return workflow;
  },

  assertStageBelongsToWorkflow(stageId, workflow) {
    if (!stageId) {
      return;
    }

    const belongs = workflow.stages.some((stage) => stage.id === stageId);
    if (!belongs) {
      throw new ApplicationError(`Stage ${stageId} does not belong to workflow ${workflow.id}`);
    }
  },
});<|MERGE_RESOLUTION|>--- conflicted
+++ resolved
@@ -1,7 +1,7 @@
 'use strict';
 
 const { set } = require('lodash/fp');
-const { ValidationError } = require('@strapi/utils').errors;
+const { ApplicationError, ValidationError } = require('@strapi/utils').errors;
 const { WORKFLOW_MODEL_UID } = require('../../constants/workflows');
 const { getService } = require('../../utils');
 
@@ -15,13 +15,8 @@
   },
 
   async create(opts) {
-<<<<<<< HEAD
     if (!opts.data.stages || opts.data.stages.length === 0) {
-      throw new ApplicationError('Can not create a workflow without stages');
-=======
-    if (!opts.data.stages) {
       throw new ValidationError('Can not create a workflow without stages');
->>>>>>> be1ae166
     }
 
     return strapi.db.transaction(async () => {
