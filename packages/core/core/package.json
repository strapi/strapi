--- conflicted
+++ resolved
@@ -1,10 +1,6 @@
 {
   "name": "@strapi/core",
-<<<<<<< HEAD
-  "version": "5.0.0-beta.15",
-=======
   "version": "5.0.0-beta.16",
->>>>>>> 4bc5b35e
   "description": "Core of Strapi",
   "homepage": "https://strapi.io",
   "bugs": {
@@ -59,18 +55,6 @@
     "@koa/cors": "5.0.0",
     "@koa/router": "12.0.1",
     "@paralleldrive/cuid2": "2.2.2",
-<<<<<<< HEAD
-    "@strapi/admin": "5.0.0-beta.15",
-    "@strapi/database": "5.0.0-beta.15",
-    "@strapi/generate-new": "5.0.0-beta.15",
-    "@strapi/generators": "5.0.0-beta.15",
-    "@strapi/logger": "5.0.0-beta.15",
-    "@strapi/pack-up": "5.0.0",
-    "@strapi/permissions": "5.0.0-beta.15",
-    "@strapi/types": "5.0.0-beta.15",
-    "@strapi/typescript-utils": "5.0.0-beta.15",
-    "@strapi/utils": "5.0.0-beta.15",
-=======
     "@strapi/admin": "5.0.0-beta.16",
     "@strapi/database": "5.0.0-beta.16",
     "@strapi/generate-new": "5.0.0-beta.16",
@@ -81,7 +65,6 @@
     "@strapi/types": "5.0.0-beta.16",
     "@strapi/typescript-utils": "5.0.0-beta.16",
     "@strapi/utils": "5.0.0-beta.16",
->>>>>>> 4bc5b35e
     "bcryptjs": "2.4.3",
     "boxen": "5.1.2",
     "chalk": "4.1.2",
@@ -143,15 +126,9 @@
     "@types/node": "18.19.24",
     "@types/node-schedule": "2.1.0",
     "@types/statuses": "2.0.1",
-<<<<<<< HEAD
-    "eslint-config-custom": "5.0.0-beta.15",
-    "supertest": "6.3.3",
-    "tsconfig": "5.0.0-beta.15"
-=======
     "eslint-config-custom": "5.0.0-beta.16",
     "supertest": "6.3.3",
     "tsconfig": "5.0.0-beta.16"
->>>>>>> 4bc5b35e
   },
   "engines": {
     "node": ">=18.0.0 <=20.x.x",
