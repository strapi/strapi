--- conflicted
+++ resolved
@@ -82,12 +82,8 @@
     "http-errors": "2.0.0",
     "inquirer": "8.2.5",
     "is-docker": "2.2.1",
-<<<<<<< HEAD
     "json-logic-js": "2.0.5",
-    "koa": "2.15.4",
-=======
     "koa": "2.16.1",
->>>>>>> 4ac7f54e
     "koa-body": "6.0.1",
     "koa-compose": "4.1.0",
     "koa-compress": "5.1.1",
