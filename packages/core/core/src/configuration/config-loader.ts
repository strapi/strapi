import path from 'path';
import fs from 'fs';
import { loadConfigFile } from '../utils/load-config-file';

const VALID_EXTENSIONS = ['.js', '.json'];

// These filenames are restricted, but will also emit a warning that the filename is probably a mistake
const MISTAKEN_FILENAMES = {
  middleware: 'middlewares',
  plugin: 'plugins',
};

// the following are restricted to prevent conflicts with existing STRAPI_* env vars or root level config options
// must all be lowercase to match validator
const RESTRICTED_FILENAMES = [
  // existing env vars
  'uuid',
  'hosting',
  'license',
  'enforce',
  'disable',
  'enable',
  'telemetry',

  // reserved for future internal use
  'strapi',
  'internal',

  // root level config options
  // TODO: it would be better to move these out of the root config and allow them to be loaded
  'launchedAt',
  'serveAdminPanel',
  'autoReload',
  'environment',
  'packageJsonStrapi',
  'info',
  'autoReload',

  // probably mistaken/typo filenames
  ...Object.keys(MISTAKEN_FILENAMES),
];

// Existing Strapi configuration files
const STRAPI_CONFIG_FILENAMES = [
  'admin',
  'server',
  'api',
  'database',
  'middlewares',
  'plugins',
  'features',
];

// Note: we don't have access to strapi logger at this point so we can't use it
const logWarning = (message: string) => {
  console.warn(message);
};

export default (dir: string) => {
  if (!fs.existsSync(dir)) return {};

  const allFiles = fs.readdirSync(dir, { withFileTypes: true });
  const seenFilenames = new Set<string>();
  const configFiles = allFiles.reduce((acc, file) => {
    const baseName = path.basename(file.name, path.extname(file.name));
    const baseNameLower = baseName.toLowerCase();
    const extension = path.extname(file.name);
    const extensionLower = extension.toLowerCase();

    if (!file.isFile()) {
      return acc;
    }

    if (!VALID_EXTENSIONS.includes(extensionLower)) {
      logWarning(
        `Config file not loaded, extension must be one of ${VALID_EXTENSIONS.join(',')}): ${
          file.name
        }`
      );
      return acc;
    }

    if (RESTRICTED_FILENAMES.includes(baseNameLower)) {
      logWarning(`Config file not loaded, restricted filename: ${file.name}`);

      // suggest the filename they probably meant
      if (baseNameLower in MISTAKEN_FILENAMES) {
        console.log(
          `Did you mean ${MISTAKEN_FILENAMES[baseNameLower as keyof typeof MISTAKEN_FILENAMES]}]} ?`
        );
      }

      return acc;
    }

    // restricted names and Strapi configs are also restricted from being prefixes
    const restrictedPrefix = [...RESTRICTED_FILENAMES, ...STRAPI_CONFIG_FILENAMES].find(
<<<<<<< HEAD
      (restrictedName) => restrictedName.startsWith(baseNameLower)
=======
      (restrictedName) =>
        restrictedName.startsWith(baseNameLower) && restrictedName !== baseNameLower
>>>>>>> 64423c99
    );
    if (restrictedPrefix) {
      logWarning(
        `Config file not loaded, filename cannot start with ${restrictedPrefix}: ${file.name}`
      );
    }

    /**
     *  Note: If user config files contain non-alpha-numeric characters, we won't be able to auto-load env
     * into them.
     *
     * For the initial feature, we will only load our internal configs, but later when we provide a method
     * to define the shape of custom configs, we will need to warn that those filenames can't be loaded
     * for technical limitations on env variable names
     *  */
    // if (!/^[A-Za-z0-9]+$/.test(baseName)) {
    //   logWarning("Using a non-alphanumeric config file name prevents Strapi from auto-loading it from environment variables.")
    // }

    // filter filenames without case-insensitive uniqueness
    if (seenFilenames.has(baseNameLower)) {
      logWarning(
        `Config file not loaded, case-insensitive name matches other config file: ${file.name}`
      );
      return acc;
    }
    seenFilenames.add(baseNameLower);

    // If file passes all filters, add it to the accumulator
    acc.push(file);
    return acc;
  }, [] as fs.Dirent[]);

  return configFiles.reduce((acc, file) => {
    const key = path.basename(file.name, path.extname(file.name));

    acc[key] = loadConfigFile(path.resolve(dir, file.name));

    return acc;
  }, {} as Record<string, unknown>);
};<|MERGE_RESOLUTION|>--- conflicted
+++ resolved
@@ -95,12 +95,8 @@
 
     // restricted names and Strapi configs are also restricted from being prefixes
     const restrictedPrefix = [...RESTRICTED_FILENAMES, ...STRAPI_CONFIG_FILENAMES].find(
-<<<<<<< HEAD
-      (restrictedName) => restrictedName.startsWith(baseNameLower)
-=======
       (restrictedName) =>
         restrictedName.startsWith(baseNameLower) && restrictedName !== baseNameLower
->>>>>>> 64423c99
     );
     if (restrictedPrefix) {
       logWarning(
