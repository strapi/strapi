export { AbstractCoreRouteValidator } from './common';
<<<<<<< HEAD
export { mapAttributeToSchema } from './attributes';
=======
>>>>>>> d77bb305
export { CoreContentTypeRouteValidator } from './content-type';
export { CoreComponentRouteValidator } from './component';
export { mapAttributeToSchema, mapAttributeToInputSchema } from './attributes'<|MERGE_RESOLUTION|>--- conflicted
+++ resolved
@@ -1,8 +1,4 @@
 export { AbstractCoreRouteValidator } from './common';
-<<<<<<< HEAD
-export { mapAttributeToSchema } from './attributes';
-=======
->>>>>>> d77bb305
 export { CoreContentTypeRouteValidator } from './content-type';
 export { CoreComponentRouteValidator } from './component';
 export { mapAttributeToSchema, mapAttributeToInputSchema } from './attributes'