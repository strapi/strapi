import { transformUidToValidOpenApiName } from '@strapi/utils';
import type { Internal } from '@strapi/types';
import * as z from 'zod/v4';

// Schema generation happens on-demand when schemas don't exist in the registry

/**
 * Safely adds or updates a schema in Zod's global registry.
 *
 * If a schema with the given `id` already exists, it will be removed before adding the new one.
 *
 * This is useful for hot-reloading or preventing issues with cyclical dependencies.
 *
 * @param id - The unique identifier for the schema in the global registry.
 * @param schema - The Zod schema to register.
 * @example
 * ```typescript
 * safeGlobalRegistrySet("mySchema", z.object({ name: z.string() }));
 * ```
 */
export const safeGlobalRegistrySet = (id: Internal.UID.Schema, schema: z.ZodType) => {
  try {
    const { _idmap: idMap } = z.globalRegistry;

    const transformedId = transformUidToValidOpenApiName(id);

    const isReplacing = idMap.has(transformedId);

    if (isReplacing) {
      // Remove existing schema to prevent conflicts
<<<<<<< HEAD
=======
      strapi.log.debug(`Replacing existing schema ${transformedId} in registry`);
>>>>>>> 6b373208
      idMap.delete(transformedId);
    }

    // Register the new schema with the transformed ID
    strapi.log.debug(
      `${isReplacing ? 'Replacing' : 'Registering'} schema ${transformedId} in global registry`
    );
    z.globalRegistry.add(schema, { id: transformedId });
  } catch (error) {
    strapi.log.error(
      `Schema registration failed: Failed to register schema ${id} in global registry`
    );

    throw error;
  }
};

/**
 * Safely creates and registers a Zod schema in the global registry, particularly useful for handling cyclical data structures.
 *
 * If a schema with the given `id` already exists in the global registry, it returns the existing schema.
 *
 * Otherwise, it registers a temporary `z.any()` schema, calls the provided `callback` to create the actual schema,
 * and then replaces the temporary schema with the actual one in the registry.
 *
 * This prevents infinite loops in cases of cyclical dependencies.
 *
 * @param id - The unique identifier for the schema in the global registry.
 * @param callback - A function that returns the Zod schema to be created and registered.
 * @returns The created or retrieved Zod schema.
 * @example
 * ```typescript
 * const CategorySchema = safeSchemaCreation("Category", () =>
 *   z.object({
 *     name: z.string(),
 *     products: z.array(safeSchemaCreation("Product", () =>
 *       z.object({
 *         name: z.string(),
 *         category: z.lazy(() => CategorySchema) // Cyclical reference
 *       })
 *     ))
 *   })
 * );
 * ```
 */
export const safeSchemaCreation = (id: Internal.UID.Schema, callback: () => z.ZodType) => {
  try {
    const { _idmap: idMap } = z.globalRegistry;

    const transformedId = transformUidToValidOpenApiName(id);

    // Return existing schema if already registered
    const mapItem = idMap.get(transformedId);
    if (mapItem) {
      // Schema already exists, return it silently
      return mapItem;
    }

    strapi.log.debug(`Schema ${transformedId} not found in registry, generating new schema`);

    // Determine if this is a built-in schema or user content
    const isBuiltInSchema = id.startsWith('plugin::') || id.startsWith('admin');

    if (isBuiltInSchema) {
      // Built-in schemas keep at debug level to avoid clutter
      strapi.log.debug(`Initializing validation schema for ${transformedId}`);
    } else {
      // User content
      const schemaName = transformedId
        .replace('Document', '')
        .replace('Entry', '')
        .replace(/([A-Z])/g, ' $1')
        .trim();
      strapi.log.debug(`📝 Generating validation schema for "${schemaName}"`);
    }

    // Temporary any placeholder before replacing with the actual schema type
    // Used to prevent infinite loops in cyclical data structures
    safeGlobalRegistrySet(id, z.any());

    // Generate the actual schema using the callback
    const schema = callback();

    // Replace the placeholder with the real schema
    safeGlobalRegistrySet(id, schema);

    // Show completion for user content only
    if (!isBuiltInSchema) {
      const fieldCount = Object.keys((schema as any)?._def?.shape || {}).length || 0;
      const schemaName = transformedId
        .replace('Document', '')
        .replace('Entry', '')
        .replace(/([A-Z])/g, ' $1')
        .trim();
      strapi.log.debug(`   ✅ "${schemaName}" schema created with ${fieldCount} fields`);
    }

    return schema;
  } catch (error) {
    strapi.log.error(`Schema creation failed: Failed to create schema ${id}`);

    throw error;
  }
};<|MERGE_RESOLUTION|>--- conflicted
+++ resolved
@@ -28,10 +28,6 @@
 
     if (isReplacing) {
       // Remove existing schema to prevent conflicts
-<<<<<<< HEAD
-=======
-      strapi.log.debug(`Replacing existing schema ${transformedId} in registry`);
->>>>>>> 6b373208
       idMap.delete(transformedId);
     }
 
