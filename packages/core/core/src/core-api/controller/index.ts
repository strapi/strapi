--- conflicted
+++ resolved
@@ -32,11 +32,7 @@
       return transformResponse(data, meta, {
         contentType,
         useJsonAPIFormat: ctx?.headers?.['strapi-response-format'] === 'v4',
-<<<<<<< HEAD
-        encodeSourceMaps: ctx?.headers?.['encode-source-maps'] === 'true',
-=======
         encodeSourceMaps: ctx?.headers?.['strapi-encode-source-maps'] === 'true',
->>>>>>> bcd95cff
       });
     },
 
