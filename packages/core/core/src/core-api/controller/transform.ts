import { isNil, isPlainObject } from 'lodash/fp';
import type { UID, Struct, Data } from '@strapi/types';
import { async } from '@strapi/utils';

type TransformedEntry = {
  id: string;
  documentId?: Data.DocumentID | null;
  attributes: Record<string, unknown>;
};

type TransformedComponent = {
  id: string;
  [key: string]: unknown;
};

type Entry = {
  id: string;
  documentId: Data.DocumentID | null;
  [key: string]: Entry | Entry[] | string | number | null | boolean | Date;
};

function isEntry(property: unknown): property is Entry | Entry[] {
  return property === null || isPlainObject(property) || Array.isArray(property);
}

function isDZEntries(property: unknown): property is (Entry & { __component: UID.Component })[] {
  return Array.isArray(property);
}

interface TransformOptions {
  contentType?: Struct.ContentTypeSchema | Struct.ComponentSchema;
  /**
   * @deprecated this option is deprecated and will be removed in the next major version
   */
  useJsonAPIFormat?: boolean;
  encodeSourceMaps?: boolean;
}

const transformResponse = async (
  resource: any,
  meta: unknown = {},
  opts: TransformOptions = {
    useJsonAPIFormat: false,
    encodeSourceMaps: false,
  }
) => {
  if (isNil(resource)) {
    return resource;
  }

  if (!isPlainObject(resource) && !Array.isArray(resource)) {
    throw new Error('Entry must be an object or an array of objects');
  }

  // Transform pipeline functions
  const applyJsonApiFormat = async (data: any) =>
    opts.useJsonAPIFormat ? transformEntry(data, opts?.contentType) : data;

  const applySourceMapEncoding = async (data: any) =>
    opts.encodeSourceMaps && opts.contentType
<<<<<<< HEAD
      ? strapi.get('content-source-maps').encodeSourceMaps({ data, contentType: opts.contentType })
=======
      ? strapi.get('content-source-maps').encodeSourceMaps({ data, schema: opts.contentType })
>>>>>>> bcd95cff
      : data;

  // Process data through transformation pipeline
  const data = await async.pipe(applyJsonApiFormat, applySourceMapEncoding)(resource);

  return {
    data,
    meta,
  };
};

function transformComponent<T extends Entry | Entry[] | null>(
  data: T,
  component: Struct.ComponentSchema
): T extends Entry[] ? TransformedComponent[] : T extends Entry ? TransformedComponent : null;
function transformComponent(
  data: Entry | Entry[] | null,
  component: Struct.ComponentSchema
): TransformedComponent | TransformedComponent[] | null {
  if (Array.isArray(data)) {
    return data.map((datum) => transformComponent(datum, component));
  }

  const res = transformEntry(data, component);

  if (isNil(res)) {
    return res;
  }

  const { id, attributes } = res;
  return { id, ...attributes };
}

function transformEntry<T extends Entry | Entry[] | null>(
  entry: T,
  type?: Struct.Schema
): T extends Entry[] ? TransformedEntry[] : T extends Entry ? TransformedEntry : null;
function transformEntry(
  entry: Entry | Entry[] | null,
  type?: Struct.Schema
): TransformedEntry | TransformedEntry[] | null {
  if (isNil(entry)) {
    return entry;
  }

  if (Array.isArray(entry)) {
    return entry.map((singleEntry) => transformEntry(singleEntry, type));
  }

  if (!isPlainObject(entry)) {
    throw new Error('Entry must be an object');
  }

  const { id, documentId, ...properties } = entry;

  const attributeValues: Record<string, unknown> = {};

  for (const key of Object.keys(properties)) {
    const property = properties[key];
    const attribute = type && type.attributes[key];

    if (attribute && attribute.type === 'relation' && isEntry(property) && 'target' in attribute) {
      const data = transformEntry(property, strapi.contentType(attribute.target));

      attributeValues[key] = { data };
    } else if (attribute && attribute.type === 'component' && isEntry(property)) {
      attributeValues[key] = transformComponent(property, strapi.components[attribute.component]);
    } else if (attribute && attribute.type === 'dynamiczone' && isDZEntries(property)) {
      if (isNil(property)) {
        attributeValues[key] = property;
      }

      attributeValues[key] = property.map((subProperty) => {
        return transformComponent(subProperty, strapi.components[subProperty.__component]);
      });
    } else if (attribute && attribute.type === 'media' && isEntry(property)) {
      const data = transformEntry(property, strapi.contentType('plugin::upload.file'));

      attributeValues[key] = { data };
    } else {
      attributeValues[key] = property;
    }
  }

  return {
    id,
    documentId,
    attributes: attributeValues,
  };
}

export { transformResponse };<|MERGE_RESOLUTION|>--- conflicted
+++ resolved
@@ -58,11 +58,7 @@
 
   const applySourceMapEncoding = async (data: any) =>
     opts.encodeSourceMaps && opts.contentType
-<<<<<<< HEAD
-      ? strapi.get('content-source-maps').encodeSourceMaps({ data, contentType: opts.contentType })
-=======
       ? strapi.get('content-source-maps').encodeSourceMaps({ data, schema: opts.contentType })
->>>>>>> bcd95cff
       : data;
 
   // Process data through transformation pipeline
