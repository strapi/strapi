import { type Model, type MetadataOptions, utils } from '@strapi/database';
import { Schema, Attribute } from '@strapi/types';
import { createId } from '@paralleldrive/cuid2';
import assert from 'node:assert';
import _ from 'lodash/fp';

const { identifiers } = utils;

/**
 * Because strapi/database models don't know about things like components or dynamic zones, we use this file to convert them
 * to a relations format that it recognizes
 *
 * Therefore we have to keep an additional set of helpers/extensions to the database naming methods
 */

export const COMPONENT_JOIN_TABLE_SUFFIX = (options: MetadataOptions) =>
  options.maxLength ? 'cmps' : 'components';

export const DZ_JOIN_TABLE_SUFFIX = (options: MetadataOptions) =>
  options.maxLength ? 'cmps' : 'components';

export const COMPONENT_INVERSE_COLUMN_NAME = (options: MetadataOptions) =>
  options.maxLength ? 'cmp' : 'component';

export const COMPONENT_TYPE_COLUMN = (options: MetadataOptions) =>
  options.maxLength ? 'cmptype' : 'component_type';

export const ENTITY = 'entity';

export const getComponentJoinTableName = (collectionName: string, options: MetadataOptions) =>
  identifiers.getTableName(collectionName, {
<<<<<<< HEAD
    suffix: COMPONENT_JOIN_TABLE_SUFFIX(options),
=======
    suffix: COMPONENT_JOIN_TABLE_SUFFIX,
    snakeCase: false,
>>>>>>> 4ac36cc6
    ...options,
  });

export const getDzJoinTableName = (collectionName: string, options: MetadataOptions) =>
<<<<<<< HEAD
  identifiers.getTableName(collectionName, { suffix: DZ_JOIN_TABLE_SUFFIX(options), ...options });
=======
  identifiers.getTableName(collectionName, {
    suffix: DZ_JOIN_TABLE_SUFFIX,
    snakeCase: false,
    ...options,
  });
>>>>>>> 4ac36cc6

const { ID_COLUMN: id, FIELD_COLUMN: field, ORDER_COLUMN: order } = identifiers;

export type LoadedContentTypeModel = Schema.ContentType &
  Required<Pick<Schema.ContentType, 'collectionName' | 'uid' | 'modelName'>>;

// Transforms an attribute (particularly for relation types) into the format that strapi/database accepts
export const transformAttribute = (
  name: string,
  attribute: Attribute.Any,
  contentType: LoadedContentTypeModel,
  options: MetadataOptions
) => {
  switch (attribute.type) {
    case 'media': {
      return {
        type: 'relation',
        relation: attribute.multiple === true ? 'morphMany' : 'morphOne',
        target: 'plugin::upload.file',
        morphBy: 'related',
      };
    }
    case 'component': {
      const joinTableName = getComponentJoinTableName(contentType.collectionName, options);
      const joinColumnEntityName = identifiers.getJoinColumnAttributeIdName(ENTITY, options);
      const joinColumnInverseName = identifiers.getJoinColumnAttributeIdName(
        COMPONENT_INVERSE_COLUMN_NAME(options),
        options
      );

      return {
        type: 'relation',
        relation: attribute.repeatable === true ? 'oneToMany' : 'oneToOne',
        target: attribute.component,

        // We need the join table name to be deterministic,
        // We need to allow passing the join table name as an option
        joinTable: {
          name: joinTableName,
          joinColumn: {
            name: joinColumnEntityName,
            referencedColumn: id,
          },
          inverseJoinColumn: {
            name: joinColumnInverseName,
            referencedColumn: id,
          },
          on: {
            field: name,
          },
          orderColumnName: order,
          orderBy: {
            order: 'asc',
          },
          pivotColumns: [joinColumnEntityName, joinColumnInverseName, field, COMPONENT_TYPE_COLUMN],
        },
      };
    }
    case 'dynamiczone': {
      const joinTableName = getDzJoinTableName(contentType.collectionName, options);
      const joinColumnEntityName = identifiers.getJoinColumnAttributeIdName(ENTITY, options);
      const joinColumnInverseName = identifiers.getJoinColumnAttributeIdName(
        COMPONENT_INVERSE_COLUMN_NAME(options),
        options
      );
      const compTypeColumn = COMPONENT_TYPE_COLUMN(options);

      return {
        type: 'relation',
        relation: 'morphToMany',
        // TODO: handle restrictions at some point
        // target: attribute.components,
        joinTable: {
          name: joinTableName,
          joinColumn: {
            name: joinColumnEntityName,
            referencedColumn: id,
          },
          morphColumn: {
            idColumn: {
              name: joinColumnInverseName,
              referencedColumn: id,
            },
            typeColumn: {
              name: compTypeColumn,
            },
            typeField: '__component',
          },
          on: {
            field: name,
          },
          orderBy: {
            order: 'asc',
          },
          pivotColumns: [joinColumnEntityName, joinColumnInverseName, field, compTypeColumn],
        },
      };
    }
    default: {
      return attribute;
    }
  }
};

export const transformAttributes = (
  contentType: LoadedContentTypeModel,
  options: MetadataOptions
) => {
  return Object.keys(contentType.attributes! || {}).reduce((attrs, attrName) => {
    return {
      ...attrs,
      [attrName]: transformAttribute(
        attrName,
        contentType.attributes[attrName]!,
        contentType,
        options
      ),
    };
  }, {});
};

export const hasComponentsOrDz = (
  contentType: LoadedContentTypeModel
): contentType is LoadedContentTypeModel & { type: 'dynamiczone' | 'component' } => {
  return Object.values(contentType.attributes || {}).some(
    (({ type }: { type: string }) => type === 'dynamiczone' || type === 'component') as any
  );
};

export const createDocumentId = createId;

const createCompoLinkModel = (
  contentType: LoadedContentTypeModel,
  options: MetadataOptions
): Model => {
  const name = getComponentJoinTableName(contentType.collectionName, options);

  const entityId = identifiers.getJoinColumnAttributeIdName(ENTITY, options);
  const componentId = identifiers.getJoinColumnAttributeIdName(
    COMPONENT_INVERSE_COLUMN_NAME(options),
    options
  );
  const fkIndex = identifiers.getFkIndexName([contentType.collectionName, ENTITY], options);
  const compTypeColumn = COMPONENT_TYPE_COLUMN(options);

  return {
    // TODO: make sure there can't be any conflicts with a prefix
    singularName: name,
    uid: name,
    tableName: name,
    attributes: {
      [id]: {
        type: 'increments',
      },
      [entityId]: {
        type: 'integer',
        column: {
          unsigned: true,
        },
      },
      [componentId]: {
        type: 'integer',
        column: {
          unsigned: true,
        },
      },
      [compTypeColumn]: {
        type: 'string',
      },
      [field]: {
        type: 'string',
      },
      [order]: {
        type: 'float',
        column: {
          unsigned: true,
          defaultTo: null,
        },
      },
    },
    indexes: [
      {
        name: identifiers.getIndexName([contentType.collectionName, field], options),
        columns: [field],
      },
      {
        name: identifiers.getIndexName([contentType.collectionName, compTypeColumn], options),
        columns: [compTypeColumn],
      },
      {
        name: fkIndex,
        columns: [entityId],
      },
      {
        // NOTE: since we don't include attribute names, we need to be careful not to create another unique index
        name: identifiers.getUniqueIndexName([contentType.collectionName], options),
        columns: [entityId, componentId, field, compTypeColumn],
        type: 'unique',
      },
    ],
    foreignKeys: [
      {
        name: fkIndex,
        columns: [entityId],
        referencedColumns: [id],
        referencedTable: identifiers.getTableName(contentType.collectionName, options),
        onDelete: 'CASCADE',
      },
    ],
  };
};

export const transformContentTypesToModels = (
  contentTypes: LoadedContentTypeModel[],
  options: MetadataOptions
): Model[] => {
  const models: Model[] = [];

  contentTypes.forEach((contentType) => {
    assert(contentType.collectionName, 'Content type "collectionName" is required');
    assert(contentType.modelName, 'Content type "modelName" is required');
    assert(contentType.uid, 'Content type "uid" is required');

    // Add document id to content types
    // as it is not documented
    const documentIdAttribute: Record<string, Attribute.Any> =
      contentType.modelType === 'contentType'
        ? { documentId: { type: 'string', default: createDocumentId } }
        : {};

    // TODO: this needs to be combined with getReservedNames, we should not be maintaining two lists
    // Prevent user from creating a documentId attribute
    const reservedAttributeNames = ['document_id', id];
    Object.keys(contentType.attributes || {}).forEach((attributeName) => {
      const snakeCasedAttributeName = _.snakeCase(attributeName);
      if (reservedAttributeNames.includes(snakeCasedAttributeName)) {
        throw new Error(
          `The attribute "${attributeName}" is reserved and cannot be used in a model. Please rename "${contentType.modelName}" attribute "${attributeName}" to something else.`
        );
      }
    });

    if (hasComponentsOrDz(contentType)) {
      const compoLinkModel = createCompoLinkModel(contentType, options);
      models.push(compoLinkModel);
    }

    const model: Model = {
      uid: contentType.uid,
      singularName: contentType.modelName,
      tableName: contentType.collectionName, // This shortening will be handled in metadata
      attributes: {
        [id]: {
          type: 'increments',
        },
        ...documentIdAttribute,
        ...transformAttributes(contentType, options),
      },
    };

    models.push(model);
  });

  return models;
};<|MERGE_RESOLUTION|>--- conflicted
+++ resolved
@@ -29,25 +29,17 @@
 
 export const getComponentJoinTableName = (collectionName: string, options: MetadataOptions) =>
   identifiers.getTableName(collectionName, {
-<<<<<<< HEAD
     suffix: COMPONENT_JOIN_TABLE_SUFFIX(options),
-=======
-    suffix: COMPONENT_JOIN_TABLE_SUFFIX,
-    snakeCase: false,
->>>>>>> 4ac36cc6
-    ...options,
-  });
-
-export const getDzJoinTableName = (collectionName: string, options: MetadataOptions) =>
-<<<<<<< HEAD
-  identifiers.getTableName(collectionName, { suffix: DZ_JOIN_TABLE_SUFFIX(options), ...options });
-=======
-  identifiers.getTableName(collectionName, {
-    suffix: DZ_JOIN_TABLE_SUFFIX,
     snakeCase: false,
     ...options,
   });
->>>>>>> 4ac36cc6
+
+export const getDzJoinTableName = (collectionName: string, options: MetadataOptions) =>
+  identifiers.getTableName(collectionName, {
+    suffix: DZ_JOIN_TABLE_SUFFIX(options),
+    snakeCase: false,
+    ...options,
+  });
 
 const { ID_COLUMN: id, FIELD_COLUMN: field, ORDER_COLUMN: order } = identifiers;
 
