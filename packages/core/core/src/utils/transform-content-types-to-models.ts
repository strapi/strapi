<<<<<<< HEAD
import { type Model, type MetadataOptions, utils } from '@strapi/database';
import { Schema, Attribute } from '@strapi/types';
=======
import { type Model, utils } from '@strapi/database';
import type { Struct, Schema } from '@strapi/types';
>>>>>>> 1dd95c24
import { createId } from '@paralleldrive/cuid2';
import assert from 'node:assert';
import _ from 'lodash/fp';

const { identifiers } = utils;

/**
 * Because strapi/database models don't know about things like components or dynamic zones, we use this file to convert them
 * to a relations format that it recognizes
 *
 * Therefore we have to keep an additional set of helpers/extensions to the database naming methods
 *
 * IMPORTANT!
 * If we use short versions of anything, we MUST call getNameFromTokens directly; attempting to shorten them ourselves
 * prevents the unshortened name map from being filled properly, so for example it will think that the short name
 * 'collection4f3a_cmps' maps to the unshortened 'collectionname_cmps' rather than 'collectionname_components'
 * Therefore, we only use the identifiers helpers in cases where we do not do any of our own shortening
 */

export const getComponentJoinTableName = (collectionName: string, options: MetadataOptions) => {
  return identifiers.getNameFromTokens(
    [
      { name: collectionName, compressible: true },
      { name: 'components', shortName: 'cmps', compressible: false },
    ],
    options
  );
};

export const getDzJoinTableName = (collectionName: string, options: MetadataOptions) => {
  return identifiers.getNameFromTokens(
    [
      { name: collectionName, compressible: true },
      { name: 'components', shortName: 'cmps', compressible: false },
    ],
    options
  );
};

export const getComponentJoinColumnEntityName = (options: MetadataOptions) => {
  return identifiers.getNameFromTokens(
    [
      { name: 'entity', compressible: false },
      { name: 'id', compressible: false },
    ],
    options
  );
};

export const getComponentJoinColumnInverseName = (options: MetadataOptions) => {
  return identifiers.getNameFromTokens(
    [
      { name: 'component', shortName: 'cmp', compressible: false },
      { name: 'id', compressible: false },
    ],
    options
  );
};

export const getComponentTypeColumn = (options: MetadataOptions) => {
  return identifiers.getNameFromTokens([{ name: 'component_type', compressible: false }], options);
};

export const getComponentFkIndexName = (contentType: string, options: MetadataOptions) => {
  return identifiers.getNameFromTokens(
    [
      { name: contentType, compressible: true },
      { name: 'entity', compressible: false },
      { name: 'fk', compressible: false },
    ],
    options
  );
};

const { ID_COLUMN: id, FIELD_COLUMN: field, ORDER_COLUMN: order } = identifiers;

export type LoadedContentTypeModel = Struct.ContentTypeSchema &
  Required<Pick<Struct.ContentTypeSchema, 'collectionName' | 'uid' | 'modelName'>>;

// Transforms an attribute (particularly for relation types) into the format that strapi/database accepts
export const transformAttribute = (
  name: string,
<<<<<<< HEAD
  attribute: Attribute.Any,
  contentType: LoadedContentTypeModel,
  options: MetadataOptions
=======
  attribute: Schema.Attribute.AnyAttribute,
  contentType: LoadedContentTypeModel
>>>>>>> 1dd95c24
) => {
  switch (attribute.type) {
    case 'media': {
      return {
        type: 'relation',
        relation: attribute.multiple === true ? 'morphMany' : 'morphOne',
        target: 'plugin::upload.file',
        morphBy: 'related',
      };
    }
    case 'component': {
      const joinTableName = getComponentJoinTableName(contentType.collectionName, options);
      const joinColumnEntityName = getComponentJoinColumnEntityName(options);
      const joinColumnInverseName = getComponentJoinColumnInverseName(options);
      const compTypeColumn = getComponentTypeColumn(options);
      return {
        type: 'relation',
        relation: attribute.repeatable === true ? 'oneToMany' : 'oneToOne',
        target: attribute.component,

        // We need the join table name to be deterministic,
        // We need to allow passing the join table name as an option
        joinTable: {
          name: joinTableName,
          joinColumn: {
            name: joinColumnEntityName,
            referencedColumn: id,
          },
          inverseJoinColumn: {
            name: joinColumnInverseName,
            referencedColumn: id,
          },
          on: {
            field: name,
          },
          orderColumnName: order,
          orderBy: {
            order: 'asc',
          },
          pivotColumns: [joinColumnEntityName, joinColumnInverseName, field, compTypeColumn],
        },
      };
    }
    case 'dynamiczone': {
      const joinTableName = getDzJoinTableName(contentType.collectionName, options);
      const joinColumnEntityName = getComponentJoinColumnEntityName(options);
      const joinColumnInverseName = getComponentJoinColumnInverseName(options);
      const compTypeColumn = getComponentTypeColumn(options);

      return {
        type: 'relation',
        relation: 'morphToMany',
        // TODO: handle restrictions at some point
        // target: attribute.components,
        joinTable: {
          name: joinTableName,
          joinColumn: {
            name: joinColumnEntityName,
            referencedColumn: id,
          },
          morphColumn: {
            idColumn: {
              name: joinColumnInverseName,
              referencedColumn: id,
            },
            typeColumn: {
              name: compTypeColumn,
            },
            typeField: '__component',
          },
          on: {
            field: name,
          },
          orderBy: {
            order: 'asc',
          },
          pivotColumns: [joinColumnEntityName, joinColumnInverseName, field, compTypeColumn],
        },
      };
    }
    default: {
      return attribute;
    }
  }
};

export const transformAttributes = (
  contentType: LoadedContentTypeModel,
  options: MetadataOptions
) => {
  return Object.keys(contentType.attributes! || {}).reduce((attrs, attrName) => {
    return {
      ...attrs,
      [attrName]: transformAttribute(
        attrName,
        contentType.attributes[attrName]!,
        contentType,
        options
      ),
    };
  }, {});
};

export const hasComponentsOrDz = (
  contentType: LoadedContentTypeModel
): contentType is LoadedContentTypeModel & { type: 'dynamiczone' | 'component' } => {
  return Object.values(contentType.attributes || {}).some(
    (({ type }: { type: string }) => type === 'dynamiczone' || type === 'component') as any
  );
};

export const createDocumentId = createId;

const createCompoLinkModel = (
  contentType: LoadedContentTypeModel,
  options: MetadataOptions
): Model => {
  const name = getComponentJoinTableName(contentType.collectionName, options);

  const entityId = getComponentJoinColumnEntityName(options);
  const componentId = getComponentJoinColumnInverseName(options);
  const compTypeColumn = getComponentTypeColumn(options);
  const fkIndex = getComponentFkIndexName(contentType.collectionName, options);

  return {
    // TODO: make sure there can't be any conflicts with a prefix
    singularName: name,
    uid: name,
    tableName: name,
    attributes: {
      [id]: {
        type: 'increments',
      },
      [entityId]: {
        type: 'integer',
        column: {
          unsigned: true,
        },
      },
      [componentId]: {
        type: 'integer',
        column: {
          unsigned: true,
        },
      },
      [compTypeColumn]: {
        type: 'string',
      },
      [field]: {
        type: 'string',
      },
      [order]: {
        type: 'float',
        column: {
          unsigned: true,
          defaultTo: null,
        },
      },
    },
    indexes: [
      {
        name: identifiers.getIndexName([contentType.collectionName, field], options),
        columns: [field],
      },
      {
        name: identifiers.getIndexName([contentType.collectionName, compTypeColumn], options),
        columns: [compTypeColumn],
      },
      {
        name: fkIndex,
        columns: [entityId],
      },
      {
        // NOTE: since we don't include attribute names, we need to be careful not to create another unique index
        name: identifiers.getUniqueIndexName([contentType.collectionName], options),
        columns: [entityId, componentId, field, compTypeColumn],
        type: 'unique',
      },
    ],
    foreignKeys: [
      {
        name: fkIndex,
        columns: [entityId],
        referencedColumns: [id],
        referencedTable: identifiers.getTableName(contentType.collectionName, options),
        onDelete: 'CASCADE',
      },
    ],
  };
};

export const transformContentTypesToModels = (
  contentTypes: LoadedContentTypeModel[],
  options: MetadataOptions
): Model[] => {
  const models: Model[] = [];

  contentTypes.forEach((contentType) => {
    assert(contentType.collectionName, 'Content type "collectionName" is required');
    assert(contentType.modelName, 'Content type "modelName" is required');
    assert(contentType.uid, 'Content type "uid" is required');

    // Add document id to content types
    // as it is not documented
    const documentIdAttribute: Record<string, Schema.Attribute.AnyAttribute> =
      contentType.modelType === 'contentType'
        ? { documentId: { type: 'string', default: createDocumentId } }
        : {};

    // TODO: this needs to be combined with getReservedNames, we should not be maintaining two lists
    // Prevent user from creating a documentId attribute
    const reservedAttributeNames = ['document_id', id];
    Object.keys(contentType.attributes || {}).forEach((attributeName) => {
      const snakeCasedAttributeName = _.snakeCase(attributeName);
      if (reservedAttributeNames.includes(snakeCasedAttributeName)) {
        throw new Error(
          `The attribute "${attributeName}" is reserved and cannot be used in a model. Please rename "${contentType.modelName}" attribute "${attributeName}" to something else.`
        );
      }
    });

    if (hasComponentsOrDz(contentType)) {
      const compoLinkModel = createCompoLinkModel(contentType, options);
      models.push(compoLinkModel);
    }

    const model: Model = {
      uid: contentType.uid,
      singularName: contentType.modelName,
      tableName: contentType.collectionName, // This gets shortened in metadata.loadModels(), so we don't shorten here or it will happen twice
      attributes: {
        [id]: {
          type: 'increments',
        },
        ...documentIdAttribute,
        ...transformAttributes(contentType, options),
      },
    };

    models.push(model);
  });

  return models;
};<|MERGE_RESOLUTION|>--- conflicted
+++ resolved
@@ -1,10 +1,5 @@
-<<<<<<< HEAD
-import { type Model, type MetadataOptions, utils } from '@strapi/database';
-import { Schema, Attribute } from '@strapi/types';
-=======
-import { type Model, utils } from '@strapi/database';
+import { type Model, utils, type MetadataOptions } from '@strapi/database';
 import type { Struct, Schema } from '@strapi/types';
->>>>>>> 1dd95c24
 import { createId } from '@paralleldrive/cuid2';
 import assert from 'node:assert';
 import _ from 'lodash/fp';
@@ -87,14 +82,9 @@
 // Transforms an attribute (particularly for relation types) into the format that strapi/database accepts
 export const transformAttribute = (
   name: string,
-<<<<<<< HEAD
-  attribute: Attribute.Any,
+  attribute: Schema.Attribute.AnyAttribute,
   contentType: LoadedContentTypeModel,
   options: MetadataOptions
-=======
-  attribute: Schema.Attribute.AnyAttribute,
-  contentType: LoadedContentTypeModel
->>>>>>> 1dd95c24
 ) => {
   switch (attribute.type) {
     case 'media': {
