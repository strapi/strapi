--- conflicted
+++ resolved
@@ -24,17 +24,7 @@
 export const getDzJoinTableName = (collectionName: string) =>
   identifiers.getTableName(collectionName, { suffix: DZ_JOIN_TABLE_SUFFIX });
 
-<<<<<<< HEAD
-const {
-  ID_COLUMN: id,
-  ORDER_COLUMN: orderColumnName,
-  FIELD_COLUMN: field,
-  ORDER_COLUMN: order,
-  ENTITY: entity,
-} = identifiers;
-=======
 const { ID_COLUMN: id, FIELD_COLUMN: field, ORDER_COLUMN: order, ENTITY: entity } = identifiers;
->>>>>>> c29dcf09
 
 export type LoadedContentTypeModel = Schema.ContentType &
   Required<Pick<Schema.ContentType, 'collectionName' | 'uid' | 'modelName'>>;
@@ -81,11 +71,7 @@
           on: {
             field: name,
           },
-<<<<<<< HEAD
-          orderColumnName,
-=======
           orderColumnName: order,
->>>>>>> c29dcf09
           orderBy: {
             order: 'asc',
           },
