/* eslint-disable @typescript-eslint/no-namespace */
/* eslint-disable vars-on-top */
/* eslint-disable no-var */
import path from 'path';
import _ from 'lodash';
import { isFunction } from 'lodash/fp';
import { Logger, createLogger } from '@strapi/logger';
import { Database } from '@strapi/database';
import { hooks } from '@strapi/utils';
import type { Core, Modules, UID, Schema } from '@strapi/types';

import loadConfiguration from './configuration';

import * as factories from './factories';
import compile from './compile';

import * as utils from './utils';
import * as registries from './registries';
import * as loaders from './loaders';
import { Container } from './container';
import createStrapiFs from './services/fs';
import createEventHub from './services/event-hub';
import { createServer } from './services/server';
import createWebhookRunner, { WebhookRunner } from './services/webhook-runner';
import { webhookModel, createWebhookStore } from './services/webhook-store';
import { createCoreStore, coreStoreModel } from './services/core-store';
import createEntityService from './services/entity-service';

import createCronService from './services/cron';
import entityValidator from './services/entity-validator';
import createTelemetry from './services/metrics';
import requestContext from './services/request-context';
import createAuth from './services/auth';
import createCustomFields from './services/custom-fields';
import createContentAPI from './services/content-api';
import getNumberOfDynamicZones from './services/utils/dynamic-zones';
import { FeaturesService, createFeaturesService } from './services/features';
import { createDocumentService } from './services/document-service';

// TODO: move somewhere else
import * as draftAndPublishSync from './migrations/draft-publish';

/**
 * Resolve the working directories based on the instance options.
 *
 * Behavior:
 * - `appDir` is the directory where Strapi will write every file (schemas, generated APIs, controllers or services)
 * - `distDir` is the directory where Strapi will read configurations, schemas and any compiled code
 *
 * Default values:
 * - If `appDir` is `undefined`, it'll be set to `process.cwd()`
 * - If `distDir` is `undefined`, it'll be set to `appDir`
 */
const resolveWorkingDirectories = (opts: { appDir?: string; distDir?: string }) => {
  const cwd = process.cwd();

  const appDir = opts.appDir ? path.resolve(cwd, opts.appDir) : cwd;
  const distDir = opts.distDir ? path.resolve(cwd, opts.distDir) : appDir;

  return { app: appDir, dist: distDir };
};

const reloader = (strapi: Strapi) => {
  const state = {
    shouldReload: 0,
    isWatching: true,
  };

  function reload() {
    if (state.shouldReload > 0) {
      // Reset the reloading state
      state.shouldReload -= 1;
      reload.isReloading = false;
      return;
    }

    if (strapi.config.get('autoReload')) {
      process.send?.('reload');
    }
  }

  Object.defineProperty(reload, 'isWatching', {
    configurable: true,
    enumerable: true,
    set(value) {
      // Special state when the reloader is disabled temporarly (see GraphQL plugin example).
      if (state.isWatching === false && value === true) {
        state.shouldReload += 1;
      }
      state.isWatching = value;
    },
    get() {
      return state.isWatching;
    },
  });

  reload.isReloading = false;
  reload.isWatching = true;

  return reload;
};

export type LoadedStrapi = Required<Strapi>;

class Strapi extends Container implements Core.Strapi {
  server: Modules.Server.Server;

  log: Logger;

  fs: Core.StrapiFS;

  eventHub: Modules.EventHub.EventHub;

  startupLogger: Core.StartupLogger;

  cron: Modules.Cron.CronService;

  webhookRunner?: WebhookRunner;

  webhookStore?: Modules.WebhookStore.WebhookStore;

  store?: Modules.CoreStore.CoreStore;

  entityValidator?: Modules.EntityValidator.EntityValidator;

<<<<<<< HEAD
  entityService?: Modules.EntityService.EntityService;
=======
  /**
   * @deprecated `strapi.entityService` will be removed in the next major version
   */
  entityService?: EntityService.EntityService;
>>>>>>> f62c536b

  documents?: Modules.Documents.Service;

  telemetry: Modules.Metrics.TelemetryService;

  requestContext: Modules.RequestContext.RequestContext;

  customFields: Modules.CustomFields.CustomFields;

  fetch: Modules.Fetch.Fetch;

  dirs: Core.StrapiDirectories;

  admin?: Core.Module;

  isLoaded: boolean;

  db: Database;

  app: any;

  EE?: boolean;

  reload: Core.Reloader;

  features: FeaturesService;

  // @ts-expect-error - Assigned in constructor
  ee: Core.Strapi['ee'];

  constructor(opts: StrapiOptions = {}) {
    super();

    utils.destroyOnSignal(this);

    const rootDirs = resolveWorkingDirectories(opts);

    // Load the app configuration from the dist directory
    const appConfig = loadConfiguration(rootDirs, opts);

    // Instantiate the Strapi container
    this.add('config', registries.config(appConfig, this))
      .add('content-types', registries.contentTypes())
      .add('components', registries.components())
      .add('services', registries.services(this))
      .add('policies', registries.policies())
      .add('middlewares', registries.middlewares())
      .add('hooks', registries.hooks())
      .add('controllers', registries.controllers(this))
      .add('modules', registries.modules(this))
      .add('plugins', registries.plugins(this))
      .add('custom-fields', registries.customFields(this))
      .add('apis', registries.apis(this))
      .add('sanitizers', registries.sanitizers())
      .add('validators', registries.validators())
      .add('content-api', createContentAPI(this))
      .add('auth', createAuth())
      .add('models', registries.models());

    // Create a mapping of every useful directory (for the app, dist and static directories)
    this.dirs = utils.getDirs(rootDirs, { strapi: this });

    // Strapi state management variables
    this.isLoaded = false;
    this.reload = reloader(this);

    // Instantiate the Koa app & the HTTP server
    this.server = createServer(this);

    // Strapi utils instantiation
    this.fs = createStrapiFs(this);
    this.eventHub = createEventHub();
    this.startupLogger = utils.createStartupLogger(this);

    // We will continue to support 'logger' to prevent unnecessary deprecations but prioritize server.logger.config
    // So we find: server.logger.config || logger || 'info'
    const logLevel = this.config.get(
      'server.logger.config',
      this.config.get('logger', { level: 'info' })
    );
    this.log = createLogger(logLevel);
    this.cron = createCronService();
    this.telemetry = createTelemetry(this);
    this.requestContext = requestContext;
    this.customFields = createCustomFields(this);
    this.fetch = utils.createStrapiFetch(this);
    this.features = createFeaturesService(this);
    this.db = new Database(
      _.merge(this.config.get('database'), {
        settings: {
          migrations: {
            dir: path.join(this.dirs.app.root, 'database/migrations'),
          },
        },
      })
    );

    utils.createUpdateNotifier(this).notify();

    Object.defineProperty<Strapi>(this, 'EE', {
      get: () => {
        utils.ee.init(this.dirs.app.root, this.log);
        return utils.ee.isEE;
      },
      configurable: false,
    });

    Object.defineProperty<Strapi>(this, 'ee', {
      get: () => utils.ee,
      configurable: false,
    });
  }

  get config() {
    return this.get('config');
  }

  get services() {
    return this.get('services').getAll();
  }

  service(uid: UID.Service) {
    return this.get('services').get(uid);
  }

  get controllers() {
    return this.get('controllers').getAll();
  }

  controller(uid: UID.Controller) {
    return this.get('controllers').get(uid);
  }

  get contentTypes(): Schema.ContentTypes {
    return this.get('content-types').getAll();
  }

  contentType(name: UID.ContentType) {
    return this.get('content-types').get(name);
  }

  get components(): Schema.Components {
    return this.get('components').getAll();
  }

  get policies() {
    return this.get('policies').getAll();
  }

  policy(name: string) {
    return this.get('policies').get(name);
  }

  get middlewares() {
    return this.get('middlewares').getAll();
  }

  middleware(name: string) {
    return this.get('middlewares').get(name);
  }

  get plugins(): Record<string, Core.Plugin> {
    return this.get('plugins').getAll();
  }

  plugin(name: string): Core.Plugin {
    return this.get('plugins').get(name);
  }

  get hooks() {
    return this.get('hooks').getAll();
  }

  hook(name: string) {
    return this.get('hooks').get(name);
  }

  // api(name) {
  //   return this.get('apis').get(name);
  // }

  get api(): Record<string, Core.Module> {
    return this.get('apis').getAll();
  }

  get auth() {
    return this.get('auth');
  }

  get contentAPI() {
    return this.get('content-api');
  }

  get sanitizers() {
    return this.get('sanitizers');
  }

  get validators() {
    return this.get('validators');
  }

  async start() {
    try {
      if (!this.isLoaded) {
        await this.load();
      }

      await this.listen();

      return this;
    } catch (error) {
      return this.stopWithError(error);
    }
  }

  async destroy() {
    await this.server.destroy();
    await this.runLifecyclesFunctions(utils.LIFECYCLES.DESTROY);

    this.eventHub.destroy();

    await this.db?.destroy();

    this.telemetry.destroy();
    this.cron.destroy();

    process.removeAllListeners();

    // @ts-expect-error: Allow clean delete of global.strapi to allow re-instanciation
    delete global.strapi;
  }

  sendStartupTelemetry() {
    // Emit started event.
    // do not await to avoid slower startup
    // This event is anonymous
    this.telemetry
      .send('didStartServer', {
        groupProperties: {
          database: this.config.get('database.connection.client'),
          plugins: Object.keys(this.plugins),
          numberOfAllContentTypes: _.size(this.contentTypes), // TODO: V5: This event should be renamed numberOfContentTypes in V5 as the name is already taken to describe the number of content types using i18n.
          numberOfComponents: _.size(this.components),
          numberOfDynamicZones: getNumberOfDynamicZones(),
          numberOfCustomControllers: Object.values<Core.Controller>(this.controllers).filter(
            // TODO: Fix this at the content API loader level to prevent future types issues
            (controller) => controller !== undefined && factories.isCustomController(controller)
          ).length,
          environment: this.config.environment,
          // TODO: to add back
          // providers: this.config.installedProviders,
        },
      })
      .catch(this.log.error);
  }

  async openAdmin({ isInitialized }: { isInitialized: boolean }) {
    const shouldOpenAdmin =
      this.config.get('environment') === 'development' &&
      this.config.get('admin.autoOpen', true) !== false;

    if (shouldOpenAdmin && !isInitialized) {
      try {
        await utils.openBrowser(this.config);
        this.telemetry.send('didOpenTab');
      } catch (e) {
        this.telemetry.send('didNotOpenTab');
      }
    }
  }

  async postListen() {
    const isInitialized = await utils.isInitialized(this);

    this.startupLogger.logStartupMessage({ isInitialized });

    this.sendStartupTelemetry();
    this.openAdmin({ isInitialized });
  }

  /**
   * Add behaviors to the server
   */
  async listen() {
    return new Promise<void>((resolve, reject) => {
      const onListen = async () => {
        try {
          await this.postListen();

          resolve();
        } catch (error) {
          reject(error);
        }
      };

      const listenSocket = this.config.get('server.socket');

      if (listenSocket) {
        this.server.listen(listenSocket, onListen);
      } else {
        const { host, port } = this.config.get('server');

        this.server.listen(port, host, onListen);
      }
    });
  }

  stopWithError(err: unknown, customMessage?: string): never {
    this.log.debug(`⛔️ Server wasn't able to start properly.`);
    if (customMessage) {
      this.log.error(customMessage);
    }

    this.log.error(err);
    return this.stop();
  }

  stop(exitCode = 1): never {
    this.destroy();

    if (this.config.get('autoReload')) {
      process.send?.('stop');
    }

    // Kill process
    process.exit(exitCode);
  }

  registerInternalHooks() {
    this.get('hooks').set('strapi::content-types.beforeSync', hooks.createAsyncParallelHook());
    this.get('hooks').set('strapi::content-types.afterSync', hooks.createAsyncParallelHook());

    this.hook('strapi::content-types.beforeSync').register(draftAndPublishSync.disable);
    this.hook('strapi::content-types.afterSync').register(draftAndPublishSync.enable);
  }

  async register() {
    await loaders.loadApplicationContext(this);

    this.get('models').add(coreStoreModel).add(webhookModel);

    // init webhook runner
    this.webhookRunner = createWebhookRunner({
      eventHub: this.eventHub,
      logger: this.log,
      configuration: this.config.get('server.webhooks', {}),
      fetch: this.fetch,
    });

    this.registerInternalHooks();

    this.telemetry.register();

    await this.runLifecyclesFunctions(utils.LIFECYCLES.REGISTER);
    // NOTE: Swap type customField for underlying data type
    utils.convertCustomFieldType(this);

    return this;
  }

  async bootstrap() {
    const models = [
      ...utils.transformContentTypesToModels([
        ...Object.values(this.contentTypes),
        ...Object.values(this.components),
      ]),
      ...this.get('models').get(),
    ];

    await this.db.init({ models });

    this.store = createCoreStore({ db: this.db });
    this.webhookStore = createWebhookStore({ db: this.db });

    this.entityValidator = entityValidator;
    this.entityService = createEntityService({
      strapi: this,
      db: this.db,
    });

    this.documents = createDocumentService(this);

    if (this.config.get('server.cron.enabled', true)) {
      const cronTasks = this.config.get('server.cron.tasks', {});
      this.cron.add(cronTasks);
    }

    this.telemetry.bootstrap();

    let oldContentTypes;
    if (await this.db.getSchemaConnection().hasTable(coreStoreModel.tableName)) {
      oldContentTypes = await this.store.get({
        type: 'strapi',
        name: 'content_types',
        key: 'schema',
      });
    }

    await this.hook('strapi::content-types.beforeSync').call({
      oldContentTypes,
      contentTypes: this.contentTypes,
    });

    await this.db.schema.sync();

    if (this.EE) {
      await utils.ee.checkLicense({ strapi: this });
    }

    await this.hook('strapi::content-types.afterSync').call({
      oldContentTypes,
      contentTypes: this.contentTypes,
    });

    await this.store.set({
      type: 'strapi',
      name: 'content_types',
      key: 'schema',
      value: this.contentTypes,
    });

    await this.startWebhooks();

    await this.server.initMiddlewares();
    this.server.initRouting();

    await this.contentAPI.permissions.registerActions();

    await this.runLifecyclesFunctions(utils.LIFECYCLES.BOOTSTRAP);

    this.cron.start();

    return this;
  }

  async load() {
    await this.register();
    await this.bootstrap();

    this.isLoaded = true;

    return this as this & Required<Core.Strapi>;
  }

  async startWebhooks() {
    const webhooks = await this.webhookStore?.findWebhooks();
    if (!webhooks) {
      return;
    }

    for (const webhook of webhooks) {
      this.webhookRunner?.add(webhook);
    }
  }

  async runLifecyclesFunctions(lifecycleName: 'register' | 'bootstrap' | 'destroy') {
    // plugins
    await this.get('modules')[lifecycleName]();

    // admin
    const adminLifecycleFunction = this.admin && this.admin[lifecycleName];
    if (isFunction(adminLifecycleFunction)) {
      await adminLifecycleFunction({ strapi: this });
    }

    // user
    const userLifecycleFunction = this.app && this.app[lifecycleName];
    if (isFunction(userLifecycleFunction)) {
      await userLifecycleFunction({ strapi: this });
    }
  }

  getModel(uid: UID.ContentType): Schema.ContentType;
  getModel(uid: UID.Component): Schema.Component;
  getModel<TUID extends UID.Schema>(uid: TUID): Schema.ContentType | Schema.Component | undefined {
    if (uid in this.contentTypes) {
      return this.contentTypes[uid as UID.ContentType];
    }

    if (uid in this.components) {
      return this.components[uid as UID.Component];
    }
  }

  /**
   * @deprecated Use `strapi.db.query` instead
   */
<<<<<<< HEAD
  query(uid: UID.Schema) {
    return this.db!.query(uid);
=======
  query(uid: Common.UID.Schema) {
    return this.db.query(uid);
>>>>>>> f62c536b
  }
}

interface StrapiOptions {
  appDir?: string;
  distDir?: string;
  autoReload?: boolean;
  serveAdminPanel?: boolean;
}

interface Init {
  (options?: StrapiOptions): Core.Strapi;
  factories: typeof factories;
  compile: typeof compile;
}

const initFn = (options: StrapiOptions = {}): Core.Strapi => {
  const strapi = new Strapi(options);
  global.strapi = strapi as LoadedStrapi;
  return strapi;
};

const init: Init = Object.assign(initFn, { factories, compile });

export default init;<|MERGE_RESOLUTION|>--- conflicted
+++ resolved
@@ -123,14 +123,10 @@
 
   entityValidator?: Modules.EntityValidator.EntityValidator;
 
-<<<<<<< HEAD
-  entityService?: Modules.EntityService.EntityService;
-=======
   /**
    * @deprecated `strapi.entityService` will be removed in the next major version
    */
-  entityService?: EntityService.EntityService;
->>>>>>> f62c536b
+  entityService?: Modules.EntityService.EntityService;
 
   documents?: Modules.Documents.Service;
 
@@ -618,13 +614,8 @@
   /**
    * @deprecated Use `strapi.db.query` instead
    */
-<<<<<<< HEAD
   query(uid: UID.Schema) {
-    return this.db!.query(uid);
-=======
-  query(uid: Common.UID.Schema) {
     return this.db.query(uid);
->>>>>>> f62c536b
   }
 }
 
