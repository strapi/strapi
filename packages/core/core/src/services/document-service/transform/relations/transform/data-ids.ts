--- conflicted
+++ resolved
@@ -88,29 +88,19 @@
  */
 const transformRelationIdsVisitor = <T extends Attribute.RelationKind.Any>(
   relation: EntityService.Params.Attribute.RelationInputValue<T>,
-<<<<<<< HEAD
-  getId: GetId
-): EntityService.Params.Attribute.RelationInputValue<T> | undefined => {
-  const map = transformPrimitive(relation as any, getId);
-=======
   getIds: GetIds
 ): EntityService.Params.Attribute.RelationInputValue<T> => {
   const map = transformPrimitive(relation as any, getIds);
->>>>>>> 020096d9
   if (map) return map;
 
   if (!isObject(relation)) return relation;
 
   if (!('set' in relation) && !('disconnect' in relation) && !('connect' in relation)) {
-<<<<<<< HEAD
     // The entry id couldn't be found and there are no connection properties in
     // the relation, therefore we want to remove the relation
     return undefined;
-=======
-    return relation;
->>>>>>> 020096d9
-  }
-
+  }
+  
   // set: id[]
   // what if result of mapPrimitive is undefined?
   if ('set' in relation) {
@@ -235,13 +225,7 @@
           return ids;
         };
 
-<<<<<<< HEAD
-        // TODO if its a something to one relation then we cannot allow a
-        // missing id
-        const newRelation = transformRelationIdsVisitor(value as any, getId);
-=======
         const newRelation = transformRelationIdsVisitor(value as any, getIds);
->>>>>>> 020096d9
         set(key, newRelation as any);
       }
     },
