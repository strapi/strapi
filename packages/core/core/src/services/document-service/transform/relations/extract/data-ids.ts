--- conflicted
+++ resolved
@@ -17,27 +17,6 @@
 /**
  * Load a relation documentId into the idMap.
  */
-<<<<<<< HEAD
-const extractRelationIds = <T extends Schema.Attribute.RelationKind.Any>(
-  relation: Modules.EntityService.Params.Attribute.RelationInputValue<T>
-): LongHandDocument[] => {
-  const ids = handlePrimitive(relation);
-  if (!isObject(relation)) return ids;
-
-  if ('set' in relation) ids.push(...handlePrimitive(relation.set)); // set: id[]
-  if ('disconnect' in relation) ids.push(...handlePrimitive(relation.disconnect)); // disconnect: id[]
-  if ('connect' in relation) {
-    // connect: id[] | { id } | ...
-    if (!relation.connect) return [];
-    ids.push(...handlePrimitive(relation.connect));
-
-    // handle positional arguments
-    const connect = Array.isArray(relation.connect) ? relation.connect : [relation.connect];
-    connect.forEach((relation) => {
-      if (!relation || isShortHand(relation) || !('position' in relation)) return;
-
-      const { position } = relation;
-=======
 const addRelationDocId = curry(
   (idMap: IdMap, targetUid: UID.Schema, source: Options, relation: LongHandDocument) => {
     const targetLocale = getRelationTargetLocale(relation, {
@@ -45,7 +24,6 @@
       sourceUid: source.uid,
       sourceLocale: source.locale,
     });
->>>>>>> bebdee5f
 
     const targetStatus = getRelationTargetStatus(relation, {
       targetUid,
