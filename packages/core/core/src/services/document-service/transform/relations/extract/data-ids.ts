--- conflicted
+++ resolved
@@ -73,11 +73,7 @@
         return relation;
       }, value as any);
     },
-<<<<<<< HEAD
-    { schema: strapi.getModel(source.uid) },
-=======
-    { schema: strapi.getModel(opts.uid), getModel: strapi.getModel.bind(strapi) },
->>>>>>> 7bed21c1
+    { schema: strapi.getModel(source.uid), getModel: strapi.getModel.bind(strapi) },
     data
   );
 };
