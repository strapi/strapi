import { Schema, Common } from '@strapi/types';

const createSchemaFromAttributes = (
  uid: Common.UID.ContentType,
  attributes: Schema.Attributes,
  singularName?: string,
  pluralName?: string
): Schema.ContentType => {
  return {
    uid,
    info: {
      displayName: 'Test',
      singularName: singularName || 'test',
      pluralName: pluralName || 'tests',
    },
    kind: 'collectionType',
    modelName: uid,
    globalId: uid,
    modelType: 'contentType',
    attributes,
  };
};

export const CATEGORY_UID = 'api::category.category' as Common.UID.ContentType;
export const PRODUCT_UID = 'api::product.product' as Common.UID.ContentType;

export const models: Record<string, Schema.ContentType> = {
<<<<<<< HEAD
  [CATEGORY_UID]: createSchemaFromAttributes(CATEGORY_UID, {
    name: {
      type: 'string',
    },
    relatedCategories: {
      type: 'relation',
      relation: 'oneToMany',
      target: CATEGORY_UID,
    },
    products: {
      type: 'relation',
      relation: 'manyToMany',
      target: PRODUCT_UID,
      mappedBy: 'categories',
    },
  }),
  [PRODUCT_UID]: createSchemaFromAttributes(PRODUCT_UID, {
    name: {
      type: 'string',
    },
    categories: {
      type: 'relation',
      relation: 'manyToMany',
      target: CATEGORY_UID,
      inversedBy: 'products',
    },
    category: {
      type: 'relation',
      relation: 'oneToOne',
      target: CATEGORY_UID,
=======
  [CATEGORY_UID]: createSchemaFromAttributes(
    CATEGORY_UID,
    {
      id: {
        type: 'string',
      },
      name: {
        type: 'string',
      },
>>>>>>> e164aa93
    },
    'category',
    'categories'
  ),
  [PRODUCT_UID]: createSchemaFromAttributes(
    PRODUCT_UID,
    {
      id: {
        type: 'string',
      },
      name: {
        type: 'string',
      },
      categories: {
        type: 'relation',
        relation: 'manyToMany',
        target: CATEGORY_UID,
      },
      category: {
        type: 'relation',
        relation: 'oneToOne',
        target: CATEGORY_UID,
      },
      relatedProducts: {
        type: 'relation',
        relation: 'oneToMany',
        target: PRODUCT_UID,
      },
    },
    'product',
    'products'
  ),
};<|MERGE_RESOLUTION|>--- conflicted
+++ resolved
@@ -25,38 +25,6 @@
 export const PRODUCT_UID = 'api::product.product' as Common.UID.ContentType;
 
 export const models: Record<string, Schema.ContentType> = {
-<<<<<<< HEAD
-  [CATEGORY_UID]: createSchemaFromAttributes(CATEGORY_UID, {
-    name: {
-      type: 'string',
-    },
-    relatedCategories: {
-      type: 'relation',
-      relation: 'oneToMany',
-      target: CATEGORY_UID,
-    },
-    products: {
-      type: 'relation',
-      relation: 'manyToMany',
-      target: PRODUCT_UID,
-      mappedBy: 'categories',
-    },
-  }),
-  [PRODUCT_UID]: createSchemaFromAttributes(PRODUCT_UID, {
-    name: {
-      type: 'string',
-    },
-    categories: {
-      type: 'relation',
-      relation: 'manyToMany',
-      target: CATEGORY_UID,
-      inversedBy: 'products',
-    },
-    category: {
-      type: 'relation',
-      relation: 'oneToOne',
-      target: CATEGORY_UID,
-=======
   [CATEGORY_UID]: createSchemaFromAttributes(
     CATEGORY_UID,
     {
@@ -66,7 +34,17 @@
       name: {
         type: 'string',
       },
->>>>>>> e164aa93
+      relatedCategories: {
+        type: 'relation',
+        relation: 'oneToMany',
+        target: CATEGORY_UID,
+      },
+      products: {
+        type: 'relation',
+        relation: 'manyToMany',
+        target: PRODUCT_UID,
+        mappedBy: 'categories',
+      },
     },
     'category',
     'categories'
@@ -84,6 +62,7 @@
         type: 'relation',
         relation: 'manyToMany',
         target: CATEGORY_UID,
+        inversedBy: 'products',
       },
       category: {
         type: 'relation',
