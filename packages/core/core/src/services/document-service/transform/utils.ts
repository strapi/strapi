/**
 * Replace the documentId field with id
 */
export const switchIdForDocumentId = (output: Record<string, any>) => {
  // Mutating for performance reasons
<<<<<<< HEAD
  const documentId = output?.documentId;
  if (documentId === undefined) {
    return output;
  }

=======
  output.id = output.documentId;
>>>>>>> d4ce3b65
  delete output.documentId;
  return output;
};

/**
 * Replace the id field for documentId
 */
export const switchDocumentIdForId = (output: Record<string, any>) => {
  // Mutating for performance reasons
  const id = output?.id;
  if (id === undefined) {
    return output;
  }

  delete output.id;
  output.documentId = id;
  return output;
};<|MERGE_RESOLUTION|>--- conflicted
+++ resolved
@@ -3,15 +3,11 @@
  */
 export const switchIdForDocumentId = (output: Record<string, any>) => {
   // Mutating for performance reasons
-<<<<<<< HEAD
   const documentId = output?.documentId;
   if (documentId === undefined) {
     return output;
   }
 
-=======
-  output.id = output.documentId;
->>>>>>> d4ce3b65
   delete output.documentId;
   return output;
 };
