--- conflicted
+++ resolved
@@ -83,15 +83,8 @@
             select: ['id', 'documentId', 'locale', 'publishedAt'],
             where: {
               documentId: { $in: documentIds },
-<<<<<<< HEAD
               locale: locale || null,
-              publishedAt: null,
-              // TODO: Fix this
-              // publishedAt: isDraft ? null : { $ne: null },
-=======
-              locale,
               publishedAt: isDraft ? null : { $ne: null },
->>>>>>> ee25a513
             },
           });
 
