--- conflicted
+++ resolved
@@ -1,15 +1,5 @@
-<<<<<<< HEAD
-import { UID } from '@strapi/types';
-import { mapAsync, pipeAsync } from '@strapi/utils';
-import { isObject } from 'lodash/fp';
-import { transformOutputIds as transformRelationOutputIds } from './relations/transform/output-ids';
-import { switchIdForDocumentId } from './utils';
-import { transformFilters } from './filters';
-import { transformSort } from './sort';
-=======
-import { Common } from '@strapi/types';
+import type { UID } from '@strapi/types';
 import { transformData } from './data';
->>>>>>> 651a6b8d
 import { transformFields } from './fields';
 import { transformPopulate } from './populate';
 
@@ -17,13 +7,8 @@
  * Transform input of a query to map document ids to entity ids.
  */
 async function transformParamsDocumentId(
-<<<<<<< HEAD
   uid: UID.Schema,
-  input: { data?: any; fields?: any; filters?: any; populate?: any; sort?: any },
-=======
-  uid: Common.UID.Schema,
   input: { data?: any; fields?: any; populate?: any; [key: string]: any },
->>>>>>> 651a6b8d
   opts: {
     locale?: string | null;
     isDraft: boolean;
@@ -54,30 +39,4 @@
   };
 }
 
-<<<<<<< HEAD
-/**
- * Transform response of a query to map entity ids to document ids.
- */
-async function transformOutputDocumentId(
-  uid: UID.Schema,
-  output: Record<string, any> | Record<string, any>[]
-) {
-  if (Array.isArray(output)) {
-    return mapAsync(output, (o: Record<string, any>) => transformOutputDocumentId(uid, o));
-  }
-
-  // TODO: Ensure we always have documentId on output
-  if (!isObject(output) || !output?.documentId) return output;
-
-  return pipeAsync(
-    // Switch top level id -> documentId
-    switchIdForDocumentId,
-    // Switch relations id -> documentId
-    (output) => transformRelationOutputIds(uid, output)
-  )(output);
-}
-
-export { transformParamsDocumentId, transformOutputDocumentId };
-=======
-export { transformParamsDocumentId };
->>>>>>> 651a6b8d
+export { transformParamsDocumentId };