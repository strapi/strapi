--- conflicted
+++ resolved
@@ -85,15 +85,13 @@
     const entriesToDelete = await strapi.db.query(uid).findMany(query);
 
     // Delete all matched entries and its components
-    await async.map(entriesToDelete, (entryToDelete: any) => entries.delete(entryToDelete.id));
-
-<<<<<<< HEAD
+    const entries = await async.map(entriesToDelete, (entryToDelete: any) =>
+      entries.delete(entryToDelete.id)
+    );
+
     entriesToDelete.forEach(emitEvent('entry.delete'));
 
-    return { deletedEntries: entriesToDelete };
-=======
-    return { documentId, entries: entriesToDelete };
->>>>>>> 672727c8
+    return { documentId, entries };
   }
 
   async function create(opts = {} as any) {
@@ -154,13 +152,9 @@
       )
     );
 
-<<<<<<< HEAD
     clonedEntries.forEach(emitEvent('entry.create'));
 
-    return { documentId: clonedEntries.at(0)?.documentId, versions: clonedEntries };
-=======
     return { documentId: clonedEntries.at(0)?.documentId, entries: clonedEntries };
->>>>>>> 672727c8
   }
 
   async function update(opts = {} as any) {
@@ -264,13 +258,8 @@
       entries.publish(draft, queryParams)
     );
 
-<<<<<<< HEAD
-    versions.forEach(emitEvent('entry.publish'));
-
-    return { versions };
-=======
+    publishedEntries.forEach(emitEvent('entry.publish'));
     return { documentId, entries: publishedEntries };
->>>>>>> 672727c8
   }
 
   async function unpublish(opts = {} as any) {
@@ -283,23 +272,12 @@
       (query) => assoc('where', { ...query.where, documentId, publishedAt: { $ne: null } }, query)
     )(params);
 
-<<<<<<< HEAD
     // Delete all published versions
     const versionsToDelete = await strapi.db.query(uid).findMany(query);
-    await async.map(versionsToDelete, (entry: any) => entries.delete(entry.id));
+    const entries = await async.map(versionsToDelete, (entry: any) => entries.delete(entry.id));
 
     versionsToDelete.forEach(emitEvent('entry.unpublish'));
-
-    return { versions: versionsToDelete };
-=======
-    const { entries } = await deleteDocument({
-      ...params,
-      documentId,
-      lookup: { ...queryParams?.lookup, publishedAt: { $ne: null } },
-    });
-
     return { documentId, entries };
->>>>>>> 672727c8
   }
 
   async function discardDraft(opts = {} as any) {
@@ -338,13 +316,8 @@
       entries.discardDraft(entry, queryParams)
     );
 
-<<<<<<< HEAD
     draftEntries.forEach(emitEvent('entry.draft-discard'));
-
-    return { versions: draftEntries };
-=======
     return { documentId, entries: draftEntries };
->>>>>>> 672727c8
   }
 
   async function updateComponents(entry: any, data: any) {
