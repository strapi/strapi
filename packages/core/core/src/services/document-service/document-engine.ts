import type { Database } from '@strapi/database';
import type { Documents, Schema, Strapi } from '@strapi/types';
import {
  contentTypes as contentTypesUtils,
  convertQueryParams,
  mapAsync,
  pipeAsync,
} from '@strapi/utils';

import { isArray, omit, set } from 'lodash/fp';
import uploadFiles from '../utils/upload-files';

import {
  cloneComponents,
  createComponents,
  deleteComponents,
  getComponents,
  omitComponentData,
  updateComponents,
} from '../entity-service/components';

import { createDocumentId } from '../../utils/transform-content-types-to-models';
import { applyTransforms } from '../entity-service/attributes';
import entityValidator from '../entity-validator';
import { pickSelectionParams } from './params';
import { transformParamsDocumentId, transformOutputDocumentId } from './transform/id-transform';

const { transformParamsToQuery } = convertQueryParams;

/**
 * TODO: Sanitization / validation built-in
 * TODO: i18n - Move logic to i18n package
 * TODO: Webhooks
 * TODO: Audit logs
 * TODO: Entity Validation - Uniqueness across same locale and publication status
 * TODO: File upload
 * TODO: replace 'any'
 * TODO: availableLocales
 *
 */
type Context = {
  contentType: Schema.ContentType;
};

const createPipeline = (data: Record<string, unknown>, context: Context) => {
  return applyTransforms(data, context);
};

const updatePipeline = (data: Record<string, unknown>, context: Context) => {
  return applyTransforms(data, context);
};

const createDocumentEngine = ({
  strapi,
  db,
}: {
  strapi: Strapi;
  db: Database;
}): Documents.Engine => ({
  uploadFiles,

  async findMany(uid, params) {
    const { kind } = strapi.getModel(uid);

    const query = await pipeAsync(
      (params) => transformParamsDocumentId(uid, params, { isDraft: true, locale: params.locale }),
      (params) => transformParamsToQuery(uid, params),
      (query) => set('where', { ...params?.lookup, ...query.where }, query)
    )(params || {});

    if (kind === 'singleType') {
      return db.query(uid).findOne(query);
    }

    return db
      .query(uid)
      .findMany(query)
      .then((doc) => transformOutputDocumentId(uid, doc));
  },

  async findFirst(uid, params) {
    const query = await pipeAsync(
      (params) => transformParamsDocumentId(uid, params, { isDraft: true, locale: params.locale }),
      (params) => transformParamsToQuery(uid, params)
    )(params || {});

    return db
      .query(uid)
      .findOne({ ...query, where: { ...params?.lookup, ...query.where } })
      .then((doc) => transformOutputDocumentId(uid, doc));
  },

  async findOne(uid, documentId, params) {
    const query = await pipeAsync(
      (params) => transformParamsDocumentId(uid, params, { isDraft: true, locale: params.locale }),
      (params) => transformParamsToQuery(uid, params)
    )(params || {});

    return db
      .query(uid)
      .findOne({ ...query, where: { ...params?.lookup, ...query.where, documentId } })
      .then((doc) => transformOutputDocumentId(uid, doc));
  },

  async delete(uid, documentId, params = {} as any) {
    const query = await pipeAsync(
      // TODO: What if we are deleting more than one locale / publication state?
      (params) => transformParamsDocumentId(uid, params, { isDraft: true, locale: params.locale }),
      (params) => transformParamsToQuery(uid, params),
      (query) => set('where', { ...params?.lookup, ...query.where, documentId }, query)
    )(params);

    if (params.status === 'draft') {
      throw new Error('Cannot delete a draft document');
    }

    const entriesToDelete = await db.query(uid).findMany(query);

    // Delete all matched entries and its components
    await mapAsync(entriesToDelete, async (entryToDelete: any) => {
      const componentsToDelete = await getComponents(uid, entryToDelete);
      await db.query(uid).delete({ where: { id: entryToDelete.id } });
      await deleteComponents(uid, componentsToDelete as any, { loadComponents: false });
    });

    // TODO: Change return value to actual count
    return { versions: await transformOutputDocumentId(uid, entriesToDelete) };
  },

  // TODO: should we provide two separate methods?
  async deleteMany(uid, paramsOrIds) {
    const query = await pipeAsync(
      // Transform ids to query if needed
      (params) => (isArray(params) ? { filter: { documentID: { $in: params } } } : params),
      (params) => transformParamsDocumentId(uid, params, { isDraft: true, locale: params.locale }),
      (params) => transformParamsToQuery(uid, params)
    )(paramsOrIds || {});

    return db.query(uid).deleteMany(query);
  },

  async create(uid, params) {
    // Param parsing
    const { data, ...restParams } = await transformParamsDocumentId(uid, params, {
      locale: params.locale,
      isDraft: true,
    });
    const query = transformParamsToQuery(uid, pickSelectionParams(restParams) as any); // select / populate

    // Validation
    if (!params.data) {
      throw new Error('Create requires data attribute');
    }
<<<<<<< HEAD
    const model = strapi.getModel(uid);
    const validData = await entityValidator.validateEntityCreation(model, data, { isDraft: true });
=======

    const model = strapi.getModel(uid) as Shared.ContentTypes[Common.UID.ContentType];

    const validData = await entityValidator.validateEntityCreation(model, data, {
      isDraft: true,
      locale: params?.locale,
    });
>>>>>>> 1097504b

    // Component handling
    const componentData = await createComponents(uid, validData as any);
    const entryData = createPipeline(
      Object.assign(omitComponentData(model, validData), componentData),
      { contentType: model }
    );

    return db
      .query(uid)
      .create({ ...query, data: entryData })
      .then((doc) => transformOutputDocumentId(uid, doc));
  },

  // NOTE: What happens if user doesn't provide specific publications state and locale to update?
  async update(uid, documentId, params) {
    // TODO: Prevent updating a published document
    // TODO: File upload

    // Param parsing
    const { data, ...restParams } = await transformParamsDocumentId(uid, params || {}, {
      isDraft: true,
      locale: params?.locale,
    });
    const query = transformParamsToQuery(uid, pickSelectionParams(restParams || {}) as any);

    // Validation
    const model = strapi.getModel(uid);
    // Find if document exists
    const entryToUpdate = await db
      .query(uid)
      .findOne({ ...query, where: { ...params?.lookup, ...query?.where, documentId } });
    if (!entryToUpdate) return null;

    const validData = await entityValidator.validateEntityUpdate(
      model,
      data,
      {
        isDraft: true, // Always update the draft version
        locale: params?.locale,
      },
      entryToUpdate
    );

    // Component handling
    const componentData = await updateComponents(uid, entryToUpdate, validData as any);
    const entryData = updatePipeline(
      Object.assign(omitComponentData(model, validData), componentData),
      { contentType: model }
    );

    return db
      .query(uid)
      .update({ ...query, where: { id: entryToUpdate.id }, data: entryData })
      .then((doc) => transformOutputDocumentId(uid, doc));
  },

  async count(uid, params = undefined) {
    const query = await pipeAsync(
      (params) => transformParamsDocumentId(uid, params, { isDraft: true, locale: params.locale }),
      (params) => transformParamsToQuery(uid, params),
      (query) => set('where', { ...params?.lookup, ...query.where }, query)
    )(params || {});

    return db.query(uid).count(query);
  },

  async clone(uid, documentId, params) {
    // TODO: File upload
    // TODO: Entity validator.

    // Param parsing
    const { data, ...restParams } = await transformParamsDocumentId(uid, params || {}, {
      isDraft: true,
      locale: params?.locale,
    });
    const query = transformParamsToQuery(uid, pickSelectionParams(restParams) as any);

    // Validation
    const model = strapi.getModel(uid);
    // Find all locales of the document
    const entries = await db.query(uid).findMany({
      ...query,
      where: { ...params?.lookup, ...query.where, documentId },
    });

    // Document does not exist
    if (!entries.length) {
      return null;
    }

    const newDocumentId = createDocumentId();

    const versions = await mapAsync(entries, async (entryToClone: any) => {
      const isDraft = contentTypesUtils.isDraft(data);
      // Todo: Merge data with entry to clone
      const validData = await entityValidator.validateEntityUpdate(
        model,
        // Omit id fields, the cloned entity id will be generated by the database
        omit(['id'], data),
        { isDraft, ...params?.lookup },
        entryToClone
      );

      const componentData = await cloneComponents(uid, entryToClone, validData);
      const entityData = createPipeline(
        Object.assign(omitComponentData(model, validData), componentData),
        { contentType: model }
      );

      // TODO: Transform params to query
      return db
        .query(uid)
        .clone(entryToClone.id, {
          ...query,
          // Allows entityData to override the documentId (e.g. when publishing)
          data: { documentId: newDocumentId, ...entityData, locale: entryToClone.locale },
        })
        .then((doc) => transformOutputDocumentId(uid, doc));
    });

    return { id: newDocumentId, versions };
  },

  // TODO: Handle relations so they target the published version
  async publish(uid, documentId, params) {
    // Delete already published versions that match the locales to be published
    await this.delete(uid, documentId, {
      ...params,
      lookup: { ...params?.lookup, publishedAt: { $ne: null } },
    });

    // Clone every draft version to be published
    const clonedDocuments = (await this.clone(uid, documentId, {
      ...(params || {}),
      // @ts-expect-error - Generic type does not have publishedAt attribute by default
      data: { documentId, publishedAt: new Date() },
    })) as any;

    // TODO: Return actual count
    return { versions: clonedDocuments?.versions || [] };
  },

  async unpublish(uid, documentId, params) {
    // Delete all published versions
    return this.delete(uid, documentId, {
      ...params,
      lookup: { ...params?.lookup, publishedAt: { $ne: null } },
    }) as any;
  },

  /**
   * Steps:
   * - Delete the matching draft versions (publishedAt = null)
   * - Clone the matching published versions into draft versions
   */
  async discardDraft(uid, documentId, params) {
    // Delete draft versions, clone published versions into draft versions
    await this.delete(uid, documentId, {
      ...params,
      // Delete all drafts that match query
      lookup: { ...params?.lookup, publishedAt: null },
    });

    // Clone published versions into draft versions
    const clonedDocuments = (await this.clone(uid, documentId, {
      ...(params || {}),
      // Clone only published versions
      lookup: { ...params?.lookup, publishedAt: { $ne: null } },
      // @ts-expect-error - Generic type does not have publishedAt attribute by default
      data: { documentId, publishedAt: null },
    })) as any;

    return { versions: clonedDocuments?.versions || [] };
  },
});

export default (ctx: { strapi: Strapi; db: Database }): Documents.Engine => {
  const implementation = createDocumentEngine(ctx);

  // TODO: Wrap with database error handling
  return implementation;
};<|MERGE_RESOLUTION|>--- conflicted
+++ resolved
@@ -1,5 +1,5 @@
 import type { Database } from '@strapi/database';
-import type { Documents, Schema, Strapi } from '@strapi/types';
+import type { Documents, Schema, Strapi, Shared, Common } from '@strapi/types';
 import {
   contentTypes as contentTypesUtils,
   convertQueryParams,
@@ -151,10 +151,6 @@
     if (!params.data) {
       throw new Error('Create requires data attribute');
     }
-<<<<<<< HEAD
-    const model = strapi.getModel(uid);
-    const validData = await entityValidator.validateEntityCreation(model, data, { isDraft: true });
-=======
 
     const model = strapi.getModel(uid) as Shared.ContentTypes[Common.UID.ContentType];
 
@@ -162,7 +158,6 @@
       isDraft: true,
       locale: params?.locale,
     });
->>>>>>> 1097504b
 
     // Component handling
     const componentData = await createComponents(uid, validData as any);
