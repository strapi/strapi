import crypto from 'crypto';
import jwt from 'jsonwebtoken';
import {
  createSessionManager,
  createDatabaseProvider,
  SessionProvider,
  SessionData,
  SessionManagerConfig,
} from '../session-manager';

jest.mock('crypto');
jest.mock('jsonwebtoken');

const mockCrypto = crypto as jest.Mocked<typeof crypto>;
const mockJwt = jwt as jest.Mocked<typeof jwt>;

describe('SessionManager Factory', () => {
  let mockDb: any;
  let mockQuery: any;
  let config: SessionManagerConfig;
  let sessionManager: any;

  beforeEach(() => {
    mockQuery = {
      create: jest.fn(),
      findOne: jest.fn(),
      findMany: jest.fn(),
      delete: jest.fn(),
      deleteMany: jest.fn(),
    };

    mockDb = {
      query: jest.fn().mockReturnValue(mockQuery),
    };

    config = {
      jwtSecret: 'test-secret',
      refreshTokenLifespan: 30 * 24 * 60 * 60, // 30 days
      accessTokenLifespan: 60 * 60, // 1 hour
    };

    sessionManager = createSessionManager({ db: mockDb, config });

    mockCrypto.randomBytes.mockReturnValue(Buffer.from('abcdef1234567890', 'hex') as any);
    mockJwt.sign.mockReturnValue('test-jwt-token' as any);
  });

  afterEach(() => {
    jest.clearAllMocks();
  });

  describe('generateSessionId', () => {
    it('should generate a random session ID', () => {
      const sessionId = sessionManager.generateSessionId();

      expect(mockCrypto.randomBytes).toHaveBeenCalledWith(16);
      expect(sessionId).toBe('abcdef1234567890');
    });
  });

  describe('generateRefreshToken', () => {
    const userId = 'user123';
    const deviceId = 'device456';
    const origin = 'admin';

    it('should periodically clean up expired sessions', async () => {
      // First 49 calls should not trigger cleanup
      for (let i = 0; i < 49; i += 1) {
        await sessionManager.generateRefreshToken(userId, deviceId, origin);
      }

      expect(mockQuery.deleteMany).not.toHaveBeenCalledWith({
        where: { expiresAt: { $lt: expect.any(Date) } },
      });

      // 50th call should trigger cleanup asynchronously
      await sessionManager.generateRefreshToken(userId, deviceId, origin);

      // allow the promise to run
      await new Promise((resolve) => {
        setImmediate(resolve);
      });

      expect(mockQuery.deleteMany).toHaveBeenCalledWith({
        where: { expiresAt: { $lt: expect.any(Date) } },
      });
    });

    it('should create session in database with correct data', async () => {
      mockQuery.create.mockResolvedValue({
        userId,
        sessionId: 'abcdef1234567890',
        deviceId,
        origin,
        expiresAt: expect.any(Date),
      });

      await sessionManager.generateRefreshToken(userId, deviceId, origin);

      expect(mockQuery.create).toHaveBeenCalledWith({
        data: {
          userId,
          sessionId: 'abcdef1234567890',
          deviceId,
          origin,
          expiresAt: expect.any(Date),
        },
      });
    });

    it('should calculate correct expiration date', async () => {
      const startTime = Date.now();

      await sessionManager.generateRefreshToken(userId, deviceId, origin);

      const createCall = mockQuery.create.mock.calls[0][0];
      const expiresAt = createCall.data.expiresAt.getTime();
      const expectedExpiration = startTime + config.refreshTokenLifespan * 1000;

      // Allow for small timing differences (within 1 second)
      expect(Math.abs(expiresAt - expectedExpiration)).toBeLessThan(1000);
    });

    it('should generate JWT with correct payload', async () => {
      await sessionManager.generateRefreshToken(userId, deviceId, origin);

      const expectedPayload = {
        userId,
        sessionId: 'abcdef1234567890',
        type: 'refresh',
      };

      expect(mockJwt.sign).toHaveBeenCalledWith(expectedPayload, config.jwtSecret, {
        expiresIn: config.refreshTokenLifespan,
        algorithm: 'HS256',
      });
    });

    it('should return token and sessionId', async () => {
      const result = await sessionManager.generateRefreshToken(userId, deviceId, origin);

      expect(result).toEqual({
        token: 'test-jwt-token',
        sessionId: 'abcdef1234567890',
      });
    });

    it('should handle database errors gracefully', async () => {
      const error = new Error('Database connection failed');
      mockQuery.create.mockRejectedValue(error);

      await expect(sessionManager.generateRefreshToken(userId, deviceId, origin)).rejects.toThrow(
        'Database connection failed'
      );
    });
  });

  describe('validateRefreshToken', () => {
    const userId = 'user123';
    const sessionId = 'session456';
    const deviceId = 'device789';
    const origin = 'admin';

    beforeEach(() => {
      mockCrypto.randomBytes.mockReturnValue(Buffer.from('abcdef1234567890', 'hex') as any);
      mockJwt.sign.mockReturnValue('test-jwt-token' as any);
    });

    it('should validate a valid refresh token successfully', async () => {
      const mockPayload = {
        userId,
        sessionId,
        type: 'refresh',
        exp: Math.floor(Date.now() / 1000) + 60 * 60, // 1 hour from now
        iat: Math.floor(Date.now() / 1000),
      };

      const mockSession = {
        userId,
        sessionId,
        deviceId,
        origin,
        expiresAt: new Date(Date.now() + 24 * 60 * 60 * 1000), // 1 hour from now
      };

      mockJwt.verify.mockReturnValue(mockPayload);
      mockQuery.findOne.mockResolvedValue(mockSession);

      const result = await sessionManager.validateRefreshToken('valid-token');

      expect(mockJwt.verify).toHaveBeenCalledWith('valid-token', config.jwtSecret, {
        algorithms: ['HS256'],
      });
      expect(mockQuery.findOne).toHaveBeenCalledWith({ where: { sessionId } });

      expect(result).toEqual({
        isValid: true,
        userId,
        sessionId,
      });
    });

    it('should reject token with wrong type', async () => {
      const mockPayload = {
        userId,
        sessionId,
        type: 'access', // Wrong type
        exp: Math.floor(Date.now() / 1000) + 60 * 60, // 1 hour from now
        iat: Math.floor(Date.now() / 1000),
      };

      mockJwt.verify.mockReturnValue(mockPayload);

      const result = await sessionManager.validateRefreshToken('access-token');

      expect(result).toEqual({
        isValid: false,
      });

      expect(mockQuery.findOne).not.toHaveBeenCalled();
    });

    it('should reject token when session not found', async () => {
      const mockPayload = {
        userId,
        sessionId,
        type: 'refresh',
        exp: Math.floor(Date.now() / 1000) + 60 * 60, // 1 hour from now
        iat: Math.floor(Date.now() / 1000),
      };

      mockJwt.verify.mockReturnValue(mockPayload);
      mockQuery.findOne.mockResolvedValue(null);

      const result = await sessionManager.validateRefreshToken('valid-token');

      expect(result).toEqual({
        isValid: false,
      });
    });

    it('should reject and clean up expired session', async () => {
      const mockPayload = {
        userId,
        sessionId,
        type: 'refresh',
        exp: Math.floor(Date.now() / 1000) + 60 * 60, // 1 hour from now
        iat: Math.floor(Date.now() / 1000),
      };

      const expiredSession = {
        userId,
        sessionId,
        deviceId,
        origin,
        expiresAt: new Date(Date.now() - 1000), // Expired 1 second ago
      };

      mockJwt.verify.mockReturnValue(mockPayload);
      mockQuery.findOne.mockResolvedValue(expiredSession);

      const result = await sessionManager.validateRefreshToken('valid-token');

      expect(result).toEqual({
        isValid: false,
      });
      expect(mockQuery.delete).toHaveBeenCalledWith({ where: { sessionId } });
    });

    it('should reject token when user ID mismatch', async () => {
      const mockPayload = {
        userId,
        sessionId,
        type: 'refresh',
        exp: Math.floor(Date.now() / 1000) + 60 * 60, // 1 hour from now
        iat: Math.floor(Date.now() / 1000),
      };

      const mismatchedSession = {
        userId: 'different-user-id',
        sessionId,
        deviceId,
        origin,
        expiresAt: new Date(Date.now() + 24 * 60 * 60 * 1000), // 1 hour from now
      };

      mockJwt.verify.mockReturnValue(mockPayload);
      mockQuery.findOne.mockResolvedValue(mismatchedSession);

      const result = await sessionManager.validateRefreshToken('valid-token');

      expect(result).toEqual({
        isValid: false,
      });
    });

    it('should handle JWT verification errors', async () => {
      const jwtError = new (jwt as any).JsonWebTokenError('jwt malformed');
      mockJwt.verify.mockImplementation(() => {
        throw jwtError;
      });

      const result = await sessionManager.validateRefreshToken('invalid-token');

      expect(result).toEqual({
        isValid: false,
      });
    });

    it('should handle JWT token expired errors', async () => {
      // Create a mock error that appears to be a JsonWebTokenError with TokenExpiredError name
      const expiredError = new Error('jwt expired');
      expiredError.name = 'TokenExpiredError';

      // Make it appear to be an instance of JsonWebTokenError for our error handling
      Object.setPrototypeOf(expiredError, jwt.JsonWebTokenError.prototype);

      const sessionId = 'session456';
      const userId = 'user123';

      // First call throws TokenExpiredError
      mockJwt.verify.mockImplementationOnce(() => {
        throw expiredError;
      });

      // Second call ignores expiration and returns payload for cleanup
      mockJwt.verify.mockImplementationOnce(() => {
        return {
          userId,
          sessionId,
          type: 'refresh',
          exp: Math.floor(Date.now() / 1000) - 10,
          iat: Math.floor(Date.now() / 1000) - 20,
        } as any;
      });

      const result = await sessionManager.validateRefreshToken('expired-token');

      expect(result).toEqual({ isValid: false });
      expect(mockQuery.delete).toHaveBeenCalledWith({ where: { sessionId } });
    });

    it('should propagate unexpected errors', async () => {
      const unexpectedError = new Error('Unexpected database error');
      mockQuery.findOne.mockRejectedValue(unexpectedError);

      const mockPayload = {
        userId,
        sessionId,
        type: 'refresh',
        exp: Math.floor(Date.now() / 1000) + 60 * 60, // 1 hour from now
        iat: Math.floor(Date.now() / 1000),
      };

      mockJwt.verify.mockReturnValue(mockPayload);

      await expect(sessionManager.validateRefreshToken('valid-token')).rejects.toThrow(
        'Unexpected database error'
      );
    });
  });

<<<<<<< HEAD
  describe('invalidateRefreshToken', () => {
    it('should delete sessions by origin and userId', async () => {
      await sessionManager.invalidateRefreshToken('admin', 'user123');

      expect(mockQuery.deleteMany).toHaveBeenCalledWith({
        where: { userId: 'user123', origin: 'admin' },
      });
    });

    it('should delete sessions by origin, userId and deviceId when provided', async () => {
      await sessionManager.invalidateRefreshToken('admin', 'user123', 'device456');

      expect(mockQuery.deleteMany).toHaveBeenCalledWith({
        where: { userId: 'user123', origin: 'admin', deviceId: 'device456' },
      });
    });
=======
  describe('generateAccessToken', () => {
    it('should use correct algorithm and expiration time for access token', async () => {
      const refreshToken = 'valid-refresh-token';
      const userId = 'user123';
      const sessionId = 'session456';
      // Mock validateRefreshToken to return success
      const mockValidateResult = {
        isValid: true,
        userId,
        sessionId,
      };
      sessionManager.validateRefreshToken = jest.fn().mockResolvedValue(mockValidateResult);

      mockJwt.sign.mockReturnValue('access-jwt-token' as any);
      await sessionManager.generateAccessToken(refreshToken);

      // Verify the algorithm is explicitly set to HS256
      expect(mockJwt.sign).toHaveBeenCalledWith(
        expect.any(Object),
        config.jwtSecret,
        expect.objectContaining({
          algorithm: 'HS256',
          expiresIn: config.accessTokenLifespan,
        })
      );

      // Verify the expiration time matches the config
      const signCall = mockJwt.sign.mock.calls[0];
      const options = signCall[2];
      expect(options.expiresIn).toBe(config.accessTokenLifespan);
      expect(options.algorithm).toBe('HS256');
    });

    it('should generate access token for valid refresh token', async () => {
      const refreshToken = 'valid-refresh-token';
      const userId = 'user123';
      const sessionId = 'session456';

      // Mock validateRefreshToken to return success
      const mockValidateResult = {
        isValid: true,
        userId,
        sessionId,
      };

      sessionManager.validateRefreshToken = jest.fn().mockResolvedValue(mockValidateResult);
      mockJwt.sign.mockReturnValue('access-jwt-token');

      const result = await sessionManager.generateAccessToken(refreshToken);

      expect(sessionManager.validateRefreshToken).toHaveBeenCalledWith(refreshToken);
      expect(mockJwt.sign).toHaveBeenCalledWith(
        {
          userId,
          sessionId,
          type: 'access',
        },
        config.jwtSecret,
        {
          expiresIn: config.accessTokenLifespan,
          algorithm: 'HS256',
        }
      );
      expect(result).toEqual({
        token: 'access-jwt-token',
      });
    });

    it('should return error for invalid refresh token', async () => {
      const refreshToken = 'invalid-refresh-token';

      // Mock validateRefreshToken to return failure
      const mockValidateResult = {
        isValid: false,
      };

      sessionManager.validateRefreshToken = jest.fn().mockResolvedValue(mockValidateResult);

      const result = await sessionManager.generateAccessToken(refreshToken);

      expect(sessionManager.validateRefreshToken).toHaveBeenCalledWith(refreshToken);
      expect(mockJwt.sign).not.toHaveBeenCalled();
      expect(result).toEqual({
        error: 'invalid_refresh_token',
      });
    });

    it('should propagate errors from validateRefreshToken', async () => {
      const refreshToken = 'valid-refresh-token';
      const error = new Error('Database connection failed');

      sessionManager.validateRefreshToken = jest.fn().mockRejectedValue(error);

      await expect(sessionManager.generateAccessToken(refreshToken)).rejects.toThrow(
        'Database connection failed'
      );

      expect(sessionManager.validateRefreshToken).toHaveBeenCalledWith(refreshToken);
      expect(mockJwt.sign).not.toHaveBeenCalled();
    });
>>>>>>> 1a2a6504
  });

  describe('createSessionManager factory', () => {
    it('should create session manager with database provider', () => {
      const manager = createSessionManager({ db: mockDb, config });

      expect(manager).toBeDefined();
      expect(typeof manager.generateRefreshToken).toBe('function');
      expect(typeof manager.generateSessionId).toBe('function');
    });
  });
});

describe('DatabaseSessionProvider', () => {
  let mockDb: any;
  let mockQuery: any;
  let provider: SessionProvider;
  const contentType = 'admin::session';

  beforeEach(() => {
    mockQuery = {
      create: jest.fn(),
      findOne: jest.fn(),
      findMany: jest.fn(),
      delete: jest.fn(),
      deleteMany: jest.fn(),
    };

    mockDb = {
      query: jest.fn().mockReturnValue(mockQuery),
    };

    provider = createDatabaseProvider(mockDb, contentType);
  });

  afterEach(() => {
    jest.clearAllMocks();
  });

  describe('create', () => {
    it('should create session and return result', async () => {
      const sessionData: SessionData = {
        userId: 'user123',
        sessionId: 'session456',
        deviceId: 'device789',
        origin: 'admin',
        expiresAt: new Date(),
      };

      const expectedResult = { ...sessionData, id: '1' };
      mockQuery.create.mockResolvedValue(expectedResult);

      const result = await provider.create(sessionData);

      expect(mockDb.query).toHaveBeenCalledWith(contentType);
      expect(mockQuery.create).toHaveBeenCalledWith({ data: sessionData });
      expect(result).toEqual(expectedResult);
    });
  });

  describe('findBySessionId', () => {
    it('should find session by sessionId', async () => {
      const sessionId = 'session123';
      const expectedResult = {
        id: '1',
        userId: 'user123',
        sessionId,
        deviceId: 'device456',
        origin: 'admin',
        expiresAt: new Date(),
      };

      mockQuery.findOne.mockResolvedValue(expectedResult);

      const result = await provider.findBySessionId(sessionId);

      expect(mockQuery.findOne).toHaveBeenCalledWith({ where: { sessionId } });
      expect(result).toEqual(expectedResult);
    });

    it('should return null when session not found', async () => {
      mockQuery.findOne.mockResolvedValue(null);

      const result = await provider.findBySessionId('nonexistent');

      expect(result).toBeNull();
    });
  });

  describe('findByIdentifier', () => {
    it('should find sessions by user identifier', async () => {
      const userId = 'user123';
      const expectedResults = [
        {
          id: '1',
          userId,
          sessionId: 'session1',
          deviceId: 'device1',
          origin: 'admin',
          expiresAt: new Date(),
        },
        {
          id: '2',
          userId,
          sessionId: 'session2',
          deviceId: 'device2',
          origin: 'admin',
          expiresAt: new Date(),
        },
      ];

      mockQuery.findMany.mockResolvedValue(expectedResults);

      const result = await provider.findByIdentifier(userId);

      expect(mockQuery.findMany).toHaveBeenCalledWith({ where: { userId } });
      expect(result).toEqual(expectedResults);
    });
  });

  describe('deleteBySessionId', () => {
    it('should delete session by sessionId', async () => {
      const sessionId = 'session123';

      await provider.deleteBySessionId(sessionId);

      expect(mockQuery.delete).toHaveBeenCalledWith({ where: { sessionId } });
    });
  });

  describe('deleteByIdentifier', () => {
    it('should delete sessions by user identifier', async () => {
      const userId = 'user123';

      await provider.deleteByIdentifier(userId);

      expect(mockQuery.deleteMany).toHaveBeenCalledWith({ where: { userId } });
    });
  });

  describe('deleteExpired', () => {
    it('should delete expired sessions', async () => {
      await provider.deleteExpired();

      expect(mockQuery.deleteMany).toHaveBeenCalledWith({
        where: { expiresAt: { $lt: expect.any(Date) } },
      });
    });
  });
});<|MERGE_RESOLUTION|>--- conflicted
+++ resolved
@@ -360,7 +360,6 @@
     });
   });
 
-<<<<<<< HEAD
   describe('invalidateRefreshToken', () => {
     it('should delete sessions by origin and userId', async () => {
       await sessionManager.invalidateRefreshToken('admin', 'user123');
@@ -377,7 +376,8 @@
         where: { userId: 'user123', origin: 'admin', deviceId: 'device456' },
       });
     });
-=======
+  });
+
   describe('generateAccessToken', () => {
     it('should use correct algorithm and expiration time for access token', async () => {
       const refreshToken = 'valid-refresh-token';
@@ -478,7 +478,6 @@
       expect(sessionManager.validateRefreshToken).toHaveBeenCalledWith(refreshToken);
       expect(mockJwt.sign).not.toHaveBeenCalled();
     });
->>>>>>> 1a2a6504
   });
 
   describe('createSessionManager factory', () => {
