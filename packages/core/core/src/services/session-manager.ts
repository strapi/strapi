--- conflicted
+++ resolved
@@ -104,7 +104,6 @@
     });
   }
 
-<<<<<<< HEAD
   async deleteByCriteria(criteria: {
     userId: string;
     origin: string;
@@ -118,11 +117,12 @@
         origin,
         ...(deviceId ? { deviceId } : {}),
       },
-=======
+    });
+  }
+
   async deleteExpiredByIdentifier(userId: string): Promise<void> {
     await this.db.query(this.contentType).delete({
       where: { userId, expiresAt: { $lt: new Date() } },
->>>>>>> 1a2a6504
     });
   }
 }
@@ -265,10 +265,10 @@
     }
   }
 
-<<<<<<< HEAD
   async invalidateRefreshToken(origin: string, userId: string, deviceId?: string): Promise<void> {
     await this.provider.deleteByCriteria({ userId, origin, deviceId });
-=======
+  }
+
   async generateAccessToken(refreshToken: string): Promise<{ token: string } | { error: string }> {
     const validation = await this.validateRefreshToken(refreshToken);
 
@@ -288,7 +288,6 @@
     });
 
     return { token };
->>>>>>> 1a2a6504
   }
 }
 
