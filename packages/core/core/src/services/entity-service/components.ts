import _ from 'lodash';
import { has, omit, pipe, assign } from 'lodash/fp';
import type { Struct, Utils, UID, Schema, Data, Modules } from '@strapi/types';
import { contentTypes as contentTypesUtils, async, errors } from '@strapi/utils';

type LoadedComponents<TUID extends UID.Schema> = Data.Entity<
  TUID,
  Schema.AttributeNamesByType<TUID, 'component' | 'dynamiczone'>
>;

type SingleComponentValue = Schema.Attribute.ComponentValue<UID.Component, false>;
type RepeatableComponentValue = Schema.Attribute.ComponentValue<UID.Component, true>;

type ComponentValue = SingleComponentValue | RepeatableComponentValue;

type DynamicZoneValue = Schema.Attribute.DynamicZoneValue<UID.Component[]>;

type ComponentBody = {
  [key: string]: ComponentValue | DynamicZoneValue;
};

const isDialectMySQL = () => strapi.db?.dialect.client === 'mysql';

function omitComponentData(
  contentType: Struct.ContentTypeSchema,
  data: Modules.EntityService.Params.Data.Input<Struct.ContentTypeSchema['uid']>
): Partial<Modules.EntityService.Params.Data.Input<Struct.ContentTypeSchema['uid']>>;
function omitComponentData(
  contentType: Struct.ComponentSchema,
  data: Modules.EntityService.Params.Data.Input<Struct.ComponentSchema['uid']>
): Partial<Modules.EntityService.Params.Data.Input<Struct.ComponentSchema['uid']>>;
function omitComponentData(
  contentType: Struct.Schema,
  data: Modules.EntityService.Params.Data.Input<
    Struct.ContentTypeSchema['uid'] | Struct.ComponentSchema['uid']
  >
): Partial<
  Modules.EntityService.Params.Data.Input<
    Struct.ContentTypeSchema['uid'] | Struct.ComponentSchema['uid']
  >
> {
  const { attributes } = contentType;
  const componentAttributes = Object.keys(attributes).filter((attributeName) =>
    contentTypesUtils.isComponentAttribute(attributes[attributeName])
  );

  return omit(componentAttributes, data);
}

// NOTE: we could generalize the logic to allow CRUD of relation directly in the DB layer
const createComponents = async <
  TUID extends UID.Schema,
  TData extends Modules.EntityService.Params.Data.Input<TUID>
>(
  uid: TUID,
  data: TData
) => {
  const { attributes = {} } = strapi.getModel(uid);

  const componentBody: ComponentBody = {};

  const attributeNames = Object.keys(attributes);

  for (const attributeName of attributeNames) {
    const attribute = attributes[attributeName];

    if (!has(attributeName, data) || !contentTypesUtils.isComponentAttribute(attribute)) {
      continue;
    }

    if (attribute.type === 'component') {
      const { component: componentUID, repeatable = false } = attribute;

      const componentValue = data[attributeName as keyof TData];

      if (componentValue === null) {
        continue;
      }

      if (repeatable === true) {
        if (!Array.isArray(componentValue)) {
          throw new Error('Expected an array to create repeatable component');
        }

        // MySQL/MariaDB can cause deadlocks here if concurrency higher than 1
        const components = (await async.map(
          componentValue,
          (value: any) => createComponent(componentUID, value),
          { concurrency: isDialectMySQL() && !strapi.db?.inTransaction() ? 1 : Infinity }
        )) as RepeatableComponentValue;

        componentBody[attributeName] = components.map(({ id }) => {
          return {
            id,
            __pivot: {
              field: attributeName,
              component_type: componentUID,
            },
          };
        });
      } else {
        const component = await createComponent(
          componentUID,
          componentValue as Modules.EntityService.Params.Data.Input<UID.Component>
        );
        componentBody[attributeName] = {
          id: component.id,
          __pivot: {
            field: attributeName,
            component_type: componentUID,
          },
        };
      }

      continue;
    }

    if (attribute.type === 'dynamiczone') {
      const dynamiczoneValues = data[
        attributeName as keyof TData
      ] as Modules.EntityService.Params.Attribute.GetValue<Schema.Attribute.DynamicZone>;

      if (!Array.isArray(dynamiczoneValues)) {
        throw new Error('Expected an array to create repeatable component');
      }

      const createDynamicZoneComponents = async (
        value: Utils.Array.Values<typeof dynamiczoneValues>
      ) => {
        const { id } = await createComponent(value.__component, value);
        return {
          id,
          __component: value.__component,
          __pivot: {
            field: attributeName,
          },
        };
      };

      // MySQL/MariaDB can cause deadlocks here if concurrency higher than 1
      componentBody[attributeName] = await async.map(
        dynamiczoneValues,
        createDynamicZoneComponents,
        { concurrency: isDialectMySQL() && !strapi.db?.inTransaction() ? 1 : Infinity }
      );

      continue;
    }
  }

  return componentBody;
};

const getComponents = async <TUID extends UID.Schema>(
  uid: TUID,
  entity: { id: Modules.EntityService.Params.Attribute.ID }
): Promise<LoadedComponents<TUID>> => {
  const componentAttributes = contentTypesUtils.getComponentAttributes(strapi.getModel(uid));

  if (_.isEmpty(componentAttributes)) {
    return {} as LoadedComponents<TUID>;
  }

  return strapi.db.query(uid).load(entity, componentAttributes) as Promise<LoadedComponents<TUID>>;
};

/*
  delete old components
  create or update
*/
const updateComponents = async <
  TUID extends UID.Schema,
  TData extends Partial<Modules.EntityService.Params.Data.Input<TUID>>
>(
  uid: TUID,
  entityToUpdate: { id: Modules.EntityService.Params.Attribute.ID },
  data: TData
) => {
  const { attributes = {} } = strapi.getModel(uid);

  const componentBody: ComponentBody = {};

  for (const attributeName of Object.keys(attributes)) {
    const attribute = attributes[attributeName];

    if (!has(attributeName, data)) {
      continue;
    }

    if (attribute.type === 'component') {
      const { component: componentUID, repeatable = false } = attribute;

      const componentValue = data[attributeName as keyof TData] as ComponentValue;

      await deleteOldComponents(uid, componentUID, entityToUpdate, attributeName, componentValue);

      if (repeatable === true) {
        if (!Array.isArray(componentValue)) {
          throw new Error('Expected an array to create repeatable component');
        }

        // MySQL/MariaDB can cause deadlocks here if concurrency higher than 1
        const components = (await async.map(
          componentValue,
          (value: any) => updateOrCreateComponent(componentUID, value),
          { concurrency: isDialectMySQL() && !strapi.db?.inTransaction() ? 1 : Infinity }
        )) as RepeatableComponentValue;

        componentBody[attributeName] = components.filter(_.negate(_.isNil)).map(({ id }) => {
          return {
            id,
            __pivot: {
              field: attributeName,
              component_type: componentUID,
            },
          };
        });
      } else {
        const component = await updateOrCreateComponent(componentUID, componentValue);
        componentBody[attributeName] = component && {
          id: component.id,
          __pivot: {
            field: attributeName,
            component_type: componentUID,
          },
        };
      }
<<<<<<< HEAD
    } else if (attribute.type === 'dynamiczone') {
      const dynamiczoneValues = data[
        attributeName as keyof TData
      ] as Attribute.GetValue<Attribute.DynamicZone>;
=======

      continue;
    }

    if (attribute.type === 'dynamiczone') {
      const dynamiczoneValues = data[attributeName as keyof TData] as DynamicZoneValue;
>>>>>>> addae842

      await deleteOldDZComponents(uid, entityToUpdate, attributeName, dynamiczoneValues);

      if (!Array.isArray(dynamiczoneValues)) {
        throw new Error('Expected an array to create repeatable component');
      }

      // MySQL/MariaDB can cause deadlocks here if concurrency higher than 1
      componentBody[attributeName] = await async.map(
        dynamiczoneValues,
        async (value: any) => {
          const { id } = await updateOrCreateComponent(value.__component, value);

          return {
            id,
            __component: value.__component,
            __pivot: {
              field: attributeName,
            },
          };
        },
        { concurrency: isDialectMySQL() && !strapi.db?.inTransaction() ? 1 : Infinity }
      );
    }
  }

  return componentBody;
};

const pickStringifiedId = ({
  id,
}: {
  id: Modules.EntityService.Params.Attribute.ID;
}): Modules.EntityService.Params.Attribute.ID & string => {
  if (typeof id === 'string') {
    return id;
  }

  return `${id}`;
};

const deleteOldComponents = async <TUID extends UID.Schema>(
  uid: TUID,
  componentUID: UID.Component,
  entityToUpdate: { id: Modules.EntityService.Params.Attribute.ID },
  attributeName: string,
  componentValue: ComponentValue
) => {
  const previousValue = (await strapi.db
    .query(uid)
    .load(entityToUpdate, attributeName)) as ComponentValue;

  const idsToKeep = _.castArray(componentValue).filter(has('id')).map(pickStringifiedId);
  const allIds = _.castArray(previousValue).filter(has('id')).map(pickStringifiedId);

  idsToKeep.forEach((id) => {
    if (!allIds.includes(id)) {
      throw new errors.ApplicationError(
        `Some of the provided components in ${attributeName} are not related to the entity`
      );
    }
  });

  const idsToDelete = _.difference(allIds, idsToKeep);

  if (idsToDelete.length > 0) {
    for (const idToDelete of idsToDelete) {
      await deleteComponent(componentUID, { id: idToDelete });
    }
  }
};

const deleteOldDZComponents = async <TUID extends UID.Schema>(
  uid: TUID,
  entityToUpdate: { id: Modules.EntityService.Params.Attribute.ID },
  attributeName: string,
  dynamiczoneValues: DynamicZoneValue
) => {
  const previousValue = (await strapi.db
    .query(uid)
    .load(entityToUpdate, attributeName)) as DynamicZoneValue;

  const idsToKeep = _.castArray(dynamiczoneValues)
    .filter(has('id'))
    .map((v) => ({
      id: pickStringifiedId(v),
      __component: v.__component,
    }));

  const allIds = _.castArray(previousValue)
    .filter(has('id'))
    .map((v) => ({
      id: pickStringifiedId(v),
      __component: v.__component,
    }));

  idsToKeep.forEach(({ id, __component }) => {
    if (!allIds.find((el) => el.id === id && el.__component === __component)) {
      const err = new Error(
        `Some of the provided components in ${attributeName} are not related to the entity`
      );

      Object.assign(err, { status: 400 });
      throw err;
    }
  });

  type IdsToDelete = DynamicZoneValue;

  const idsToDelete = allIds.reduce((acc, { id, __component }) => {
    if (!idsToKeep.find((el) => el.id === id && el.__component === __component)) {
      acc.push({ id, __component });
    }

    return acc;
  }, [] as IdsToDelete);

  if (idsToDelete.length > 0) {
    for (const idToDelete of idsToDelete) {
      const { id, __component } = idToDelete;
      await deleteComponent(__component, { id });
    }
  }
};

const deleteComponents = async <TUID extends UID.Schema, TEntity extends Data.Entity<TUID>>(
  uid: TUID,
  entityToDelete: TEntity,
  { loadComponents = true } = {}
) => {
  const { attributes = {} } = strapi.getModel(uid);

  const attributeNames = Object.keys(attributes);

  for (const attributeName of attributeNames) {
    const attribute = attributes[attributeName];

    if (attribute.type === 'component' || attribute.type === 'dynamiczone') {
      let value;
      if (loadComponents) {
        value = await strapi.db.query(uid).load(entityToDelete, attributeName);
      } else {
        value = entityToDelete[attributeName as keyof TEntity];
      }

      if (!value) {
        continue;
      }

      if (attribute.type === 'component') {
        const { component: componentUID } = attribute;
        // MySQL/MariaDB can cause deadlocks here if concurrency higher than 1
        await async.map(
          _.castArray(value),
          (subValue: any) => deleteComponent(componentUID, subValue),
          {
            concurrency: isDialectMySQL() && !strapi.db?.inTransaction() ? 1 : Infinity,
          }
        );
      } else {
        // delete dynamic zone components
        // MySQL/MariaDB can cause deadlocks here if concurrency higher than 1
        await async.map(
          _.castArray(value),
          (subValue: any) => deleteComponent(subValue.__component, subValue),
          { concurrency: isDialectMySQL() && !strapi.db?.inTransaction() ? 1 : Infinity }
        );
      }

      continue;
    }
  }
};

/** *************************
    Component queries
************************** */

// components can have nested compos so this must be recursive
const createComponent = async <TUID extends UID.Component>(
  uid: TUID,
  data: Modules.EntityService.Params.Data.Input<TUID>
) => {
  const model = strapi.getModel(uid);

  const componentData = await createComponents(uid, data);
  const transform = pipe(
    // Make sure we don't save the component with a pre-defined ID
    omit('id'),
    // Remove the component data from the original data object ...
    (payload) => omitComponentData(model, payload),
    // ... and assign the newly created component instead
    assign(componentData)
  );

  return strapi.db.query(uid).create({ data: transform(data) });
};

// components can have nested compos so this must be recursive
const updateComponent = async <TUID extends UID.Component>(
  uid: TUID,
  componentToUpdate: { id: Modules.EntityService.Params.Attribute.ID },
  data: Modules.EntityService.Params.Data.Input<TUID>
) => {
  const model = strapi.getModel(uid);

  const componentData = await updateComponents(uid, componentToUpdate, data);

  return strapi.db.query(uid).update({
    where: {
      id: componentToUpdate.id,
    },
    data: Object.assign(omitComponentData(model, data), componentData),
  });
};

const updateOrCreateComponent = <TUID extends UID.Component>(
  componentUID: TUID,
  value: Modules.EntityService.Params.Data.Input<TUID>
) => {
  if (value === null) {
    return null;
  }

  // update
  if ('id' in value && typeof value.id !== 'undefined') {
    // TODO: verify the compo is associated with the entity
    return updateComponent(componentUID, { id: value.id }, value);
  }

  // create
  return createComponent(componentUID, value);
};

const deleteComponent = async <TUID extends UID.Component>(
  uid: TUID,
  componentToDelete: Data.Component<TUID>
) => {
  await deleteComponents(uid, componentToDelete);
  await strapi.db.query(uid).delete({ where: { id: componentToDelete.id } });
};

export {
  omitComponentData,
  getComponents,
  createComponents,
  updateComponents,
  deleteComponents,
  deleteComponent,
};<|MERGE_RESOLUTION|>--- conflicted
+++ resolved
@@ -225,19 +225,8 @@
           },
         };
       }
-<<<<<<< HEAD
     } else if (attribute.type === 'dynamiczone') {
-      const dynamiczoneValues = data[
-        attributeName as keyof TData
-      ] as Attribute.GetValue<Attribute.DynamicZone>;
-=======
-
-      continue;
-    }
-
-    if (attribute.type === 'dynamiczone') {
       const dynamiczoneValues = data[attributeName as keyof TData] as DynamicZoneValue;
->>>>>>> addae842
 
       await deleteOldDZComponents(uid, entityToUpdate, attributeName, dynamiczoneValues);
 
