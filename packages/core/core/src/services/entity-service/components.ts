import _ from 'lodash';
import { has, omit, pipe, assign } from 'lodash/fp';
import type { Attribute, Common, Schema, Utils, EntityService } from '@strapi/types';
import { contentTypes as contentTypesUtils, async, errors } from '@strapi/utils';

type LoadedComponents<TUID extends Common.UID.Schema> = Attribute.GetValues<
  TUID,
  Attribute.GetKeysByType<TUID, 'component' | 'dynamiczone'>
>;

type ComponentValue = Attribute.GetValue<
  Attribute.Component<Common.UID.Component, false> | Attribute.Component<Common.UID.Component, true>
>;

type ComponentBody = {
  [key: string]: Attribute.GetValue<
    | Attribute.Component<Common.UID.Component, false>
    | Attribute.Component<Common.UID.Component, true>
    | Attribute.DynamicZone
  >;
};

const isDialectMySQL = () => strapi.db?.dialect.client === 'mysql';

function omitComponentData(
  contentType: Schema.ContentType,
  data: EntityService.Params.Data.Input<Schema.ContentType['uid']>
): Partial<EntityService.Params.Data.Input<Schema.ContentType['uid']>>;
function omitComponentData(
  contentType: Schema.Component,
  data: EntityService.Params.Data.Input<Schema.Component['uid']>
): Partial<EntityService.Params.Data.Input<Schema.Component['uid']>>;
function omitComponentData(
  contentType: Schema.ContentType | Schema.Component,
  data: EntityService.Params.Data.Input<Schema.ContentType['uid'] | Schema.Component['uid']>
): Partial<EntityService.Params.Data.Input<Schema.ContentType['uid'] | Schema.Component['uid']>> {
  const { attributes } = contentType;
  const componentAttributes = Object.keys(attributes).filter((attributeName) =>
    contentTypesUtils.isComponentAttribute(attributes[attributeName])
  );

  return omit(componentAttributes, data);
}

// NOTE: we could generalize the logic to allow CRUD of relation directly in the DB layer
const createComponents = async <
  TUID extends Common.UID.Schema,
  TData extends EntityService.Params.Data.Input<TUID>
>(
  uid: TUID,
  data: TData
) => {
  const { attributes = {} } = strapi.getModel(uid);

  const componentBody: ComponentBody = {};

  const attributeNames = Object.keys(attributes);

  for (const attributeName of attributeNames) {
    const attribute = attributes[attributeName];

    if (!has(attributeName, data) || !contentTypesUtils.isComponentAttribute(attribute)) {
      continue;
    }

    if (attribute.type === 'component') {
      const { component: componentUID, repeatable = false } = attribute;

      const componentValue = data[attributeName as keyof TData];

      if (componentValue === null) {
        continue;
      }

      if (repeatable === true) {
        if (!Array.isArray(componentValue)) {
          throw new Error('Expected an array to create repeatable component');
        }

        // MySQL/MariaDB can cause deadlocks here if concurrency higher than 1
        const components = (await async.map(
          componentValue,
          (value: any) => createComponent(componentUID, value),
          { concurrency: isDialectMySQL() && !strapi.db?.inTransaction() ? 1 : Infinity }
        )) as Attribute.GetValue<Attribute.Component<Common.UID.Component, true>>;

        componentBody[attributeName] = components.map(({ id }) => {
          return {
            id,
            __pivot: {
              field: attributeName,
              component_type: componentUID,
            },
          };
        });
      } else {
        const component = await createComponent(
          componentUID,
          componentValue as EntityService.Params.Data.Input<Common.UID.Component>
        );
        componentBody[attributeName] = {
          id: component.id,
          __pivot: {
            field: attributeName,
            component_type: componentUID,
          },
        };
      }

      continue;
    }

    if (attribute.type === 'dynamiczone') {
      const dynamiczoneValues = data[
        attributeName as keyof TData
      ] as EntityService.Params.Attribute.GetValue<Attribute.DynamicZone>;

      if (!Array.isArray(dynamiczoneValues)) {
        throw new Error('Expected an array to create repeatable component');
      }

      const createDynamicZoneComponents = async (
        value: Utils.Array.Values<typeof dynamiczoneValues>
      ) => {
        const { id } = await createComponent(value.__component, value);
        return {
          id,
          __component: value.__component,
          __pivot: {
            field: attributeName,
          },
        };
      };

      // MySQL/MariaDB can cause deadlocks here if concurrency higher than 1
      componentBody[attributeName] = await async.map(
        dynamiczoneValues,
        createDynamicZoneComponents,
        { concurrency: isDialectMySQL() && !strapi.db?.inTransaction() ? 1 : Infinity }
      );

      continue;
    }
  }

  return componentBody;
};

const getComponents = async <TUID extends Common.UID.Schema>(
  uid: TUID,
  entity: { id: EntityService.Params.Attribute.ID }
): Promise<LoadedComponents<TUID>> => {
  const componentAttributes = contentTypesUtils.getComponentAttributes(strapi.getModel(uid));

  if (_.isEmpty(componentAttributes)) {
    return {} as LoadedComponents<TUID>;
  }

  return strapi.db.query(uid).load(entity, componentAttributes) as Promise<LoadedComponents<TUID>>;
};

/*
  delete old components
  create or update
*/
const updateComponents = async <
  TUID extends Common.UID.Schema,
  TData extends Partial<EntityService.Params.Data.Input<TUID>>
>(
  uid: TUID,
  entityToUpdate: { id: EntityService.Params.Attribute.ID },
  data: TData
) => {
  const { attributes = {} } = strapi.getModel(uid);

  const componentBody: ComponentBody = {};

  for (const attributeName of Object.keys(attributes)) {
    const attribute = attributes[attributeName];

    if (!has(attributeName, data)) {
      continue;
    }

    if (attribute.type === 'component') {
      const { component: componentUID, repeatable = false } = attribute;

      const componentValue = data[
        attributeName as keyof TData
      ] as Attribute.GetValue<Attribute.Component>;

      await deleteOldComponents(uid, componentUID, entityToUpdate, attributeName, componentValue);

      if (repeatable === true) {
        if (!Array.isArray(componentValue)) {
          throw new Error('Expected an array to create repeatable component');
        }

        // MySQL/MariaDB can cause deadlocks here if concurrency higher than 1
        const components = (await async.map(
          componentValue,
          (value: any) => updateOrCreateComponent(componentUID, value),
          { concurrency: isDialectMySQL() && !strapi.db?.inTransaction() ? 1 : Infinity }
        )) as Attribute.GetValue<Attribute.Component<Common.UID.Component, true>>;

        componentBody[attributeName] = components.filter(_.negate(_.isNil)).map(({ id }) => {
          return {
            id,
            __pivot: {
              field: attributeName,
              component_type: componentUID,
            },
          };
        });
      } else {
        const component = await updateOrCreateComponent(componentUID, componentValue);
        componentBody[attributeName] = component && {
          id: component.id,
          __pivot: {
            field: attributeName,
            component_type: componentUID,
          },
        };
      }

      continue;
    }

    if (attribute.type === 'dynamiczone') {
      const dynamiczoneValues = data[
        attributeName as keyof TData
      ] as Attribute.GetValue<Attribute.DynamicZone>;

      await deleteOldDZComponents(uid, entityToUpdate, attributeName, dynamiczoneValues);

      if (!Array.isArray(dynamiczoneValues)) {
        throw new Error('Expected an array to create repeatable component');
      }

      // MySQL/MariaDB can cause deadlocks here if concurrency higher than 1
      componentBody[attributeName] = await async.map(
        dynamiczoneValues,
        async (value: any) => {
          const { id } = await updateOrCreateComponent(value.__component, value);

          return {
            id,
            __component: value.__component,
            __pivot: {
              field: attributeName,
            },
          };
        },
        { concurrency: isDialectMySQL() && !strapi.db?.inTransaction() ? 1 : Infinity }
      );

      continue;
    }
  }

  return componentBody;
};

const pickStringifiedId = ({
  id,
}: {
  id: EntityService.Params.Attribute.ID;
}): EntityService.Params.Attribute.ID & string => {
  if (typeof id === 'string') {
    return id;
  }

  return `${id}`;
};

const deleteOldComponents = async <TUID extends Common.UID.Schema>(
  uid: TUID,
  componentUID: Common.UID.Component,
  entityToUpdate: { id: EntityService.Params.Attribute.ID },
  attributeName: string,
  componentValue: Attribute.GetValue<Attribute.Component>
) => {
  const previousValue = (await strapi.db
    .query(uid)
    .load(entityToUpdate, attributeName)) as ComponentValue;

  const idsToKeep = _.castArray(componentValue).filter(has('id')).map(pickStringifiedId);
  const allIds = _.castArray(previousValue).filter(has('id')).map(pickStringifiedId);

  idsToKeep.forEach((id) => {
    if (!allIds.includes(id)) {
      throw new errors.ApplicationError(
        `Some of the provided components in ${attributeName} are not related to the entity`
      );
    }
  });

  const idsToDelete = _.difference(allIds, idsToKeep);

  if (idsToDelete.length > 0) {
    for (const idToDelete of idsToDelete) {
      await deleteComponent(componentUID, { id: idToDelete });
    }
  }
};

const deleteOldDZComponents = async <TUID extends Common.UID.Schema>(
  uid: TUID,
  entityToUpdate: { id: EntityService.Params.Attribute.ID },
  attributeName: string,
  dynamiczoneValues: Attribute.GetValue<Attribute.DynamicZone>
) => {
  const previousValue = (await strapi.db
    .query(uid)
    .load(entityToUpdate, attributeName)) as Attribute.GetValue<Attribute.DynamicZone>;

  const idsToKeep = _.castArray(dynamiczoneValues)
    .filter(has('id'))
    .map((v) => ({
      id: pickStringifiedId(v),
      __component: v.__component,
    }));

  const allIds = _.castArray(previousValue)
    .filter(has('id'))
    .map((v) => ({
      id: pickStringifiedId(v),
      __component: v.__component,
    }));

  idsToKeep.forEach(({ id, __component }) => {
    if (!allIds.find((el) => el.id === id && el.__component === __component)) {
      const err = new Error(
        `Some of the provided components in ${attributeName} are not related to the entity`
      );

      Object.assign(err, { status: 400 });
      throw err;
    }
  });

  type IdsToDelete = Attribute.GetValue<Attribute.DynamicZone>;

  const idsToDelete = allIds.reduce((acc, { id, __component }) => {
    if (!idsToKeep.find((el) => el.id === id && el.__component === __component)) {
      acc.push({ id, __component });
    }

    return acc;
  }, [] as IdsToDelete);

  if (idsToDelete.length > 0) {
    for (const idToDelete of idsToDelete) {
      const { id, __component } = idToDelete;
      await deleteComponent(__component, { id });
    }
  }
};

const deleteComponents = async <
  TUID extends Common.UID.Schema,
  TEntity extends Attribute.GetValues<TUID>
>(
  uid: TUID,
  entityToDelete: TEntity,
  { loadComponents = true } = {}
) => {
  const { attributes = {} } = strapi.getModel(uid);

  const attributeNames = Object.keys(attributes);

  for (const attributeName of attributeNames) {
    const attribute = attributes[attributeName];

    if (attribute.type === 'component' || attribute.type === 'dynamiczone') {
      let value;
      if (loadComponents) {
        value = await strapi.db.query(uid).load(entityToDelete, attributeName);
      } else {
        value = entityToDelete[attributeName as keyof TEntity];
      }

      if (!value) {
        continue;
      }

      if (attribute.type === 'component') {
        const { component: componentUID } = attribute;
        // MySQL/MariaDB can cause deadlocks here if concurrency higher than 1
        await async.map(
          _.castArray(value),
          (subValue: any) => deleteComponent(componentUID, subValue),
          {
            concurrency: isDialectMySQL() && !strapi.db?.inTransaction() ? 1 : Infinity,
          }
        );
      } else {
        // delete dynamic zone components
        // MySQL/MariaDB can cause deadlocks here if concurrency higher than 1
        await async.map(
          _.castArray(value),
          (subValue: any) => deleteComponent(subValue.__component, subValue),
          { concurrency: isDialectMySQL() && !strapi.db?.inTransaction() ? 1 : Infinity }
        );
      }

      continue;
    }
  }
};

/** *************************
    Component queries
************************** */

// components can have nested compos so this must be recursive
const createComponent = async <TUID extends Common.UID.Component>(
  uid: TUID,
  data: EntityService.Params.Data.Input<TUID>
) => {
  const model = strapi.getModel(uid);

  const componentData = await createComponents(uid, data);
  const transform = pipe(
    // Make sure we don't save the component with a pre-defined ID
    omit('id'),
    // Remove the component data from the original data object ...
    (payload) => omitComponentData(model, payload),
    // ... and assign the newly created component instead
    assign(componentData)
  );

  return strapi.db.query(uid).create({ data: transform(data) });
};

// components can have nested compos so this must be recursive
const updateComponent = async <TUID extends Common.UID.Component>(
  uid: TUID,
  componentToUpdate: { id: EntityService.Params.Attribute.ID },
  data: EntityService.Params.Data.Input<TUID>
) => {
  const model = strapi.getModel(uid);

  const componentData = await updateComponents(uid, componentToUpdate, data);

  return strapi.db.query(uid).update({
    where: {
      id: componentToUpdate.id,
    },
    data: Object.assign(omitComponentData(model, data), componentData),
  });
};

const updateOrCreateComponent = <TUID extends Common.UID.Component>(
  componentUID: TUID,
  value: EntityService.Params.Data.Input<TUID>
) => {
  if (value === null) {
    return null;
  }

  // update
  if ('id' in value && typeof value.id !== 'undefined') {
    // TODO: verify the compo is associated with the entity
    return updateComponent(componentUID, { id: value.id }, value);
  }

  // create
  return createComponent(componentUID, value);
};

const deleteComponent = async <TUID extends Common.UID.Component>(
  uid: TUID,
  componentToDelete: Attribute.GetValues<TUID>
) => {
  await deleteComponents(uid, componentToDelete);
  await strapi.db.query(uid).delete({ where: { id: componentToDelete.id } });
};

<<<<<<< HEAD
=======
const cloneComponent = async <TUID extends Common.UID.Component>(
  uid: TUID,
  data: EntityService.Params.Data.Input<TUID>
) => {
  const model = strapi.getModel(uid);

  if (!('id' in data) || typeof data.id === 'undefined') {
    return createComponent(uid, data);
  }

  const componentData = await cloneComponents(uid, { id: data.id }, data);
  const transform = pipe(
    // Make sure we don't save the component with a pre-defined ID
    omit('id'),
    // Remove the component data from the original data object ...
    (payload) => omitComponentData(model, payload),
    // ... and assign the newly created component instead
    assign(componentData)
  );

  return strapi.db.query(uid).clone(data.id, { data: transform(data) });
};

>>>>>>> 85f4bdc2
export {
  omitComponentData,
  getComponents,
  createComponents,
  updateComponents,
  deleteComponents,
  deleteComponent,
};<|MERGE_RESOLUTION|>--- conflicted
+++ resolved
@@ -477,32 +477,6 @@
   await strapi.db.query(uid).delete({ where: { id: componentToDelete.id } });
 };
 
-<<<<<<< HEAD
-=======
-const cloneComponent = async <TUID extends Common.UID.Component>(
-  uid: TUID,
-  data: EntityService.Params.Data.Input<TUID>
-) => {
-  const model = strapi.getModel(uid);
-
-  if (!('id' in data) || typeof data.id === 'undefined') {
-    return createComponent(uid, data);
-  }
-
-  const componentData = await cloneComponents(uid, { id: data.id }, data);
-  const transform = pipe(
-    // Make sure we don't save the component with a pre-defined ID
-    omit('id'),
-    // Remove the component data from the original data object ...
-    (payload) => omitComponentData(model, payload),
-    // ... and assign the newly created component instead
-    assign(componentData)
-  );
-
-  return strapi.db.query(uid).clone(data.id, { data: transform(data) });
-};
-
->>>>>>> 85f4bdc2
 export {
   omitComponentData,
   getComponents,
