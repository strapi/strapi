import admin from './admin';
import coreStore from './coreStore';
import cron from './cron';
import mcp from './mcp';
import registries from './registries';
import sessionManager from './session-manager';
import telemetry from './telemetry';
import webhooks from './webhooks';

import type { Provider } from './provider';

<<<<<<< HEAD
export const providers: Provider[] = [registries, admin, coreStore, webhooks, telemetry, cron, mcp];
=======
export const providers: Provider[] = [
  registries,
  admin,
  coreStore,
  sessionManager,
  webhooks,
  telemetry,
  cron,
];
>>>>>>> 07574a26
<|MERGE_RESOLUTION|>--- conflicted
+++ resolved
@@ -9,9 +9,6 @@
 
 import type { Provider } from './provider';
 
-<<<<<<< HEAD
-export const providers: Provider[] = [registries, admin, coreStore, webhooks, telemetry, cron, mcp];
-=======
 export const providers: Provider[] = [
   registries,
   admin,
@@ -20,5 +17,5 @@
   webhooks,
   telemetry,
   cron,
-];
->>>>>>> 07574a26
+  mcp,
+];