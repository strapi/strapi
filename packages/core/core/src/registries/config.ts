<<<<<<< HEAD
import type { ConfigProvider, LoadedStrapi, Strapi } from '@strapi/types';
import { get, set, has, isString, type PropertyPath, isNumber } from 'lodash';
import { isArray } from 'lodash/fp';
=======
import type { Core } from '@strapi/types';
import { get, set, has, isString, type PropertyName } from 'lodash';
>>>>>>> f96c668d

type Config = Record<string, unknown>;

export default (
  initialConfig = {},
  strapi?: Core.Strapi | Core.LoadedStrapi
): Core.ConfigProvider => {
  const _config: Config = { ...initialConfig }; // not deep clone because it would break some config

  // Accessing model configs with dot (.) was deprecated between v4->v5, but to avoid a major breaking change
  // we will still support certain namespaces, currently only 'plugin.'
  const transformPathString = (path: string) => {
    if (path.startsWith('plugin.')) {
      const newPath = path.replace('plugin.', 'plugin::');

      // strapi logger may not be loaded yet, so fall back to console
      (strapi?.log?.warn ?? console.warn)(
        `Using dot notation for model config namespaces is deprecated, for example "plugin::myplugin" should be used instead of "plugin.myplugin". Modifying requested path ${path} to ${newPath}`
      );
      return newPath;
    }

    return path;
  };

  const transformDeprecatedPaths = (path: PropertyPath): PropertyPath => {
    if (isString(path)) {
      return transformPathString(path);
    }
    if (isArray(path)) {
      // if the path is not joinable, we won't apply our deprecation support
      if (path.some((part) => !(isString(part) || isNumber(part)))) {
        return path;
      }

      return transformPathString(path.join('.'));
    }

    return path;
  };

  return {
    ..._config, // TODO: to remove
    get(path: PropertyPath, defaultValue?: unknown) {
      return get(_config, transformDeprecatedPaths(path), defaultValue);
    },
    set(path: PropertyPath, val: unknown) {
      set(_config, transformDeprecatedPaths(path), val);
      return this;
    },
    has(path: PropertyPath) {
      return has(_config, transformDeprecatedPaths(path));
    },
  };
};<|MERGE_RESOLUTION|>--- conflicted
+++ resolved
@@ -1,11 +1,5 @@
-<<<<<<< HEAD
-import type { ConfigProvider, LoadedStrapi, Strapi } from '@strapi/types';
-import { get, set, has, isString, type PropertyPath, isNumber } from 'lodash';
-import { isArray } from 'lodash/fp';
-=======
 import type { Core } from '@strapi/types';
-import { get, set, has, isString, type PropertyName } from 'lodash';
->>>>>>> f96c668d
+import { get, set, has, isString, isNumber, isArray, type PropertyPath } from 'lodash';
 
 type Config = Record<string, unknown>;
 
