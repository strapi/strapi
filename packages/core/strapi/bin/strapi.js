--- conflicted
+++ resolved
@@ -21,7 +21,7 @@
   forceOption,
 } = require('../lib/commands/utils/commander');
 const { ifOptions, assertUrlHasProtocol, exitWith } = require('../lib/commands/utils/helpers');
-const { excludeOption, onlyOption } = require('../lib/commands/transfer/utils');
+const { excludeOption, forceOption, onlyOption } = require('../lib/commands/transfer/utils');
 
 const checkCwdIsStrapiApp = (name) => {
   const logErrorAndExit = () => {
@@ -305,17 +305,15 @@
         () => exitWith(1, 'At least one source (from) or destination (to) option must be provided')
       )
     )
-<<<<<<< HEAD
+    .addOption(forceOption)
     .addOption(excludeOption)
     .addOption(onlyOption)
-=======
     .hook(
       'preAction',
       confirmMessage(
         'The import will delete all data in the remote database. Are you sure you want to proceed?'
       )
     )
->>>>>>> 62220627
     .allowExcessArguments(false)
     .action(getLocalScript('transfer/transfer'));
 }
