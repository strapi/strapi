--- conflicted
+++ resolved
@@ -266,92 +266,78 @@
   .option('-s, --silent', `Run the generation silently, without any output`, false)
   .action(getLocalScript('ts/generate-types'));
 
-<<<<<<< HEAD
 // `$ strapi transfer`
-program
-  .command('transfer')
-  .description('Transfer data from one source to another')
-  .addOption(
-    new Option('--from <sourceURL>', `Admin URL of remote Strapi instance to get data from`)
-      .argParser(parseURL)
-      .hideHelp()
-  )
-
-  .addOption(
-    new Option(
-      '--to <destinationURL>',
-      `Admin URL of remote Strapi instance to send data to`
-    ).argParser(parseURL)
-  )
-  // Hidden (undocumented) options for byassing prompts
-  .addOption(
-    new Option('--fromToken <bearerToken>', `API or Bearer token to use with source`).hideHelp()
-  )
-  .addOption(
-    new Option('--toToken <bearerToken>', `API or Bearer token to use with destination`).hideHelp()
-  )
-  .addOption(new Option('--toEmail <email>', `Email for admin account for destination`).hideHelp())
-  .addOption(
-    new Option('--toPassword <password>', `Password for admin account for destination`).hideHelp()
-  )
-  .addOption(new Option('--fromEmail <email>', `Email for admin account for source`).hideHelp())
-  .addOption(
-    new Option('--fromPassword <password>', `Password for admin account for source`).hideHelp()
-  )
-  // Validate URLs
-  .hook(
-    'preAction',
-    ifOptions(
-      (opts) => opts.from,
-      (thisCommand) => assertUrlHasProtocol(thisCommand.opts().from, ['https:', 'http:'])
-    )
-  )
-  .hook(
-    'preAction',
-    ifOptions(
-      (opts) => opts.to,
-      (thisCommand) => assertUrlHasProtocol(thisCommand.opts().to, ['https:', 'http:'])
-    )
-  )
-  .hook(
-    'preAction',
-    ifOptions(
-      (opts) => !opts.from && !opts.to,
-      () => exitWith(1, 'At least one source (from) or destination (to) option must be provided')
-    )
-  )
-  // Authentication
-  .hook(
-    'preAction',
-    ifOptions((opts) => opts.from && !opts.fromToken, getAuthResolverFor('from'))
-  )
-  .hook(
-    'preAction',
-    ifOptions((opts) => opts.to && !opts.toToken, getAuthResolverFor('to'))
-  )
-
-  .allowExcessArguments(false)
-  .action(getLocalScript('transfer/transfer'));
-=======
 if (process.env.STRAPI_EXPERIMENTAL) {
-  // `$ strapi transfer`
   program
     .command('transfer')
     .description('Transfer data from one source to another')
-    .addOption(new Option('--from <sourceURL>', `URL of remote Strapi instance to get data from.`))
-    .addOption(new Option('--to <destinationURL>', `URL of remote Strapi instance to send data to`))
-    .hook('preAction', async (thisCommand) => {
-      const opts = thisCommand.opts();
-
-      if (!opts.from && !opts.to) {
-        console.error('At least one source (from) or destination (to) option must be provided');
-        process.exit(1);
-      }
-    })
+    .addOption(
+      new Option('--from <sourceURL>', `Admin URL of remote Strapi instance to get data from`)
+        .argParser(parseURL)
+        .hideHelp()
+    )
+
+    .addOption(
+      new Option(
+        '--to <destinationURL>',
+        `Admin URL of remote Strapi instance to send data to`
+      ).argParser(parseURL)
+    )
+    // Hidden (undocumented) options for byassing prompts
+    .addOption(
+      new Option('--fromToken <bearerToken>', `API or Bearer token to use with source`).hideHelp()
+    )
+    .addOption(
+      new Option(
+        '--toToken <bearerToken>',
+        `API or Bearer token to use with destination`
+      ).hideHelp()
+    )
+    .addOption(
+      new Option('--toEmail <email>', `Email for admin account for destination`).hideHelp()
+    )
+    .addOption(
+      new Option('--toPassword <password>', `Password for admin account for destination`).hideHelp()
+    )
+    .addOption(new Option('--fromEmail <email>', `Email for admin account for source`).hideHelp())
+    .addOption(
+      new Option('--fromPassword <password>', `Password for admin account for source`).hideHelp()
+    )
+    // Validate URLs
+    .hook(
+      'preAction',
+      ifOptions(
+        (opts) => opts.from,
+        (thisCommand) => assertUrlHasProtocol(thisCommand.opts().from, ['https:', 'http:'])
+      )
+    )
+    .hook(
+      'preAction',
+      ifOptions(
+        (opts) => opts.to,
+        (thisCommand) => assertUrlHasProtocol(thisCommand.opts().to, ['https:', 'http:'])
+      )
+    )
+    .hook(
+      'preAction',
+      ifOptions(
+        (opts) => !opts.from && !opts.to,
+        () => exitWith(1, 'At least one source (from) or destination (to) option must be provided')
+      )
+    )
+    // Authentication
+    .hook(
+      'preAction',
+      ifOptions((opts) => opts.from && !opts.fromToken, getAuthResolverFor('from'))
+    )
+    .hook(
+      'preAction',
+      ifOptions((opts) => opts.to && !opts.toToken, getAuthResolverFor('to'))
+    )
+
     .allowExcessArguments(false)
     .action(getLocalScript('transfer/transfer'));
 }
->>>>>>> 4d327803
 
 // `$ strapi export`
 program
