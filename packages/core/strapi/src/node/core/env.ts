import path from 'node:path';
import dotenv from 'dotenv';
import { pathExists } from './files';

/**
 * This is the base of _any_ env set for a strapi project,
 * to build a strapi admin panel we require these env variables.
 */
interface DefaultEnv {
  ADMIN_PATH: string;
  STRAPI_ADMIN_BACKEND_URL: string;
  STRAPI_TELEMETRY_DISABLED: string;
<<<<<<< HEAD
  STRAPI_ADMIN_AI_URL: string;
=======
  STRAPI_AI_URL: string;
>>>>>>> 8b11c0ec
  STRAPI_ADMIN_AI_API_KEY?: string;
  STRAPI_ANALYTICS_URL?: string;
}

/**
 * @internal
 *
 * @description Load the .env file if it exists
 */
const loadEnv = async (cwd: string) => {
  const pathToEnv = path.resolve(cwd, '.env');

  if (await pathExists(pathToEnv)) {
    dotenv.config({ path: pathToEnv });
  }
};

/**
 * @internal
 *
 * @description Get all the environment variables that start with `STRAPI_ADMIN_`
 */
const getStrapiAdminEnvVars = (defaultEnv: DefaultEnv): Record<string, string> => {
  return Object.keys(process.env)
    .filter((key) => key.toUpperCase().startsWith('STRAPI_ADMIN_'))
    .reduce(
      (acc, key) => {
        acc[key] = process.env[key] as string;

        return acc;
      },
      defaultEnv as unknown as Record<string, string>
    );
};

export { getStrapiAdminEnvVars, loadEnv };<|MERGE_RESOLUTION|>--- conflicted
+++ resolved
@@ -10,11 +10,7 @@
   ADMIN_PATH: string;
   STRAPI_ADMIN_BACKEND_URL: string;
   STRAPI_TELEMETRY_DISABLED: string;
-<<<<<<< HEAD
-  STRAPI_ADMIN_AI_URL: string;
-=======
   STRAPI_AI_URL: string;
->>>>>>> 8b11c0ec
   STRAPI_ADMIN_AI_API_KEY?: string;
   STRAPI_ANALYTICS_URL?: string;
 }
