--- conflicted
+++ resolved
@@ -1,15 +1,11 @@
 'use strict';
 
-<<<<<<< HEAD
 /**
  * @typedef {import('@strapi/strapi').Strapi} Strapi
  * @typedef {import('@strapi/strapi').StrapiAppContext} StrapiAppContext
  */
 
-const { has, toLower, castArray, trim, prop } = require('lodash/fp');
-=======
 const { has, toLower, castArray, trim, prop, isNil } = require('lodash/fp');
->>>>>>> a8f55672
 
 const compose = require('koa-compose');
 const { resolveRouteMiddlewares } = require('./middleware');
@@ -90,11 +86,6 @@
   return strapi.container.get('auth').authenticate(ctx, next);
 };
 
-<<<<<<< HEAD
-/**
- * @param {Strapi} strapi
- */
-=======
 const returnBodyMiddleware = async (ctx, next) => {
   const values = await next();
 
@@ -103,7 +94,9 @@
   }
 };
 
->>>>>>> a8f55672
+/**
+ * @param {Strapi} strapi
+ */
 module.exports = strapi => {
   const authenticate = createAuthenticateMiddleware(strapi);
   const authorize = createAuthorizeMiddleware(strapi);
