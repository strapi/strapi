'use strict';

jest.mock('bcryptjs', () => ({ hashSync: () => 'secret-password' }));

const { EventEmitter } = require('events');
const { ValidationError } = require('@strapi/utils').errors;
const createEntityService = require('..');
const entityValidator = require('../../entity-validator');

jest.mock('../../utils/upload-files', () => jest.fn(() => Promise.resolve()));

describe('Entity service', () => {
  global.strapi = {
    getModel: jest.fn(() => ({})),
    config: {
      get() {
        return [];
      },
    },
    query: jest.fn(() => ({})),
  };

  describe('Decorator', () => {
    test.each(['create', 'update', 'findMany', 'findOne', 'delete', 'count', 'findPage'])(
      'Can decorate',
      async (method) => {
        const instance = createEntityService({
          strapi: {},
          db: {},
          eventHub: new EventEmitter(),
        });

        const methodFn = jest.fn();
        const decorator = () => ({
          [method]: methodFn,
        });

        instance.decorate(decorator);

        const args = [{}, {}];
        await instance[method](...args);
        expect(methodFn).toHaveBeenCalled();
      }
    );
  });

  describe('Find', () => {
    test('Returns first element for single types', async () => {
      const data = {
        id: 1,
        title: 'Test',
      };

      const fakeQuery = {
        findOne: jest.fn(() => Promise.resolve(data)),
      };

      const fakeDB = {
        query: jest.fn(() => fakeQuery),
      };

      const fakeStrapi = {
        getModel: jest.fn(() => {
          return { kind: 'singleType', privateAttributes: [] };
        }),
      };

      const instance = createEntityService({
        strapi: fakeStrapi,
        db: fakeDB,
        eventHub: new EventEmitter(),
      });

      const result = await instance.findMany('test-model');

      expect(fakeStrapi.getModel).toHaveBeenCalledTimes(1);
      expect(fakeStrapi.getModel).toHaveBeenCalledWith('test-model');

      expect(fakeDB.query).toHaveBeenCalledWith('test-model');
      expect(fakeQuery.findOne).toHaveBeenCalledWith({});
      expect(result).toEqual(data);
    });
  });

  describe('Create', () => {
    const fakeQuery = {
      count: jest.fn(() => 0),
      create: jest.fn(({ data }) => ({
        id: 1,
        ...data,
      })),
      findOne: jest.fn(),
    };
    const fakeModels = {};

    beforeAll(() => {
      global.strapi.getModel.mockImplementation((modelName) => fakeModels[modelName]);
      global.strapi.query.mockImplementation(() => fakeQuery);
    });
    beforeEach(() => {
      jest.clearAllMocks();
    });
    afterAll(() => {
      global.strapi.getModel.mockImplementation(() => ({}));
    });
    describe('assign default values', () => {
      let instance;
      const entityUID = 'api::entity.entity';
      const relationUID = 'api::relation.relation';

      beforeAll(() => {
        const fakeEntities = {
          [relationUID]: {
            1: {
              id: 1,
              Name: 'TestRelation',
              createdAt: '2022-09-28T15:11:22.995Z',
              updatedAt: '2022-09-29T09:01:02.949Z',
              publishedAt: null,
            },
            2: {
              id: 2,
              Name: 'TestRelation2',
              createdAt: '2022-09-28T15:11:22.995Z',
              updatedAt: '2022-09-29T09:01:02.949Z',
              publishedAt: null,
            },
          },
        };

<<<<<<< HEAD
        const fakeModels = {
          [entityUID]: {
            uid: entityUID,
            kind: 'contentType',
            modelName: 'test-model',
            privateAttributes: [],
            options: {},
            attributes: {
              attrStringDefaultRequired: {
                type: 'string',
                default: 'default value',
                required: true,
              },
              attrStringDefault: { type: 'string', default: 'default value' },
              attrBoolDefaultRequired: { type: 'boolean', default: true, required: true },
              attrBoolDefault: { type: 'boolean', default: true },
              attrIntDefaultRequired: { type: 'integer', default: 1, required: true },
              attrIntDefault: { type: 'integer', default: 1 },
              attrEnumDefaultRequired: {
                type: 'enumeration',
                enum: ['a', 'b', 'c'],
                default: 'a',
                required: true,
              },
              attrEnumDefault: {
                type: 'enumeration',
                enum: ['a', 'b', 'c'],
                default: 'b',
              },
              attrPassword: { type: 'password' },
              attrRelation: {
                type: 'relation',
                relation: 'oneToMany',
                target: relationUID,
                mappedBy: 'entity',
              },
=======
        fakeModels[entityUID] = {
          uid: entityUID,
          kind: 'contentType',
          modelName: 'test-model',
          privateAttributes: [],
          options: {},
          attributes: {
            attrStringDefaultRequired: {
              type: 'string',
              default: 'default value',
              required: true,
            },
            attrStringDefault: { type: 'string', default: 'default value' },
            attrBoolDefaultRequired: { type: 'boolean', default: true, required: true },
            attrBoolDefault: { type: 'boolean', default: true },
            attrIntDefaultRequired: { type: 'integer', default: 1, required: true },
            attrIntDefault: { type: 'integer', default: 1 },
            attrEnumDefaultRequired: {
              type: 'enumeration',
              enum: ['a', 'b', 'c'],
              default: 'a',
              required: true,
>>>>>>> 15127e84
            },
          },
          [relationUID]: {
            uid: relationUID,
            kind: 'contentType',
            modelName: 'relation',
            attributes: {
              Name: {
                type: 'string',
                default: 'default value',
                required: true,
              },
            },
<<<<<<< HEAD
=======
            attrPassword: { type: 'password' },
            attrRelation: {
              type: 'relation',
              relation: 'oneToMany',
              target: relationUID,
              mappedBy: 'entity',
            },
          },
        };
        fakeModels[relationUID] = {
          uid: relationUID,
          kind: 'contentType',
          modelName: 'relation',
          attributes: {
            Name: {
              type: 'string',
              default: 'default value',
              required: true,
            },
>>>>>>> 15127e84
          },
        };
        const fakeQuery = (uid) => ({
          create: jest.fn(({ data }) => data),
          count: jest.fn(({ where }) => {
<<<<<<< HEAD
            let ret = 0;
            where.id.$in.forEach((id) => {
              const entity = fakeEntities[uid][id];
              if (!entity) return;
              ret += 1;
            });
            return ret;
=======
            return where.id.$in.filter((id) => Boolean(fakeEntities[uid][id])).length;
>>>>>>> 15127e84
          }),
        });

        const fakeDB = {
          query: jest.fn((uid) => fakeQuery(uid)),
        };

<<<<<<< HEAD
        global.strapi = {
          getModel: jest.fn((uid) => {
            return fakeModels[uid];
          }),
          db: fakeDB,
        };
=======
        global.strapi.db = fakeDB;
>>>>>>> 15127e84

        instance = createEntityService({
          strapi: global.strapi,
          db: fakeDB,
          eventHub: new EventEmitter(),
          entityValidator,
        });
      });
      afterAll(() => {
        global.strapi.db = {
          query: jest.fn(() => fakeQuery),
        };
      });
      test('should create record with all default attributes', async () => {
        const data = {};

        await expect(instance.create(entityUID, { data })).resolves.toMatchObject({
          attrStringDefaultRequired: 'default value',
          attrStringDefault: 'default value',
          attrBoolDefaultRequired: true,
          attrBoolDefault: true,
          attrIntDefaultRequired: 1,
          attrIntDefault: 1,
          attrEnumDefaultRequired: 'a',
          attrEnumDefault: 'b',
        });
      });

      test('should create record with default and required attributes', async () => {
        const data = {
          attrStringDefault: 'my value',
          attrBoolDefault: false,
          attrIntDefault: 2,
          attrEnumDefault: 'c',
        };

        await expect(instance.create(entityUID, { data })).resolves.toMatchObject({
          attrStringDefault: 'my value',
          attrBoolDefault: false,
          attrIntDefault: 2,
          attrEnumDefault: 'c',
          attrStringDefaultRequired: 'default value',
          attrBoolDefaultRequired: true,
          attrIntDefaultRequired: 1,
          attrEnumDefaultRequired: 'a',
        });
      });

      test('should create record with provided data', async () => {
        const data = {
          attrStringDefaultRequired: 'my value',
          attrStringDefault: 'my value',
          attrBoolDefaultRequired: true,
          attrBoolDefault: true,
          attrIntDefaultRequired: 10,
          attrIntDefault: 10,
          attrEnumDefaultRequired: 'c',
          attrEnumDefault: 'a',
          attrPassword: 'fooBar',
        };

        await expect(instance.create(entityUID, { data })).resolves.toMatchObject({
          ...data,
          attrPassword: 'secret-password',
        });
      });

      test('should create record with valid relation', async () => {
        const data = {
          attrStringDefaultRequired: 'my value',
          attrStringDefault: 'my value',
          attrBoolDefaultRequired: true,
          attrBoolDefault: true,
          attrIntDefaultRequired: 10,
          attrIntDefault: 10,
          attrEnumDefaultRequired: 'c',
          attrEnumDefault: 'a',
          attrPassword: 'fooBar',
          attrRelation: {
            connect: [
              {
                id: 1,
              },
            ],
          },
        };

        const res = instance.create(entityUID, { data });

        await expect(res).resolves.toMatchObject({
          ...data,
          attrPassword: 'secret-password',
        });
      });

      test('should fail to create a record with an invalid relation', async () => {
        const data = {
          attrStringDefaultRequired: 'my value',
          attrStringDefault: 'my value',
          attrBoolDefaultRequired: true,
          attrBoolDefault: true,
          attrIntDefaultRequired: 10,
          attrIntDefault: 10,
          attrEnumDefaultRequired: 'c',
          attrEnumDefault: 'a',
          attrPassword: 'fooBar',
          attrRelation: {
            connect: [
              {
                id: 3,
              },
            ],
          },
        };

        const res = instance.create(entityUID, { data });
        await expect(res).rejects.toThrowError(
          new ValidationError(
            `1 relation(s) of type api::relation.relation associated with this entity do not exist`
          )
        );
      });
    });
<<<<<<< HEAD
=======

    describe('with files', () => {
      let instance;
      beforeAll(() => {
        fakeModels['test-model'] = {
          uid: 'test-model',
          kind: 'collectionType',
          collectionName: 'test-model',
          options: {},
          attributes: {
            name: {
              type: 'string',
            },
            activity: {
              displayName: 'activity',
              type: 'component',
              repeatable: true,
              component: 'basic.activity',
            },
          },
          modelType: 'contentType',
          modelName: 'test-model',
        };
        fakeModels['basic.activity'] = {
          collectionName: 'components_basic_activities',
          info: {
            displayName: 'activity',
          },
          options: {},
          attributes: {
            docs: {
              allowedTypes: ['images', 'files', 'videos', 'audios'],
              type: 'media',
              multiple: true,
            },
            name: {
              type: 'string',
            },
          },
          uid: 'basic.activity',
          category: 'basic',
          modelType: 'component',
          modelName: 'activity',
          globalId: 'ComponentBasicActivity',
        };

        const fakeDB = {
          query: jest.fn(() => fakeQuery),
        };

        const fakeStrapi = {
          getModel: jest.fn((modelName) => fakeModels[modelName]),
        };
        instance = createEntityService({
          strapi: fakeStrapi,
          db: fakeDB,
          eventHub: new EventEmitter(),
          entityValidator,
        });
      });
      test('should create record with attached files', async () => {
        const uploadFiles = require('../../utils/upload-files');
        const data = {
          name: 'demoEvent',
          activity: [{ name: 'Powering the Aviation of the Future' }],
        };
        const files = {
          'activity.0.docs': {
            size: 381924,
            path: '/tmp/upload_4cab76a3a443b584a1fd3aa52e045130',
            name: 'thisisajpeg.jpeg',
            type: 'image/jpeg',
            mtime: '2022-11-03T13:36:51.764Z',
          },
        };

        fakeQuery.findOne.mockResolvedValue({ id: 1, ...data });

        await instance.create('test-model', { data, files });

        expect(global.strapi.getModel).toBeCalled();
        expect(uploadFiles).toBeCalled();
        expect(uploadFiles).toBeCalledTimes(1);
        expect(uploadFiles).toBeCalledWith(
          'test-model',
          {
            id: 1,
            name: 'demoEvent',
            activity: [
              {
                id: 1,
                __pivot: {
                  field: 'activity',
                  component_type: 'basic.activity',
                },
              },
            ],
          },
          files
        );
      });
    });
>>>>>>> 15127e84
  });

  describe('Update', () => {
    describe('assign default values', () => {
      let instance;

      const entityUID = 'api::entity.entity';
      const relationUID = 'api::relation.relation';

      const fakeEntities = {
        [entityUID]: {
          0: {
            id: 0,
            Name: 'TestEntity',
            createdAt: '2022-09-28T15:11:22.995Z',
            updatedAt: '2022-09-29T09:01:02.949Z',
            publishedAt: null,
          },
        },
        [relationUID]: {
          1: {
            id: 1,
            Name: 'TestRelation',
            createdAt: '2022-09-28T15:11:22.995Z',
            updatedAt: '2022-09-29T09:01:02.949Z',
            publishedAt: null,
          },
          2: {
            id: 2,
            Name: 'TestRelation2',
            createdAt: '2022-09-28T15:11:22.995Z',
            updatedAt: '2022-09-29T09:01:02.949Z',
            publishedAt: null,
          },
        },
      };
      const fakeModels = {
        [entityUID]: {
          kind: 'collectionType',
          modelName: 'entity',
          collectionName: 'entity',
          uid: entityUID,
          privateAttributes: [],
          options: {},
          info: {
            singularName: 'entity',
            pluralName: 'entities',
            displayName: 'ENTITY',
          },
          attributes: {
            Name: {
              type: 'string',
            },
            addresses: {
              type: 'relation',
              relation: 'oneToMany',
              target: relationUID,
              mappedBy: 'entity',
            },
          },
        },
        [relationUID]: {
          kind: 'contentType',
          modelName: 'relation',
          attributes: {
            Name: {
              type: 'string',
              default: 'default value',
              required: true,
            },
          },
        },
      };

      beforeAll(() => {
        const fakeQuery = (key) => ({
          findOne: jest.fn(({ where }) => fakeEntities[key][where.id]),
          count: jest.fn(({ where }) => {
            let ret = 0;
            where.id.$in.forEach((id) => {
              const entity = fakeEntities[key][id];
              if (!entity) return;
              ret += 1;
            });
            return ret;
          }),
          update: jest.fn(({ where }) => ({
            ...fakeEntities[key][where.id],
            addresses: {
              count: 1,
            },
          })),
        });

        const fakeDB = {
          query: jest.fn((key) => fakeQuery(key)),
        };

        global.strapi = {
          getModel: jest.fn((uid) => {
            return fakeModels[uid];
          }),
          db: fakeDB,
        };

        instance = createEntityService({
          strapi: global.strapi,
          db: fakeDB,
          eventHub: new EventEmitter(),
          entityValidator,
        });
      });

      test(`should fail if the entity doesn't exist`, async () => {
        expect(
          await instance.update(entityUID, Math.random() * (10000 - 100) + 100, {})
        ).toBeNull();
      });

      test('should successfully update an existing relation', async () => {
        const data = {
          Name: 'TestEntry',
          addresses: {
            connect: [
              {
                id: 1,
              },
            ],
          },
        };
        expect(await instance.update(entityUID, 0, { data })).toMatchObject({
          ...fakeEntities[entityUID][0],
          addresses: {
            count: 1,
          },
        });
      });

      test('should throw an error when trying to associate a relation that does not exist', async () => {
        const data = {
          Name: 'TestEntry',
          addresses: {
            connect: [
              {
                id: 3,
              },
            ],
          },
        };

        const res = instance.update(entityUID, 0, { data });
        await expect(res).rejects.toThrowError(
          new ValidationError(
            `1 relation(s) of type api::relation.relation associated with this entity do not exist`
          )
        );
      });
    });
  });
});<|MERGE_RESOLUTION|>--- conflicted
+++ resolved
@@ -128,44 +128,6 @@
           },
         };
 
-<<<<<<< HEAD
-        const fakeModels = {
-          [entityUID]: {
-            uid: entityUID,
-            kind: 'contentType',
-            modelName: 'test-model',
-            privateAttributes: [],
-            options: {},
-            attributes: {
-              attrStringDefaultRequired: {
-                type: 'string',
-                default: 'default value',
-                required: true,
-              },
-              attrStringDefault: { type: 'string', default: 'default value' },
-              attrBoolDefaultRequired: { type: 'boolean', default: true, required: true },
-              attrBoolDefault: { type: 'boolean', default: true },
-              attrIntDefaultRequired: { type: 'integer', default: 1, required: true },
-              attrIntDefault: { type: 'integer', default: 1 },
-              attrEnumDefaultRequired: {
-                type: 'enumeration',
-                enum: ['a', 'b', 'c'],
-                default: 'a',
-                required: true,
-              },
-              attrEnumDefault: {
-                type: 'enumeration',
-                enum: ['a', 'b', 'c'],
-                default: 'b',
-              },
-              attrPassword: { type: 'password' },
-              attrRelation: {
-                type: 'relation',
-                relation: 'oneToMany',
-                target: relationUID,
-                mappedBy: 'entity',
-              },
-=======
         fakeModels[entityUID] = {
           uid: entityUID,
           kind: 'contentType',
@@ -188,7 +150,6 @@
               enum: ['a', 'b', 'c'],
               default: 'a',
               required: true,
->>>>>>> 15127e84
             },
           },
           [relationUID]: {
@@ -202,8 +163,6 @@
                 required: true,
               },
             },
-<<<<<<< HEAD
-=======
             attrPassword: { type: 'password' },
             attrRelation: {
               type: 'relation',
@@ -223,23 +182,12 @@
               default: 'default value',
               required: true,
             },
->>>>>>> 15127e84
           },
         };
         const fakeQuery = (uid) => ({
           create: jest.fn(({ data }) => data),
           count: jest.fn(({ where }) => {
-<<<<<<< HEAD
-            let ret = 0;
-            where.id.$in.forEach((id) => {
-              const entity = fakeEntities[uid][id];
-              if (!entity) return;
-              ret += 1;
-            });
-            return ret;
-=======
             return where.id.$in.filter((id) => Boolean(fakeEntities[uid][id])).length;
->>>>>>> 15127e84
           }),
         });
 
@@ -247,16 +195,7 @@
           query: jest.fn((uid) => fakeQuery(uid)),
         };
 
-<<<<<<< HEAD
-        global.strapi = {
-          getModel: jest.fn((uid) => {
-            return fakeModels[uid];
-          }),
-          db: fakeDB,
-        };
-=======
         global.strapi.db = fakeDB;
->>>>>>> 15127e84
 
         instance = createEntityService({
           strapi: global.strapi,
@@ -380,8 +319,6 @@
         );
       });
     });
-<<<<<<< HEAD
-=======
 
     describe('with files', () => {
       let instance;
@@ -484,7 +421,6 @@
         );
       });
     });
->>>>>>> 15127e84
   });
 
   describe('Update', () => {
