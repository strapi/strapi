--- conflicted
+++ resolved
@@ -171,12 +171,8 @@
         });
 
         const fakeDB = {
-<<<<<<< HEAD
-          query: jest.fn(() => fakeQuery),
           transaction: (cb) => cb(),
-=======
           query: jest.fn((uid) => fakeQuery(uid)),
->>>>>>> bcb1b7f4
         };
 
         global.strapi = {
