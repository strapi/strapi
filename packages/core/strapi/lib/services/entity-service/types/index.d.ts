--- conflicted
+++ resolved
@@ -5,26 +5,24 @@
 
 export * from './plugin';
 
-<<<<<<< HEAD
 type Pagination = {
   page: number;
   pageSize: number;
   pageCount: number;
   total: number;
 };
-
-export interface EntityService {
-  findPage<TContentTypeUID extends Common.UID.ContentType>(
-    uid: TContentTypeUID,
-    params?: EntityService.Params.Read<TContentTypeUID>
-  ): Promise<{ results: Attribute.GetValues<TContentTypeUID>[]; pagination: Pagination } | null>;
-=======
 export interface EntityService {
   findMany<TContentTypeUID extends Common.UID.ContentType>(
     uid: TContentTypeUID,
     params?: EntityService.Params.Pick<
       TContentTypeUID,
-      'fields' | 'filters' | 'pagination:offset' | 'sort' | 'populate' | 'publicationState' | 'plugin'
+      | 'fields'
+      | 'filters'
+      | 'pagination:offset'
+      | 'sort'
+      | 'populate'
+      | 'publicationState'
+      | 'plugin'
     >
   ): Promise<Attribute.GetValues<TContentTypeUID>[]>;
   findOne<TContentTypeUID extends Common.UID.ContentType>(
@@ -41,5 +39,8 @@
     uid: TContentTypeUID,
     params?: EntityService.Params.Pick<TContentTypeUID, 'data' | 'files' | 'fields' | 'populate'>
   ): Promise<Attribute.GetValues<TContentTypeUID>>;
->>>>>>> 9efedc2c
+  findPage<TContentTypeUID extends Common.UID.ContentType>(
+    uid: TContentTypeUID,
+    params?: EntityService.Params
+  ): Promise<{ results: Attribute.GetValues<TContentTypeUID>[]; pagination: Pagination } | null>;
 }