--- conflicted
+++ resolved
@@ -157,12 +157,6 @@
       /tmp/,
       '**/src/admin/**',
       '**/src/plugins/**/admin/**',
-<<<<<<< HEAD
-      // FIXME pass the plugin path to the strapiAdmin.build and strapiAdmin.watch in order to stop copying
-      // the FE files when using TS
-      '**/dist/src/plugins/test/admin/**',
-=======
->>>>>>> 011cbdb1
       '**/documentation',
       '**/documentation/**',
       '**/node_modules',
