--- conflicted
+++ resolved
@@ -14,7 +14,6 @@
 
 const { isObject } = require('lodash/fp');
 const path = require('path');
-const chalk = require('chalk');
 
 const strapi = require('../../index');
 const { buildTransferTable, DEFAULT_IGNORED_CONTENT_TYPES } = require('./utils');
@@ -86,32 +85,7 @@
 
   const engine = createTransferEngine(source, destination, engineOptions);
 
-<<<<<<< HEAD
   engine.diagnostics.onDiagnostic(formatDiagnosticErrors);
-=======
-  engine.diagnostics
-    .on('error', ({ details }) => {
-      const { createdAt, severity, name, message } = details;
-
-      logger.error(
-        chalk.red(`[${createdAt.toISOString()}] [error] (${severity}) ${name}: ${message}`)
-      );
-    })
-    .on('info', ({ details }) => {
-      const { createdAt, message, params } = details;
-
-      const msg = typeof message === 'function' ? message(params) : message;
-
-      logger.info(chalk.blue(`[${createdAt.toISOString()}] [info] ${msg}`));
-    })
-    .on('warning', ({ details }) => {
-      const { createdAt, origin, message } = details;
-
-      logger.warn(
-        chalk.yellow(`[${createdAt.toISOString()}] [warning] (${origin ?? 'transfer'}) ${message}`)
-      );
-    });
->>>>>>> 3ab150e0
 
   const progress = engine.progress.stream;
   const getTelemetryPayload = () => {
