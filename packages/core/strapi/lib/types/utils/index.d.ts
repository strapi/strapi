export * as Array from './array';
export * as Guard from './guard';
export * as Object from './object';
export * as String from './string';
export * as Tuple from './tuple';
export * as Expression from './expression';

/**
 * Get the type of a specific key `TKey` in `TValue`
 *
 * @example
 *
 * type X = Get<{ foo: 'bar', 'bar': 'foo' }, 'foo'>
 * // 'bar'
 *
 * type X = Get<{ foo: 'bar', 'bar': 'foo' }, 'bar'>
 * // 'foo'
 */
export type Get<TValue, TKey extends keyof TValue> = TValue[TKey];

export type Without<TLeft, TRight> = { [key in Exclude<keyof TLeft, keyof TRight>]?: never };

export type XOR<TLeft, TRight> = TLeft | TRight extends object
  ? (Without<TLeft, TRight> & TRight) | (Without<TRight, TLeft> & TLeft)
  : TLeft | TRight;

<<<<<<< HEAD
export type As<TValue, TType> = TValue extends TType ? TValue : TType;
=======
export type Cast<TValue, TType> = TValue extends TType ? TValue : never;
>>>>>>> 79b26cb4
<|MERGE_RESOLUTION|>--- conflicted
+++ resolved
@@ -24,8 +24,5 @@
   ? (Without<TLeft, TRight> & TRight) | (Without<TRight, TLeft> & TLeft)
   : TLeft | TRight;
 
-<<<<<<< HEAD
 export type As<TValue, TType> = TValue extends TType ? TValue : TType;
-=======
-export type Cast<TValue, TType> = TValue extends TType ? TValue : never;
->>>>>>> 79b26cb4
+export type Cast<TValue, TType> = TValue extends TType ? TValue : never;