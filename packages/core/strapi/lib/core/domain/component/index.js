'use strict';

const upperFirst = require('lodash/upperFirst');
const cloneDeep = require('lodash/cloneDeep');
const camelCase = require('lodash/camelCase');
const { validateComponentDefinition } = require('./validator');

const createComponent = (uid, definition = {}) => {
  try {
    validateComponentDefinition(definition);
  } catch (e) {
    throw new Error(`Component Definition is invalid for ${uid}'.\n${e.errors}`);
  }

<<<<<<< HEAD
  const createdComponent = cloneDeep(definition);
  const category = camelCase(createdComponent.schema.info.category);

  Object.assign(createdComponent.schema, {
    __schema__: cloneDeep(createdComponent.schema),
    uid,
    category,
    modelType: 'component',
    modelName: createdComponent.schema.info.singularName,
    globalId: createdComponent.schema.globalId || upperFirst(camelCase(`component_${uid}`)),
  });

  return createdComponent.schema;
=======
  const { schema } = cloneDeep(definition);

  return Object.assign(schema, {
    uid,
    modelType: 'component',
    globalId: schema.globalId || upperFirst(camelCase(`component_${uid}`)),
  });
>>>>>>> 3f9e807a
};

module.exports = {
  createComponent,
};<|MERGE_RESOLUTION|>--- conflicted
+++ resolved
@@ -12,21 +12,6 @@
     throw new Error(`Component Definition is invalid for ${uid}'.\n${e.errors}`);
   }
 
-<<<<<<< HEAD
-  const createdComponent = cloneDeep(definition);
-  const category = camelCase(createdComponent.schema.info.category);
-
-  Object.assign(createdComponent.schema, {
-    __schema__: cloneDeep(createdComponent.schema),
-    uid,
-    category,
-    modelType: 'component',
-    modelName: createdComponent.schema.info.singularName,
-    globalId: createdComponent.schema.globalId || upperFirst(camelCase(`component_${uid}`)),
-  });
-
-  return createdComponent.schema;
-=======
   const { schema } = cloneDeep(definition);
 
   return Object.assign(schema, {
@@ -34,7 +19,6 @@
     modelType: 'component',
     globalId: schema.globalId || upperFirst(camelCase(`component_${uid}`)),
   });
->>>>>>> 3f9e807a
 };
 
 module.exports = {
