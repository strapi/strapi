'use strict';

const { join } = require('path');
const _ = require('lodash');
const { pathExists } = require('fs-extra');
const loadFiles = require('../../load/load-files');

module.exports = async (strapi) => {
  if (!(await pathExists(strapi.dirs.dist.components))) {
    return {};
  }

  const map = await loadFiles(strapi.dirs.dist.components, '*/*.*(js|json)');

<<<<<<< HEAD
  const components = Object.keys(map).reduce((acc, category) => {
    Object.keys(map[category]).forEach((key) => {
      const schema = map[category][key];

=======
  Object.entries(map).forEach(([category, schemas]) => {
    const entries = Object.entries(schemas).map(([key, schema]) => {
>>>>>>> 3f9e807a
      if (!schema.collectionName) {
        // NOTE: We're using the filepath from the app directory instead of the dist for information purpose
        const filePath = join(schema.__dirname__, schema.__filename__);

        return strapi.stopWithError(
          `Component ${key} is missing a "collectionName" property.\nVerify file ${filePath}.`
        );
      }

<<<<<<< HEAD
      const uid = `${category}.${key}`;

      acc[uid] = Object.assign(schema, {
        __schema__: _.cloneDeep(schema),
        uid,
        category,
        modelType: 'component',
        modelName: key,
        globalId: schema.globalId || _.upperFirst(_.camelCase(`component_${uid}`)),
      });
    });

    return acc;
  }, {});

  strapi.container.get('components').addAppComponents(components);
=======
      const definition = {
        schema: Object.assign(schema, {
          __schema__: _.cloneDeep(schema),
          category,
          modelName: key,
          info: Object.assign(schema.info, {
            singularName: key,
          }),
        }),
      };

      return [key, definition];
    }, {});

    const components = Object.fromEntries(entries);
    strapi.container.get('components').add(category, components);
  });
>>>>>>> 3f9e807a
};<|MERGE_RESOLUTION|>--- conflicted
+++ resolved
@@ -12,15 +12,8 @@
 
   const map = await loadFiles(strapi.dirs.dist.components, '*/*.*(js|json)');
 
-<<<<<<< HEAD
-  const components = Object.keys(map).reduce((acc, category) => {
-    Object.keys(map[category]).forEach((key) => {
-      const schema = map[category][key];
-
-=======
   Object.entries(map).forEach(([category, schemas]) => {
     const entries = Object.entries(schemas).map(([key, schema]) => {
->>>>>>> 3f9e807a
       if (!schema.collectionName) {
         // NOTE: We're using the filepath from the app directory instead of the dist for information purpose
         const filePath = join(schema.__dirname__, schema.__filename__);
@@ -30,24 +23,6 @@
         );
       }
 
-<<<<<<< HEAD
-      const uid = `${category}.${key}`;
-
-      acc[uid] = Object.assign(schema, {
-        __schema__: _.cloneDeep(schema),
-        uid,
-        category,
-        modelType: 'component',
-        modelName: key,
-        globalId: schema.globalId || _.upperFirst(_.camelCase(`component_${uid}`)),
-      });
-    });
-
-    return acc;
-  }, {});
-
-  strapi.container.get('components').addAppComponents(components);
-=======
       const definition = {
         schema: Object.assign(schema, {
           __schema__: _.cloneDeep(schema),
@@ -65,5 +40,4 @@
     const components = Object.fromEntries(entries);
     strapi.container.get('components').add(category, components);
   });
->>>>>>> 3f9e807a
 };