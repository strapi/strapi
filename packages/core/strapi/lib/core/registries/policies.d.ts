--- conflicted
+++ resolved
@@ -6,12 +6,5 @@
   is(name): boolean;
 }
 
-<<<<<<< HEAD
-export type Policy<T = unknown> = (
-  ctx: PolicyContext,
-  config: T,
-  { strapi: Strapi }
-) => boolean | undefined;
-=======
-export type Policy<T=unknown> = (ctx: PolicyContext,cfg:T, { strapi: Strapi }) => boolean | undefined;
->>>>>>> c4addbad
+
+export type Policy<T=unknown> = (ctx: PolicyContext,cfg:T, { strapi: Strapi }) => boolean | undefined;