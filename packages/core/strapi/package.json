{
  "name": "@strapi/strapi",
<<<<<<< HEAD
  "version": "5.0.0-rc.11",
=======
  "version": "4.25.9",
>>>>>>> e9b6852d
  "description": "An open source headless CMS solution to create and manage your own API. It provides a powerful dashboard and features to make your life easier. Databases supported: MySQL, MariaDB, PostgreSQL, SQLite",
  "keywords": [
    "strapi",
    "cms",
    "cmf",
    "content management system",
    "content management framework",
    "admin panel",
    "dashboard",
    "api",
    "auth",
    "framework",
    "http",
    "json",
    "koa",
    "koajs",
    "mvc",
    "oauth",
    "oauth2",
    "orm",
    "rest",
    "restful",
    "security",
    "jam",
    "jamstack",
    "javascript",
    "headless",
    "MySQL",
    "MariaDB",
    "PostgreSQL",
    "SQLite",
    "graphqL",
    "infrastructure",
    "backend",
    "open source",
    "self hosted",
    "lerna",
    "lernajs",
    "react",
    "reactjs"
  ],
  "homepage": "https://strapi.io",
  "bugs": {
    "url": "https://github.com/strapi/strapi/issues"
  },
  "repository": {
    "type": "git",
    "url": "git://github.com/strapi/strapi.git"
  },
  "license": "SEE LICENSE IN LICENSE",
  "author": {
    "name": "Strapi Solutions SAS",
    "email": "hi@strapi.io",
    "url": "https://strapi.io"
  },
  "maintainers": [
    {
      "name": "Strapi Solutions SAS",
      "email": "hi@strapi.io",
      "url": "https://strapi.io"
    }
  ],
  "exports": {
    ".": {
      "types": "./dist/index.d.ts",
      "source": "./src/index.ts",
      "import": "./dist/index.mjs",
      "require": "./dist/index.js",
      "default": "./dist/index.js"
    },
    "./admin": {
      "types": "./dist/admin.d.ts",
      "source": "./src/admin.ts",
      "import": "./dist/admin.mjs",
      "require": "./dist/admin.js",
      "default": "./dist/admin.js"
    },
    "./admin/test": {
      "types": "./dist/admin-test.d.ts",
      "source": "./src/admin-test.ts",
      "import": "./dist/admin-test.mjs",
      "require": "./dist/admin-test.js",
      "default": "./dist/admin-test.js"
    },
    "./package.json": "./package.json"
  },
  "main": "./dist/index.js",
  "module": "./dist/index.mjs",
  "source": "./src/index.ts",
  "types": "./dist/index.d.ts",
  "bin": "./bin/strapi.js",
  "files": [
    "dist/",
    "bin/",
    "resources/",
    "index.js"
  ],
  "scripts": {
    "build": "run pack-up build && run copy-files",
    "clean": "run -T rimraf ./dist",
    "copy-files": "copyfiles -u 1 -a 'src/**/*.html' 'src/**/*.png'  dist",
    "lint": "run -T eslint .",
    "test:unit": "run -T jest",
    "test:unit:watch": "run -T jest --watch",
    "watch": "pack-up watch"
  },
  "dependencies": {
<<<<<<< HEAD
    "@pmmmwh/react-refresh-webpack-plugin": "0.5.11",
    "@strapi/admin": "workspace:*",
    "@strapi/cloud-cli": "workspace:*",
    "@strapi/content-manager": "workspace:*",
    "@strapi/content-releases": "workspace:*",
    "@strapi/content-type-builder": "workspace:*",
    "@strapi/core": "workspace:*",
    "@strapi/data-transfer": "workspace:*",
    "@strapi/database": "workspace:*",
    "@strapi/email": "workspace:*",
    "@strapi/generate-new": "workspace:*",
    "@strapi/generators": "workspace:*",
    "@strapi/i18n": "workspace:*",
    "@strapi/logger": "workspace:*",
    "@strapi/pack-up": "5.0.0",
    "@strapi/permissions": "workspace:*",
    "@strapi/review-workflows": "workspace:*",
    "@strapi/types": "workspace:*",
    "@strapi/typescript-utils": "workspace:*",
    "@strapi/upload": "workspace:*",
    "@strapi/utils": "workspace:*",
    "@types/nodemon": "1.19.6",
    "@vitejs/plugin-react-swc": "3.6.0",
=======
    "@koa/cors": "5.0.0",
    "@koa/router": "10.1.1",
    "@strapi/admin": "4.25.9",
    "@strapi/cloud-cli": "4.25.9",
    "@strapi/content-releases": "4.25.9",
    "@strapi/data-transfer": "4.25.9",
    "@strapi/database": "4.25.9",
    "@strapi/generate-new": "4.25.9",
    "@strapi/generators": "4.25.9",
    "@strapi/logger": "4.25.9",
    "@strapi/pack-up": "4.23.0",
    "@strapi/permissions": "4.25.9",
    "@strapi/plugin-content-manager": "4.25.9",
    "@strapi/plugin-content-type-builder": "4.25.9",
    "@strapi/plugin-email": "4.25.9",
    "@strapi/plugin-upload": "4.25.9",
    "@strapi/types": "4.25.9",
    "@strapi/typescript-utils": "4.25.9",
    "@strapi/utils": "4.25.9",
    "bcryptjs": "2.4.3",
>>>>>>> e9b6852d
    "boxen": "5.1.2",
    "browserslist": "^4.23.0",
    "browserslist-to-esbuild": "1.2.0",
    "chalk": "4.1.2",
    "chokidar": "3.5.3",
    "ci-info": "3.8.0",
    "cli-progress": "3.12.0",
<<<<<<< HEAD
    "cli-table3": "0.6.2",
=======
    "cli-table3": "0.6.5",
>>>>>>> e9b6852d
    "commander": "8.3.0",
    "concurrently": "8.2.2",
    "copyfiles": "2.4.1",
    "css-loader": "^6.10.0",
    "dotenv": "16.4.5",
    "esbuild": "0.21.3",
    "esbuild-loader": "^2.21.0",
    "esbuild-register": "3.5.0",
    "execa": "5.1.1",
    "fork-ts-checker-webpack-plugin": "8.0.0",
    "fs-extra": "11.2.0",
    "get-latest-version": "5.1.0",
<<<<<<< HEAD
    "git-url-parse": "14.0.0",
    "html-webpack-plugin": "5.6.0",
=======
    "git-url-parse": "13.1.0",
    "glob": "10.4.2",
    "http-errors": "1.8.1",
    "https-proxy-agent": "5.0.1",
>>>>>>> e9b6852d
    "inquirer": "8.2.5",
    "lodash": "4.17.21",
<<<<<<< HEAD
    "mini-css-extract-plugin": "2.7.7",
=======
    "mime-types": "2.1.35",
    "node-fetch": "2.7.0",
    "node-machine-id": "1.1.12",
    "node-schedule": "2.1.1",
>>>>>>> e9b6852d
    "nodemon": "3.0.2",
    "ora": "5.4.1",
    "outdent": "0.8.0",
    "pkg-up": "3.1.0",
    "prettier": "3.2.5",
    "react-refresh": "0.14.0",
    "read-pkg-up": "7.0.1",
    "resolve-from": "5.0.0",
    "semver": "7.5.4",
    "style-loader": "3.3.4",
    "typescript": "5.3.2",
    "vite": "5.1.6",
    "webpack": "^5.90.3",
    "webpack-bundle-analyzer": "^4.10.1",
    "webpack-dev-middleware": "6.1.1",
    "webpack-hot-middleware": "2.26.1",
    "yalc": "1.0.0-pre.53",
    "yup": "0.32.9"
  },
  "devDependencies": {
    "@strapi/ts-zen": "^0.2.0",
    "@types/fs-extra": "11.0.4",
    "@types/jest": "29.5.2",
    "@types/lodash": "^4.14.191",
<<<<<<< HEAD
    "@types/node": "18.19.24",
    "@types/webpack-bundle-analyzer": "4.7.0",
    "@types/webpack-hot-middleware": "2.25.9",
    "eslint-config-custom": "workspace:*",
    "jest": "29.6.0",
    "react": "18.3.1",
    "react-dom": "18.3.1",
    "tsconfig": "workspace:*"
  },
  "peerDependencies": {
    "react": "^17.0.0 || ^18.0.0",
    "react-dom": "^17.0.0 || ^18.0.0",
    "react-router-dom": "^6.0.0",
    "styled-components": "^6.0.0"
=======
    "@types/mime-types": "2.1.1",
    "@types/node": "18.18.4",
    "@types/node-schedule": "2.1.7",
    "@types/nodemon": "1.19.6",
    "@types/statuses": "2.0.1",
    "eslint-config-custom": "4.25.9",
    "supertest": "6.3.3",
    "tsconfig": "4.25.9"
>>>>>>> e9b6852d
  },
  "engines": {
    "node": ">=18.0.0 <=20.x.x",
    "npm": ">=6.0.0"
  }
}<|MERGE_RESOLUTION|>--- conflicted
+++ resolved
@@ -1,10 +1,6 @@
 {
   "name": "@strapi/strapi",
-<<<<<<< HEAD
   "version": "5.0.0-rc.11",
-=======
-  "version": "4.25.9",
->>>>>>> e9b6852d
   "description": "An open source headless CMS solution to create and manage your own API. It provides a powerful dashboard and features to make your life easier. Databases supported: MySQL, MariaDB, PostgreSQL, SQLite",
   "keywords": [
     "strapi",
@@ -112,7 +108,6 @@
     "watch": "pack-up watch"
   },
   "dependencies": {
-<<<<<<< HEAD
     "@pmmmwh/react-refresh-webpack-plugin": "0.5.11",
     "@strapi/admin": "workspace:*",
     "@strapi/cloud-cli": "workspace:*",
@@ -136,28 +131,6 @@
     "@strapi/utils": "workspace:*",
     "@types/nodemon": "1.19.6",
     "@vitejs/plugin-react-swc": "3.6.0",
-=======
-    "@koa/cors": "5.0.0",
-    "@koa/router": "10.1.1",
-    "@strapi/admin": "4.25.9",
-    "@strapi/cloud-cli": "4.25.9",
-    "@strapi/content-releases": "4.25.9",
-    "@strapi/data-transfer": "4.25.9",
-    "@strapi/database": "4.25.9",
-    "@strapi/generate-new": "4.25.9",
-    "@strapi/generators": "4.25.9",
-    "@strapi/logger": "4.25.9",
-    "@strapi/pack-up": "4.23.0",
-    "@strapi/permissions": "4.25.9",
-    "@strapi/plugin-content-manager": "4.25.9",
-    "@strapi/plugin-content-type-builder": "4.25.9",
-    "@strapi/plugin-email": "4.25.9",
-    "@strapi/plugin-upload": "4.25.9",
-    "@strapi/types": "4.25.9",
-    "@strapi/typescript-utils": "4.25.9",
-    "@strapi/utils": "4.25.9",
-    "bcryptjs": "2.4.3",
->>>>>>> e9b6852d
     "boxen": "5.1.2",
     "browserslist": "^4.23.0",
     "browserslist-to-esbuild": "1.2.0",
@@ -165,11 +138,7 @@
     "chokidar": "3.5.3",
     "ci-info": "3.8.0",
     "cli-progress": "3.12.0",
-<<<<<<< HEAD
-    "cli-table3": "0.6.2",
-=======
     "cli-table3": "0.6.5",
->>>>>>> e9b6852d
     "commander": "8.3.0",
     "concurrently": "8.2.2",
     "copyfiles": "2.4.1",
@@ -182,25 +151,11 @@
     "fork-ts-checker-webpack-plugin": "8.0.0",
     "fs-extra": "11.2.0",
     "get-latest-version": "5.1.0",
-<<<<<<< HEAD
     "git-url-parse": "14.0.0",
     "html-webpack-plugin": "5.6.0",
-=======
-    "git-url-parse": "13.1.0",
-    "glob": "10.4.2",
-    "http-errors": "1.8.1",
-    "https-proxy-agent": "5.0.1",
->>>>>>> e9b6852d
     "inquirer": "8.2.5",
     "lodash": "4.17.21",
-<<<<<<< HEAD
     "mini-css-extract-plugin": "2.7.7",
-=======
-    "mime-types": "2.1.35",
-    "node-fetch": "2.7.0",
-    "node-machine-id": "1.1.12",
-    "node-schedule": "2.1.1",
->>>>>>> e9b6852d
     "nodemon": "3.0.2",
     "ora": "5.4.1",
     "outdent": "0.8.0",
@@ -225,7 +180,6 @@
     "@types/fs-extra": "11.0.4",
     "@types/jest": "29.5.2",
     "@types/lodash": "^4.14.191",
-<<<<<<< HEAD
     "@types/node": "18.19.24",
     "@types/webpack-bundle-analyzer": "4.7.0",
     "@types/webpack-hot-middleware": "2.25.9",
@@ -240,16 +194,6 @@
     "react-dom": "^17.0.0 || ^18.0.0",
     "react-router-dom": "^6.0.0",
     "styled-components": "^6.0.0"
-=======
-    "@types/mime-types": "2.1.1",
-    "@types/node": "18.18.4",
-    "@types/node-schedule": "2.1.7",
-    "@types/nodemon": "1.19.6",
-    "@types/statuses": "2.0.1",
-    "eslint-config-custom": "4.25.9",
-    "supertest": "6.3.3",
-    "tsconfig": "4.25.9"
->>>>>>> e9b6852d
   },
   "engines": {
     "node": ">=18.0.0 <=20.x.x",
