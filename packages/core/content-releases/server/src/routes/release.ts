--- conflicted
+++ resolved
@@ -34,35 +34,36 @@
       },
     },
     {
-<<<<<<< HEAD
-      method: 'PUT',
-      path: '/:id',
-      handler: 'release.update',
-=======
       method: 'GET',
       path: '/:id',
       handler: 'release.findOne',
->>>>>>> 30e8a632
       config: {
         policies: [
           'admin::isAuthenticatedAdmin',
           {
             name: 'admin::hasPermissions',
             config: {
-<<<<<<< HEAD
-              actions: ['plugin::content-releases.update'],
-            }
-          }
-        ]
-      }
-    }
-=======
               actions: ['plugin::content-releases.read'],
             },
           },
         ],
       },
     },
->>>>>>> 30e8a632
+    {
+      method: 'PUT',
+      path: '/:id',
+      handler: 'release.update',
+      config: {
+        policies: [
+          'admin::isAuthenticatedAdmin',
+          {
+            name: 'admin::hasPermissions',
+            config: {
+              actions: ['plugin::content-releases.update'],
+            },
+          },
+        ],
+      },
+    },
   ],
 };