--- conflicted
+++ resolved
@@ -159,7 +159,6 @@
         },
       };
 
-<<<<<<< HEAD
       // @ts-expect-error partial context
       expect(() => releaseController.update(ctx)).rejects.toThrow(
         'this field has unspecified keys: unknown'
@@ -227,12 +226,6 @@
         total: 2,
         totalHidden: 1,
       });
-=======
-      // @ts-expect-error partial context
-      expect(() => releaseController.update(ctx)).rejects.toThrow(
-        'this field has unspecified keys: unknown'
-      );
->>>>>>> 4f6722c6
     });
   });
 });