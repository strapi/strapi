import type Koa from 'koa';
import { RELEASE_MODEL_UID } from '../constants';
import { validateCreateRelease } from './validation/release';
import { ReleaseCreateArgs, UserInfo } from '../../../shared/types';
import { getService } from '../utils';

const releaseController = {
  async findMany(ctx: Koa.Context) {
<<<<<<< HEAD
    const user: UserInfo = ctx.state.user;

    // Releases can only be find by super admins until we figure out how to handle permissions
    if (!strapi.admin.services.role.hasSuperAdminRole(user)) {
      throw new ApplicationError('Content Releases is a superadmin only feature');
    }

=======
>>>>>>> c2480eb2
    const permissionsManager = strapi.admin.services.permission.createPermissionsManager({
      ability: ctx.state.userAbility,
      model: RELEASE_MODEL_UID,
    });

    await permissionsManager.validateQuery(ctx.query);
    const query = await permissionsManager.sanitizeQuery(ctx.query);

    ctx.body = await getService('release', { strapi }).findMany(query);
  },

  async create(ctx: Koa.Context) {
    const user: UserInfo = ctx.state.user;
    const releaseArgs: ReleaseCreateArgs = ctx.request.body;

<<<<<<< HEAD
    // Releases can only be created by super admins until we figure out how to handle permissions
    if (!strapi.admin.services.role.hasSuperAdminRole(user)) {
      throw new ApplicationError('Content Releases is a superadmin only feature');
    }

    await validateCreateRelease(releaseArgs);
=======
    await validateCreateRelease(body);
>>>>>>> c2480eb2

    const releaseService = getService('release', { strapi });
    const release = await releaseService.create(releaseArgs, { user });

    const permissionsManager = strapi.admin.services.permission.createPermissionsManager({
      ability: ctx.state.userAbility,
      model: RELEASE_MODEL_UID,
    });

    ctx.body = {
      data: await permissionsManager.sanitizeOutput(release),
    };
  },
};

export default releaseController;<|MERGE_RESOLUTION|>--- conflicted
+++ resolved
@@ -6,16 +6,6 @@
 
 const releaseController = {
   async findMany(ctx: Koa.Context) {
-<<<<<<< HEAD
-    const user: UserInfo = ctx.state.user;
-
-    // Releases can only be find by super admins until we figure out how to handle permissions
-    if (!strapi.admin.services.role.hasSuperAdminRole(user)) {
-      throw new ApplicationError('Content Releases is a superadmin only feature');
-    }
-
-=======
->>>>>>> c2480eb2
     const permissionsManager = strapi.admin.services.permission.createPermissionsManager({
       ability: ctx.state.userAbility,
       model: RELEASE_MODEL_UID,
@@ -31,16 +21,7 @@
     const user: UserInfo = ctx.state.user;
     const releaseArgs: ReleaseCreateArgs = ctx.request.body;
 
-<<<<<<< HEAD
-    // Releases can only be created by super admins until we figure out how to handle permissions
-    if (!strapi.admin.services.role.hasSuperAdminRole(user)) {
-      throw new ApplicationError('Content Releases is a superadmin only feature');
-    }
-
     await validateCreateRelease(releaseArgs);
-=======
-    await validateCreateRelease(body);
->>>>>>> c2480eb2
 
     const releaseService = getService('release', { strapi });
     const release = await releaseService.create(releaseArgs, { user });
