--- conflicted
+++ resolved
@@ -8,12 +8,9 @@
   PublishRelease,
   GetRelease,
   Release,
-<<<<<<< HEAD
   DeleteRelease,
-=======
   GetContentTypeEntryReleases,
   GetReleases,
->>>>>>> 7ff846c4
 } from '../../../shared/contracts/releases';
 import type { UserInfo } from '../../../shared/types';
 import { getAllowedContentTypes, getService } from '../utils';
