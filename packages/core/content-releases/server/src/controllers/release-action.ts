import type Koa from 'koa';

import { async } from '@strapi/utils';
import {
  validateReleaseAction,
  validateReleaseActionUpdateSchema,
  validateFindManyActionsParams,
} from './validation/release-action';
import type {
  CreateReleaseAction,
  CreateManyReleaseActions,
  GetReleaseActions,
  UpdateReleaseAction,
  DeleteReleaseAction,
} from '../../../shared/contracts/release-actions';
import { getService } from '../utils';
import { RELEASE_ACTION_MODEL_UID } from '../constants';
import { AlreadyOnReleaseError } from '../services/validation';

const releaseActionController = {
  async create(ctx: Koa.Context) {
    const releaseId: CreateReleaseAction.Request['params']['releaseId'] = ctx.params.releaseId;
    const releaseActionArgs = ctx.request.body as CreateReleaseAction.Request['body'];

    await validateReleaseAction(releaseActionArgs);

    const releaseActionService = getService('release-action', { strapi });
    const releaseAction = await releaseActionService.create(releaseId, releaseActionArgs);

    ctx.created({
      data: releaseAction,
    });
  },

  async createMany(ctx: Koa.Context) {
    const releaseId: CreateManyReleaseActions.Request['params']['releaseId'] = ctx.params.releaseId;
    const releaseActionsArgs = ctx.request.body as CreateManyReleaseActions.Request['body'];

    await Promise.all(
      releaseActionsArgs.map((releaseActionArgs) => validateReleaseAction(releaseActionArgs))
    );

    const releaseActionService = getService('release-action', { strapi });
    const releaseActions = await strapi.db.transaction(async () => {
      const releaseActions = await Promise.all(
        releaseActionsArgs.map(async (releaseActionArgs) => {
          try {
<<<<<<< HEAD
            const action = await releaseActionService.create(releaseId, releaseActionArgs);
=======
            const action = await releaseService.createAction(releaseId, releaseActionArgs, {
              disableUpdateReleaseStatus: true,
            });

>>>>>>> e0397985
            return action;
          } catch (error) {
            // If the entry is already in the release, we don't want to throw an error, so we catch and ignore it
            if (error instanceof AlreadyOnReleaseError) {
              return null;
            }
            throw error;
          }
        })
      );
      return releaseActions;
    });

    const newReleaseActions = releaseActions.filter((action) => action !== null);

<<<<<<< HEAD
    ctx.created({
=======
    if (newReleaseActions.length > 0) {
      releaseService.updateReleaseStatus(releaseId);
    }

    ctx.body = {
>>>>>>> e0397985
      data: newReleaseActions,
      meta: {
        entriesAlreadyInRelease: releaseActions.length - newReleaseActions.length,
        totalEntries: releaseActions.length,
      },
    });
  },

  async findMany(ctx: Koa.Context) {
    const releaseId: GetReleaseActions.Request['params']['releaseId'] = ctx.params.releaseId;
    const permissionsManager = strapi.service('admin::permission').createPermissionsManager({
      ability: ctx.state.userAbility,
      model: RELEASE_ACTION_MODEL_UID,
    });

    await validateFindManyActionsParams(ctx.query);

    if (ctx.query.groupBy) {
      if (!['action', 'contentType', 'locale'].includes(ctx.query.groupBy as string)) {
        ctx.badRequest('Invalid groupBy parameter');
      }
    }

    ctx.query.sort = ctx.query.groupBy === 'action' ? 'type' : ctx.query.groupBy;
    delete ctx.query.groupBy;

    const query = await permissionsManager.sanitizeQuery(ctx.query);

    const releaseActionService = getService('release-action', { strapi });
    const { results, pagination } = await releaseActionService.findPage(releaseId, {
      ...query,
    });

    /**
     * Release actions can be related to entries of different content types.
     * We need to sanitize the entry output according to that content type.
     * So, we group the sanitized output function by content type.
     */
    const contentTypeOutputSanitizers = results.reduce((acc: Record<string, any>, action: any) => {
      if (acc[action.contentType]) {
        return acc;
      }

      const contentTypePermissionsManager = strapi
        .service('admin::permission')
        .createPermissionsManager({
          ability: ctx.state.userAbility,
          model: action.contentType,
        });

      acc[action.contentType] = contentTypePermissionsManager.sanitizeOutput;

      return acc;
    }, {});

    /**
     * sanitizeOutput doesn't work if you use it directly on the Release Action model, it doesn't sanitize the entries
     * So, we need to sanitize manually each entry inside a Release Action
     */
    const sanitizedResults = await async.map(results, async (action: any) => ({
      ...action,
      entry: action.entry
        ? await contentTypeOutputSanitizers[action.contentType](action.entry)
        : {},
    }));

    const groupedData = await releaseActionService.groupActions(sanitizedResults, query.sort);

    const contentTypes = releaseActionService.getContentTypeModelsFromActions(results);

    const releaseService = getService('release', { strapi });
    const components = await releaseService.getAllComponents();

    ctx.body = {
      data: groupedData,
      meta: {
        pagination,
        contentTypes,
        components,
      },
    };
  },

  async update(ctx: Koa.Context) {
    const actionId: UpdateReleaseAction.Request['params']['actionId'] = ctx.params.actionId;
    const releaseId: UpdateReleaseAction.Request['params']['releaseId'] = ctx.params.releaseId;
    const releaseActionUpdateArgs = ctx.request.body as UpdateReleaseAction.Request['body'];

    await validateReleaseActionUpdateSchema(releaseActionUpdateArgs);

    const releaseActionService = getService('release-action', { strapi });

    const updatedAction = await releaseActionService.update(
      actionId,
      releaseId,
      releaseActionUpdateArgs
    );

    ctx.body = {
      data: updatedAction,
    };
  },

  async delete(ctx: Koa.Context) {
    const actionId: DeleteReleaseAction.Request['params']['actionId'] = ctx.params.actionId;
    const releaseId: DeleteReleaseAction.Request['params']['releaseId'] = ctx.params.releaseId;

    const releaseActionService = getService('release-action', { strapi });

    const deletedReleaseAction = await releaseActionService.delete(actionId, releaseId);

    ctx.body = {
      data: deletedReleaseAction,
    };
  },
};

export default releaseActionController;<|MERGE_RESOLUTION|>--- conflicted
+++ resolved
@@ -41,18 +41,15 @@
     );
 
     const releaseActionService = getService('release-action', { strapi });
+    const releaseService = getService('release', { strapi });
+
     const releaseActions = await strapi.db.transaction(async () => {
       const releaseActions = await Promise.all(
         releaseActionsArgs.map(async (releaseActionArgs) => {
           try {
-<<<<<<< HEAD
-            const action = await releaseActionService.create(releaseId, releaseActionArgs);
-=======
-            const action = await releaseService.createAction(releaseId, releaseActionArgs, {
+            const action = await releaseActionService.create(releaseId, releaseActionArgs, {
               disableUpdateReleaseStatus: true,
             });
-
->>>>>>> e0397985
             return action;
           } catch (error) {
             // If the entry is already in the release, we don't want to throw an error, so we catch and ignore it
@@ -68,15 +65,11 @@
 
     const newReleaseActions = releaseActions.filter((action) => action !== null);
 
-<<<<<<< HEAD
-    ctx.created({
-=======
     if (newReleaseActions.length > 0) {
       releaseService.updateReleaseStatus(releaseId);
     }
 
-    ctx.body = {
->>>>>>> e0397985
+    ctx.created({
       data: newReleaseActions,
       meta: {
         entriesAlreadyInRelease: releaseActions.length - newReleaseActions.length,
