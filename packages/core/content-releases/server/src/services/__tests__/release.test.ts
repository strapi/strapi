--- conflicted
+++ resolved
@@ -149,14 +149,6 @@
     });
   });
 
-<<<<<<< HEAD
-  describe('delete', () => {
-    it('throws an error if the release does not exist', () => {
-      const strapiMock = {
-        ...baseStrapiMock,
-        entityService: {
-          findOne: jest.fn().mockReturnValue(null),
-=======
   describe('findManyForContentTypeEntry', () => {
     it('should format the return value correctly when hasEntryAttached is true', async () => {
       const strapiMock = {
@@ -167,30 +159,11 @@
               .fn()
               .mockReturnValue([{ name: 'test release', actions: [{ type: 'publish' }] }]),
           })),
->>>>>>> 7ff846c4
-        },
-      };
-
-      // @ts-expect-error Ignore missing properties
-      const releaseService = createReleaseService({ strapi: strapiMock });
-<<<<<<< HEAD
-
-      expect(() => releaseService.delete(1)).rejects.toThrow('No release found for id 1');
-    });
-
-    it('throws an error if the release is already published', () => {
-      const strapiMock = {
-        ...baseStrapiMock,
-        entityService: {
-          findOne: jest.fn().mockReturnValue({ releasedAt: new Date() }),
-        },
-      };
-
-      // @ts-expect-error Ignore missing properties
-      const releaseService = createReleaseService({ strapi: strapiMock });
-
-      expect(() => releaseService.delete(1)).rejects.toThrow('Release already published');
-=======
+        },
+      };
+
+      // @ts-expect-error Ignore missing properties
+      const releaseService = createReleaseService({ strapi: strapiMock });
       const releases = await releaseService.findManyForContentTypeEntry(
         'api::contentType.contentType',
         1,
@@ -200,7 +173,36 @@
       );
 
       expect(releases).toEqual([{ name: 'test release', action: { type: 'publish' } }]);
->>>>>>> 7ff846c4
+    });
+  });
+
+  describe('delete', () => {
+    it('throws an error if the release does not exist', () => {
+      const strapiMock = {
+        ...baseStrapiMock,
+        entityService: {
+          findOne: jest.fn().mockReturnValue(null),
+        },
+      };
+
+      // @ts-expect-error Ignore missing properties
+      const releaseService = createReleaseService({ strapi: strapiMock });
+
+      expect(() => releaseService.delete(1)).rejects.toThrow('No release found for id 1');
+    });
+
+    it('throws an error if the release is already published', () => {
+      const strapiMock = {
+        ...baseStrapiMock,
+        entityService: {
+          findOne: jest.fn().mockReturnValue({ releasedAt: new Date() }),
+        },
+      };
+
+      // @ts-expect-error Ignore missing properties
+      const releaseService = createReleaseService({ strapi: strapiMock });
+
+      expect(() => releaseService.delete(1)).rejects.toThrow('Release already published');
     });
   });
 });