import { RELEASE_MODEL_UID } from '../../constants';
import createReleaseService from '../release';

const mockSchedulingSet = jest.fn();
const mockSchedulingCancel = jest.fn();

const baseStrapiMock = {
  utils: {
    errors: {
      ValidationError: jest.fn(),
    },
  },
  plugin: jest.fn().mockReturnValue({
    service: jest.fn().mockReturnValue({
      validateEntryContentType: jest.fn(),
      validateUniqueEntry: jest.fn(),
      validatePendingReleasesLimit: jest.fn(),
      validateUniqueNameForPendingRelease: jest.fn(),
      validateScheduledAtIsLaterThanNow: jest.fn(),
      set: mockSchedulingSet,
      cancel: mockSchedulingCancel,
    }),
  }),
  features: {
    future: {
      isEnabled: jest.fn().mockReturnValue(true),
    },
  },
<<<<<<< HEAD
  db: {
    query: jest.fn().mockReturnValue({
      update: jest.fn(),
    }),
=======
  eventHub: {
    emit: jest.fn(),
>>>>>>> 4af8963f
  },
  telemetry: {
    send: jest.fn().mockReturnValue(true),
  },
};

const mockUser = {
  id: 1,
  username: 'user',
  email: 'user@strapi.io',
  firstname: 'John',
  isActive: true,
  blocked: false,
  preferedLanguage: 'en',
  roles: [],
  createdAt: '01/01/1900',
  updatedAt: '01/01/1900',
};

describe('release service', () => {
  describe('update', () => {
    beforeEach(() => {
      jest.clearAllMocks();
    });

    it('updates the release', async () => {
      const strapiMock = {
        ...baseStrapiMock,
        entityService: {
          findOne: jest.fn().mockReturnValue({ id: 1, name: 'test' }),
          update: jest.fn().mockReturnValue({ id: 1, name: 'Release name' }),
          count: jest.fn(),
        },
      };
      // @ts-expect-error Ignore missing properties
      const releaseService = createReleaseService({ strapi: strapiMock });

      const mockReleaseArgs = {
        name: 'Release name',
      };

      const release = await releaseService.update(1, mockReleaseArgs, { user: mockUser });

      expect(release).toEqual({ id: 1, name: 'Release name' });
    });

    it('throws an error if the release does not exist', () => {
      const strapiMock = {
        ...baseStrapiMock,
        entityService: {
          findOne: jest.fn().mockReturnValue(null),
          update: jest.fn().mockReturnValue(null),
        },
      };
      // @ts-expect-error Ignore missing properties
      const releaseService = createReleaseService({ strapi: strapiMock });

      const mockReleaseArgs = {
        name: 'Release name',
      };

      expect(() => releaseService.update(1, mockReleaseArgs, { user: mockUser })).rejects.toThrow(
        'No release found for id 1'
      );
    });

    it('throws an error if the release is already published', () => {
      const strapiMock = {
        ...baseStrapiMock,
        entityService: {
          findOne: jest.fn().mockReturnValue({ id: 1, name: 'test', releasedAt: new Date() }),
        },
      };

      // @ts-expect-error Ignore missing properties
      const releaseService = createReleaseService({ strapi: strapiMock });

      const mockReleaseArgs = {
        name: 'Release name',
      };

      expect(() => releaseService.update(1, mockReleaseArgs, { user: mockUser })).rejects.toThrow(
        'Release already published'
      );
    });

    it('should set scheduling if scheduledAt is present', async () => {
      const scheduledDate = new Date();

      const strapiMock = {
        ...baseStrapiMock,
        entityService: {
          findOne: jest.fn().mockReturnValue({ id: 1, name: 'test' }),
          update: jest
            .fn()
            .mockReturnValue({ id: 1, name: 'Release name', scheduledAt: scheduledDate }),
          count: jest.fn(),
        },
      };

      const releaseService = createReleaseService({ strapi: strapiMock });

      const mockReleaseArgs = {
        name: 'Release name',
        scheduledAt: scheduledDate,
      };

      const release = await releaseService.update(1, mockReleaseArgs, { user: mockUser });

      expect(release).toEqual({ id: 1, name: 'Release name', scheduledAt: scheduledDate });
      expect(mockSchedulingSet).toHaveBeenCalledWith(1, mockReleaseArgs.scheduledAt);
    });

    it('should remove scheduling if scheduledAt is null', async () => {
      const strapiMock = {
        ...baseStrapiMock,
        entityService: {
          findOne: jest.fn().mockReturnValue({ id: 1, name: 'test', scheduledAt: new Date() }),
          update: jest.fn().mockReturnValue({ id: 1, name: 'Release name', scheduledAt: null }),
          count: jest.fn(),
        },
      };

      const releaseService = createReleaseService({ strapi: strapiMock });

      const mockReleaseArgs = {
        name: 'Release name',
        scheduledAt: null,
      };

      const release = await releaseService.update(1, mockReleaseArgs, { user: mockUser });

      expect(release).toEqual({ id: 1, name: 'Release name', scheduledAt: null });
      expect(mockSchedulingCancel).toHaveBeenCalledWith(1);
    });
  });

  describe('findActions', () => {
    it('throws an error if the release does not exist', () => {
      const strapiMock = {
        ...baseStrapiMock,
        entityService: {
          findOne: jest.fn().mockReturnValue(null),
        },
      };

      // @ts-expect-error Ignore missing properties
      const releaseService = createReleaseService({ strapi: strapiMock });

      expect(() =>
        releaseService.findActions(1, ['api::contentType.contentType'], {})
      ).rejects.toThrow('No release found for id 1');
    });
  });

  describe('createAction', () => {
    it('creates an action', async () => {
      const servicesMock = {
        'release-validation': {
          validateEntryContentType: jest.fn(),
          validateUniqueEntry: jest.fn(),
        },
        'populate-builder': () => ({
          default: jest.fn().mockReturnThis(),
          populateDeep: jest.fn().mockReturnThis(),
          countRelations: jest.fn().mockReturnThis(),
          build: jest.fn().mockReturnThis(),
        }),
      };

      const strapiMock = {
        ...baseStrapiMock,
        entityService: {
          create: jest.fn().mockReturnValue({
            type: 'publish',
            entry: { id: 1, contentType: 'api::contentType.contentType' },
          }),
          findOne: jest.fn().mockReturnValue({ id: 1, name: 'test' }),
          count: jest.fn(),
        },
        plugin: jest.fn().mockReturnValue({
          service: jest
            .fn()
            .mockImplementation((service: 'release-validation' | 'populate-builder') => {
              return servicesMock[service];
            }),
        }),
        db: {
          query: jest.fn().mockReturnValue({
            findOne: jest.fn().mockReturnValue({ id: 1, name: 'test' }),
            update: jest.fn().mockReturnValue({ id: 1, name: 'test' }),
          }),
        },
      };

      // @ts-expect-error Ignore missing properties
      const releaseService = createReleaseService({ strapi: strapiMock });

      const mockActionArgs = {
        type: 'publish' as const,
        entry: { id: 1, contentType: 'api::contentType.contentType' as const },
      };

      const action = await releaseService.createAction(1, mockActionArgs);

      expect(action).toEqual({
        type: 'publish',
        entry: { id: 1, contentType: 'api::contentType.contentType' },
      });
    });

    it('throws an error if the release does not exist', () => {
      const strapiMock = {
        ...baseStrapiMock,
        entityService: {
          findOne: jest.fn().mockReturnValue(null),
        },
        plugin: jest.fn().mockReturnValue({
          service: jest.fn().mockReturnValue({
            validateEntryContentType: jest.fn(),
            validateUniqueEntry: jest.fn(),
          }),
        }),
      };
      // @ts-expect-error Ignore missing properties
      const releaseService = createReleaseService({ strapi: strapiMock });

      const mockActionArgs = {
        type: 'publish' as const,
        entry: { id: 1, contentType: 'api::contentType.contentType' as const },
      };

      expect(() => releaseService.createAction(1, mockActionArgs)).rejects.toThrow(
        'No release found for id 1'
      );
    });

    it('throws an error if the release is already published', () => {
      const strapiMock = {
        ...baseStrapiMock,
        entityService: {
          findOne: jest.fn().mockReturnValue({ id: 1, name: 'test', releasedAt: new Date() }),
        },
        plugin: jest.fn().mockReturnValue({
          service: jest.fn().mockReturnValue({
            validateEntryContentType: jest.fn(),
            validateUniqueEntry: jest.fn(),
          }),
        }),
      };

      // @ts-expect-error Ignore missing properties
      const releaseService = createReleaseService({ strapi: strapiMock });

      const mockActionArgs = {
        type: 'publish' as const,
        entry: { id: 1, contentType: 'api::contentType.contentType' as const },
      };

      expect(() => releaseService.createAction(1, mockActionArgs)).rejects.toThrow(
        'Release already published'
      );
    });
  });

  describe('publish', () => {
    it('throws an error if the release does not exist', () => {
      const strapiMock = {
        ...baseStrapiMock,
        entityService: {
          findOne: jest.fn().mockReturnValue(null),
        },
      };

      // @ts-expect-error Ignore missing properties
      const releaseService = createReleaseService({ strapi: strapiMock });

      expect(() => releaseService.publish(1)).rejects.toThrow('No release found for id 1');
    });

    it('throws an error if the release is already published', () => {
      const strapiMock = {
        ...baseStrapiMock,
        entityService: {
          findOne: jest.fn().mockReturnValue({ releasedAt: new Date() }),
        },
      };

      // @ts-expect-error Ignore missing properties
      const releaseService = createReleaseService({ strapi: strapiMock });

      expect(() => releaseService.publish(1)).rejects.toThrow('Release already published');
    });

    it('throws an error if the release have 0 actions', () => {
      const strapiMock = {
        ...baseStrapiMock,
        entityService: {
          findOne: jest.fn().mockReturnValue({ releasedAt: null, actions: [] }),
        },
      };

      // @ts-expect-error Ignore missing properties
      const releaseService = createReleaseService({ strapi: strapiMock });

      expect(() => releaseService.publish(1)).rejects.toThrow('No entries to publish');
    });

    it('calls publishMany for each collectionType with the right actions and publish for singleTypes', async () => {
      const mockPublishMany = jest.fn();
      const mockUnpublishMany = jest.fn();
      const mockPublish = jest.fn();
      const mockUnpublish = jest.fn();

      const servicesMock = {
        'entity-manager': {
          publishMany: mockPublishMany,
          unpublishMany: mockUnpublishMany,
          publish: mockPublish,
          unpublish: mockUnpublish,
        },
        'populate-builder': () => ({
          default: jest.fn().mockReturnThis(),
          populateDeep: jest.fn().mockReturnThis(),
          countRelations: jest.fn().mockReturnThis(),
          build: jest.fn().mockReturnThis(),
        }),
      };

      const strapiMock = {
        ...baseStrapiMock,
        db: {
          transaction: jest.fn().mockImplementation((fn) => fn({ onRollback: jest.fn() })),
        },
        plugin: jest.fn().mockReturnValue({
          service: jest
            .fn()
            .mockImplementation((service: 'entity-manager' | 'populate-builder') => {
              return servicesMock[service];
            }),
        }),
        entityService: {
          findOne: jest.fn(),
          findMany: jest.fn(),
          update: jest.fn().mockReturnValue({}),
        },
        contentTypes: {
          collectionType: {
            kind: 'collectionType',
          },
          singleType: {
            kind: 'singleType',
          },
        },
      };

      // @ts-expect-error Ignore missing properties
      const releaseService = createReleaseService({ strapi: strapiMock });

      // We mock the first call to findOne to get the release info
      strapiMock.entityService.findOne.mockReturnValueOnce({
        releasedAt: null,
        actions: [
          {
            contentType: 'collectionType',
            type: 'publish',
            entry: { id: 1 },
          },
          {
            contentType: 'collectionType',
            type: 'unpublish',
            entry: { id: 2 },
          },
          {
            contentType: 'singleType',
            type: 'publish',
            entry: { id: 3 },
          },
          {
            contentType: 'singleType',
            type: 'unbpublish',
            entry: { id: 4 },
          },
        ],
      });

      // We mock the calls to findOne to get singleType entries info
      strapiMock.entityService.findOne.mockReturnValueOnce({
        id: 3,
      });

      strapiMock.entityService.findOne.mockReturnValueOnce({
        id: 4,
      });

      strapiMock.entityService.findMany.mockReturnValueOnce([
        {
          id: 1,
        },
      ]);
      strapiMock.entityService.findMany.mockReturnValueOnce([
        {
          id: 2,
        },
      ]);

      await releaseService.publish(1);

      expect(mockPublish).toHaveBeenCalledWith({ id: 3 }, 'singleType');
      expect(mockUnpublish).toHaveBeenCalledWith({ id: 4 }, 'singleType');
      expect(mockPublishMany).toHaveBeenCalledWith([{ id: 1 }], 'collectionType');
      expect(mockUnpublishMany).toHaveBeenCalledWith([{ id: 2 }], 'collectionType');
    });
  });

  describe('findManyWithContentTypeEntryAttached', () => {
    it('should format the return value correctly', async () => {
      const strapiMock = {
        ...baseStrapiMock,
        db: {
          query: jest.fn(() => ({
            findMany: jest
              .fn()
              .mockReturnValue([{ name: 'test release', actions: [{ type: 'publish' }] }]),
          })),
        },
      };

      // @ts-expect-error Ignore missing properties
      const releaseService = createReleaseService({ strapi: strapiMock });
      const releases = await releaseService.findManyWithContentTypeEntryAttached(
        'api::contentType.contentType',
        1
      );

      expect(releases).toEqual([{ name: 'test release', action: { type: 'publish' } }]);
    });
  });

  describe('delete', () => {
    beforeEach(() => {
      jest.clearAllMocks();
    });

    it('deletes the release', async () => {
      const strapiMock = {
        ...baseStrapiMock,
        entityService: {
          findOne: jest.fn().mockReturnValue({ id: 1, name: 'test' }),
          delete: jest.fn().mockReturnValue({ id: 1, name: 'test' }),
        },
        db: {
          transaction: jest.fn(),
        },
      };

      // @ts-expect-error Ignore missing properties
      const releaseService = createReleaseService({ strapi: strapiMock });

      const release = await releaseService.delete(1);

      expect(release).toEqual({ id: 1, name: 'test' });
    });

    it('throws an error if the release does not exist or was already published', () => {
      const strapiMock = {
        ...baseStrapiMock,
        entityService: {
          findOne: jest.fn().mockReturnValue(null),
        },
      };

      // @ts-expect-error Ignore missing properties
      const releaseService = createReleaseService({ strapi: strapiMock });

      expect(() => releaseService.delete(1)).rejects.toThrow('No release found for id 1');
    });

    it('throws an error if the release is already published', () => {
      const strapiMock = {
        ...baseStrapiMock,
        entityService: {
          findOne: jest.fn().mockReturnValue({ releasedAt: new Date() }),
        },
      };

      // @ts-expect-error Ignore missing properties
      const releaseService = createReleaseService({ strapi: strapiMock });

      expect(() => releaseService.delete(1)).rejects.toThrow('Release already published');
    });

    it('removes the scheduling if the release is scheduled', async () => {
      const strapiMock = {
        ...baseStrapiMock,
        entityService: {
          findOne: jest.fn().mockReturnValue({ id: 1, name: 'test', scheduledAt: new Date() }),
          delete: jest.fn().mockReturnValue({ id: 1, name: 'test' }),
        },
        db: {
          transaction: jest.fn(),
        },
      };

      // @ts-expect-error Ignore missing properties
      const releaseService = createReleaseService({ strapi: strapiMock });

      await releaseService.delete(1);

      expect(mockSchedulingCancel).toHaveBeenCalledWith(1);
    });

    it('does not remove the scheduling if the release is not scheduled', async () => {
      const strapiMock = {
        ...baseStrapiMock,
        entityService: {
          findOne: jest.fn().mockReturnValue({ id: 1, name: 'test' }),
          delete: jest.fn().mockReturnValue({ id: 1, name: 'test' }),
        },
        db: {
          transaction: jest.fn(),
        },
      };

      // @ts-expect-error Ignore missing properties
      const releaseService = createReleaseService({ strapi: strapiMock });

      await releaseService.delete(1);

      expect(mockSchedulingCancel).not.toHaveBeenCalled();
    });
  });

  describe('groupActions', () => {
    it('should return the data grouped by contentType', async () => {
      const strapiMock = {
        ...baseStrapiMock,
        plugin: jest.fn().mockReturnValue({
          service: jest.fn().mockReturnValue({
            find: jest.fn().mockReturnValue([
              { name: 'English (en)', code: 'en' },
              { name: 'French (fr)', code: 'fr' },
            ]),
          }),
        }),
      };

      const mockActions = [
        {
          id: 1,
          contentType: 'api::contentTypeA.contentTypeA',
          locale: 'en',
          entry: { id: 1, name: 'test 1', publishedAt: '2021-01-01' },
        },
        {
          id: 2,
          contentType: 'api::contentTypeB.contentTypeB',
          locale: 'fr',
          entry: { id: 2, name: 'test 2', publishedAt: null },
        },
      ];

      // @ts-expect-error Ignore missing properties
      const releaseService = createReleaseService({ strapi: strapiMock });

      // Mock getContentTypesDataForActions inside the release service
      releaseService.getContentTypesDataForActions = jest.fn().mockReturnValue({
        'api::contentTypeA.contentTypeA': {
          mainField: 'name',
          displayName: 'contentTypeA',
        },
        'api::contentTypeB.contentTypeB': {
          mainField: 'name',
          displayName: 'contentTypeB',
        },
      });

      // @ts-expect-error ignore missing properties
      const groupedData = await releaseService.groupActions(mockActions, 'contentType');

      expect(groupedData).toEqual({
        contentTypeA: [
          {
            id: 1,
            contentType: {
              displayName: 'contentTypeA',
              mainFieldValue: 'test 1',
              uid: 'api::contentTypeA.contentTypeA',
            },
            locale: {
              code: 'en',
              name: 'English (en)',
            },
            entry: {
              id: 1,
              name: 'test 1',
              publishedAt: '2021-01-01',
            },
          },
        ],
        contentTypeB: [
          {
            id: 2,
            contentType: {
              displayName: 'contentTypeB',
              mainFieldValue: 'test 2',
              uid: 'api::contentTypeB.contentTypeB',
            },
            locale: {
              code: 'fr',
              name: 'French (fr)',
            },
            entry: {
              id: 2,
              name: 'test 2',
              publishedAt: null,
            },
          },
        ],
      });
    });
  });

  describe('deleteAction', () => {
    it('deletes the action', async () => {
      const strapiMock = {
        ...baseStrapiMock,
        db: {
          query: jest.fn().mockReturnValue({
            delete: jest.fn().mockReturnValue({ id: 1, type: 'publish' }),
            update: jest.fn().mockReturnValue({ id: 1, type: 'publish' }),
          }),
        },
        entityService: {
          count: jest.fn(),
        },
      };

      // @ts-expect-error Ignore missing properties
      const releaseService = createReleaseService({ strapi: strapiMock });

      const release = await releaseService.deleteAction(1, 1);

      expect(release).toEqual({ id: 1, type: 'publish' });
    });

    it('throws an error if the release does not exist', () => {
      const strapiMock = {
        ...baseStrapiMock,
        db: {
          query: jest.fn().mockReturnValue({
            delete: jest.fn().mockReturnValue(null),
          }),
        },
      };

      // @ts-expect-error Ignore missing properties
      const releaseService = createReleaseService({ strapi: strapiMock });

      expect(() => releaseService.deleteAction(1, 1)).rejects.toThrow(
        'Action with id 1 not found in release with id 1 or it is already published'
      );
    });
  });

  describe('updateAction', () => {
    it('updates the action', async () => {
      const strapiMock = {
        ...baseStrapiMock,
        db: {
          query: jest.fn().mockReturnValue({
            update: jest.fn().mockReturnValue({ id: 1, type: 'publish' }),
          }),
        },
      };

      // @ts-expect-error Ignore missing properties
      const releaseService = createReleaseService({ strapi: strapiMock });

      const release = await releaseService.updateAction(1, 1, { type: 'publish' });

      expect(release).toEqual({ id: 1, type: 'publish' });
    });

    it('throws an error if the release does not exist or was already published', () => {
      const strapiMock = {
        ...baseStrapiMock,
        db: {
          query: jest.fn().mockReturnValue({
            update: jest.fn().mockReturnValue(null),
          }),
        },
      };

      // @ts-expect-error Ignore missing properties
      const releaseService = createReleaseService({ strapi: strapiMock });

      expect(() => releaseService.updateAction(1, 1, { type: 'publish' })).rejects.toThrow(
        'Action with id 1 not found in release with id 1 or it is already published'
      );
    });
  });

  describe('create', () => {
    it('should set creator fields', async () => {
      const strapiMock = {
        ...baseStrapiMock,
        entityService: {
          create: jest.fn().mockReturnValue({ id: 1, name: 'test' }),
        },
      };

      // @ts-expect-error Ignore missing properties
      const releaseService = createReleaseService({ strapi: strapiMock });

      const mockReleaseArgs = {
        name: 'Release name',
      };

      const release = await releaseService.create(mockReleaseArgs, { user: mockUser });

      expect(release).toEqual({ id: 1, name: 'test' });
      expect(strapiMock.entityService.create).toHaveBeenCalledWith(RELEASE_MODEL_UID, {
        data: {
          createdBy: mockUser.id,
          updatedBy: mockUser.id,
          name: 'Release name',
          status: 'empty',
        },
      });
    });

    it('should create a release', async () => {
      const strapiMock = {
        ...baseStrapiMock,
        entityService: {
          create: jest.fn().mockReturnValue({ id: 1, name: 'test' }),
        },
      };

      // @ts-expect-error Ignore missing properties
      const releaseService = createReleaseService({ strapi: strapiMock });

      const mockReleaseArgs = {
        name: 'Release name',
      };

      const release = await releaseService.create(mockReleaseArgs, { user: mockUser });

      expect(release).toEqual({ id: 1, name: 'test' });
    });

    it('should set scheduling if scheduledAt is present', async () => {
      const scheduledDate = new Date();

      const strapiMock = {
        ...baseStrapiMock,
        entityService: {
          create: jest.fn().mockReturnValue({ id: 1, name: 'test', scheduledAt: scheduledDate }),
        },
      };

      // @ts-expect-error Ignore missing properties
      const releaseService = createReleaseService({ strapi: strapiMock });

      const mockReleaseArgs = {
        name: 'Release name',
        scheduledAt: scheduledDate,
      };

      const release = await releaseService.create(mockReleaseArgs, { user: mockUser });

      expect(release).toEqual({ id: 1, name: 'test', scheduledAt: scheduledDate });
      expect(mockSchedulingSet).toHaveBeenCalledWith(1, mockReleaseArgs.scheduledAt);
    });
  });
});<|MERGE_RESOLUTION|>--- conflicted
+++ resolved
@@ -26,15 +26,13 @@
       isEnabled: jest.fn().mockReturnValue(true),
     },
   },
-<<<<<<< HEAD
   db: {
     query: jest.fn().mockReturnValue({
       update: jest.fn(),
     }),
-=======
+  },
   eventHub: {
     emit: jest.fn(),
->>>>>>> 4af8963f
   },
   telemetry: {
     send: jest.fn().mockReturnValue(true),
