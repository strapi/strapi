import { setCreatorFields, errors } from '@strapi/utils';
import type { LoadedStrapi } from '@strapi/types';
import { RELEASE_ACTION_MODEL_UID, RELEASE_MODEL_UID } from '../constants';
<<<<<<< HEAD
import type { ReleaseCreateArgs, ReleaseUpdateArgs, UserInfo, ReleaseActionCreateArgs } from '../../../shared/types';
=======
import type { GetReleases, CreateRelease, GetRelease } from '../../../shared/contracts/releases';
import type { CreateReleaseAction } from '../../../shared/contracts/release-actions';
import type { UserInfo } from '../../../shared/types';
>>>>>>> 30e8a632
import { getService } from '../utils';

const createReleaseService = ({ strapi }: { strapi: LoadedStrapi }) => ({
  async create(releaseData: CreateRelease.Request['body'], { user }: { user: UserInfo }) {
    const releaseWithCreatorFields = await setCreatorFields({ user })(releaseData);

    return strapi.entityService.create(RELEASE_MODEL_UID, {
      data: releaseWithCreatorFields,
    });
  },
  findMany(query?: GetReleases.Request['query']) {
    return strapi.entityService.findPage(RELEASE_MODEL_UID, {
      ...query,
      populate: {
        actions: {
          // @ts-expect-error TS error on populate, is not considering count
          count: true,
        },
      },
    });
  },
  findOne(id: GetRelease.Request['params']['id']) {
    return strapi.entityService.findOne(RELEASE_MODEL_UID, id, {
      populate: {
        actions: {
          // @ts-expect-error TS error on populate, is not considering count
          count: true,
        },
      },
    });
  },
  async update(id: number, releaseData: ReleaseUpdateArgs, { user }: { user: UserInfo }) {
    const updatedRelease = await setCreatorFields({ user, isEdition: true })(releaseData);

    // @ts-expect-error Type 'ReleaseUpdateArgs' has no properties in common with type 'Partial<Input<"plugin::content-releases.release">>'
    const release = await strapi.entityService.update(RELEASE_MODEL_UID, id, { data: updatedRelease });

    if (!release) {
      throw new errors.NotFoundError(`No release found for id ${id}`);
    }

    return release;
  },
  async createAction(
    releaseId: CreateReleaseAction.Request['params']['releaseId'],
    action: Pick<CreateReleaseAction.Request['body'], 'type' | 'entry'>
  ) {
    const { validateEntryContentType, validateUniqueEntry } = getService('release-validation', {
      strapi,
    });

    await Promise.all([
      validateEntryContentType(action.entry.contentType),
      validateUniqueEntry(releaseId, action),
    ]);

    const { entry, type } = action;

    return strapi.entityService.create(RELEASE_ACTION_MODEL_UID, {
      data: {
        type,
        contentType: entry.contentType,
        entry: {
          id: entry.id,
          __type: entry.contentType,
          __pivot: { field: 'entry' },
        },
        release: releaseId,
      },
      populate: { release: { fields: ['id'] }, entry: { fields: ['id'] } },
    });
  },
});

export default createReleaseService;<|MERGE_RESOLUTION|>--- conflicted
+++ resolved
@@ -1,13 +1,9 @@
 import { setCreatorFields, errors } from '@strapi/utils';
 import type { LoadedStrapi } from '@strapi/types';
 import { RELEASE_ACTION_MODEL_UID, RELEASE_MODEL_UID } from '../constants';
-<<<<<<< HEAD
-import type { ReleaseCreateArgs, ReleaseUpdateArgs, UserInfo, ReleaseActionCreateArgs } from '../../../shared/types';
-=======
 import type { GetReleases, CreateRelease, GetRelease } from '../../../shared/contracts/releases';
 import type { CreateReleaseAction } from '../../../shared/contracts/release-actions';
 import type { UserInfo } from '../../../shared/types';
->>>>>>> 30e8a632
 import { getService } from '../utils';
 
 const createReleaseService = ({ strapi }: { strapi: LoadedStrapi }) => ({
