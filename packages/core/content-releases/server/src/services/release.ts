--- conflicted
+++ resolved
@@ -24,7 +24,7 @@
   ReleaseActionGroupBy,
 } from '../../../shared/contracts/release-actions';
 import type { Entity, UserInfo } from '../../../shared/types';
-import { getPopulatedEntry, getService, getEntryValidStatus } from '../utils';
+import { getService, getPopulatedEntry, getEntryValidStatus } from '../utils';
 
 export interface Locale extends Entity {
   name: string;
@@ -48,29 +48,6 @@
   }
 };
 
-<<<<<<< HEAD
-const createReleaseService = ({ strapi }: { strapi: LoadedStrapi }) => ({
-  async create(releaseData: CreateRelease.Request['body'], { user }: { user: UserInfo }) {
-    const releaseWithCreatorFields = await setCreatorFields({ user })(releaseData);
-
-    const {
-      validatePendingReleasesLimit,
-      validateUniqueNameForPendingRelease,
-      validateScheduledAtIsLaterThanNow,
-    } = getService('release-validation', { strapi });
-
-    await Promise.all([
-      validatePendingReleasesLimit(),
-      validateUniqueNameForPendingRelease(releaseWithCreatorFields.name),
-      validateScheduledAtIsLaterThanNow(releaseWithCreatorFields.scheduledAt),
-    ]);
-
-    const release = await strapi.entityService.create(RELEASE_MODEL_UID, {
-      data: {
-        ...releaseWithCreatorFields,
-        status: 'empty',
-      },
-=======
 const createReleaseService = ({ strapi }: { strapi: LoadedStrapi }) => {
   const dispatchWebhook = (
     event: string,
@@ -80,7 +57,6 @@
       isPublished,
       error,
       release,
->>>>>>> 4af8963f
     });
   };
 
@@ -101,7 +77,10 @@
       ]);
 
       const release = await strapi.entityService.create(RELEASE_MODEL_UID, {
-        data: releaseWithCreatorFields,
+        data: {
+          ...releaseWithCreatorFields,
+          status: 'empty',
+        },
       });
 
       if (
@@ -257,15 +236,9 @@
         throw new errors.NotFoundError(`No release found for id ${id}`);
       }
 
-<<<<<<< HEAD
-    this.updateReleaseStatus(id);
-
-    strapi.telemetry.send('didUpdateContentRelease');
-=======
       if (release.releasedAt) {
         throw new errors.ValidationError('Release already published');
       }
->>>>>>> 4af8963f
 
       const updatedRelease = await strapi.entityService.update(RELEASE_MODEL_UID, id, {
         /*
@@ -288,6 +261,8 @@
         }
       }
 
+      this.updateReleaseStatus(id);
+
       strapi.telemetry.send('didUpdateContentRelease');
 
       return updatedRelease;
@@ -306,45 +281,11 @@
         validateUniqueEntry(releaseId, action),
       ]);
 
-<<<<<<< HEAD
-    const populatedEntry = await getPopulatedEntry(entry.contentType, entry.id, { strapi });
-    const isEntryValid = await getEntryValidStatus(entry.contentType, populatedEntry, { strapi });
-
-    const releaseAction = await strapi.entityService.create(RELEASE_ACTION_MODEL_UID, {
-      data: {
-        type,
-        contentType: entry.contentType,
-        locale: entry.locale,
-        isEntryValid,
-        entry: {
-          id: entry.id,
-          __type: entry.contentType,
-          __pivot: { field: 'entry' },
-        },
-        release: releaseId,
-      },
-      populate: { release: { fields: ['id'] }, entry: { fields: ['id'] } },
-    });
-
-    this.updateReleaseStatus(releaseId);
-
-    return releaseAction;
-  },
-
-  async findActions(
-    releaseId: GetReleaseActions.Request['params']['releaseId'],
-    query?: GetReleaseActions.Request['query']
-  ) {
-    const release = await strapi.entityService.findOne(RELEASE_MODEL_UID, releaseId, {
-      fields: ['id'],
-    });
-=======
       const release = await strapi.entityService.findOne(RELEASE_MODEL_UID, releaseId);
 
       if (!release) {
         throw new errors.NotFoundError(`No release found for id ${releaseId}`);
       }
->>>>>>> 4af8963f
 
       if (release.releasedAt) {
         throw new errors.ValidationError('Release already published');
@@ -352,11 +293,15 @@
 
       const { entry, type } = action;
 
-      return strapi.entityService.create(RELEASE_ACTION_MODEL_UID, {
+      const populatedEntry = await getPopulatedEntry(entry.contentType, entry.id, { strapi });
+      const isEntryValid = await getEntryValidStatus(entry.contentType, populatedEntry, { strapi });
+
+      const releaseAction = await strapi.entityService.create(RELEASE_ACTION_MODEL_UID, {
         data: {
           type,
           contentType: entry.contentType,
           locale: entry.locale,
+          isEntryValid,
           entry: {
             id: entry.id,
             __type: entry.contentType,
@@ -366,6 +311,10 @@
         },
         populate: { release: { fields: ['id'] }, entry: { fields: ['id'] } },
       });
+
+      this.updateReleaseStatus(releaseId);
+
+      return releaseAction;
     },
 
     async findActions(
@@ -540,29 +489,10 @@
         await strapi.entityService.delete(RELEASE_MODEL_UID, releaseId);
       });
 
-<<<<<<< HEAD
-    // Only publish the release if all action updates are applied successfully to their entry, otherwise leave everything as is
-    await strapi.db.transaction(async ({ onRollback }) => {
-      // If transaction failed, change release status to failed
-      onRollback(() => {
-        strapi.db.query(RELEASE_MODEL_UID).update({
-          where: { id: releaseId },
-          data: {
-            status: 'failed',
-          },
-        });
-      });
-
-      // First we publish all the singleTypes
-      for (const { uid, action, id } of singleTypeActions) {
-        // @ts-expect-error - populateBuilderService should be a function but is returning service
-        const populate = await populateBuilderService(uid).populateDeep(Infinity).build();
-=======
       if (strapi.features.future.isEnabled('contentReleasesScheduling') && release.scheduledAt) {
         const schedulingService = getService('scheduling', { strapi });
         await schedulingService.cancel(release.id);
       }
->>>>>>> 4af8963f
 
       strapi.telemetry.send('didDeleteContentRelease');
 
@@ -754,23 +684,17 @@
           });
         }
 
-<<<<<<< HEAD
-    // When the transaction fails it throws an error, when it is successful proceed to updating the release
-    const release = await strapi.entityService.update(RELEASE_MODEL_UID, releaseId, {
-      data: {
-        /*
-         * The type returned from the entity service: Partial<Input<"plugin::content-releases.release">> looks like it's wrong
-         */
-        // @ts-expect-error see above
-        releasedAt: new Date(),
-        status: 'done',
-      },
-    });
-=======
+        // If transaction failed, change release status to failed
+        strapi.db.query(RELEASE_MODEL_UID).update({
+          where: { id: releaseId },
+          data: {
+            status: 'failed',
+          },
+        });
+
         throw error;
       }
     },
->>>>>>> 4af8963f
 
     async updateAction(
       actionId: UpdateReleaseAction.Request['params']['actionId'],
@@ -821,35 +745,44 @@
         );
       }
 
-<<<<<<< HEAD
-    this.updateReleaseStatus(releaseId);
-
-    return deletedAction;
-  },
-
-  async updateReleaseStatus(releaseId: Release['id']) {
-    const [totalActions, invalidActions] = await Promise.all([
-      this.countActions({
-        filters: {
-          release: releaseId,
-        },
-      }),
-      this.countActions({
-        filters: {
-          release: releaseId,
-          isEntryValid: false,
-        },
-      }),
-    ]);
-
-    if (totalActions > 0) {
-      if (invalidActions > 0) {
+      this.updateReleaseStatus(releaseId);
+
+      return deletedAction;
+    },
+
+    async updateReleaseStatus(releaseId: Release['id']) {
+      const [totalActions, invalidActions] = await Promise.all([
+        this.countActions({
+          filters: {
+            release: releaseId,
+          },
+        }),
+        this.countActions({
+          filters: {
+            release: releaseId,
+            isEntryValid: false,
+          },
+        }),
+      ]);
+
+      if (totalActions > 0) {
+        if (invalidActions > 0) {
+          return strapi.db.query(RELEASE_MODEL_UID).update({
+            where: {
+              id: releaseId,
+            },
+            data: {
+              status: 'blocked',
+            },
+          });
+        }
+
         return strapi.db.query(RELEASE_MODEL_UID).update({
           where: {
             id: releaseId,
           },
           data: {
-            status: 'blocked',
+            status: 'ready',
           },
         });
       }
@@ -859,26 +792,11 @@
           id: releaseId,
         },
         data: {
-          status: 'ready',
-        },
-      });
-    }
-
-    return strapi.db.query(RELEASE_MODEL_UID).update({
-      where: {
-        id: releaseId,
-      },
-      data: {
-        status: 'empty',
-      },
-    });
-  },
-});
-=======
-      return deletedAction;
+          status: 'empty',
+        },
+      });
     },
   };
 };
->>>>>>> 4af8963f
 
 export default createReleaseService;