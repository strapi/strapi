--- conflicted
+++ resolved
@@ -89,15 +89,10 @@
         await schedulingService.set(release.id, release.scheduledAt);
       }
 
-<<<<<<< HEAD
+      strapi.telemetry.send('didCreateContentRelease');
+
       return release;
     },
-=======
-    strapi.telemetry.send('didCreateContentRelease');
-
-    return release;
-  },
->>>>>>> 8d359896
 
     async findOne(id: GetRelease.Request['params']['id'], query = {}) {
       const release = await strapi.entityService.findOne(RELEASE_MODEL_UID, id, {
@@ -238,16 +233,9 @@
         throw new errors.NotFoundError(`No release found for id ${id}`);
       }
 
-<<<<<<< HEAD
       if (release.releasedAt) {
         throw new errors.ValidationError('Release already published');
       }
-=======
-    strapi.telemetry.send('didUpdateContentRelease');
-
-    return updatedRelease;
-  },
->>>>>>> 8d359896
 
       const updatedRelease = await strapi.entityService.update(RELEASE_MODEL_UID, id, {
         /*
@@ -269,6 +257,8 @@
           schedulingService.cancel(id);
         }
       }
+
+      strapi.telemetry.send('didUpdateContentRelease');
 
       return updatedRelease;
     },
@@ -448,17 +438,10 @@
         ) => {
           acc[component.uid] = component;
 
-<<<<<<< HEAD
           return acc;
         },
         {}
       );
-=======
-    strapi.telemetry.send('didDeleteContentRelease');
-
-    return release;
-  },
->>>>>>> 8d359896
 
       return componentsMap;
     },
@@ -497,6 +480,8 @@
         const schedulingService = getService('scheduling', { strapi });
         await schedulingService.cancel(release.id);
       }
+
+      strapi.telemetry.send('didDeleteContentRelease');
 
       return release;
     },
@@ -675,6 +660,8 @@
           });
         }
 
+        strapi.telemetry.send('didPublishContentRelease');
+
         return release;
       } catch (error) {
         if (strapi.features.future.isEnabled('contentReleasesScheduling')) {
@@ -688,7 +675,6 @@
       }
     },
 
-<<<<<<< HEAD
     async updateAction(
       actionId: UpdateReleaseAction.Request['params']['actionId'],
       releaseId: UpdateReleaseAction.Request['params']['releaseId'],
@@ -702,25 +688,6 @@
             releasedAt: {
               $null: true,
             },
-=======
-    strapi.telemetry.send('didPublishContentRelease');
-
-    return release;
-  },
-
-  async updateAction(
-    actionId: UpdateReleaseAction.Request['params']['actionId'],
-    releaseId: UpdateReleaseAction.Request['params']['releaseId'],
-    update: UpdateReleaseAction.Request['body']
-  ) {
-    const updatedAction = await strapi.db.query(RELEASE_ACTION_MODEL_UID).update({
-      where: {
-        id: actionId,
-        release: {
-          id: releaseId,
-          releasedAt: {
-            $null: true,
->>>>>>> 8d359896
           },
         },
         data: update,
