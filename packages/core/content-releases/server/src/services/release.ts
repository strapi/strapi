import { setCreatorFields, errors } from '@strapi/utils';

import type { LoadedStrapi, EntityService, UID, Schema } from '@strapi/types';

import _ from 'lodash/fp';

import { RELEASE_ACTION_MODEL_UID, RELEASE_MODEL_UID } from '../constants';
import type {
  GetReleases,
  CreateRelease,
  UpdateRelease,
  PublishRelease,
  GetRelease,
  Release,
  DeleteRelease,
  GetContentTypeEntryReleases,
} from '../../../shared/contracts/releases';
import type {
  CreateReleaseAction,
  GetReleaseActions,
  ReleaseAction,
  UpdateReleaseAction,
  DeleteReleaseAction,
  ReleaseActionGroupBy,
} from '../../../shared/contracts/release-actions';
import type { Entity, UserInfo } from '../../../shared/types';
import { getPopulatedEntry, getService, getEntryValidStatus } from '../utils';

export interface Locale extends Entity {
  name: string;
  code: string;
}

type LocaleDictionary = {
  [key: Locale['code']]: Pick<Locale, 'name' | 'code'>;
};

const getGroupName = (queryValue?: ReleaseActionGroupBy) => {
  switch (queryValue) {
    case 'contentType':
      return 'contentType.displayName';
    case 'action':
      return 'type';
    case 'locale':
      return _.getOr('No locale', 'locale.name');
    default:
      return 'contentType.displayName';
  }
};

const createReleaseService = ({ strapi }: { strapi: LoadedStrapi }) => ({
  async create(releaseData: CreateRelease.Request['body'], { user }: { user: UserInfo }) {
    const releaseWithCreatorFields = await setCreatorFields({ user })(releaseData);

    const {
      validatePendingReleasesLimit,
      validateUniqueNameForPendingRelease,
      validateScheduledAtIsLaterThanNow,
    } = getService('release-validation', { strapi });

    await Promise.all([
      validatePendingReleasesLimit(),
      validateUniqueNameForPendingRelease(releaseWithCreatorFields.name),
      validateScheduledAtIsLaterThanNow(releaseWithCreatorFields.scheduledAt),
    ]);

    const release = await strapi.entityService.create(RELEASE_MODEL_UID, {
      data: {
        ...releaseWithCreatorFields,
        status: 'empty',
      },
    });

    if (
      strapi.features.future.isEnabled('contentReleasesScheduling') &&
      releaseWithCreatorFields.scheduledAt
    ) {
      const schedulingService = getService('scheduling', { strapi });

      await schedulingService.set(release.id, release.scheduledAt);
    }

    strapi.telemetry.send('didCreateContentRelease');

    return release;
  },

  async findOne(id: GetRelease.Request['params']['id'], query = {}) {
    const release = await strapi.entityService.findOne(RELEASE_MODEL_UID, id, {
      ...query,
    });

    return release;
  },

  findPage(query?: GetReleases.Request['query']) {
    return strapi.entityService.findPage(RELEASE_MODEL_UID, {
      ...query,
      populate: {
        actions: {
          // @ts-expect-error Ignore missing properties
          count: true,
        },
      },
    });
  },

  async findManyWithContentTypeEntryAttached(
    contentTypeUid: GetContentTypeEntryReleases.Request['query']['contentTypeUid'],
    entryId: GetContentTypeEntryReleases.Request['query']['entryId']
  ) {
    const releases = await strapi.db.query(RELEASE_MODEL_UID).findMany({
      where: {
        actions: {
          target_type: contentTypeUid,
          target_id: entryId,
        },
        releasedAt: {
          $null: true,
        },
      },
      populate: {
        // Filter the action to get only the content type entry
        actions: {
          where: {
            target_type: contentTypeUid,
            target_id: entryId,
          },
        },
      },
    });

    return releases.map((release) => {
      if (release.actions?.length) {
        const [actionForEntry] = release.actions;

        // Remove the actions key to replace it with an action key
        delete release.actions;

        return {
          ...release,
          action: actionForEntry,
        };
      }

      return release;
    });
  },

  async findManyWithoutContentTypeEntryAttached(
    contentTypeUid: GetContentTypeEntryReleases.Request['query']['contentTypeUid'],
    entryId: GetContentTypeEntryReleases.Request['query']['entryId']
  ) {
    // We get the list of releases where the entry is present
    const releasesRelated = await strapi.db.query(RELEASE_MODEL_UID).findMany({
      where: {
        releasedAt: {
          $null: true,
        },
        actions: {
          target_type: contentTypeUid,
          target_id: entryId,
        },
      },
    });

    const releases = await strapi.db.query(RELEASE_MODEL_UID).findMany({
      where: {
        $or: [
          {
            id: {
              $notIn: releasesRelated.map((release) => release.id),
            },
          },
          {
            actions: null,
          },
        ],
        releasedAt: {
          $null: true,
        },
      },
    });

    return releases.map((release) => {
      if (release.actions?.length) {
        const [actionForEntry] = release.actions;

        // Remove the actions key to replace it with an action key
        delete release.actions;

        return {
          ...release,
          action: actionForEntry,
        };
      }

      return release;
    });
  },

  async update(
    id: number,
    releaseData: UpdateRelease.Request['body'],
    { user }: { user: UserInfo }
  ) {
    const releaseWithCreatorFields = await setCreatorFields({ user, isEdition: true })(releaseData);

    const { validateUniqueNameForPendingRelease, validateScheduledAtIsLaterThanNow } = getService(
      'release-validation',
      { strapi }
    );

    await Promise.all([
      validateUniqueNameForPendingRelease(releaseWithCreatorFields.name, id),
      validateScheduledAtIsLaterThanNow(releaseWithCreatorFields.scheduledAt),
    ]);

    const release = await strapi.entityService.findOne(RELEASE_MODEL_UID, id);

    if (!release) {
      throw new errors.NotFoundError(`No release found for id ${id}`);
    }

    if (release.releasedAt) {
      throw new errors.ValidationError('Release already published');
    }

    const updatedRelease = await strapi.entityService.update(RELEASE_MODEL_UID, id, {
      /*
       * The type returned from the entity service: Partial<Input<"plugin::content-releases.release">>
       * is not compatible with the type we are passing here: UpdateRelease.Request['body']
       */
      // @ts-expect-error see above
      data: releaseWithCreatorFields,
    });

    if (strapi.features.future.isEnabled('contentReleasesScheduling')) {
      const schedulingService = getService('scheduling', { strapi });

      if (releaseData.scheduledAt) {
        // set function always cancel the previous job if it exists, so we can call it directly
        await schedulingService.set(id, releaseData.scheduledAt);
      } else if (release.scheduledAt) {
        // When user don't send a scheduledAt and we have one on the release, means that user want to unschedule it
        schedulingService.cancel(id);
      }
    }

<<<<<<< HEAD
    this.updateReleaseStatus(id);
=======
    strapi.telemetry.send('didUpdateContentRelease');
>>>>>>> 8d359896

    return updatedRelease;
  },

  async createAction(
    releaseId: CreateReleaseAction.Request['params']['releaseId'],
    action: Pick<CreateReleaseAction.Request['body'], 'type' | 'entry'>
  ) {
    const { validateEntryContentType, validateUniqueEntry } = getService('release-validation', {
      strapi,
    });

    await Promise.all([
      validateEntryContentType(action.entry.contentType),
      validateUniqueEntry(releaseId, action),
    ]);

    const release = await strapi.entityService.findOne(RELEASE_MODEL_UID, releaseId);

    if (!release) {
      throw new errors.NotFoundError(`No release found for id ${releaseId}`);
    }

    if (release.releasedAt) {
      throw new errors.ValidationError('Release already published');
    }

    const { entry, type } = action;

    const populatedEntry = await getPopulatedEntry(entry.contentType, entry.id, { strapi });
    const isEntryValid = await getEntryValidStatus(entry.contentType, populatedEntry, { strapi });

    const releaseAction = await strapi.entityService.create(RELEASE_ACTION_MODEL_UID, {
      data: {
        type,
        contentType: entry.contentType,
        locale: entry.locale,
        isEntryValid,
        entry: {
          id: entry.id,
          __type: entry.contentType,
          __pivot: { field: 'entry' },
        },
        release: releaseId,
      },
      populate: { release: { fields: ['id'] }, entry: { fields: ['id'] } },
    });

    this.updateReleaseStatus(releaseId);

    return releaseAction;
  },

  async findActions(
    releaseId: GetReleaseActions.Request['params']['releaseId'],
    query?: GetReleaseActions.Request['query']
  ) {
    const release = await strapi.entityService.findOne(RELEASE_MODEL_UID, releaseId, {
      fields: ['id'],
    });

    if (!release) {
      throw new errors.NotFoundError(`No release found for id ${releaseId}`);
    }

    return strapi.entityService.findPage(RELEASE_ACTION_MODEL_UID, {
      ...query,
      populate: {
        entry: {
          populate: '*',
        },
      },
      filters: {
        release: releaseId,
      },
    });
  },

  async countActions(query: EntityService.Params.Pick<typeof RELEASE_ACTION_MODEL_UID, 'filters'>) {
    return strapi.entityService.count(RELEASE_ACTION_MODEL_UID, query);
  },

  async groupActions(actions: ReleaseAction[], groupBy: ReleaseActionGroupBy) {
    const contentTypeUids = actions.reduce<ReleaseAction['contentType'][]>((acc, action) => {
      if (!acc.includes(action.contentType)) {
        acc.push(action.contentType);
      }

      return acc;
    }, []);
    const allReleaseContentTypesDictionary = await this.getContentTypesDataForActions(
      contentTypeUids
    );
    const allLocalesDictionary = await this.getLocalesDataForActions();

    const formattedData = actions.map((action: ReleaseAction) => {
      const { mainField, displayName } = allReleaseContentTypesDictionary[action.contentType];

      return {
        ...action,
        locale: action.locale ? allLocalesDictionary[action.locale] : null,
        contentType: {
          displayName,
          mainFieldValue: action.entry[mainField],
          uid: action.contentType,
        },
      };
    });

    const groupName = getGroupName(groupBy);
    return _.groupBy(groupName)(formattedData);
  },

  async getLocalesDataForActions() {
    if (!strapi.plugin('i18n')) {
      return {};
    }

    const allLocales: Locale[] = (await strapi.plugin('i18n').service('locales').find()) || [];
    return allLocales.reduce<LocaleDictionary>((acc, locale) => {
      acc[locale.code] = { name: locale.name, code: locale.code };

      return acc;
    }, {});
  },

  async getContentTypesDataForActions(contentTypesUids: ReleaseAction['contentType'][]) {
    const contentManagerContentTypeService = strapi
      .plugin('content-manager')
      .service('content-types');

    const contentTypesData: Record<UID.ContentType, { mainField: string; displayName: string }> =
      {};
    for (const contentTypeUid of contentTypesUids) {
      const contentTypeConfig = await contentManagerContentTypeService.findConfiguration({
        uid: contentTypeUid,
      });

      contentTypesData[contentTypeUid] = {
        mainField: contentTypeConfig.settings.mainField,
        displayName: strapi.getModel(contentTypeUid).info.displayName,
      };
    }

    return contentTypesData;
  },

  getContentTypeModelsFromActions(actions: ReleaseAction[]) {
    const contentTypeUids = actions.reduce<ReleaseAction['contentType'][]>((acc, action) => {
      if (!acc.includes(action.contentType)) {
        acc.push(action.contentType);
      }

      return acc;
    }, []);

    const contentTypeModelsMap = contentTypeUids.reduce(
      (
        acc: { [key: ReleaseAction['contentType']]: Schema.ContentType },
        contentTypeUid: ReleaseAction['contentType']
      ) => {
        acc[contentTypeUid] = strapi.getModel(contentTypeUid);

        return acc;
      },
      {}
    );

    return contentTypeModelsMap;
  },

  async getAllComponents() {
    const contentManagerComponentsService = strapi.plugin('content-manager').service('components');

    const components = await contentManagerComponentsService.findAllComponents();

    const componentsMap = components.reduce(
      (acc: { [key: Schema.Component['uid']]: Schema.Component }, component: Schema.Component) => {
        acc[component.uid] = component;

        return acc;
      },
      {}
    );

    return componentsMap;
  },

  async delete(releaseId: DeleteRelease.Request['params']['id']) {
    const release = (await strapi.entityService.findOne(RELEASE_MODEL_UID, releaseId, {
      populate: {
        actions: {
          fields: ['id'],
        },
      },
    })) as unknown as Release;

    if (!release) {
      throw new errors.NotFoundError(`No release found for id ${releaseId}`);
    }

    if (release.releasedAt) {
      throw new errors.ValidationError('Release already published');
    }

    // Only delete the release and its actions is you in fact can delete all the actions and the release
    // Otherwise, if the transaction fails it throws an error
    await strapi.db.transaction(async () => {
      await strapi.db.query(RELEASE_ACTION_MODEL_UID).deleteMany({
        where: {
          id: {
            $in: release.actions.map((action) => action.id),
          },
        },
      });
      await strapi.entityService.delete(RELEASE_MODEL_UID, releaseId);
    });

    if (strapi.features.future.isEnabled('contentReleasesScheduling') && release.scheduledAt) {
      const schedulingService = getService('scheduling', { strapi });
      await schedulingService.cancel(release.id);
    }

    strapi.telemetry.send('didDeleteContentRelease');

    return release;
  },

  async publish(releaseId: PublishRelease.Request['params']['id']) {
    // We need to pass the type because entityService.findOne is not returning the correct type
    const releaseWithPopulatedActionEntries = (await strapi.entityService.findOne(
      RELEASE_MODEL_UID,
      releaseId,
      {
        populate: {
          actions: {
            populate: {
              entry: {
                fields: ['id'],
              },
            },
          },
        },
      }
    )) as unknown as Release;

    if (!releaseWithPopulatedActionEntries) {
      throw new errors.NotFoundError(`No release found for id ${releaseId}`);
    }

    if (releaseWithPopulatedActionEntries.releasedAt) {
      throw new errors.ValidationError('Release already published');
    }

    if (releaseWithPopulatedActionEntries.actions.length === 0) {
      throw new errors.ValidationError('No entries to publish');
    }

    /**
     * We separate publish and unpublish actions, grouping them by contentType and extracting only their IDs. Then we can fetch more data for each entry
     * We need to separate collectionTypes from singleTypes because findMany work as findOne for singleTypes and publishMany can't be used for singleTypes
     */
    const collectionTypeActions: {
      [key: UID.ContentType]: {
        entriestoPublishIds: ReleaseAction['entry']['id'][];
        entriesToUnpublishIds: ReleaseAction['entry']['id'][];
      };
    } = {};
    const singleTypeActions: {
      uid: UID.ContentType;
      id: ReleaseAction['entry']['id'];
      action: ReleaseAction['type'];
    }[] = [];
    for (const action of releaseWithPopulatedActionEntries.actions) {
      const contentTypeUid = action.contentType;

      if (strapi.contentTypes[contentTypeUid].kind === 'collectionType') {
        if (!collectionTypeActions[contentTypeUid]) {
          collectionTypeActions[contentTypeUid] = {
            entriestoPublishIds: [],
            entriesToUnpublishIds: [],
          };
        }

        if (action.type === 'publish') {
          collectionTypeActions[contentTypeUid].entriestoPublishIds.push(action.entry.id);
        } else {
          collectionTypeActions[contentTypeUid].entriesToUnpublishIds.push(action.entry.id);
        }
      } else {
        singleTypeActions.push({
          uid: contentTypeUid,
          action: action.type,
          id: action.entry.id,
        });
      }
    }

    const entityManagerService = strapi.plugin('content-manager').service('entity-manager');
    const populateBuilderService = strapi.plugin('content-manager').service('populate-builder');

    // Only publish the release if all action updates are applied successfully to their entry, otherwise leave everything as is
    await strapi.db.transaction(async ({ onRollback }) => {
      // If transaction failed, change release status to failed
      onRollback(() => {
        strapi.db.query(RELEASE_MODEL_UID).update({
          where: { id: releaseId },
          data: {
            status: 'failed',
          },
        });
      });

      // First we publish all the singleTypes
      for (const { uid, action, id } of singleTypeActions) {
        // @ts-expect-error - populateBuilderService should be a function but is returning service
        const populate = await populateBuilderService(uid).populateDeep(Infinity).build();

        const entry = await strapi.entityService.findOne(uid, id, { populate });

        try {
          if (action === 'publish') {
            await entityManagerService.publish(entry, uid);
          } else {
            await entityManagerService.unpublish(entry, uid);
          }
        } catch (error) {
          if (
            error instanceof errors.ApplicationError &&
            (error.message === 'already.published' || error.message === 'already.draft')
          ) {
            // We don't want throw an error if the entry is already published or draft
          } else {
            throw error;
          }
        }
      }

      // Then, we can continue with publishing the collectionTypes
      for (const contentTypeUid of Object.keys(collectionTypeActions)) {
        // @ts-expect-error - populateBuilderService should be a function but is returning service
        const populate = await populateBuilderService(contentTypeUid)
          .populateDeep(Infinity)
          .build();

        const { entriestoPublishIds, entriesToUnpublishIds } =
          collectionTypeActions[contentTypeUid as UID.ContentType];

        /**
         * We need to get the populate entries to be able to publish without errors on components/relations/dynamicZones
         * Considering that populate doesn't work well with morph relations we can't get the entries from the Release model
         * So, we need to fetch them manually
         */
        const entriesToPublish = (await strapi.entityService.findMany(
          contentTypeUid as UID.ContentType,
          {
            filters: {
              id: {
                $in: entriestoPublishIds,
              },
            },
            populate,
          }
        )) as Entity[];

        const entriesToUnpublish = (await strapi.entityService.findMany(
          contentTypeUid as UID.ContentType,
          {
            filters: {
              id: {
                $in: entriesToUnpublishIds,
              },
            },
            populate,
          }
        )) as Entity[];

        if (entriesToPublish.length > 0) {
          await entityManagerService.publishMany(entriesToPublish, contentTypeUid);
        }

        if (entriesToUnpublish.length > 0) {
          await entityManagerService.unpublishMany(entriesToUnpublish, contentTypeUid);
        }
      }
    });

    // When the transaction fails it throws an error, when it is successful proceed to updating the release
    const release = await strapi.entityService.update(RELEASE_MODEL_UID, releaseId, {
      data: {
        /*
         * The type returned from the entity service: Partial<Input<"plugin::content-releases.release">> looks like it's wrong
         */
        // @ts-expect-error see above
        releasedAt: new Date(),
        status: 'done',
      },
    });

    strapi.telemetry.send('didPublishContentRelease');

    return release;
  },

  async updateAction(
    actionId: UpdateReleaseAction.Request['params']['actionId'],
    releaseId: UpdateReleaseAction.Request['params']['releaseId'],
    update: UpdateReleaseAction.Request['body']
  ) {
    const updatedAction = await strapi.db.query(RELEASE_ACTION_MODEL_UID).update({
      where: {
        id: actionId,
        release: {
          id: releaseId,
          releasedAt: {
            $null: true,
          },
        },
      },
      data: update,
    });

    if (!updatedAction) {
      throw new errors.NotFoundError(
        `Action with id ${actionId} not found in release with id ${releaseId} or it is already published`
      );
    }

    return updatedAction;
  },

  async deleteAction(
    actionId: DeleteReleaseAction.Request['params']['actionId'],
    releaseId: DeleteReleaseAction.Request['params']['releaseId']
  ) {
    const deletedAction = await strapi.db.query(RELEASE_ACTION_MODEL_UID).delete({
      where: {
        id: actionId,
        release: {
          id: releaseId,
          releasedAt: {
            $null: true,
          },
        },
      },
    });

    if (!deletedAction) {
      throw new errors.NotFoundError(
        `Action with id ${actionId} not found in release with id ${releaseId} or it is already published`
      );
    }

    this.updateReleaseStatus(releaseId);

    return deletedAction;
  },

  async updateReleaseStatus(releaseId: Release['id']) {
    const [totalActions, invalidActions] = await Promise.all([
      this.countActions({
        filters: {
          release: releaseId,
        },
      }),
      this.countActions({
        filters: {
          release: releaseId,
          isEntryValid: false,
        },
      }),
    ]);

    if (totalActions > 0) {
      if (invalidActions > 0) {
        return strapi.db.query(RELEASE_MODEL_UID).update({
          where: {
            id: releaseId,
          },
          data: {
            status: 'blocked',
          },
        });
      }

      return strapi.db.query(RELEASE_MODEL_UID).update({
        where: {
          id: releaseId,
        },
        data: {
          status: 'ready',
        },
      });
    }

    return strapi.db.query(RELEASE_MODEL_UID).update({
      where: {
        id: releaseId,
      },
      data: {
        status: 'empty',
      },
    });
  },
});

export default createReleaseService;<|MERGE_RESOLUTION|>--- conflicted
+++ resolved
@@ -247,11 +247,9 @@
       }
     }
 
-<<<<<<< HEAD
     this.updateReleaseStatus(id);
-=======
+
     strapi.telemetry.send('didUpdateContentRelease');
->>>>>>> 8d359896
 
     return updatedRelease;
   },
