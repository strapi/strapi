{
  "name": "@strapi/content-releases",
  "version": "5.9.0",
  "description": "Strapi plugin for organizing and releasing content",
  "repository": {
    "type": "git",
    "url": "https://github.com/strapi/strapi.git"
  },
  "license": "SEE LICENSE IN LICENSE",
  "author": {
    "name": "Strapi Solutions SAS",
    "email": "hi@strapi.io",
    "url": "https://strapi.io"
  },
  "maintainers": [
    {
      "name": "Strapi Solutions SAS",
      "email": "hi@strapi.io",
      "url": "https://strapi.io"
    }
  ],
  "exports": {
    "./strapi-admin": {
      "types": "./dist/admin/src/index.d.ts",
      "source": "./admin/src/index.ts",
      "import": "./dist/admin/index.mjs",
      "require": "./dist/admin/index.js",
      "default": "./dist/admin/index.js"
    },
    "./strapi-server": {
      "types": "./dist/server/src/index.d.ts",
      "source": "./server/src/index.ts",
      "import": "./dist/server/index.mjs",
      "require": "./dist/server/index.js",
      "default": "./dist/server/index.js"
    },
    "./package.json": "./package.json"
  },
  "files": [
    "dist/",
    "strapi-server.js"
  ],
  "scripts": {
    "build": "run -T npm-run-all clean --parallel build:code build:types",
    "build:code": "run -T rollup -c",
    "build:types": "run -T run-p build:types:server build:types:admin",
    "build:types:server": "run -T tsc -p server/tsconfig.build.json --emitDeclarationOnly",
    "build:types:admin": "run -T tsc -p admin/tsconfig.build.json --emitDeclarationOnly",
    "clean": "run -T rimraf ./dist",
    "lint": "run -T eslint .",
    "test:front": "run -T cross-env IS_EE=true jest --config ./jest.config.front.js",
    "test:front:ce": "run -T cross-env IS_EE=false jest --config ./jest.config.front.js",
    "test:front:watch": "run -T cross-env IS_EE=true jest --config ./jest.config.front.js --watchAll",
    "test:front:watch:ce": "run -T cross-env IS_EE=false jest --config ./jest.config.front.js --watchAll",
    "test:ts:front": "run -T tsc -p admin/tsconfig.json",
    "test:unit": "run -T jest",
    "test:unit:watch": "run -T jest --watch",
    "watch": "run -T rollup -c -w"
  },
  "dependencies": {
    "@reduxjs/toolkit": "1.9.7",
    "@strapi/database": "5.9.0",
    "@strapi/design-system": "2.0.0-rc.14",
    "@strapi/icons": "2.0.0-rc.14",
    "@strapi/types": "5.9.0",
    "@strapi/utils": "5.9.0",
    "date-fns": "2.30.0",
    "date-fns-tz": "2.0.1",
    "formik": "2.4.5",
    "lodash": "4.17.21",
    "node-schedule": "2.1.1",
    "qs": "6.11.1",
    "react-intl": "6.6.2",
    "react-redux": "8.1.3",
    "yup": "0.32.9"
  },
  "devDependencies": {
<<<<<<< HEAD
    "@strapi/admin": "5.8.1",
    "@strapi/admin-test-utils": "5.8.1",
    "@strapi/content-manager": "5.8.1",
=======
    "@strapi/admin": "5.9.0",
    "@strapi/admin-test-utils": "5.9.0",
    "@strapi/content-manager": "5.9.0",
    "@strapi/pack-up": "5.0.2",
>>>>>>> 1424f4a8
    "@testing-library/dom": "10.1.0",
    "@testing-library/react": "15.0.7",
    "@testing-library/user-event": "14.5.2",
    "@types/koa": "2.13.4",
    "koa": "2.15.2",
    "msw": "1.3.0",
    "react": "18.3.1",
    "react-dom": "18.3.1",
    "react-query": "3.39.3",
    "react-router-dom": "6.22.3",
    "styled-components": "6.1.8",
    "typescript": "5.4.4"
  },
  "peerDependencies": {
    "@strapi/admin": "^5.0.0",
    "@strapi/content-manager": "^5.0.0",
    "react": "^17.0.0 || ^18.0.0",
    "react-dom": "^17.0.0 || ^18.0.0",
    "react-router-dom": "^6.0.0",
    "styled-components": "^6.0.0"
  },
  "engines": {
    "node": ">=18.0.0 <=22.x.x",
    "npm": ">=6.0.0"
  },
  "strapi": {
    "name": "content-releases",
    "description": "Organize and release content",
    "kind": "plugin",
    "displayName": "Releases",
    "required": true
  }
}<|MERGE_RESOLUTION|>--- conflicted
+++ resolved
@@ -75,16 +75,9 @@
     "yup": "0.32.9"
   },
   "devDependencies": {
-<<<<<<< HEAD
-    "@strapi/admin": "5.8.1",
-    "@strapi/admin-test-utils": "5.8.1",
-    "@strapi/content-manager": "5.8.1",
-=======
     "@strapi/admin": "5.9.0",
     "@strapi/admin-test-utils": "5.9.0",
     "@strapi/content-manager": "5.9.0",
-    "@strapi/pack-up": "5.0.2",
->>>>>>> 1424f4a8
     "@testing-library/dom": "10.1.0",
     "@testing-library/react": "15.0.7",
     "@testing-library/user-event": "14.5.2",
