--- conflicted
+++ resolved
@@ -58,12 +58,7 @@
     "@strapi/design-system": "2.0.0-beta.2",
     "@strapi/icons": "2.0.0-beta.2",
     "@strapi/types": "workspace:*",
-<<<<<<< HEAD
-    "@strapi/utils": "5.0.0-beta.5",
-=======
     "@strapi/utils": "5.0.0-beta.6",
-    "axios": "1.6.8",
->>>>>>> 6c76c1b8
     "date-fns": "2.30.0",
     "date-fns-tz": "2.0.1",
     "formik": "2.4.5",
