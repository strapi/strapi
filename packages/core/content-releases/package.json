{
  "name": "@strapi/content-releases",
  "version": "5.0.0-beta.9",
  "description": "Strapi plugin for organizing and releasing content",
  "repository": {
    "type": "git",
    "url": "https://github.com/strapi/strapi.git"
  },
  "license": "SEE LICENSE IN LICENSE",
  "author": {
    "name": "Strapi Solutions SAS",
    "email": "hi@strapi.io",
    "url": "https://strapi.io"
  },
  "maintainers": [
    {
      "name": "Strapi Solutions SAS",
      "email": "hi@strapi.io",
      "url": "https://strapi.io"
    }
  ],
  "exports": {
    "./strapi-admin": {
      "types": "./dist/admin/src/index.d.ts",
      "source": "./admin/src/index.ts",
      "import": "./dist/admin/index.mjs",
      "require": "./dist/admin/index.js",
      "default": "./dist/admin/index.js"
    },
    "./strapi-server": {
      "types": "./dist/server/src/index.d.ts",
      "source": "./server/src/index.ts",
      "import": "./dist/server/index.mjs",
      "require": "./dist/server/index.js",
      "default": "./dist/server/index.js"
    },
    "./package.json": "./package.json"
  },
  "files": [
    "dist/",
    "strapi-server.js"
  ],
  "scripts": {
    "build": "pack-up build",
    "clean": "run -T rimraf ./dist",
    "lint": "run -T eslint .",
    "test:front": "run -T cross-env IS_EE=true jest --config ./jest.config.front.js",
    "test:front:ce": "run -T cross-env IS_EE=false jest --config ./jest.config.front.js",
    "test:front:watch": "run -T cross-env IS_EE=true jest --config ./jest.config.front.js --watchAll",
    "test:front:watch:ce": "run -T cross-env IS_EE=false jest --config ./jest.config.front.js --watchAll",
    "test:ts:front": "run -T tsc -p admin/tsconfig.json",
    "test:unit": "run -T jest",
    "test:unit:watch": "run -T jest --watch",
    "watch": "pack-up watch"
  },
  "dependencies": {
    "@reduxjs/toolkit": "1.9.7",
<<<<<<< HEAD
    "@strapi/database": "5.0.0-beta.9",
    "@strapi/design-system": "2.0.0-beta.4",
    "@strapi/icons": "2.0.0-beta.4",
=======
    "@strapi/design-system": "2.0.0-beta.6",
    "@strapi/icons": "2.0.0-beta.6",
>>>>>>> 11011e98
    "@strapi/types": "workspace:*",
    "@strapi/utils": "5.0.0-beta.9",
    "axios": "1.6.8",
    "date-fns": "2.30.0",
    "date-fns-tz": "2.0.1",
    "formik": "2.4.5",
    "lodash": "4.17.21",
    "node-schedule": "2.1.0",
    "react-intl": "6.6.2",
    "react-redux": "8.1.3",
    "yup": "0.32.9"
  },
  "devDependencies": {
    "@strapi/admin": "5.0.0-beta.9",
    "@strapi/admin-test-utils": "5.0.0-beta.9",
    "@strapi/content-manager": "5.0.0-beta.9",
    "@strapi/pack-up": "5.0.0",
    "@testing-library/react": "15.0.7",
    "@testing-library/user-event": "14.5.2",
    "@types/koa": "2.13.4",
    "koa": "2.15.2",
    "msw": "1.3.0",
    "react": "18.3.1",
    "react-dom": "18.3.1",
    "react-query": "3.39.3",
    "react-router-dom": "6.22.3",
    "styled-components": "6.1.8",
    "typescript": "5.2.2"
  },
  "peerDependencies": {
    "@strapi/admin": "^5.0.0 || ^5.0.0-beta || ^5.0.0-alpha || ^5.0.0-rc",
    "@strapi/content-manager": "^5.0.0 || ^5.0.0-beta || ^5.0.0-alpha || ^5.0.0-rc",
    "react": "^17.0.0 || ^18.0.0",
    "react-dom": "^17.0.0 || ^18.0.0",
    "react-router-dom": "^6.0.0",
    "styled-components": "^6.0.0"
  },
  "engines": {
    "node": ">=16.0.0 <=20.x.x",
    "npm": ">=6.0.0"
  },
  "strapi": {
    "name": "content-releases",
    "description": "Organize and release content",
    "kind": "plugin",
    "displayName": "Releases",
    "required": true
  }
}<|MERGE_RESOLUTION|>--- conflicted
+++ resolved
@@ -55,14 +55,9 @@
   },
   "dependencies": {
     "@reduxjs/toolkit": "1.9.7",
-<<<<<<< HEAD
     "@strapi/database": "5.0.0-beta.9",
-    "@strapi/design-system": "2.0.0-beta.4",
-    "@strapi/icons": "2.0.0-beta.4",
-=======
     "@strapi/design-system": "2.0.0-beta.6",
     "@strapi/icons": "2.0.0-beta.6",
->>>>>>> 11011e98
     "@strapi/types": "workspace:*",
     "@strapi/utils": "5.0.0-beta.9",
     "axios": "1.6.8",
