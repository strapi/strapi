{
  "name": "@strapi/content-releases",
  "version": "4.15.4",
  "description": "Strapi plugin for organizing and releasing content",
  "repository": {
    "type": "git",
    "url": "https://github.com/strapi/strapi.git"
  },
  "license": "SEE LICENSE IN LICENSE",
  "author": {
    "name": "Strapi Solutions SAS",
    "email": "hi@strapi.io",
    "url": "https://strapi.io"
  },
  "maintainers": [
    {
      "name": "Strapi Solutions SAS",
      "email": "hi@strapi.io",
      "url": "https://strapi.io"
    }
  ],
  "exports": {
    "./strapi-admin": {
      "types": "./dist/admin/index.d.ts",
      "source": "./admin/src/index.ts",
      "import": "./dist/admin/index.mjs",
      "require": "./dist/admin/index.js",
      "default": "./dist/admin/index.js"
    },
    "./strapi-server": {
      "types": "./dist/server/index.d.ts",
      "source": "./server/src/index.ts",
      "import": "./dist/server/index.mjs",
      "require": "./dist/server/index.js",
      "default": "./dist/server/index.js"
    },
    "./package.json": "./package.json"
  },
  "files": [
    "./dist",
    "strapi-server.js"
  ],
  "scripts": {
    "build": "pack-up build",
    "clean": "run -T rimraf ./dist",
    "lint": "run -T eslint .",
    "prepublishOnly": "yarn clean && yarn build",
    "test:front": "run -T cross-env IS_EE=true jest --config ./jest.config.front.js",
    "test:front:ce": "run -T cross-env IS_EE=false jest --config ./jest.config.front.js",
    "test:front:watch": "run -T cross-env IS_EE=true jest --config ./jest.config.front.js --watchAll",
    "test:front:watch:ce": "run -T cross-env IS_EE=false jest --config ./jest.config.front.js --watchAll",
    "test:ts:front": "run -T tsc -p admin/tsconfig.json",
    "test:unit": "run -T jest",
    "test:unit:watch": "run -T jest --watch",
    "watch": "pack-up watch"
  },
  "dependencies": {
    "@reduxjs/toolkit": "1.9.7",
    "@strapi/design-system": "1.13.1",
    "@strapi/helper-plugin": "4.15.4",
    "@strapi/icons": "1.13.0",
    "@strapi/types": "workspace:*",
<<<<<<< HEAD
    "@strapi/utils": "4.15.1",
    "axios": "1.5.0",
=======
    "@strapi/utils": "4.15.4",
>>>>>>> dda47a7a
    "formik": "2.4.0",
    "react-intl": "6.4.1",
    "react-redux": "8.1.1",
    "yup": "0.32.9"
  },
  "devDependencies": {
    "@strapi/pack-up": "workspace:*",
    "@strapi/strapi": "4.15.4",
    "@testing-library/react": "14.0.0",
    "@testing-library/user-event": "14.4.3",
    "@types/koa": "2.13.4",
    "@types/styled-components": "5.1.26",
    "history": "^4.9.0",
    "koa": "2.13.4",
    "react": "^18.2.0",
    "react-dom": "^18.2.0",
    "react-router-dom": "5.3.4",
    "styled-components": "5.3.3",
    "typescript": "5.2.2"
  },
  "peerDependencies": {
    "@strapi/strapi": "^4.15.1",
    "react": "^17.0.0 || ^18.0.0",
    "react-dom": "^17.0.0 || ^18.0.0",
    "react-router-dom": "5.3.4",
    "styled-components": "5.3.3"
  },
  "engines": {
    "node": ">=16.0.0 <=20.x.x",
    "npm": ">=6.0.0"
  },
  "nx": {
    "implicitDependencies": [
      "!@strapi/strapi"
    ]
  },
  "strapi": {
    "name": "content-releases",
    "description": "Organize and release content",
    "kind": "plugin",
    "displayName": "Releases",
    "required": true
  }
}<|MERGE_RESOLUTION|>--- conflicted
+++ resolved
@@ -60,12 +60,8 @@
     "@strapi/helper-plugin": "4.15.4",
     "@strapi/icons": "1.13.0",
     "@strapi/types": "workspace:*",
-<<<<<<< HEAD
-    "@strapi/utils": "4.15.1",
-    "axios": "1.5.0",
-=======
     "@strapi/utils": "4.15.4",
->>>>>>> dda47a7a
+    "axios": "1.6.0",
     "formik": "2.4.0",
     "react-intl": "6.4.1",
     "react-redux": "8.1.1",
