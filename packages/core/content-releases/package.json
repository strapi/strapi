--- conflicted
+++ resolved
@@ -69,16 +69,9 @@
     "yup": "0.32.9"
   },
   "devDependencies": {
-<<<<<<< HEAD
-    "@strapi/admin": "5.0.0-beta.6",
-    "@strapi/admin-test-utils": "5.0.0-beta.6",
-    "@strapi/content-manager": "5.0.0-beta.6",
-    "@strapi/database": "workspace:*",
-=======
     "@strapi/admin": "5.0.0-beta.7",
     "@strapi/admin-test-utils": "5.0.0-beta.7",
     "@strapi/content-manager": "5.0.0-beta.7",
->>>>>>> c734c14d
     "@strapi/pack-up": "5.0.0",
     "@testing-library/react": "14.0.0",
     "@testing-library/user-event": "14.4.3",
