--- conflicted
+++ resolved
@@ -71,17 +71,10 @@
     "yup": "0.32.9"
   },
   "devDependencies": {
-<<<<<<< HEAD
     "@strapi/admin": "workspace:*",
     "@strapi/admin-test-utils": "workspace:*",
     "@strapi/content-manager": "workspace:*",
-    "@strapi/pack-up": "5.0.0",
-=======
-    "@strapi/admin": "5.4.2",
-    "@strapi/admin-test-utils": "5.4.2",
-    "@strapi/content-manager": "5.4.2",
     "@strapi/pack-up": "5.0.2",
->>>>>>> d1d58938
     "@testing-library/dom": "10.1.0",
     "@testing-library/react": "15.0.7",
     "@testing-library/user-event": "14.5.2",
