{
  "name": "@strapi/content-releases",
  "version": "5.0.0-beta.10",
  "description": "Strapi plugin for organizing and releasing content",
  "repository": {
    "type": "git",
    "url": "https://github.com/strapi/strapi.git"
  },
  "license": "SEE LICENSE IN LICENSE",
  "author": {
    "name": "Strapi Solutions SAS",
    "email": "hi@strapi.io",
    "url": "https://strapi.io"
  },
  "maintainers": [
    {
      "name": "Strapi Solutions SAS",
      "email": "hi@strapi.io",
      "url": "https://strapi.io"
    }
  ],
  "exports": {
    "./strapi-admin": {
      "types": "./dist/admin/src/index.d.ts",
      "source": "./admin/src/index.ts",
      "import": "./dist/admin/index.mjs",
      "require": "./dist/admin/index.js",
      "default": "./dist/admin/index.js"
    },
    "./strapi-server": {
      "types": "./dist/server/src/index.d.ts",
      "source": "./server/src/index.ts",
      "import": "./dist/server/index.mjs",
      "require": "./dist/server/index.js",
      "default": "./dist/server/index.js"
    },
    "./package.json": "./package.json"
  },
  "files": [
    "dist/",
    "strapi-server.js"
  ],
  "scripts": {
    "build": "pack-up build",
    "clean": "run -T rimraf ./dist",
    "lint": "run -T eslint .",
    "test:front": "run -T cross-env IS_EE=true jest --config ./jest.config.front.js",
    "test:front:ce": "run -T cross-env IS_EE=false jest --config ./jest.config.front.js",
    "test:front:watch": "run -T cross-env IS_EE=true jest --config ./jest.config.front.js --watchAll",
    "test:front:watch:ce": "run -T cross-env IS_EE=false jest --config ./jest.config.front.js --watchAll",
    "test:ts:front": "run -T tsc -p admin/tsconfig.json",
    "test:unit": "run -T jest",
    "test:unit:watch": "run -T jest --watch",
    "watch": "pack-up watch"
  },
  "dependencies": {
    "@reduxjs/toolkit": "1.9.7",
<<<<<<< HEAD
    "@strapi/database": "5.0.0-beta.9",
=======
    "@strapi/database": "5.0.0-beta.10",
>>>>>>> 5b211b38
    "@strapi/design-system": "2.0.0-beta.6",
    "@strapi/icons": "2.0.0-beta.6",
    "@strapi/types": "workspace:*",
    "@strapi/utils": "5.0.0-beta.10",
    "date-fns": "2.30.0",
    "date-fns-tz": "2.0.1",
    "formik": "2.4.5",
    "lodash": "4.17.21",
    "node-schedule": "2.1.0",
    "react-intl": "6.6.2",
    "react-redux": "8.1.3",
    "yup": "0.32.9"
  },
  "devDependencies": {
    "@strapi/admin": "5.0.0-beta.10",
    "@strapi/admin-test-utils": "5.0.0-beta.10",
    "@strapi/content-manager": "5.0.0-beta.10",
    "@strapi/pack-up": "5.0.0",
    "@testing-library/react": "15.0.7",
    "@testing-library/user-event": "14.5.2",
    "@types/koa": "2.13.4",
    "koa": "2.15.2",
    "msw": "1.3.0",
    "react": "18.3.1",
    "react-dom": "18.3.1",
    "react-query": "3.39.3",
    "react-router-dom": "6.22.3",
    "styled-components": "6.1.8",
    "typescript": "5.2.2"
  },
  "peerDependencies": {
    "@strapi/admin": "^5.0.0 || ^5.0.0-beta || ^5.0.0-alpha || ^5.0.0-rc",
    "@strapi/content-manager": "^5.0.0 || ^5.0.0-beta || ^5.0.0-alpha || ^5.0.0-rc",
    "react": "^17.0.0 || ^18.0.0",
    "react-dom": "^17.0.0 || ^18.0.0",
    "react-router-dom": "^6.0.0",
    "styled-components": "^6.0.0"
  },
  "engines": {
    "node": ">=16.0.0 <=20.x.x",
    "npm": ">=6.0.0"
  },
  "strapi": {
    "name": "content-releases",
    "description": "Organize and release content",
    "kind": "plugin",
    "displayName": "Releases",
    "required": true
  }
}<|MERGE_RESOLUTION|>--- conflicted
+++ resolved
@@ -55,11 +55,7 @@
   },
   "dependencies": {
     "@reduxjs/toolkit": "1.9.7",
-<<<<<<< HEAD
-    "@strapi/database": "5.0.0-beta.9",
-=======
     "@strapi/database": "5.0.0-beta.10",
->>>>>>> 5b211b38
     "@strapi/design-system": "2.0.0-beta.6",
     "@strapi/icons": "2.0.0-beta.6",
     "@strapi/types": "workspace:*",
