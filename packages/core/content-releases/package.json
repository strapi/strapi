{
  "name": "@strapi/content-releases",
  "version": "5.0.0-rc.7",
  "description": "Strapi plugin for organizing and releasing content",
  "repository": {
    "type": "git",
    "url": "https://github.com/strapi/strapi.git"
  },
  "license": "SEE LICENSE IN LICENSE",
  "author": {
    "name": "Strapi Solutions SAS",
    "email": "hi@strapi.io",
    "url": "https://strapi.io"
  },
  "maintainers": [
    {
      "name": "Strapi Solutions SAS",
      "email": "hi@strapi.io",
      "url": "https://strapi.io"
    }
  ],
  "exports": {
    "./strapi-admin": {
      "types": "./dist/admin/src/index.d.ts",
      "source": "./admin/src/index.ts",
      "import": "./dist/admin/index.mjs",
      "require": "./dist/admin/index.js",
      "default": "./dist/admin/index.js"
    },
    "./strapi-server": {
      "types": "./dist/server/src/index.d.ts",
      "source": "./server/src/index.ts",
      "import": "./dist/server/index.mjs",
      "require": "./dist/server/index.js",
      "default": "./dist/server/index.js"
    },
    "./package.json": "./package.json"
  },
  "files": [
    "dist/",
    "strapi-server.js"
  ],
  "scripts": {
    "build": "pack-up build",
    "clean": "run -T rimraf ./dist",
    "lint": "run -T eslint .",
    "test:front": "run -T cross-env IS_EE=true jest --config ./jest.config.front.js",
    "test:front:ce": "run -T cross-env IS_EE=false jest --config ./jest.config.front.js",
    "test:front:watch": "run -T cross-env IS_EE=true jest --config ./jest.config.front.js --watchAll",
    "test:front:watch:ce": "run -T cross-env IS_EE=false jest --config ./jest.config.front.js --watchAll",
    "test:ts:front": "run -T tsc -p admin/tsconfig.json",
    "test:unit": "run -T jest",
    "test:unit:watch": "run -T jest --watch",
    "watch": "pack-up watch"
  },
  "dependencies": {
    "@reduxjs/toolkit": "1.9.7",
<<<<<<< HEAD
    "@strapi/database": "5.0.0-rc.5",
    "@strapi/design-system": "2.0.0-rc.7",
    "@strapi/icons": "2.0.0-rc.7",
=======
    "@strapi/database": "5.0.0-rc.7",
    "@strapi/design-system": "2.0.0-beta.6",
    "@strapi/icons": "2.0.0-beta.6",
>>>>>>> 10f4e4a1
    "@strapi/types": "workspace:*",
    "@strapi/utils": "5.0.0-rc.7",
    "date-fns": "2.30.0",
    "date-fns-tz": "2.0.1",
    "formik": "2.4.5",
    "lodash": "4.17.21",
    "node-schedule": "2.1.0",
    "react-intl": "6.6.2",
    "react-redux": "8.1.3",
    "yup": "0.32.9"
  },
  "devDependencies": {
    "@strapi/admin": "5.0.0-rc.7",
    "@strapi/admin-test-utils": "5.0.0-rc.7",
    "@strapi/content-manager": "5.0.0-rc.7",
    "@strapi/pack-up": "5.0.0",
    "@testing-library/react": "15.0.7",
    "@testing-library/user-event": "14.5.2",
    "@types/koa": "2.13.4",
    "koa": "2.15.2",
    "msw": "1.3.0",
    "react": "18.3.1",
    "react-dom": "18.3.1",
    "react-query": "3.39.3",
    "react-router-dom": "6.22.3",
    "styled-components": "6.1.8",
    "typescript": "5.2.2"
  },
  "peerDependencies": {
    "@strapi/admin": "^5.0.0 || ^5.0.0-beta || ^5.0.0-alpha || ^5.0.0-rc",
    "@strapi/content-manager": "^5.0.0 || ^5.0.0-beta || ^5.0.0-alpha || ^5.0.0-rc",
    "react": "^17.0.0 || ^18.0.0",
    "react-dom": "^17.0.0 || ^18.0.0",
    "react-router-dom": "^6.0.0",
    "styled-components": "^6.0.0"
  },
  "engines": {
    "node": ">=16.0.0 <=20.x.x",
    "npm": ">=6.0.0"
  },
  "strapi": {
    "name": "content-releases",
    "description": "Organize and release content",
    "kind": "plugin",
    "displayName": "Releases",
    "required": true
  }
}<|MERGE_RESOLUTION|>--- conflicted
+++ resolved
@@ -55,15 +55,9 @@
   },
   "dependencies": {
     "@reduxjs/toolkit": "1.9.7",
-<<<<<<< HEAD
-    "@strapi/database": "5.0.0-rc.5",
-    "@strapi/design-system": "2.0.0-rc.7",
-    "@strapi/icons": "2.0.0-rc.7",
-=======
     "@strapi/database": "5.0.0-rc.7",
     "@strapi/design-system": "2.0.0-beta.6",
     "@strapi/icons": "2.0.0-beta.6",
->>>>>>> 10f4e4a1
     "@strapi/types": "workspace:*",
     "@strapi/utils": "5.0.0-rc.7",
     "date-fns": "2.30.0",
