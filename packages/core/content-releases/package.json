{
  "name": "@strapi/content-releases",
  "version": "5.0.0-beta.9",
  "description": "Strapi plugin for organizing and releasing content",
  "repository": {
    "type": "git",
    "url": "https://github.com/strapi/strapi.git"
  },
  "license": "SEE LICENSE IN LICENSE",
  "author": {
    "name": "Strapi Solutions SAS",
    "email": "hi@strapi.io",
    "url": "https://strapi.io"
  },
  "maintainers": [
    {
      "name": "Strapi Solutions SAS",
      "email": "hi@strapi.io",
      "url": "https://strapi.io"
    }
  ],
  "exports": {
    "./strapi-admin": {
      "types": "./dist/admin/src/index.d.ts",
      "source": "./admin/src/index.ts",
      "import": "./dist/admin/index.mjs",
      "require": "./dist/admin/index.js",
      "default": "./dist/admin/index.js"
    },
    "./strapi-server": {
      "types": "./dist/server/src/index.d.ts",
      "source": "./server/src/index.ts",
      "import": "./dist/server/index.mjs",
      "require": "./dist/server/index.js",
      "default": "./dist/server/index.js"
    },
    "./package.json": "./package.json"
  },
  "files": [
    "dist/",
    "strapi-server.js"
  ],
  "scripts": {
    "build": "pack-up build",
    "clean": "run -T rimraf ./dist",
    "lint": "run -T eslint .",
    "test:front": "run -T cross-env IS_EE=true jest --config ./jest.config.front.js",
    "test:front:ce": "run -T cross-env IS_EE=false jest --config ./jest.config.front.js",
    "test:front:watch": "run -T cross-env IS_EE=true jest --config ./jest.config.front.js --watchAll",
    "test:front:watch:ce": "run -T cross-env IS_EE=false jest --config ./jest.config.front.js --watchAll",
    "test:ts:front": "run -T tsc -p admin/tsconfig.json",
    "test:unit": "run -T jest",
    "test:unit:watch": "run -T jest --watch",
    "watch": "pack-up watch"
  },
  "dependencies": {
    "@reduxjs/toolkit": "1.9.7",
    "@strapi/design-system": "2.0.0-beta.4",
    "@strapi/icons": "2.0.0-beta.4",
    "@strapi/types": "workspace:*",
<<<<<<< HEAD
    "@strapi/utils": "5.0.0-beta.8",
    "axios": "1.6.8",
=======
    "@strapi/utils": "5.0.0-beta.9",
>>>>>>> 3b0cbc62
    "date-fns": "2.30.0",
    "date-fns-tz": "2.0.1",
    "formik": "2.4.5",
    "lodash": "4.17.21",
    "node-schedule": "2.1.0",
    "react-intl": "6.6.2",
    "react-redux": "8.1.3",
    "yup": "0.32.9"
  },
  "devDependencies": {
    "@strapi/admin": "5.0.0-beta.9",
    "@strapi/admin-test-utils": "5.0.0-beta.9",
    "@strapi/content-manager": "5.0.0-beta.9",
    "@strapi/pack-up": "5.0.0",
    "@testing-library/react": "15.0.7",
    "@testing-library/user-event": "14.5.2",
    "@types/koa": "2.13.4",
    "koa": "2.15.2",
    "msw": "1.3.0",
    "react": "18.3.1",
    "react-dom": "18.3.1",
    "react-query": "3.39.3",
    "react-router-dom": "6.22.3",
    "styled-components": "6.1.8",
    "typescript": "5.2.2"
  },
  "peerDependencies": {
    "@strapi/admin": "^5.0.0 || ^5.0.0-beta || ^5.0.0-alpha || ^5.0.0-rc",
    "@strapi/content-manager": "^5.0.0 || ^5.0.0-beta || ^5.0.0-alpha || ^5.0.0-rc",
    "react": "^17.0.0 || ^18.0.0",
    "react-dom": "^17.0.0 || ^18.0.0",
    "react-router-dom": "^6.0.0",
    "styled-components": "^6.0.0"
  },
  "engines": {
    "node": ">=16.0.0 <=20.x.x",
    "npm": ">=6.0.0"
  },
  "strapi": {
    "name": "content-releases",
    "description": "Organize and release content",
    "kind": "plugin",
    "displayName": "Releases",
    "required": true
  }
}<|MERGE_RESOLUTION|>--- conflicted
+++ resolved
@@ -58,12 +58,8 @@
     "@strapi/design-system": "2.0.0-beta.4",
     "@strapi/icons": "2.0.0-beta.4",
     "@strapi/types": "workspace:*",
-<<<<<<< HEAD
-    "@strapi/utils": "5.0.0-beta.8",
+    "@strapi/utils": "5.0.0-beta.9",
     "axios": "1.6.8",
-=======
-    "@strapi/utils": "5.0.0-beta.9",
->>>>>>> 3b0cbc62
     "date-fns": "2.30.0",
     "date-fns-tz": "2.0.1",
     "formik": "2.4.5",
