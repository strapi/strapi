{
  "name": "@strapi/content-releases",
<<<<<<< HEAD
  "version": "5.0.0-beta.15",
=======
  "version": "5.0.0-beta.16",
>>>>>>> 4bc5b35e
  "description": "Strapi plugin for organizing and releasing content",
  "repository": {
    "type": "git",
    "url": "https://github.com/strapi/strapi.git"
  },
  "license": "SEE LICENSE IN LICENSE",
  "author": {
    "name": "Strapi Solutions SAS",
    "email": "hi@strapi.io",
    "url": "https://strapi.io"
  },
  "maintainers": [
    {
      "name": "Strapi Solutions SAS",
      "email": "hi@strapi.io",
      "url": "https://strapi.io"
    }
  ],
  "exports": {
    "./strapi-admin": {
      "types": "./dist/admin/src/index.d.ts",
      "source": "./admin/src/index.ts",
      "import": "./dist/admin/index.mjs",
      "require": "./dist/admin/index.js",
      "default": "./dist/admin/index.js"
    },
    "./strapi-server": {
      "types": "./dist/server/src/index.d.ts",
      "source": "./server/src/index.ts",
      "import": "./dist/server/index.mjs",
      "require": "./dist/server/index.js",
      "default": "./dist/server/index.js"
    },
    "./package.json": "./package.json"
  },
  "files": [
    "dist/",
    "strapi-server.js"
  ],
  "scripts": {
    "build": "pack-up build",
    "clean": "run -T rimraf ./dist",
    "lint": "run -T eslint .",
    "test:front": "run -T cross-env IS_EE=true jest --config ./jest.config.front.js",
    "test:front:ce": "run -T cross-env IS_EE=false jest --config ./jest.config.front.js",
    "test:front:watch": "run -T cross-env IS_EE=true jest --config ./jest.config.front.js --watchAll",
    "test:front:watch:ce": "run -T cross-env IS_EE=false jest --config ./jest.config.front.js --watchAll",
    "test:ts:front": "run -T tsc -p admin/tsconfig.json",
    "test:unit": "run -T jest",
    "test:unit:watch": "run -T jest --watch",
    "watch": "pack-up watch"
  },
  "dependencies": {
    "@reduxjs/toolkit": "1.9.7",
<<<<<<< HEAD
    "@strapi/database": "5.0.0-beta.15",
    "@strapi/design-system": "2.0.0-beta.6",
    "@strapi/icons": "2.0.0-beta.6",
    "@strapi/types": "workspace:*",
    "@strapi/utils": "5.0.0-beta.15",
=======
    "@strapi/database": "5.0.0-beta.16",
    "@strapi/design-system": "2.0.0-beta.6",
    "@strapi/icons": "2.0.0-beta.6",
    "@strapi/types": "workspace:*",
    "@strapi/utils": "5.0.0-beta.16",
>>>>>>> 4bc5b35e
    "date-fns": "2.30.0",
    "date-fns-tz": "2.0.1",
    "formik": "2.4.5",
    "lodash": "4.17.21",
    "node-schedule": "2.1.0",
    "react-intl": "6.6.2",
    "react-redux": "8.1.3",
    "yup": "0.32.9"
  },
  "devDependencies": {
<<<<<<< HEAD
    "@strapi/admin": "5.0.0-beta.15",
    "@strapi/admin-test-utils": "5.0.0-beta.15",
    "@strapi/content-manager": "5.0.0-beta.15",
=======
    "@strapi/admin": "5.0.0-beta.16",
    "@strapi/admin-test-utils": "5.0.0-beta.16",
    "@strapi/content-manager": "5.0.0-beta.16",
>>>>>>> 4bc5b35e
    "@strapi/pack-up": "5.0.0",
    "@testing-library/react": "15.0.7",
    "@testing-library/user-event": "14.5.2",
    "@types/koa": "2.13.4",
    "koa": "2.15.2",
    "msw": "1.3.0",
    "react": "18.3.1",
    "react-dom": "18.3.1",
    "react-query": "3.39.3",
    "react-router-dom": "6.22.3",
    "styled-components": "6.1.8",
    "typescript": "5.2.2"
  },
  "peerDependencies": {
    "@strapi/admin": "^5.0.0 || ^5.0.0-beta || ^5.0.0-alpha || ^5.0.0-rc",
    "@strapi/content-manager": "^5.0.0 || ^5.0.0-beta || ^5.0.0-alpha || ^5.0.0-rc",
    "react": "^17.0.0 || ^18.0.0",
    "react-dom": "^17.0.0 || ^18.0.0",
    "react-router-dom": "^6.0.0",
    "styled-components": "^6.0.0"
  },
  "engines": {
    "node": ">=16.0.0 <=20.x.x",
    "npm": ">=6.0.0"
  },
  "strapi": {
    "name": "content-releases",
    "description": "Organize and release content",
    "kind": "plugin",
    "displayName": "Releases",
    "required": true
  }
}<|MERGE_RESOLUTION|>--- conflicted
+++ resolved
@@ -1,10 +1,6 @@
 {
   "name": "@strapi/content-releases",
-<<<<<<< HEAD
-  "version": "5.0.0-beta.15",
-=======
   "version": "5.0.0-beta.16",
->>>>>>> 4bc5b35e
   "description": "Strapi plugin for organizing and releasing content",
   "repository": {
     "type": "git",
@@ -59,19 +55,11 @@
   },
   "dependencies": {
     "@reduxjs/toolkit": "1.9.7",
-<<<<<<< HEAD
-    "@strapi/database": "5.0.0-beta.15",
-    "@strapi/design-system": "2.0.0-beta.6",
-    "@strapi/icons": "2.0.0-beta.6",
-    "@strapi/types": "workspace:*",
-    "@strapi/utils": "5.0.0-beta.15",
-=======
     "@strapi/database": "5.0.0-beta.16",
     "@strapi/design-system": "2.0.0-beta.6",
     "@strapi/icons": "2.0.0-beta.6",
     "@strapi/types": "workspace:*",
     "@strapi/utils": "5.0.0-beta.16",
->>>>>>> 4bc5b35e
     "date-fns": "2.30.0",
     "date-fns-tz": "2.0.1",
     "formik": "2.4.5",
@@ -82,15 +70,9 @@
     "yup": "0.32.9"
   },
   "devDependencies": {
-<<<<<<< HEAD
-    "@strapi/admin": "5.0.0-beta.15",
-    "@strapi/admin-test-utils": "5.0.0-beta.15",
-    "@strapi/content-manager": "5.0.0-beta.15",
-=======
     "@strapi/admin": "5.0.0-beta.16",
     "@strapi/admin-test-utils": "5.0.0-beta.16",
     "@strapi/content-manager": "5.0.0-beta.16",
->>>>>>> 4bc5b35e
     "@strapi/pack-up": "5.0.0",
     "@testing-library/react": "15.0.7",
     "@testing-library/user-event": "14.5.2",
