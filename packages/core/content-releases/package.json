--- conflicted
+++ resolved
@@ -55,15 +55,9 @@
   },
   "dependencies": {
     "@reduxjs/toolkit": "1.9.7",
-<<<<<<< HEAD
-    "@strapi/database": "5.0.0-rc.8",
+    "@strapi/database": "workspace:*",
     "@strapi/design-system": "2.0.0-rc.8",
     "@strapi/icons": "2.0.0-rc.8",
-=======
-    "@strapi/database": "workspace:*",
-    "@strapi/design-system": "2.0.0-rc.7",
-    "@strapi/icons": "2.0.0-rc.7",
->>>>>>> e3a1ff9d
     "@strapi/types": "workspace:*",
     "@strapi/utils": "workspace:*",
     "date-fns": "2.30.0",
