--- conflicted
+++ resolved
@@ -55,19 +55,11 @@
   },
   "dependencies": {
     "@reduxjs/toolkit": "1.9.7",
-<<<<<<< HEAD
-    "@strapi/design-system": "1.14.1",
-    "@strapi/helper-plugin": "4.20.1",
-    "@strapi/icons": "1.14.1",
-    "@strapi/types": "4.20.1",
-    "@strapi/utils": "4.20.1",
-=======
     "@strapi/design-system": "1.15.0",
     "@strapi/helper-plugin": "4.20.3",
     "@strapi/icons": "1.15.0",
     "@strapi/types": "workspace:*",
     "@strapi/utils": "4.20.3",
->>>>>>> 651a6b8d
     "axios": "1.6.0",
     "date-fns": "2.30.0",
     "date-fns-tz": "2.0.0",
