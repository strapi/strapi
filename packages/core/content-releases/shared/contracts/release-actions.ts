import type { Schema, Modules, UID, Struct } from '@strapi/types';
import type { Release, Pagination } from './releases';
import type { Entity } from '../types';

import type { errors } from '@strapi/utils';

type ReleaseActionEntryType = 'single-types' | 'collection-types';

export type ReleaseActionEntry = Modules.Documents.AnyDocument & {
  // Entity attributes
  [key: string]: Schema.Attribute.AnyAttribute;
} & {
  locale?: string;
};

export interface ReleaseAction extends Entity {
  type: 'publish' | 'unpublish';
  entry: ReleaseActionEntry;
  contentType: UID.ContentType;
  entryDocumentId: ReleaseActionEntry['documentId'];
  locale?: string;
  release: Release;
  isEntryValid: boolean;
}

export interface FormattedReleaseAction extends Entity {
  type: 'publish' | 'unpublish';
  entry: ReleaseActionEntry;
  contentType: {
    uid: UID.ContentType;
    mainFieldValue?: string;
    displayName: string;
  };
  locale?: {
    name: string;
    code: string;
  };
  release: Release;
}

/**
 * POST /content-releases/:releaseId/actions - Create a release action
 */
export declare namespace CreateReleaseAction {
  export interface Request {
    params: {
      releaseId: Release['id'];
    };
    body: {
      type: ReleaseAction['type'];
      contentType: UID.ContentType;
<<<<<<< HEAD
=======
      entryType: ReleaseActionEntryType;
>>>>>>> 198eb949
      entryDocumentId?: ReleaseActionEntry['documentId'];
      locale?: ReleaseActionEntry['locale'];
    };
  }

  export interface Response {
    data: ReleaseAction;
    error?: errors.ApplicationError | errors.ValidationError | errors.NotFoundError;
  }
}

/**
 * POST /content-releases/:releaseId/actions/bulk - Create multiple release actions
 */
export declare namespace CreateManyReleaseActions {
  export interface Request {
    params: {
      releaseId: Release['id'];
    };
    body: Array<{
      type: ReleaseAction['type'];
      entry: {
        id: ReleaseActionEntry['id'];
        locale?: ReleaseActionEntry['locale'];
        contentType: UID.ContentType;
      };
    }>;
  }

  export interface Response {
    data: Array<ReleaseAction>;
    meta: {
      totalEntries: number;
      entriesAlreadyInRelease: number;
    };
    error?: errors.ApplicationError | errors.ValidationError | errors.NotFoundError;
  }
}

/**
 * GET /content-releases/:id/actions - Get all release actions
 */

export type ReleaseActionGroupBy = 'contentType' | 'action' | 'locale';
export declare namespace GetReleaseActions {
  export interface Request {
    params: {
      releaseId: Release['id'];
    };
    query?: Partial<Pick<Pagination, 'page' | 'pageSize'>> & {
      groupBy?: ReleaseActionGroupBy;
    };
  }

  export interface Response {
    data: {
      [key: string]: Array<FormattedReleaseAction>;
    };
    meta: {
      pagination: Pagination;
      contentTypes: Record<Struct.ContentTypeSchema['uid'], Struct.ContentTypeSchema>;
      components: Record<Struct.ComponentSchema['uid'], Struct.ComponentSchema>;
    };
  }
}

/*
 * DELETE /content-releases/:releaseId/actions/:actionId - Delete a release action
 */
export declare namespace DeleteReleaseAction {
  export interface Request {
    params: {
      actionId: ReleaseAction['id'];
      releaseId: Release['id'];
    };
  }

  export interface Response {
    data: ReleaseAction;
    error?: errors.ApplicationError | errors.NotFoundError;
  }
}

/*
 * PUT /content-releases/:releaseId/actions/:actionId - Update a release action
 */
export declare namespace UpdateReleaseAction {
  export interface Request {
    params: {
      actionId: ReleaseAction['id'];
      releaseId: ReleaseAction['id'];
    };
    body: {
      type: ReleaseAction['type'];
    };
  }

  export interface Response {
    data: ReleaseAction;
    error?: errors.ApplicationError | errors.ValidationError | errors.NotFoundError;
  }
}<|MERGE_RESOLUTION|>--- conflicted
+++ resolved
@@ -49,10 +49,6 @@
     body: {
       type: ReleaseAction['type'];
       contentType: UID.ContentType;
-<<<<<<< HEAD
-=======
-      entryType: ReleaseActionEntryType;
->>>>>>> 198eb949
       entryDocumentId?: ReleaseActionEntry['documentId'];
       locale?: ReleaseActionEntry['locale'];
     };
