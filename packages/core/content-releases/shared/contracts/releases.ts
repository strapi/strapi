import type { Entity } from '../types';
import type { ReleaseAction } from './release-actions';
import type { UserInfo } from '../types';
import { errors } from '@strapi/utils';
import type { SanitizedAdminUser } from '@strapi/admin/strapi-admin';

export interface Release extends Entity {
  name: string;
  releasedAt: string | null;
  scheduledAt: string | null;
<<<<<<< HEAD
  status: 'ready' | 'blocked' | 'failed' | 'done' | 'empty';
=======
  // We save scheduledAt always in UTC, but users can set the release in a different timezone to show that in the UI for everyone
  timezone: string | null;
>>>>>>> 2d810a20
  actions: ReleaseAction[];
}

export type Pagination = {
  page: number;
  pageSize: number;
  pageCount: number;
  total: number;
};

export interface ReleaseDataResponse extends Omit<Release, 'actions'> {
  actions: { meta: { count: number } };
  createdBy: SanitizedAdminUser;
}

export interface ReleaseForContentTypeEntryDataResponse extends Omit<Release, 'actions'> {
  action: ReleaseAction;
}

/**
 * GET /content-releases/ - Get all releases
 */
export declare namespace GetReleases {
  export interface Request {
    state: {
      userAbility: {};
    };
    query?: Partial<Pick<Pagination, 'page' | 'pageSize'>>;
  }

  export interface Response {
    data: ReleaseDataResponse[];
    meta: {
      pagination?: Pagination;
    };
    error?: errors.ApplicationError;
  }
}

/**
 * GET /content-releases/ - Get all releases for a given entry
 */
export declare namespace GetContentTypeEntryReleases {
  export interface Request {
    state: {
      userAbility: {};
    };
    query: {
      contentTypeUid: ReleaseAction['contentType'];
      entryId: ReleaseAction['entry']['id'];
      hasEntryAttached?: boolean;
    };
  }

  export interface Response {
    data: ReleaseForContentTypeEntryDataResponse[];
    error?: errors.ApplicationError;
  }
}

/**
 * GET /content-releases/:id - Get a single release
 */
export declare namespace GetRelease {
  export interface Request {
    state: {
      userAbility: {};
    };
    params: {
      id: Release['id'];
    };
  }

  export interface Response {
    data: ReleaseDataResponse;
    error?: errors.ApplicationError | errors.NotFoundError;
  }
}

/**
 * POST /content-releases/ - Create a release
 */
export declare namespace CreateRelease {
  export interface Request {
    state: {
      user: UserInfo;
    };
    body: {
      name: string;
      scheduledAt?: Date;
      timezone?: string;
    };
  }

  export interface Response {
    data: ReleaseDataResponse;
    error?: errors.ApplicationError | errors.ValidationError;
  }
}

/**
 * PUT /content-releases/:id - Update a release
 */
export declare namespace UpdateRelease {
  export interface Request {
    state: {
      user: UserInfo;
    };
    params: {
      id: Release['id'];
    };
    body: {
      name: string;
      // When editing a release, scheduledAt always need to be explicitly sended, so it can be null to unschedule it
      scheduledAt?: Date | null;
      timezone?: string | null;
    };
  }

  export interface Response {
    data: ReleaseDataResponse;
    error?: errors.ApplicationError | errors.ValidationError;
  }
}

/**
 * DELETE /content-releases/:id - Delete a release
 */
export declare namespace DeleteRelease {
  export interface Request {
    state: {
      user: UserInfo;
    };
    params: {
      id: Release['id'];
    };
  }

  export interface Response {
    data: ReleaseDataResponse;
    error?: errors.ApplicationError | errors.NotFoundError;
  }
}

/**
 * POST /content-releases/:releaseId/publish - Publish a release
 */
export declare namespace PublishRelease {
  export interface Request {
    state: {
      user: UserInfo;
    };
    params: {
      id: Release['id'];
    };
  }

  export interface Response {
    data: ReleaseDataResponse;
    meta: {
      totalEntries: number;
      totalPublishedEntries: number;
      totalUnpublishedEntries: number;
    };
    error?: errors.ApplicationError | errors.ValidationError;
  }
}<|MERGE_RESOLUTION|>--- conflicted
+++ resolved
@@ -8,12 +8,9 @@
   name: string;
   releasedAt: string | null;
   scheduledAt: string | null;
-<<<<<<< HEAD
   status: 'ready' | 'blocked' | 'failed' | 'done' | 'empty';
-=======
   // We save scheduledAt always in UTC, but users can set the release in a different timezone to show that in the UI for everyone
   timezone: string | null;
->>>>>>> 2d810a20
   actions: ReleaseAction[];
 }
 
