import type { Entity } from '../types';
import type { ReleaseAction } from './release-actions';
import type { UserInfo } from '../types';
import { errors } from '@strapi/utils';
import type { SanitizedAdminUser } from '@strapi/admin/strapi-admin';

export interface Release extends Entity {
  name: string;
  releasedAt: string | null;
  scheduledAt: string | null;
  // We save scheduledAt always in UTC, but users can set the release in a different timezone to show that in the UI for everyone
  timezone: string | null;
  actions: ReleaseAction[];
  timezone?: string;
}

export type Pagination = {
  page: number;
  pageSize: number;
  pageCount: number;
  total: number;
};

export interface ReleaseDataResponse extends Omit<Release, 'actions'> {
  actions: { meta: { count: number } };
  createdBy: SanitizedAdminUser;
}

export interface ReleaseForContentTypeEntryDataResponse extends Omit<Release, 'actions'> {
  action: ReleaseAction;
}

/**
 * GET /content-releases/ - Get all releases
 */
export declare namespace GetReleases {
  export interface Request {
    state: {
      userAbility: {};
    };
    query?: Partial<Pick<Pagination, 'page' | 'pageSize'>>;
  }

  export interface Response {
    data: ReleaseDataResponse[];
    meta: {
      pagination?: Pagination;
    };
    error?: errors.ApplicationError;
  }
}

/**
 * GET /content-releases/ - Get all releases for a given entry
 */
export declare namespace GetContentTypeEntryReleases {
  export interface Request {
    state: {
      userAbility: {};
    };
    query: {
      contentTypeUid: ReleaseAction['contentType'];
      entryId: ReleaseAction['entry']['id'];
      hasEntryAttached?: boolean;
    };
  }

  export interface Response {
    data: ReleaseForContentTypeEntryDataResponse[];
    error?: errors.ApplicationError;
  }
}

/**
 * GET /content-releases/:id - Get a single release
 */
export declare namespace GetRelease {
  export interface Request {
    state: {
      userAbility: {};
    };
    params: {
      id: Release['id'];
    };
  }

  export interface Response {
    data: ReleaseDataResponse;
    error?: errors.ApplicationError | errors.NotFoundError;
  }
}

/**
 * POST /content-releases/ - Create a release
 */
export declare namespace CreateRelease {
  export interface Request {
    state: {
      user: UserInfo;
    };
    body: {
      name: string;
<<<<<<< HEAD
      scheduledAt: Date | null;
=======
      scheduledAt?: Date;
      timezone?: string;
>>>>>>> dd6ebd43
    };
  }

  export interface Response {
    data: ReleaseDataResponse;
    error?: errors.ApplicationError | errors.ValidationError;
  }
}

/**
 * PUT /content-releases/:id - Update a release
 */
export declare namespace UpdateRelease {
  export interface Request {
    state: {
      user: UserInfo;
    };
    params: {
      id: Release['id'];
    };
    body: {
      name: string;
<<<<<<< HEAD
      scheduledAt: Date | null;
=======
      // When editing a release, scheduledAt always need to be explicitly sended, so it can be null to unschedule it
      scheduledAt?: Date | null;
      timezone?: string | null;
>>>>>>> dd6ebd43
    };
  }

  export interface Response {
    data: ReleaseDataResponse;
    error?: errors.ApplicationError | errors.ValidationError;
  }
}

/**
 * DELETE /content-releases/:id - Delete a release
 */
export declare namespace DeleteRelease {
  export interface Request {
    state: {
      user: UserInfo;
    };
    params: {
      id: Release['id'];
    };
  }

  export interface Response {
    data: ReleaseDataResponse;
    error?: errors.ApplicationError | errors.NotFoundError;
  }
}

/**
 * POST /content-releases/:releaseId/publish - Publish a release
 */
export declare namespace PublishRelease {
  export interface Request {
    state: {
      user: UserInfo;
    };
    params: {
      id: Release['id'];
    };
  }

  export interface Response {
    data: ReleaseDataResponse;
    meta: {
      totalEntries: number;
      totalPublishedEntries: number;
      totalUnpublishedEntries: number;
    };
    error?: errors.ApplicationError | errors.ValidationError;
  }
}<|MERGE_RESOLUTION|>--- conflicted
+++ resolved
@@ -100,12 +100,8 @@
     };
     body: {
       name: string;
-<<<<<<< HEAD
-      scheduledAt: Date | null;
-=======
       scheduledAt?: Date;
       timezone?: string;
->>>>>>> dd6ebd43
     };
   }
 
@@ -128,13 +124,9 @@
     };
     body: {
       name: string;
-<<<<<<< HEAD
-      scheduledAt: Date | null;
-=======
       // When editing a release, scheduledAt always need to be explicitly sended, so it can be null to unschedule it
       scheduledAt?: Date | null;
       timezone?: string | null;
->>>>>>> dd6ebd43
     };
   }
 
