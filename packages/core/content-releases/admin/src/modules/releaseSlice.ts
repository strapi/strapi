import { createApi } from '@reduxjs/toolkit/query/react';

import { pluginId } from '../pluginId';
import { axiosBaseQuery } from '../utils/data';

import type {
  CreateRelease,
  GetReleases,
  ReleaseDataResponse,
} from '../../../shared/contracts/releases';

interface GetAllReleasesQueryParams {
  page?: number;
  pageSize?: number;
  filters?: {
    $and?: Array<{
      releasedAt?: {
        $notNull?: boolean;
      };
    }>;
  };
}

const releaseApi = createApi({
  reducerPath: pluginId,
  baseQuery: axiosBaseQuery,
  tagTypes: ['Releases'],
  endpoints: (build) => {
    return {
<<<<<<< HEAD
      getReleases: build.query<GetAllReleases.Response, GetAllReleasesQueryParams | void>({
        query({ page, pageSize, filters } = { page: 1, pageSize: 16, filters: undefined }) {
=======
      getRelease: build.query<GetReleases.Response, undefined>({
        query() {
>>>>>>> 1efe5dcd
          return {
            url: `/content-releases`,
            method: 'GET',
            config: {
              params: {
                page,
                pageSize,
                filters,
              },
            },
          };
        },
        providesTags: ['Releases'],
      }),
      createRelease: build.mutation<{ data: ReleaseDataResponse }, CreateRelease.Request['body']>({
        query(data) {
          return {
            url: '/content-releases',
            method: 'POST',
            data,
          };
        },
        invalidatesTags: ['Releases'],
      }),
    };
  },
});

const { useGetReleasesQuery, useCreateReleaseMutation } = releaseApi;

export { useGetReleasesQuery, useCreateReleaseMutation, releaseApi };<|MERGE_RESOLUTION|>--- conflicted
+++ resolved
@@ -27,15 +27,10 @@
   tagTypes: ['Releases'],
   endpoints: (build) => {
     return {
-<<<<<<< HEAD
-      getReleases: build.query<GetAllReleases.Response, GetAllReleasesQueryParams | void>({
+      getReleases: build.query<GetReleases.Response, GetAllReleasesQueryParams | void>({
         query({ page, pageSize, filters } = { page: 1, pageSize: 16, filters: undefined }) {
-=======
-      getRelease: build.query<GetReleases.Response, undefined>({
-        query() {
->>>>>>> 1efe5dcd
           return {
-            url: `/content-releases`,
+            url: '/content-releases',
             method: 'GET',
             config: {
               params: {
