/* -------------------------------------------------------------------------------------------------
 * RELEASE_NO_ACTIONS_HEADER_MOCK_DATA
 * -----------------------------------------------------------------------------------------------*/

const RELEASE_NO_ACTIONS_HEADER_MOCK_DATA = {
  data: {
    id: 1,
    name: 'release no actions',
    createdAt: '2023-11-16T15:18:32.560Z',
    updatedAt: '2023-11-16T15:18:32.560Z',
    releasedAt: null,
    createdBy: {
      id: 1,
      firstname: 'Admin',
      lastname: 'Admin',
      username: null,
    },
    actions: {
      meta: {
        count: 0,
      },
    },
  },
};

/* -------------------------------------------------------------------------------------------------
 * RELEASE_NO_ACTIONS_BODY_MOCK_DATA
 * -----------------------------------------------------------------------------------------------*/

const RELEASE_NO_ACTIONS_BODY_MOCK_DATA = {
  data: [],
  meta: {
    pagination: {
      page: 1,
      pageSize: 10,
      total: 0,
      pageCount: 0,
    },
  },
};

/* -------------------------------------------------------------------------------------------------
 * RELEASE_WITH_ACTIONS_HEADER_MOCK_DATA
 * -----------------------------------------------------------------------------------------------*/

const RELEASE_WITH_ACTIONS_HEADER_MOCK_DATA = {
  data: {
    id: 2,
    name: 'release with actions',
    createdAt: '2023-11-16T15:18:32.560Z',
    updatedAt: '2023-11-16T15:18:32.560Z',
    releasedAt: null,
    createdBy: {
      id: 1,
      firstname: 'Admin',
      lastname: 'Admin',
      username: null,
    },
    actions: {
      meta: {
        count: 1,
      },
    },
  },
};

/* -------------------------------------------------------------------------------------------------
 * PUBLISHED_RELEASE_WITH_ACTIONS_HEADER_MOCK_DATA
 * -----------------------------------------------------------------------------------------------*/

const PUBLISHED_RELEASE_WITH_ACTIONS_HEADER_MOCK_DATA = {
  data: {
    id: 2,
    name: 'release with actions',
    createdAt: '2023-11-16T15:18:32.560Z',
    updatedAt: '2023-11-16T15:18:32.560Z',
    releasedAt: '2023-11-16T15:18:32.560Z',
    createdBy: {
      id: 1,
      firstname: 'Admin',
      lastname: 'Admin',
      username: null,
    },
    actions: {
      meta: {
        count: 1,
      },
    },
  },
};

/* -------------------------------------------------------------------------------------------------
 * RELEASE_WITH_ACTIONS_BODY_MOCK_DATA
 * -----------------------------------------------------------------------------------------------*/
const RELEASE_WITH_ACTIONS_BODY_MOCK_DATA = {
  data: {
    Category: [
      {
        id: 3,
        type: 'publish',
<<<<<<< HEAD
        contentType: 'api::category.category',
        createdAt: '2023-12-05T09:03:57.155Z',
        updatedAt: '2023-12-05T09:03:57.155Z',
        entry: {
          id: 1,
          contentType: {
            displayName: 'Category',
            mainFieldValue: 'cat1',
          },
          locale: {
            name: 'English (en)',
            code: 'en',
          },
=======
        createdAt: '2023-12-05T09:03:57.155Z',
        updatedAt: '2023-12-05T09:03:57.155Z',
        contentType: {
          displayName: 'Category',
          mainFieldValue: 'cat1',
          uid: 'api::category.category',
        },
        locale: {
          name: 'English (en)',
          code: 'en',
>>>>>>> beec7864
        },
        entry: {
          id: 1,
        },
      },
    ],
  },
  meta: {
    pagination: {
      page: 1,
      pageSize: 10,
      total: 1,
      pageCount: 1,
    },
<<<<<<< HEAD
=======
    contentTypes: {},
    components: {},
>>>>>>> beec7864
  },
};

/* -------------------------------------------------------------------------------------------------
 * RELEASE_WITH_MULTIPLE_ACTIONS_BODY_MOCK_DATA
 * -----------------------------------------------------------------------------------------------*/
const RELEASE_WITH_MULTIPLE_ACTIONS_BODY_MOCK_DATA = {
  data: {
    Category: [
      {
        id: 3,
        type: 'publish',
<<<<<<< HEAD
        contentType: 'api::category.category',
        createdAt: '2023-12-05T09:03:57.155Z',
        updatedAt: '2023-12-05T09:03:57.155Z',
        entry: {
          id: 1,
          contentType: {
            displayName: 'Category',
            mainFieldValue: 'cat1',
          },
          locale: {
            name: 'English (en)',
            code: 'en',
          },
          status: 'draft',
=======
        createdAt: '2023-12-05T09:03:57.155Z',
        updatedAt: '2023-12-05T09:03:57.155Z',
        contentType: {
          displayName: 'Category',
          mainFieldValue: 'cat1',
          uid: 'api::category.category',
        },
        locale: {
          name: 'English (en)',
          code: 'en',
        },
        entry: {
          id: 1,
          publishedAt: null,
>>>>>>> beec7864
        },
      },
      {
        id: 4,
        type: 'unpublish',
<<<<<<< HEAD
        contentType: 'api::category.category',
        createdAt: '2023-12-05T09:03:57.155Z',
        updatedAt: '2023-12-05T09:03:57.155Z',
        entry: {
          id: 2,
          contentType: {
            displayName: 'Category',
            mainFieldValue: 'cat2',
          },
          locale: {
            name: 'English (en)',
            code: 'en',
          },
          status: 'published',
=======
        createdAt: '2023-12-05T09:03:57.155Z',
        updatedAt: '2023-12-05T09:03:57.155Z',
        contentType: {
          displayName: 'Category',
          mainFieldValue: 'cat2',
          uid: 'api::category.category',
        },
        locale: {
          name: 'English (en)',
          code: 'en',
        },
        entry: {
          id: 2,
          publishedAt: '2023-12-05T09:03:57.155Z',
>>>>>>> beec7864
        },
      },
    ],
    Address: [
      {
        id: 5,
        type: 'publish',
<<<<<<< HEAD
        contentType: 'api::address.address',
        createdAt: '2023-12-05T09:03:57.155Z',
        updatedAt: '2023-12-05T09:03:57.155Z',
        entry: {
          id: 1,
          contentType: {
            displayName: 'Address',
            mainFieldValue: 'add1',
          },
          locale: {
            name: 'English (en)',
            code: 'en',
          },
          status: 'published',
=======
        createdAt: '2023-12-05T09:03:57.155Z',
        updatedAt: '2023-12-05T09:03:57.155Z',
        contentType: {
          displayName: 'Address',
          mainFieldValue: 'add1',
          uid: 'api::address.address',
        },
        locale: {
          name: 'English (en)',
          code: 'en',
        },
        entry: {
          id: 1,
          publishedAt: '2023-12-05T09:03:57.155Z',
>>>>>>> beec7864
        },
      },
    ],
  },
  meta: {
    pagination: {
      page: 1,
      pageSize: 10,
      total: 1,
      pageCount: 1,
    },
    contentTypes: {},
    components: {},
  },
};

const mockReleaseDetailsPageData = {
  noActionsHeaderData: RELEASE_NO_ACTIONS_HEADER_MOCK_DATA,
  noActionsBodyData: RELEASE_NO_ACTIONS_BODY_MOCK_DATA,
  withActionsHeaderData: RELEASE_WITH_ACTIONS_HEADER_MOCK_DATA,
  withActionsBodyData: RELEASE_WITH_ACTIONS_BODY_MOCK_DATA,
  withMultipleActionsBodyData: RELEASE_WITH_MULTIPLE_ACTIONS_BODY_MOCK_DATA,
  withActionsAndPublishedHeaderData: PUBLISHED_RELEASE_WITH_ACTIONS_HEADER_MOCK_DATA,
} as const;

type MockReleaseDetailsPageData = typeof mockReleaseDetailsPageData;

export { mockReleaseDetailsPageData };
export type { MockReleaseDetailsPageData };<|MERGE_RESOLUTION|>--- conflicted
+++ resolved
@@ -98,21 +98,6 @@
       {
         id: 3,
         type: 'publish',
-<<<<<<< HEAD
-        contentType: 'api::category.category',
-        createdAt: '2023-12-05T09:03:57.155Z',
-        updatedAt: '2023-12-05T09:03:57.155Z',
-        entry: {
-          id: 1,
-          contentType: {
-            displayName: 'Category',
-            mainFieldValue: 'cat1',
-          },
-          locale: {
-            name: 'English (en)',
-            code: 'en',
-          },
-=======
         createdAt: '2023-12-05T09:03:57.155Z',
         updatedAt: '2023-12-05T09:03:57.155Z',
         contentType: {
@@ -123,7 +108,6 @@
         locale: {
           name: 'English (en)',
           code: 'en',
->>>>>>> beec7864
         },
         entry: {
           id: 1,
@@ -138,11 +122,8 @@
       total: 1,
       pageCount: 1,
     },
-<<<<<<< HEAD
-=======
     contentTypes: {},
     components: {},
->>>>>>> beec7864
   },
 };
 
@@ -155,22 +136,6 @@
       {
         id: 3,
         type: 'publish',
-<<<<<<< HEAD
-        contentType: 'api::category.category',
-        createdAt: '2023-12-05T09:03:57.155Z',
-        updatedAt: '2023-12-05T09:03:57.155Z',
-        entry: {
-          id: 1,
-          contentType: {
-            displayName: 'Category',
-            mainFieldValue: 'cat1',
-          },
-          locale: {
-            name: 'English (en)',
-            code: 'en',
-          },
-          status: 'draft',
-=======
         createdAt: '2023-12-05T09:03:57.155Z',
         updatedAt: '2023-12-05T09:03:57.155Z',
         contentType: {
@@ -185,28 +150,11 @@
         entry: {
           id: 1,
           publishedAt: null,
->>>>>>> beec7864
         },
       },
       {
         id: 4,
         type: 'unpublish',
-<<<<<<< HEAD
-        contentType: 'api::category.category',
-        createdAt: '2023-12-05T09:03:57.155Z',
-        updatedAt: '2023-12-05T09:03:57.155Z',
-        entry: {
-          id: 2,
-          contentType: {
-            displayName: 'Category',
-            mainFieldValue: 'cat2',
-          },
-          locale: {
-            name: 'English (en)',
-            code: 'en',
-          },
-          status: 'published',
-=======
         createdAt: '2023-12-05T09:03:57.155Z',
         updatedAt: '2023-12-05T09:03:57.155Z',
         contentType: {
@@ -221,7 +169,6 @@
         entry: {
           id: 2,
           publishedAt: '2023-12-05T09:03:57.155Z',
->>>>>>> beec7864
         },
       },
     ],
@@ -229,22 +176,6 @@
       {
         id: 5,
         type: 'publish',
-<<<<<<< HEAD
-        contentType: 'api::address.address',
-        createdAt: '2023-12-05T09:03:57.155Z',
-        updatedAt: '2023-12-05T09:03:57.155Z',
-        entry: {
-          id: 1,
-          contentType: {
-            displayName: 'Address',
-            mainFieldValue: 'add1',
-          },
-          locale: {
-            name: 'English (en)',
-            code: 'en',
-          },
-          status: 'published',
-=======
         createdAt: '2023-12-05T09:03:57.155Z',
         updatedAt: '2023-12-05T09:03:57.155Z',
         contentType: {
@@ -259,7 +190,6 @@
         entry: {
           id: 1,
           publishedAt: '2023-12-05T09:03:57.155Z',
->>>>>>> beec7864
         },
       },
     ],
