import { useRBAC } from '@strapi/helper-plugin';
import { render, server, screen } from '@tests/utils';
import { rest } from 'msw';

import { ReleaseDetailsPage } from '../ReleaseDetailsPage';

import { mockReleaseDetailsPageData } from './mockReleaseDetailsPageData';

jest.mock('@strapi/helper-plugin', () => ({
  ...jest.requireActual('@strapi/helper-plugin'),
  // eslint-disable-next-line
  CheckPermissions: ({ children }: { children: JSX.Element }) => <div>{children}</div>,
  useRBAC: jest.fn(() => ({
    isLoading: false,
    allowedActions: { canUpdate: true, canDelete: true },
  })),
}));

describe('Releases details page', () => {
  it('renders the details page with no actions', async () => {
    server.use(
      rest.get('/content-releases/:releaseId', (req, res, ctx) =>
        res(ctx.json(mockReleaseDetailsPageData.noActionsHeaderData))
      )
    );

    server.use(
      rest.get('/content-releases/:releaseId/actions', (req, res, ctx) =>
        res(ctx.json(mockReleaseDetailsPageData.noActionsBodyData))
      )
    );

    const { user } = render(<ReleaseDetailsPage />, {
      initialEntries: [{ pathname: `/content-releases/1` }],
    });

    const releaseTitle = await screen.findByText(
      mockReleaseDetailsPageData.noActionsHeaderData.data.name
    );
    expect(releaseTitle).toBeInTheDocument();

    const releaseSubtitle = await screen.findAllByText('No entries');
    expect(releaseSubtitle[0]).toBeInTheDocument();

    const moreButton = screen.getByRole('button', { name: 'Release actions' });
    expect(moreButton).toBeInTheDocument();

    const publishButton = screen.getByRole('button', { name: 'Publish' });
    expect(publishButton).toBeInTheDocument();
    expect(publishButton).toBeDisabled();

    const noContent = screen.getByText(/This release is empty./i);
    expect(noContent).toBeInTheDocument();

    await user.click(moreButton);

    // shows the popover actions
    const editButton = screen.getByRole('button', { name: 'Edit' });
    expect(editButton).toBeInTheDocument();

    const deleteButton = screen.getByRole('button', { name: 'Delete' });
    expect(deleteButton).toBeInTheDocument();

    const createdByAuthor = screen.getByText(/by Admin Admin/i);
    expect(createdByAuthor).toBeInTheDocument();

    const paginationCombobox = screen.queryByRole('combobox', { name: /entries per page/i });
    expect(paginationCombobox).not.toBeInTheDocument();
  });

  it('renders the details page with actions', async () => {
    server.use(
      rest.get('/content-releases/:releaseId', (req, res, ctx) =>
        res(ctx.json(mockReleaseDetailsPageData.withActionsHeaderData))
      )
    );

    server.use(
      rest.get('/content-releases/:releaseId/actions', (req, res, ctx) =>
        res(ctx.json(mockReleaseDetailsPageData.withActionsBodyData))
      )
    );

    render(<ReleaseDetailsPage />, {
      initialEntries: [{ pathname: `/content-releases/1` }],
    });

    const releaseTitle = await screen.findByText(
      mockReleaseDetailsPageData.withActionsHeaderData.data.name
    );
    expect(releaseTitle).toBeInTheDocument();

    const releaseSubtitle = await screen.findAllByText('1 entry');
    expect(releaseSubtitle[0]).toBeInTheDocument();

    // should show the entries
    expect(
      screen.getByText(
        mockReleaseDetailsPageData.withActionsBodyData.data['Category'][0].entry.contentType
          .mainFieldValue
      )
    ).toBeInTheDocument();
    expect(
      screen.getByRole('gridcell', {
        name: mockReleaseDetailsPageData.withActionsBodyData.data['Category'][0].entry.contentType
          .displayName,
      })
    ).toBeInTheDocument();
    expect(
      screen.getByText(
        mockReleaseDetailsPageData.withActionsBodyData.data['Category'][0].entry.locale.name
      )
    ).toBeInTheDocument();

    // There is one column with actions and the right one is checked
    expect(screen.getByRole('radio', { name: 'publish' })).toBeChecked();
    expect(screen.getByRole('radio', { name: 'unpublish' })).not.toBeChecked();

    const paginationCombobox = screen.queryByRole('combobox', { name: /entries per page/i });
    expect(paginationCombobox).toBeInTheDocument();
  });

  it('renders the details page with no action buttons if release is published', async () => {
    server.use(
      rest.get('/content-releases/:releaseId', (req, res, ctx) =>
        res(ctx.json(mockReleaseDetailsPageData.withActionsAndPublishedHeaderData))
      )
    );

    server.use(
      rest.get('/content-releases/:releaseId/actions', (req, res, ctx) =>
        res(ctx.json(mockReleaseDetailsPageData.withActionsBodyData))
      )
    );

    render(<ReleaseDetailsPage />, {
      initialEntries: [{ pathname: `/content-releases/1` }],
    });

    const releaseTitle = await screen.findByText(
      mockReleaseDetailsPageData.withActionsHeaderData.data.name
    );
    expect(releaseTitle).toBeInTheDocument();

    // There is no publish button because it's already published
    const publishButton = screen.queryByRole('button', { name: 'Publish' });
    expect(publishButton).not.toBeInTheDocument();

    expect(screen.queryByRole('radio', { name: 'publish' })).not.toBeInTheDocument();
    const container = screen.getByText(/This entry was/);
    expect(container.querySelector('span')).toHaveTextContent('published');
  });

<<<<<<< HEAD
  it('renders as many tables as there are in the response', async () => {
    server.use(
      rest.get('/content-releases/:releaseId', (req, res, ctx) =>
        res(ctx.json(mockReleaseDetailsPageData.withActionsHeaderData))
=======
  it('renders the details page with the delete and edit buttons disabled', async () => {
    // @ts-expect-error – mocking
    useRBAC.mockImplementation(() => ({
      isLoading: false,
      allowedActions: { canUpdate: false, canDelete: false },
    }));

    server.use(
      rest.get('/content-releases/:releaseId', (req, res, ctx) =>
        res(ctx.json(mockReleaseDetailsPageData.noActionsHeaderData))
>>>>>>> a99ed82a
      )
    );

    server.use(
      rest.get('/content-releases/:releaseId/actions', (req, res, ctx) =>
<<<<<<< HEAD
        res(ctx.json(mockReleaseDetailsPageData.withMultipleActionsBodyData))
      )
    );

    render(<ReleaseDetailsPage />, {
      initialEntries: [{ pathname: `/content-releases/1` }],
    });

    const releaseTitle = await screen.findByText(
      mockReleaseDetailsPageData.withActionsHeaderData.data.name
    );
    expect(releaseTitle).toBeInTheDocument();

    const tables = screen.getAllByRole('grid');

    expect(tables).toHaveLength(2);
=======
        res(ctx.json(mockReleaseDetailsPageData.noActionsBodyData))
      )
    );

    const { user } = render(<ReleaseDetailsPage />, {
      initialEntries: [{ pathname: `/content-releases/1` }],
    });

    await screen.findByText(mockReleaseDetailsPageData.noActionsHeaderData.data.name);

    const moreButton = screen.getByRole('button', { name: 'Release actions' });
    expect(moreButton).toBeInTheDocument();

    await user.click(moreButton);

    // shows the popover actions
    const editButton = screen.getByRole('button', { name: 'Edit' });
    expect(editButton).toBeDisabled();

    const deleteButton = screen.getByRole('button', { name: 'Delete' });
    expect(deleteButton).toBeDisabled();
>>>>>>> a99ed82a
  });
});<|MERGE_RESOLUTION|>--- conflicted
+++ resolved
@@ -151,12 +151,6 @@
     expect(container.querySelector('span')).toHaveTextContent('published');
   });
 
-<<<<<<< HEAD
-  it('renders as many tables as there are in the response', async () => {
-    server.use(
-      rest.get('/content-releases/:releaseId', (req, res, ctx) =>
-        res(ctx.json(mockReleaseDetailsPageData.withActionsHeaderData))
-=======
   it('renders the details page with the delete and edit buttons disabled', async () => {
     // @ts-expect-error – mocking
     useRBAC.mockImplementation(() => ({
@@ -167,30 +161,11 @@
     server.use(
       rest.get('/content-releases/:releaseId', (req, res, ctx) =>
         res(ctx.json(mockReleaseDetailsPageData.noActionsHeaderData))
->>>>>>> a99ed82a
-      )
-    );
-
-    server.use(
-      rest.get('/content-releases/:releaseId/actions', (req, res, ctx) =>
-<<<<<<< HEAD
-        res(ctx.json(mockReleaseDetailsPageData.withMultipleActionsBodyData))
-      )
-    );
-
-    render(<ReleaseDetailsPage />, {
-      initialEntries: [{ pathname: `/content-releases/1` }],
-    });
-
-    const releaseTitle = await screen.findByText(
-      mockReleaseDetailsPageData.withActionsHeaderData.data.name
-    );
-    expect(releaseTitle).toBeInTheDocument();
-
-    const tables = screen.getAllByRole('grid');
-
-    expect(tables).toHaveLength(2);
-=======
+      )
+    );
+
+    server.use(
+      rest.get('/content-releases/:releaseId/actions', (req, res, ctx) =>
         res(ctx.json(mockReleaseDetailsPageData.noActionsBodyData))
       )
     );
@@ -212,6 +187,32 @@
 
     const deleteButton = screen.getByRole('button', { name: 'Delete' });
     expect(deleteButton).toBeDisabled();
->>>>>>> a99ed82a
+  });
+
+  it('renders as many tables as there are in the response', async () => {
+    server.use(
+      rest.get('/content-releases/:releaseId', (req, res, ctx) =>
+        res(ctx.json(mockReleaseDetailsPageData.withActionsHeaderData))
+      )
+    );
+
+    server.use(
+      rest.get('/content-releases/:releaseId/actions', (req, res, ctx) =>
+        res(ctx.json(mockReleaseDetailsPageData.withMultipleActionsBodyData))
+      )
+    );
+
+    render(<ReleaseDetailsPage />, {
+      initialEntries: [{ pathname: `/content-releases/1` }],
+    });
+
+    const releaseTitle = await screen.findByText(
+      mockReleaseDetailsPageData.withActionsHeaderData.data.name
+    );
+    expect(releaseTitle).toBeInTheDocument();
+
+    const tables = screen.getAllByRole('grid');
+
+    expect(tables).toHaveLength(2);
   });
 });