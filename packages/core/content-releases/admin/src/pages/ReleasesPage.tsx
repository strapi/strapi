import * as React from 'react';

// TODO: Replace this import with the same hook exported from the @strapi/admin/strapi-admin/ee in another iteration of this solution
<<<<<<< HEAD
import { Page, Pagination, useLicenseLimits, useAPIErrorHandler } from '@strapi/admin/strapi-admin';
=======
import { Page, Pagination, useLicenseLimits, useTracking } from '@strapi/admin/strapi-admin';
>>>>>>> cd4e508b
import {
  Alert,
  Badge,
  Box,
  Button,
  ContentLayout,
  Divider,
  EmptyStateLayout,
  Flex,
  Grid,
  GridItem,
  HeaderLayout,
  Main,
  Tab,
  TabGroup,
  TabPanel,
  TabPanels,
  Tabs,
  Typography,
} from '@strapi/design-system';
import { Link } from '@strapi/design-system/v2';
import {
  useQueryParams,
  useNotification,
  useRBAC,
} from '@strapi/helper-plugin';
import { EmptyDocuments, Plus } from '@strapi/icons';
import { useIntl } from 'react-intl';
import { useNavigate, useLocation } from 'react-router-dom';
import styled from 'styled-components';

import { GetReleases, type Release } from '../../../shared/contracts/releases';
import { RelativeTime } from '../components/RelativeTime';
import { ReleaseModal, FormValues } from '../components/ReleaseModal';
import { PERMISSIONS } from '../constants';
import { isAxiosError } from '../services/axios';
import {
  useGetReleasesQuery,
  GetReleasesQueryParams,
  useCreateReleaseMutation,
} from '../services/release';

/* -------------------------------------------------------------------------------------------------
 * ReleasesGrid
 * -----------------------------------------------------------------------------------------------*/
interface ReleasesGridProps {
  sectionTitle: 'pending' | 'done';
  releases?: GetReleases.Response['data'];
  isError?: boolean;
}

const LinkCard = styled(Link)`
  display: block;
`;

const CapitalizeRelativeTime = styled(RelativeTime)`
  text-transform: capitalize;
`;

const getBadgeProps = (status: Release['status']) => {
  let color;
  switch (status) {
    case 'ready':
      color = 'success';
      break;
    case 'blocked':
      color = 'warning';
      break;
    case 'failed':
      color = 'danger';
      break;
    case 'done':
      color = 'primary';
      break;
    case 'empty':
    default:
      color = 'neutral';
  }

  return {
    textColor: `${color}600`,
    backgroundColor: `${color}100`,
    borderColor: `${color}200`,
  };
};

const ReleasesGrid = ({ sectionTitle, releases = [], isError = false }: ReleasesGridProps) => {
  const { formatMessage } = useIntl();

  if (isError) {
    return <Page.Error />;
  }

  if (releases?.length === 0) {
    return (
      <EmptyStateLayout
        content={formatMessage(
          {
            id: 'content-releases.page.Releases.tab.emptyEntries',
            defaultMessage: 'No releases',
          },
          {
            target: sectionTitle,
          }
        )}
        icon={<EmptyDocuments width="10rem" />}
      />
    );
  }

  return (
    <Grid gap={4}>
      {releases.map(({ id, name, scheduledAt, status }) => (
        <GridItem col={3} s={6} xs={12} key={id}>
          <LinkCard href={`content-releases/${id}`} isExternal={false}>
            <Flex
              direction="column"
              justifyContent="space-between"
              padding={4}
              hasRadius
              background="neutral0"
              shadow="tableShadow"
              height="100%"
              width="100%"
              alignItems="start"
              gap={4}
            >
              <Flex direction="column" alignItems="start" gap={1}>
                <Typography as="h3" variant="delta" fontWeight="bold">
                  {name}
                </Typography>
                <Typography variant="pi" textColor="neutral600">
                  {scheduledAt ? (
                    <CapitalizeRelativeTime timestamp={new Date(scheduledAt)} />
                  ) : (
                    formatMessage({
                      id: 'content-releases.pages.Releases.not-scheduled',
                      defaultMessage: 'Not scheduled',
                    })
                  )}
                </Typography>
              </Flex>
              <Badge {...getBadgeProps(status)}>{status}</Badge>
            </Flex>
          </LinkCard>
        </GridItem>
      ))}
    </Grid>
  );
};

/* -------------------------------------------------------------------------------------------------
 * ReleasesPage
 * -----------------------------------------------------------------------------------------------*/

const StyledAlert = styled(Alert)`
  button {
    display: none;
  }
  p + div {
    margin-left: auto;
  }
`;

const INITIAL_FORM_VALUES = {
  name: '',
  date: null,
  time: '',
  isScheduled: true,
  scheduledAt: null,
  timezone: null,
} satisfies FormValues;

const ReleasesPage = () => {
  const tabRef = React.useRef<any>(null);
  const location = useLocation();
  const [releaseModalShown, setReleaseModalShown] = React.useState(false);
  const toggleNotification = useNotification();
  const { formatMessage } = useIntl();
  const navigate = useNavigate();
  const { formatAPIError } = useAPIErrorHandler();
  const [{ query }, setQuery] = useQueryParams<GetReleasesQueryParams>();
  const response = useGetReleasesQuery(query);
  const [createRelease, { isLoading: isSubmittingForm }] = useCreateReleaseMutation();
  const { getFeature } = useLicenseLimits();
  const { maximumReleases = 3 } = getFeature('cms-content-releases') as {
    maximumReleases: number;
  };
  const { trackUsage } = useTracking();
  const {
    allowedActions: { canCreate },
  } = useRBAC(PERMISSIONS);

  const { isLoading, isSuccess, isError } = response;
  const activeTab = response?.currentData?.meta?.activeTab || 'pending';
  const activeTabIndex = ['pending', 'done'].indexOf(activeTab);

  // Check if we have some errors and show a notification to the user to explain the error
  React.useEffect(() => {
    if (location?.state?.errors) {
      toggleNotification({
        type: 'warning',
        title: formatMessage({
          id: 'content-releases.pages.Releases.notification.error.title',
          defaultMessage: 'Your request could not be processed.',
        }),
        message: formatMessage({
          id: 'content-releases.pages.Releases.notification.error.message',
          defaultMessage: 'Please try again or open another release.',
        }),
      });
      navigate('', { replace: true, state: null });
    }
  }, [formatMessage, location?.state?.errors, navigate, toggleNotification]);

  // TODO: Replace this solution with v2 of the Design System
  // Check if the active tab index changes and call the handler of the ref to update the tab group component
  React.useEffect(() => {
    if (tabRef.current) {
      tabRef.current._handlers.setSelectedTabIndex(activeTabIndex);
    }
  }, [activeTabIndex]);

  const toggleAddReleaseModal = () => {
    setReleaseModalShown((prev) => !prev);
  };

  if (isLoading) {
    return <Page.Loading />;
  }

  const totalPendingReleases = (isSuccess && response.currentData?.meta?.pendingReleasesCount) || 0;
  const hasReachedMaximumPendingReleases = totalPendingReleases >= maximumReleases;

  const handleTabChange = (index: number) => {
    setQuery({
      ...query,
      page: 1,
      pageSize: response?.currentData?.meta?.pagination?.pageSize || 16,
      filters: {
        releasedAt: {
          $notNull: index === 0 ? false : true,
        },
      },
    });
  };

  const handleAddRelease = async ({ name, scheduledAt, timezone }: FormValues) => {
    const response = await createRelease({
      name,
      scheduledAt,
      timezone,
    });
    if ('data' in response) {
      // When the response returns an object with 'data', handle success
      toggleNotification({
        type: 'success',
        message: formatMessage({
          id: 'content-releases.modal.release-created-notification-success',
          defaultMessage: 'Release created.',
        }),
      });

      trackUsage('didCreateRelease');

      navigate(response.data.data.id.toString());
    } else if (isAxiosError(response.error)) {
      // When the response returns an object with 'error', handle axios error
      toggleNotification({
        type: 'warning',
        message: formatAPIError(response.error),
      });
    } else {
      // Otherwise, the response returns an object with 'error', handle a generic error
      toggleNotification({
        type: 'warning',
        message: formatMessage({ id: 'notification.error', defaultMessage: 'An error occurred' }),
      });
    }
  };

  return (
    <Main aria-busy={isLoading}>
      <HeaderLayout
        title={formatMessage({
          id: 'content-releases.pages.Releases.title',
          defaultMessage: 'Releases',
        })}
        subtitle={formatMessage({
          id: 'content-releases.pages.Releases.header-subtitle',
          defaultMessage: 'Create and manage content updates',
        })}
        primaryAction={
          canCreate ? (
            <Button
              startIcon={<Plus />}
              onClick={toggleAddReleaseModal}
              disabled={hasReachedMaximumPendingReleases}
            >
              {formatMessage({
                id: 'content-releases.header.actions.add-release',
                defaultMessage: 'New release',
              })}
            </Button>
          ) : null
        }
      />
      <ContentLayout>
        <>
          {hasReachedMaximumPendingReleases && (
            <StyledAlert
              marginBottom={6}
              action={
                <Link href="https://strapi.io/pricing-cloud" isExternal>
                  {formatMessage({
                    id: 'content-releases.pages.Releases.max-limit-reached.action',
                    defaultMessage: 'Explore plans',
                  })}
                </Link>
              }
              title={formatMessage(
                {
                  id: 'content-releases.pages.Releases.max-limit-reached.title',
                  defaultMessage:
                    'You have reached the {number} pending {number, plural, one {release} other {releases}} limit.',
                },
                { number: maximumReleases }
              )}
              onClose={() => {}}
              closeLabel=""
            >
              {formatMessage({
                id: 'content-releases.pages.Releases.max-limit-reached.message',
                defaultMessage: 'Upgrade to manage an unlimited number of releases.',
              })}
            </StyledAlert>
          )}
          <TabGroup
            label={formatMessage({
              id: 'content-releases.pages.Releases.tab-group.label',
              defaultMessage: 'Releases list',
            })}
            variant="simple"
            initialSelectedTabIndex={activeTabIndex}
            onTabChange={handleTabChange}
            ref={tabRef}
          >
            <Box paddingBottom={8}>
              <Tabs>
                <Tab>
                  {formatMessage(
                    {
                      id: 'content-releases.pages.Releases.tab.pending',
                      defaultMessage: 'Pending ({count})',
                    },
                    {
                      count: totalPendingReleases,
                    }
                  )}
                </Tab>
                <Tab>
                  {formatMessage({
                    id: 'content-releases.pages.Releases.tab.done',
                    defaultMessage: 'Done',
                  })}
                </Tab>
              </Tabs>
              <Divider />
            </Box>
            <TabPanels>
              {/* Pending releases */}
              <TabPanel>
                <ReleasesGrid
                  sectionTitle="pending"
                  releases={response?.currentData?.data}
                  isError={isError}
                />
              </TabPanel>
              {/* Done releases */}
              <TabPanel>
                <ReleasesGrid
                  sectionTitle="done"
                  releases={response?.currentData?.data}
                  isError={isError}
                />
              </TabPanel>
            </TabPanels>
          </TabGroup>
          <Pagination.Root
            {...response?.currentData?.meta?.pagination}
            defaultPageSize={response?.currentData?.meta?.pagination?.pageSize}
          >
            <Pagination.PageSize options={['8', '16', '32', '64']} />
            <Pagination.Links />
          </Pagination.Root>
        </>
      </ContentLayout>
      {releaseModalShown && (
        <ReleaseModal
          handleClose={toggleAddReleaseModal}
          handleSubmit={handleAddRelease}
          isLoading={isSubmittingForm}
          initialValues={INITIAL_FORM_VALUES}
        />
      )}
    </Main>
  );
};

export { ReleasesPage, getBadgeProps };<|MERGE_RESOLUTION|>--- conflicted
+++ resolved
@@ -1,11 +1,13 @@
 import * as React from 'react';
 
 // TODO: Replace this import with the same hook exported from the @strapi/admin/strapi-admin/ee in another iteration of this solution
-<<<<<<< HEAD
-import { Page, Pagination, useLicenseLimits, useAPIErrorHandler } from '@strapi/admin/strapi-admin';
-=======
-import { Page, Pagination, useLicenseLimits, useTracking } from '@strapi/admin/strapi-admin';
->>>>>>> cd4e508b
+import {
+  Page,
+  Pagination,
+  useLicenseLimits,
+  useTracking,
+  useAPIErrorHandler,
+} from '@strapi/admin/strapi-admin';
 import {
   Alert,
   Badge,
@@ -27,11 +29,7 @@
   Typography,
 } from '@strapi/design-system';
 import { Link } from '@strapi/design-system/v2';
-import {
-  useQueryParams,
-  useNotification,
-  useRBAC,
-} from '@strapi/helper-plugin';
+import { useQueryParams, useNotification, useRBAC } from '@strapi/helper-plugin';
 import { EmptyDocuments, Plus } from '@strapi/icons';
 import { useIntl } from 'react-intl';
 import { useNavigate, useLocation } from 'react-router-dom';
