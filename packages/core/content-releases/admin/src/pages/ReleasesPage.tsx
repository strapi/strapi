import * as React from 'react';

import {
  Box,
  Button,
  ContentLayout,
  EmptyStateLayout,
  Flex,
  Grid,
  GridItem,
  HeaderLayout,
  Main,
  Tab,
  TabGroup,
  TabPanel,
  TabPanels,
  Tabs,
  Typography,
} from '@strapi/design-system';
import { Link } from '@strapi/design-system/v2';
import {
  AnErrorOccurred,
  CheckPermissions,
  LoadingIndicatorPage,
  PageSizeURLQuery,
  PaginationURLQuery,
  useQueryParams,
  useAPIErrorHandler,
  useNotification,
} from '@strapi/helper-plugin';
import { EmptyDocuments, Plus } from '@strapi/icons';
import { useIntl } from 'react-intl';
import { useHistory } from 'react-router-dom';
import styled from 'styled-components';

import { GetReleases } from '../../../shared/contracts/releases';
import { AddEditReleaseDialog, FormValues } from '../components/AddEditReleaseDialog';
import { PERMISSIONS } from '../constants';
<<<<<<< HEAD
import { isAxiosError } from '../services/axios';
import {
  useGetReleasesQuery,
  GetAllReleasesQueryParams,
  useCreateReleaseMutation,
} from '../services/release';
=======
import { useGetReleasesQuery, GetReleasesQueryParams } from '../services/release';
>>>>>>> 4f6722c6

/* -------------------------------------------------------------------------------------------------
 * ReleasesLayout
 * -----------------------------------------------------------------------------------------------*/
interface ReleasesLayoutProps {
  isLoading?: boolean;
  totalReleases?: number;
  onClickAddRelease: () => void;
  children: React.ReactNode;
}

export const ReleasesLayout = ({
  isLoading,
  totalReleases,
  onClickAddRelease,
  children,
}: ReleasesLayoutProps) => {
  const { formatMessage } = useIntl();
  return (
    <Main aria-busy={isLoading}>
      <HeaderLayout
        title={formatMessage({
          id: 'content-releases.pages.Releases.title',
          defaultMessage: 'Releases',
        })}
        subtitle={
          !isLoading &&
          formatMessage(
            {
              id: 'content-releases.pages.Releases.header-subtitle',
              defaultMessage:
                '{number, plural, =0 {No releases} one {# release} other {# releases}}',
            },
            { number: totalReleases }
          )
        }
        primaryAction={
          <CheckPermissions permissions={PERMISSIONS.create}>
            <Button startIcon={<Plus />} onClick={onClickAddRelease}>
              {formatMessage({
                id: 'content-releases.header.actions.add-release',
                defaultMessage: 'New release',
              })}
            </Button>
          </CheckPermissions>
        }
      />
      {children}
    </Main>
  );
};

/* -------------------------------------------------------------------------------------------------
 * ReleasesGrid
 * -----------------------------------------------------------------------------------------------*/
interface ReleasesGridProps {
  sectionTitle: 'pending' | 'done';
  releases?: GetReleases.Response['data'];
  isError?: boolean;
}

const LinkCard = styled(Link)`
  display: block;
`;

const ReleasesGrid = ({ sectionTitle, releases = [], isError = false }: ReleasesGridProps) => {
  const { formatMessage } = useIntl();

  if (isError) {
    return <AnErrorOccurred />;
  }

  if (releases?.length === 0) {
    return (
      <EmptyStateLayout
        content={formatMessage(
          {
            id: 'content-releases.page.Releases.tab.emptyEntries',
            defaultMessage: 'No releases',
          },
          {
            target: sectionTitle,
          }
        )}
        icon={<EmptyDocuments width="10rem" />}
      />
    );
  }

  return (
    <Grid gap={4}>
      {releases.map(({ id, name, actions }) => (
        <GridItem col={3} s={6} xs={12} key={id}>
          <LinkCard href={`content-releases/${id}`} isExternal={false}>
            <Flex
              direction="column"
              justifyContent="space-between"
              padding={4}
              hasRadius
              background="neutral0"
              shadow="tableShadow"
              height="100%"
              width="100%"
              alignItems="start"
              gap={2}
            >
              <Typography as="h3" variant="delta" fontWeight="bold">
                {name}
              </Typography>
              <Typography variant="pi">
                {formatMessage(
                  {
                    id: 'content-releases.page.Releases.release-item.entries',
                    defaultMessage:
                      '{number, plural, =0 {No entries} one {# entry} other {# entries}}',
                  },
                  { number: actions.meta.count }
                )}
              </Typography>
            </Flex>
          </LinkCard>
        </GridItem>
      ))}
    </Grid>
  );
};

/* -------------------------------------------------------------------------------------------------
 * ReleasesPage
 * -----------------------------------------------------------------------------------------------*/
const INITIAL_FORM_VALUES = {
  name: '',
} satisfies FormValues;

const ReleasesPage = () => {
  const [addReleaseDialogIsShown, setAddReleaseDialogIsShown] = React.useState(false);
  const toggleNotification = useNotification();
  const { formatMessage } = useIntl();
<<<<<<< HEAD
  const { push } = useHistory();
  const { formatAPIError } = useAPIErrorHandler();
  const [{ query }, setQuery] = useQueryParams<GetAllReleasesQueryParams>();
=======
  const [{ query }, setQuery] = useQueryParams<GetReleasesQueryParams>();
>>>>>>> 4f6722c6
  const response = useGetReleasesQuery(query);
  const [createRelease, { isLoading: isSubmittingForm }] = useCreateReleaseMutation();

  const { isLoading, isSuccess, isError } = response;

  const toggleAddReleaseDialog = () => {
    setAddReleaseDialogIsShown((prev) => !prev);
  };

  if (isLoading) {
    return (
      <ReleasesLayout onClickAddRelease={toggleAddReleaseDialog} isLoading>
        <ContentLayout>
          <LoadingIndicatorPage />
        </ContentLayout>
      </ReleasesLayout>
    );
  }

  const totalReleases = (isSuccess && response.currentData?.meta?.pagination?.total) || 0;

  const handleTabChange = (index: number) => {
    setQuery({
      ...query,
      page: 1,
      pageSize: response?.currentData?.meta?.pagination?.pageSize || 16,
      filters: {
        releasedAt: {
          $notNull: index === 0 ? false : true,
        },
      },
    });
  };

  const activeTab = response?.currentData?.meta?.activeTab || 'pending';

  const handleAddRelease = async (values: FormValues) => {
    const response = await createRelease({
      name: values.name,
    });
    if ('data' in response) {
      // When the response returns an object with 'data', handle success
      toggleNotification({
        type: 'success',
        message: formatMessage({
          id: 'content-releases.modal.release-created-notification-success',
          defaultMessage: 'Release created.',
        }),
      });

      push(`/plugins/content-releases/${response.data.data.id}`);
    } else if (isAxiosError(response.error)) {
      // When the response returns an object with 'error', handle axios error
      toggleNotification({
        type: 'warning',
        message: formatAPIError(response.error),
      });
    } else {
      // Otherwise, the response returns an object with 'error', handle a generic error
      toggleNotification({
        type: 'warning',
        message: formatMessage({ id: 'notification.error', defaultMessage: 'An error occurred' }),
      });
    }
  };

  return (
    <ReleasesLayout onClickAddRelease={toggleAddReleaseDialog} totalReleases={totalReleases}>
      <ContentLayout>
        <>
          <TabGroup
            label={formatMessage({
              id: 'content-releases.pages.Releases.tab-group.label',
              defaultMessage: 'Releases list',
            })}
            variant="simple"
            initialSelectedTabIndex={['pending', 'done'].indexOf(activeTab)}
            onTabChange={handleTabChange}
          >
            <Box paddingBottom={8}>
              <Tabs>
                <Tab>
                  {formatMessage({
                    id: 'content-releases.pages.Releases.tab.pending',
                    defaultMessage: 'Pending',
                  })}
                </Tab>
                <Tab>
                  {formatMessage({
                    id: 'content-releases.pages.Releases.tab.done',
                    defaultMessage: 'Done',
                  })}
                </Tab>
              </Tabs>
            </Box>
            <TabPanels>
              {/* Pending releases */}
              <TabPanel>
                <ReleasesGrid
                  sectionTitle="pending"
                  releases={response?.currentData?.data}
                  isError={isError}
                />
              </TabPanel>
              {/* Done releases */}
              <TabPanel>
                <ReleasesGrid
                  sectionTitle="done"
                  releases={response?.currentData?.data}
                  isError={isError}
                />
              </TabPanel>
            </TabPanels>
          </TabGroup>
          {totalReleases > 0 && (
            <Flex paddingTop={4} alignItems="flex-end" justifyContent="space-between">
              <PageSizeURLQuery
                options={['8', '16', '32', '64']}
                defaultValue={response?.currentData?.meta?.pagination?.pageSize.toString()}
              />
              <PaginationURLQuery
                pagination={{
                  pageCount: response?.currentData?.meta?.pagination?.pageCount || 0,
                }}
              />
            </Flex>
          )}
        </>
      </ContentLayout>
      {addReleaseDialogIsShown && (
        <AddEditReleaseDialog
          handleClose={toggleAddReleaseDialog}
          handleSubmit={handleAddRelease}
          isLoading={isSubmittingForm}
          initialValues={INITIAL_FORM_VALUES}
        />
      )}
    </ReleasesLayout>
  );
};

const ProtectedReleasesPage = () => (
  <CheckPermissions permissions={PERMISSIONS.main}>
    <ReleasesPage />
  </CheckPermissions>
);

export { ReleasesPage, ProtectedReleasesPage };<|MERGE_RESOLUTION|>--- conflicted
+++ resolved
@@ -36,16 +36,12 @@
 import { GetReleases } from '../../../shared/contracts/releases';
 import { AddEditReleaseDialog, FormValues } from '../components/AddEditReleaseDialog';
 import { PERMISSIONS } from '../constants';
-<<<<<<< HEAD
 import { isAxiosError } from '../services/axios';
 import {
   useGetReleasesQuery,
-  GetAllReleasesQueryParams,
+  GetReleasesQueryParams,
   useCreateReleaseMutation,
 } from '../services/release';
-=======
-import { useGetReleasesQuery, GetReleasesQueryParams } from '../services/release';
->>>>>>> 4f6722c6
 
 /* -------------------------------------------------------------------------------------------------
  * ReleasesLayout
@@ -184,13 +180,9 @@
   const [addReleaseDialogIsShown, setAddReleaseDialogIsShown] = React.useState(false);
   const toggleNotification = useNotification();
   const { formatMessage } = useIntl();
-<<<<<<< HEAD
   const { push } = useHistory();
   const { formatAPIError } = useAPIErrorHandler();
-  const [{ query }, setQuery] = useQueryParams<GetAllReleasesQueryParams>();
-=======
   const [{ query }, setQuery] = useQueryParams<GetReleasesQueryParams>();
->>>>>>> 4f6722c6
   const response = useGetReleasesQuery(query);
   const [createRelease, { isLoading: isSubmittingForm }] = useCreateReleaseMutation();
 
