import * as React from 'react';

// TODO: Replace this import with the same hook exported from the @strapi/admin/strapi-admin/ee in another iteration of this solution
import { useLicenseLimits } from '@strapi/admin/strapi-admin';
import {
  Alert,
  Box,
  Button,
  ContentLayout,
  Divider,
  EmptyStateLayout,
  Flex,
  Grid,
  GridItem,
  HeaderLayout,
  Main,
  Tab,
  TabGroup,
  TabPanel,
  TabPanels,
  Tabs,
  Typography,
} from '@strapi/design-system';
import { Link } from '@strapi/design-system/v2';
import {
  AnErrorOccurred,
  CheckPermissions,
  LoadingIndicatorPage,
  PageSizeURLQuery,
  PaginationURLQuery,
  useQueryParams,
  useAPIErrorHandler,
  useNotification,
  useTracking,
} from '@strapi/helper-plugin';
import { EmptyDocuments, Plus } from '@strapi/icons';
import { useIntl } from 'react-intl';
import { useHistory, useLocation } from 'react-router-dom';
import styled from 'styled-components';

import { GetReleases } from '../../../shared/contracts/releases';
import { ReleaseModal, FormValues } from '../components/ReleaseModal';
import { PERMISSIONS } from '../constants';
import { isAxiosError } from '../services/axios';
import {
  useGetReleasesQuery,
  GetReleasesQueryParams,
  useCreateReleaseMutation,
} from '../services/release';

/* -------------------------------------------------------------------------------------------------
 * ReleasesGrid
 * -----------------------------------------------------------------------------------------------*/
interface ReleasesGridProps {
  sectionTitle: 'pending' | 'done';
  releases?: GetReleases.Response['data'];
  isError?: boolean;
}

const LinkCard = styled(Link)`
  display: block;
`;

const ReleasesGrid = ({ sectionTitle, releases = [], isError = false }: ReleasesGridProps) => {
  const { formatMessage } = useIntl();

  if (isError) {
    return <AnErrorOccurred />;
  }

  if (releases?.length === 0) {
    return (
      <EmptyStateLayout
        content={formatMessage(
          {
            id: 'content-releases.page.Releases.tab.emptyEntries',
            defaultMessage: 'No releases',
          },
          {
            target: sectionTitle,
          }
        )}
        icon={<EmptyDocuments width="10rem" />}
      />
    );
  }

  return (
    <Grid gap={4}>
      {releases.map(({ id, name, actions }) => (
        <GridItem col={3} s={6} xs={12} key={id}>
          <LinkCard href={`content-releases/${id}`} isExternal={false}>
            <Flex
              direction="column"
              justifyContent="space-between"
              padding={4}
              hasRadius
              background="neutral0"
              shadow="tableShadow"
              height="100%"
              width="100%"
              alignItems="start"
              gap={2}
            >
              <Typography as="h3" variant="delta" fontWeight="bold">
                {name}
              </Typography>
              <Typography variant="pi">
                {formatMessage(
                  {
                    id: 'content-releases.page.Releases.release-item.entries',
                    defaultMessage:
                      '{number, plural, =0 {No entries} one {# entry} other {# entries}}',
                  },
                  { number: actions.meta.count }
                )}
              </Typography>
            </Flex>
          </LinkCard>
        </GridItem>
      ))}
    </Grid>
  );
};

/* -------------------------------------------------------------------------------------------------
 * ReleasesPage
 * -----------------------------------------------------------------------------------------------*/
interface CustomLocationState {
  errors?: Record<'code', string>[];
}

const StyledAlert = styled(Alert)`
  button {
    display: none;
  }
  p + div {
    margin-left: auto;
  }
`;

const INITIAL_FORM_VALUES = {
  name: '',
} satisfies FormValues;

const ReleasesPage = () => {
  const tabRef = React.useRef<any>(null);
  const location = useLocation<CustomLocationState>();
  const [releaseModalShown, setReleaseModalShown] = React.useState(false);
  const toggleNotification = useNotification();
  const { formatMessage } = useIntl();
  const { push, replace } = useHistory();
  const { formatAPIError } = useAPIErrorHandler();
  const [{ query }, setQuery] = useQueryParams<GetReleasesQueryParams>();
  const response = useGetReleasesQuery(query);
  const [createRelease, { isLoading: isSubmittingForm }] = useCreateReleaseMutation();
<<<<<<< HEAD
  const { trackUsage } = useTracking();

=======
  const { getFeature } = useLicenseLimits();
  const { maximumNumberOfPendingReleases = 3 } = getFeature('cms-content-releases') as {
    maximumNumberOfPendingReleases: number;
  };
>>>>>>> cae3a5a1
  const { isLoading, isSuccess, isError } = response;
  const activeTab = response?.currentData?.meta?.activeTab || 'pending';
  const activeTabIndex = ['pending', 'done'].indexOf(activeTab);

  // Check if we have some errors and show a notification to the user to explain the error
  React.useEffect(() => {
    if (location?.state?.errors) {
      toggleNotification({
        type: 'warning',
        title: formatMessage({
          id: 'content-releases.pages.Releases.notification.error.title',
          defaultMessage: 'Your request could not be processed.',
        }),
        message: formatMessage({
          id: 'content-releases.pages.Releases.notification.error.message',
          defaultMessage: 'Please try again or open another release.',
        }),
      });
      replace({ state: null });
    }
  }, [formatMessage, location?.state?.errors, replace, toggleNotification]);

  // TODO: Replace this solution with v2 of the Design System
  // Check if the active tab index changes and call the handler of the ref to update the tab group component
  React.useEffect(() => {
    if (tabRef.current) {
      tabRef.current._handlers.setSelectedTabIndex(activeTabIndex);
    }
  }, [activeTabIndex]);

  const toggleAddReleaseModal = () => {
    setReleaseModalShown((prev) => !prev);
  };

  if (isLoading) {
    return (
      <Main aria-busy={isLoading}>
        <LoadingIndicatorPage />
      </Main>
    );
  }

  const totalReleases = (isSuccess && response.currentData?.meta?.pagination?.total) || 0;
  const hasReachedMaximumPendingReleases = totalReleases >= maximumNumberOfPendingReleases;

  const handleTabChange = (index: number) => {
    setQuery({
      ...query,
      page: 1,
      pageSize: response?.currentData?.meta?.pagination?.pageSize || 16,
      filters: {
        releasedAt: {
          $notNull: index === 0 ? false : true,
        },
      },
    });
  };

  const handleAddRelease = async (values: FormValues) => {
    const response = await createRelease({
      name: values.name,
    });
    if ('data' in response) {
      // When the response returns an object with 'data', handle success
      toggleNotification({
        type: 'success',
        message: formatMessage({
          id: 'content-releases.modal.release-created-notification-success',
          defaultMessage: 'Release created.',
        }),
      });

      trackUsage('didCreateRelease');

      push(`/plugins/content-releases/${response.data.data.id}`);
    } else if (isAxiosError(response.error)) {
      // When the response returns an object with 'error', handle axios error
      toggleNotification({
        type: 'warning',
        message: formatAPIError(response.error),
      });
    } else {
      // Otherwise, the response returns an object with 'error', handle a generic error
      toggleNotification({
        type: 'warning',
        message: formatMessage({ id: 'notification.error', defaultMessage: 'An error occurred' }),
      });
    }
  };

  return (
    <Main aria-busy={isLoading}>
      <HeaderLayout
        title={formatMessage({
          id: 'content-releases.pages.Releases.title',
          defaultMessage: 'Releases',
        })}
        subtitle={formatMessage(
          {
            id: 'content-releases.pages.Releases.header-subtitle',
            defaultMessage: '{number, plural, =0 {No releases} one {# release} other {# releases}}',
          },
          { number: totalReleases }
        )}
        primaryAction={
          <CheckPermissions permissions={PERMISSIONS.create}>
            <Button
              startIcon={<Plus />}
              onClick={toggleAddReleaseModal}
              disabled={hasReachedMaximumPendingReleases}
            >
              {formatMessage({
                id: 'content-releases.header.actions.add-release',
                defaultMessage: 'New release',
              })}
            </Button>
          </CheckPermissions>
        }
      />
      <ContentLayout>
        <>
          {activeTab === 'pending' && hasReachedMaximumPendingReleases && (
            <StyledAlert
              marginBottom={6}
              action={
                <Link href="https://strapi.io/pricing-cloud" isExternal>
                  {formatMessage({
                    id: 'content-releases.pages.Releases.max-limit-reached.action',
                    defaultMessage: 'Explore plans',
                  })}
                </Link>
              }
              title={formatMessage(
                {
                  id: 'content-releases.pages.Releases.max-limit-reached.title',
                  defaultMessage:
                    'You have reached the {number} pending {number, plural, one {release} other {releases}} limit.',
                },
                { number: maximumNumberOfPendingReleases }
              )}
              onClose={() => {}}
              closeLabel=""
            >
              {formatMessage({
                id: 'content-releases.pages.Releases.max-limit-reached.message',
                defaultMessage: 'Upgrade to manage an unlimited number of releases.',
              })}
            </StyledAlert>
          )}
          <TabGroup
            label={formatMessage({
              id: 'content-releases.pages.Releases.tab-group.label',
              defaultMessage: 'Releases list',
            })}
            variant="simple"
            initialSelectedTabIndex={activeTabIndex}
            onTabChange={handleTabChange}
            ref={tabRef}
          >
            <Box paddingBottom={8}>
              <Tabs>
                <Tab>
                  {formatMessage({
                    id: 'content-releases.pages.Releases.tab.pending',
                    defaultMessage: 'Pending',
                  })}
                </Tab>
                <Tab>
                  {formatMessage({
                    id: 'content-releases.pages.Releases.tab.done',
                    defaultMessage: 'Done',
                  })}
                </Tab>
              </Tabs>
              <Divider />
            </Box>
            <TabPanels>
              {/* Pending releases */}
              <TabPanel>
                <ReleasesGrid
                  sectionTitle="pending"
                  releases={response?.currentData?.data}
                  isError={isError}
                />
              </TabPanel>
              {/* Done releases */}
              <TabPanel>
                <ReleasesGrid
                  sectionTitle="done"
                  releases={response?.currentData?.data}
                  isError={isError}
                />
              </TabPanel>
            </TabPanels>
          </TabGroup>
          {totalReleases > 0 && (
            <Flex paddingTop={4} alignItems="flex-end" justifyContent="space-between">
              <PageSizeURLQuery
                options={['8', '16', '32', '64']}
                defaultValue={response?.currentData?.meta?.pagination?.pageSize.toString()}
              />
              <PaginationURLQuery
                pagination={{
                  pageCount: response?.currentData?.meta?.pagination?.pageCount || 0,
                }}
              />
            </Flex>
          )}
        </>
      </ContentLayout>
      {releaseModalShown && (
        <ReleaseModal
          handleClose={toggleAddReleaseModal}
          handleSubmit={handleAddRelease}
          isLoading={isSubmittingForm}
          initialValues={INITIAL_FORM_VALUES}
        />
      )}
    </Main>
  );
};

export { ReleasesPage };<|MERGE_RESOLUTION|>--- conflicted
+++ resolved
@@ -154,15 +154,12 @@
   const [{ query }, setQuery] = useQueryParams<GetReleasesQueryParams>();
   const response = useGetReleasesQuery(query);
   const [createRelease, { isLoading: isSubmittingForm }] = useCreateReleaseMutation();
-<<<<<<< HEAD
-  const { trackUsage } = useTracking();
-
-=======
   const { getFeature } = useLicenseLimits();
   const { maximumNumberOfPendingReleases = 3 } = getFeature('cms-content-releases') as {
     maximumNumberOfPendingReleases: number;
   };
->>>>>>> cae3a5a1
+  const { trackUsage } = useTracking();
+
   const { isLoading, isSuccess, isError } = response;
   const activeTab = response?.currentData?.meta?.activeTab || 'pending';
   const activeTabIndex = ['pending', 'done'].indexOf(activeTab);
