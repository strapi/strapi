--- conflicted
+++ resolved
@@ -179,12 +179,8 @@
 } satisfies FormValues;
 
 const ReleasesPage = () => {
-<<<<<<< HEAD
+  const tabRef = React.useRef<any>(null);
   const location = useLocation();
-=======
-  const tabRef = React.useRef<any>(null);
-  const location = useLocation<CustomLocationState>();
->>>>>>> 27295f21
   const [releaseModalShown, setReleaseModalShown] = React.useState(false);
   const toggleNotification = useNotification();
   const { formatMessage } = useIntl();
