--- conflicted
+++ resolved
@@ -411,13 +411,10 @@
     );
   }
 
-<<<<<<< HEAD
   const releaseActions = data?.data;
   const releaseMeta = data?.meta;
 
   if (isError || isReleaseError || !release || !releaseActions) {
-=======
-  if (isError || isReleaseError || !release) {
     const errorsArray = [];
     if (releaseError) {
       errorsArray.push({
@@ -429,7 +426,6 @@
         code: releaseActionsError.code,
       });
     }
->>>>>>> a99ed82a
     return (
       <Redirect
         to={{
@@ -474,7 +470,6 @@
 
   return (
     <ContentLayout>
-<<<<<<< HEAD
       <Flex gap={8} direction="column" alignItems="stretch">
         <Flex>
           <SingleSelect
@@ -594,6 +589,11 @@
                           />
                         )}
                       </Td>
+                      <Td>
+                        <Flex justifyContent="flex-end">
+                          <ReleaseActionMenu releaseId={releaseId} actionId={id} />
+                        </Flex>
+                      </Td>
                     </Tr>
                   ))}
                 </Table.Body>
@@ -601,102 +601,6 @@
             </Table.Root>
           </Flex>
         ))}
-=======
-      <Flex gap={4} direction="column" alignItems="stretch">
-        <Table.Root
-          rows={releaseActions.map((action) => ({
-            ...action,
-            id: Number(action.entry.id),
-          }))}
-          colCount={releaseActions.length}
-          isLoading={isLoading}
-          isFetching={isFetching}
-        >
-          <Table.Content>
-            <Table.Head>
-              <Table.HeaderCell
-                fieldSchemaType="string"
-                label={formatMessage({
-                  id: 'content-releases.page.ReleaseDetails.table.header.label.name',
-                  defaultMessage: 'name',
-                })}
-                name="name"
-              />
-              <Table.HeaderCell
-                fieldSchemaType="string"
-                label={formatMessage({
-                  id: 'content-releases.page.ReleaseDetails.table.header.label.locale',
-                  defaultMessage: 'locale',
-                })}
-                name="locale"
-              />
-              <Table.HeaderCell
-                fieldSchemaType="string"
-                label={formatMessage({
-                  id: 'content-releases.page.ReleaseDetails.table.header.label.content-type',
-                  defaultMessage: 'content-type',
-                })}
-                name="content-type"
-              />
-              <Table.HeaderCell
-                fieldSchemaType="string"
-                label={formatMessage({
-                  id: 'content-releases.page.ReleaseDetails.table.header.label.action',
-                  defaultMessage: 'action',
-                })}
-                name="action"
-              />
-              <Table.HeaderHiddenActionsCell />
-            </Table.Head>
-            <Table.LoadingBody />
-            <Table.Body>
-              {releaseActions.map(({ id, type, entry }) => (
-                <Tr key={id}>
-                  <Td>
-                    <Typography>{`${entry.contentType.mainFieldValue || entry.id}`}</Typography>
-                  </Td>
-                  <Td>
-                    <Typography>{`${entry?.locale?.name ? entry.locale.name : '-'}`}</Typography>
-                  </Td>
-                  <Td>
-                    <Typography>{entry.contentType.displayName || ''}</Typography>
-                  </Td>
-                  <Td>
-                    {release.releasedAt ? (
-                      <Typography>
-                        {formatMessage(
-                          {
-                            id: 'content-releases.page.ReleaseDetails.table.action-published',
-                            defaultMessage:
-                              'This entry was <b>{isPublish, select, true {published} other {unpublished}}</b>.',
-                          },
-                          {
-                            isPublish: type === 'publish',
-                            b: (children: React.ReactNode) => (
-                              <Typography fontWeight="bold">{children}</Typography>
-                            ),
-                          }
-                        )}
-                      </Typography>
-                    ) : (
-                      <ReleaseActionOptions
-                        selected={type}
-                        handleChange={(e) => handleChangeType(e, id)}
-                        name={`release-action-${id}-type`}
-                      />
-                    )}
-                  </Td>
-                  <Td>
-                    <Flex justifyContent="flex-end">
-                      <ReleaseActionMenu releaseId={releaseId} actionId={id} />
-                    </Flex>
-                  </Td>
-                </Tr>
-              ))}
-            </Table.Body>
-          </Table.Content>
-        </Table.Root>
->>>>>>> a99ed82a
         <Flex paddingTop={4} alignItems="flex-end" justifyContent="space-between">
           <PageSizeURLQuery defaultValue={releaseMeta?.pagination?.pageSize.toString()} />
           <PaginationURLQuery
