import * as React from 'react';

import {
  Page,
  unstable_useDocument,
  Pagination,
  Table,
  BackButton,
<<<<<<< HEAD
  useAPIErrorHandler,
=======
  ConfirmDialog,
>>>>>>> 7dc4206d
} from '@strapi/admin/strapi-admin';
import {
  Button,
  ContentLayout,
  Flex,
  HeaderLayout,
  IconButton,
  Main,
  Tr,
  Td,
  Typography,
  Badge,
  SingleSelect,
  SingleSelectOption,
  Icon,
  Tooltip,
  EmptyStateLayout,
} from '@strapi/design-system';
import { LinkButton, Menu } from '@strapi/design-system/v2';
import {
  CheckPermissions,
  useNotification,
  useQueryParams,
  useRBAC,
  useTracking,
} from '@strapi/helper-plugin';
import { CheckCircle, More, Pencil, Trash, CrossCircle, EmptyDocuments } from '@strapi/icons';
import format from 'date-fns/format';
import { utcToZonedTime } from 'date-fns-tz';
import { useIntl } from 'react-intl';
import { useParams, useNavigate, Link as ReactRouterLink, Navigate } from 'react-router-dom';
import styled from 'styled-components';

import { RelativeTime } from '../components/RelativeTime';
import { ReleaseActionMenu } from '../components/ReleaseActionMenu';
import { ReleaseActionOptions } from '../components/ReleaseActionOptions';
import { ReleaseModal, FormValues } from '../components/ReleaseModal';
import { PERMISSIONS } from '../constants';
import { isAxiosError } from '../services/axios';
import {
  GetReleaseActionsQueryParams,
  useGetReleaseActionsQuery,
  useGetReleaseQuery,
  useUpdateReleaseMutation,
  useUpdateReleaseActionMutation,
  usePublishReleaseMutation,
  useDeleteReleaseMutation,
  releaseApi,
} from '../services/release';
import { useTypedDispatch } from '../store/hooks';
import { getTimezoneOffset } from '../utils/time';

import { getBadgeProps } from './ReleasesPage';

import type {
  ReleaseAction,
  ReleaseActionGroupBy,
  ReleaseActionEntry,
  FormattedReleaseAction,
} from '../../../shared/contracts/release-actions';
import type { Schema } from '@strapi/types';

/* -------------------------------------------------------------------------------------------------
 * ReleaseDetailsLayout
 * -----------------------------------------------------------------------------------------------*/
const ReleaseInfoWrapper = styled(Flex)`
  align-self: stretch;
  border-bottom-right-radius: ${({ theme }) => theme.borderRadius};
  border-bottom-left-radius: ${({ theme }) => theme.borderRadius};
  border-top: 1px solid ${({ theme }) => theme.colors.neutral150};
`;

const StyledMenuItem = styled(Menu.Item)<{
  disabled?: boolean;
  variant?: 'neutral' | 'danger';
}>`
  svg path {
    fill: ${({ theme, disabled }) => disabled && theme.colors.neutral500};
  }
  span {
    color: ${({ theme, disabled }) => disabled && theme.colors.neutral500};
  }

  &:hover {
    background: ${({ theme, variant = 'neutral' }) => theme.colors[`${variant}100`]};
  }
`;

const PencilIcon = styled(Pencil)`
  width: ${({ theme }) => theme.spaces[3]};
  height: ${({ theme }) => theme.spaces[3]};
  path {
    fill: ${({ theme }) => theme.colors.neutral600};
  }
`;

const TrashIcon = styled(Trash)`
  width: ${({ theme }) => theme.spaces[3]};
  height: ${({ theme }) => theme.spaces[3]};
  path {
    fill: ${({ theme }) => theme.colors.danger600};
  }
`;

const TypographyMaxWidth = styled(Typography)`
  max-width: 300px;
`;

interface EntryValidationTextProps {
  action: ReleaseAction['type'];
  schema?: Schema.ContentType;
  components: { [key: Schema.Component['uid']]: Schema.Component };
  entry: ReleaseActionEntry;
}

const EntryValidationText = ({ action, schema, entry }: EntryValidationTextProps) => {
  const { formatMessage } = useIntl();
  const { validate } = unstable_useDocument(
    {
      collectionType: schema?.kind ?? '',
      model: schema?.uid ?? '',
    },
    {
      skip: !schema,
    }
  );

  const errors = validate(entry) ?? {};

  if (Object.keys(errors).length > 0) {
    const validationErrorsMessages = Object.entries(errors)
      .map(([key, value]) =>
        formatMessage(
          { id: `${value.id}.withField`, defaultMessage: value.defaultMessage },
          { field: key }
        )
      )
      .join(' ');

    return (
      <Flex gap={2}>
        <Icon color="danger600" as={CrossCircle} />
        <Tooltip description={validationErrorsMessages}>
          <TypographyMaxWidth textColor="danger600" variant="omega" fontWeight="semiBold" ellipsis>
            {validationErrorsMessages}
          </TypographyMaxWidth>
        </Tooltip>
      </Flex>
    );
  }

  if (action == 'publish') {
    return (
      <Flex gap={2}>
        <Icon color="success600" as={CheckCircle} />
        {entry.publishedAt ? (
          <Typography textColor="success600" fontWeight="bold">
            {formatMessage({
              id: 'content-releases.pages.ReleaseDetails.entry-validation.already-published',
              defaultMessage: 'Already published',
            })}
          </Typography>
        ) : (
          <Typography>
            {formatMessage({
              id: 'content-releases.pages.ReleaseDetails.entry-validation.ready-to-publish',
              defaultMessage: 'Ready to publish',
            })}
          </Typography>
        )}
      </Flex>
    );
  }

  return (
    <Flex gap={2}>
      <Icon color="success600" as={CheckCircle} />
      {!entry.publishedAt ? (
        <Typography textColor="success600" fontWeight="bold">
          {formatMessage({
            id: 'content-releases.pages.ReleaseDetails.entry-validation.already-unpublished',
            defaultMessage: 'Already unpublished',
          })}
        </Typography>
      ) : (
        <Typography>
          {formatMessage({
            id: 'content-releases.pages.ReleaseDetails.entry-validation.ready-to-unpublish',
            defaultMessage: 'Ready to unpublish',
          })}
        </Typography>
      )}
    </Flex>
  );
};
interface ReleaseDetailsLayoutProps {
  toggleEditReleaseModal: () => void;
  toggleWarningSubmit: () => void;
  children: React.ReactNode;
}

const ReleaseDetailsLayout = ({
  toggleEditReleaseModal,
  toggleWarningSubmit,
  children,
}: ReleaseDetailsLayoutProps) => {
  const { formatMessage, formatDate, formatTime } = useIntl();
  const { releaseId } = useParams<{ releaseId: string }>();
  const {
    data,
    isLoading: isLoadingDetails,
    isError,
    error,
  } = useGetReleaseQuery(
    { id: releaseId! },
    {
      skip: !releaseId,
    }
  );
  const [publishRelease, { isLoading: isPublishing }] = usePublishReleaseMutation();
  const toggleNotification = useNotification();
  const { formatAPIError } = useAPIErrorHandler();
  const {
    allowedActions: { canUpdate, canDelete },
  } = useRBAC(PERMISSIONS);
  const dispatch = useTypedDispatch();
  const { trackUsage } = useTracking();

  const release = data?.data;

  const handlePublishRelease = (id: string) => async () => {
    const response = await publishRelease({ id });

    if ('data' in response) {
      // When the response returns an object with 'data', handle success
      toggleNotification({
        type: 'success',
        message: formatMessage({
          id: 'content-releases.pages.ReleaseDetails.publish-notification-success',
          defaultMessage: 'Release was published successfully.',
        }),
      });

      const { totalEntries, totalPublishedEntries, totalUnpublishedEntries } = response.data.meta;

      trackUsage('didPublishRelease', {
        totalEntries,
        totalPublishedEntries,
        totalUnpublishedEntries,
      });
    } else if (isAxiosError(response.error)) {
      // When the response returns an object with 'error', handle axios error
      toggleNotification({
        type: 'warning',
        message: formatAPIError(response.error),
      });
    } else {
      // Otherwise, the response returns an object with 'error', handle a generic error
      toggleNotification({
        type: 'warning',
        message: formatMessage({ id: 'notification.error', defaultMessage: 'An error occurred' }),
      });
    }
  };

  const handleRefresh = () => {
    dispatch(releaseApi.util.invalidateTags([{ type: 'ReleaseAction', id: 'LIST' }]));
  };

  const getCreatedByUser = () => {
    if (!release?.createdBy) {
      return null;
    }

    // Favor the username
    if (release.createdBy.username) {
      return release.createdBy.username;
    }

    // Firstname may not exist if created with SSO
    if (release.createdBy.firstname) {
      return `${release.createdBy.firstname} ${release.createdBy.lastname || ''}`.trim();
    }

    // All users must have at least an email
    return release.createdBy.email;
  };

  if (isLoadingDetails) {
    return <Page.Loading />;
  }

  if (isError || !release) {
    return (
      <Navigate
        to=".."
        state={{
          errors: [
            {
              code: error?.code,
            },
          ],
        }}
      />
    );
  }

  const totalEntries = release.actions.meta.count || 0;
  const hasCreatedByUser = Boolean(getCreatedByUser());

  const isScheduled = release.scheduledAt && release.timezone;
  const numberOfEntriesText = formatMessage(
    {
      id: 'content-releases.pages.Details.header-subtitle',
      defaultMessage: '{number, plural, =0 {No entries} one {# entry} other {# entries}}',
    },
    { number: totalEntries }
  );
  const scheduledText = isScheduled
    ? formatMessage(
        {
          id: 'content-releases.pages.ReleaseDetails.header-subtitle.scheduled',
          defaultMessage: 'Scheduled for {date} at {time} ({offset})',
        },
        {
          date: formatDate(new Date(release.scheduledAt!), {
            weekday: 'long',
            day: 'numeric',
            month: 'long',
            year: 'numeric',
            timeZone: release.timezone!,
          }),
          time: formatTime(new Date(release.scheduledAt!), {
            timeZone: release.timezone!,
            hourCycle: 'h23',
          }),
          offset: getTimezoneOffset(release.timezone!, new Date(release.scheduledAt!)),
        }
      )
    : '';

  return (
    <Main aria-busy={isLoadingDetails}>
      <HeaderLayout
        title={release.name}
        subtitle={
          <Flex gap={2} lineHeight={6}>
            <Typography textColor="neutral600" variant="epsilon">
              {numberOfEntriesText + (isScheduled ? ` - ${scheduledText}` : '')}
            </Typography>
            <Badge {...getBadgeProps(release.status)}>{release.status}</Badge>
          </Flex>
        }
        navigationAction={<BackButton />}
        primaryAction={
          !release.releasedAt && (
            <Flex gap={2}>
              <Menu.Root>
                {/* 
                  TODO Fix in the DS
                  - as={IconButton} has TS error:  Property 'icon' does not exist on type 'IntrinsicAttributes & TriggerProps & RefAttributes<HTMLButtonElement>'
                  - The Icon doesn't actually show unless you hack it with some padding...and it's still a little strange
                */}
                <Menu.Trigger
                  as={IconButton}
                  paddingLeft={2}
                  paddingRight={2}
                  aria-label={formatMessage({
                    id: 'content-releases.header.actions.open-release-actions',
                    defaultMessage: 'Release edit and delete menu',
                  })}
                  // @ts-expect-error See above
                  icon={<More />}
                  variant="tertiary"
                />
                {/*
                  TODO: Using Menu instead of SimpleMenu mainly because there is no positioning provided from the DS,
                  Refactor this once fixed in the DS
                */}
                <Menu.Content top={1} popoverPlacement="bottom-end">
                  <Flex
                    alignItems="center"
                    justifyContent="center"
                    direction="column"
                    padding={1}
                    width="100%"
                  >
                    <StyledMenuItem disabled={!canUpdate} onSelect={toggleEditReleaseModal}>
                      <Flex alignItems="center" gap={2} hasRadius width="100%">
                        <PencilIcon />
                        <Typography ellipsis>
                          {formatMessage({
                            id: 'content-releases.header.actions.edit',
                            defaultMessage: 'Edit',
                          })}
                        </Typography>
                      </Flex>
                    </StyledMenuItem>
                    <StyledMenuItem
                      disabled={!canDelete}
                      onSelect={toggleWarningSubmit}
                      variant="danger"
                    >
                      <Flex alignItems="center" gap={2} hasRadius width="100%">
                        <TrashIcon />
                        <Typography ellipsis textColor="danger600">
                          {formatMessage({
                            id: 'content-releases.header.actions.delete',
                            defaultMessage: 'Delete',
                          })}
                        </Typography>
                      </Flex>
                    </StyledMenuItem>
                  </Flex>
                  <ReleaseInfoWrapper
                    direction="column"
                    justifyContent="center"
                    alignItems="flex-start"
                    gap={1}
                    padding={5}
                  >
                    <Typography variant="pi" fontWeight="bold">
                      {formatMessage({
                        id: 'content-releases.header.actions.created',
                        defaultMessage: 'Created',
                      })}
                    </Typography>
                    <Typography variant="pi" color="neutral300">
                      <RelativeTime timestamp={new Date(release.createdAt)} />
                      {formatMessage(
                        {
                          id: 'content-releases.header.actions.created.description',
                          defaultMessage:
                            '{hasCreatedByUser, select, true { by {createdBy}} other { by deleted user}}',
                        },
                        { createdBy: getCreatedByUser(), hasCreatedByUser }
                      )}
                    </Typography>
                  </ReleaseInfoWrapper>
                </Menu.Content>
              </Menu.Root>
              <Button size="S" variant="tertiary" onClick={handleRefresh}>
                {formatMessage({
                  id: 'content-releases.header.actions.refresh',
                  defaultMessage: 'Refresh',
                })}
              </Button>
              <CheckPermissions permissions={PERMISSIONS.publish}>
                <Button
                  size="S"
                  variant="default"
                  onClick={handlePublishRelease(release.id.toString())}
                  loading={isPublishing}
                  disabled={release.actions.meta.count === 0}
                >
                  {formatMessage({
                    id: 'content-releases.header.actions.publish',
                    defaultMessage: 'Publish',
                  })}
                </Button>
              </CheckPermissions>
            </Flex>
          )
        }
      />
      {children}
    </Main>
  );
};

/* -------------------------------------------------------------------------------------------------
 * ReleaseDetailsBody
 * -----------------------------------------------------------------------------------------------*/
const GROUP_BY_OPTIONS = ['contentType', 'locale', 'action'] as const;
const getGroupByOptionLabel = (value: (typeof GROUP_BY_OPTIONS)[number]) => {
  if (value === 'locale') {
    return {
      id: 'content-releases.pages.ReleaseDetails.groupBy.option.locales',
      defaultMessage: 'Locales',
    };
  }

  if (value === 'action') {
    return {
      id: 'content-releases.pages.ReleaseDetails.groupBy.option.actions',
      defaultMessage: 'Actions',
    };
  }

  return {
    id: 'content-releases.pages.ReleaseDetails.groupBy.option.content-type',
    defaultMessage: 'Content-Types',
  };
};

interface ReleaseDetailsBodyProps {
  releaseId: string;
}

const ReleaseDetailsBody = ({ releaseId }: ReleaseDetailsBodyProps) => {
  const { formatMessage } = useIntl();
  const [{ query }, setQuery] = useQueryParams<GetReleaseActionsQueryParams>();
  const toggleNotification = useNotification();
  const { formatAPIError } = useAPIErrorHandler();
  const {
    data: releaseData,
    isLoading: isReleaseLoading,
    isError: isReleaseError,
    error: releaseError,
  } = useGetReleaseQuery({ id: releaseId });
  const {
    allowedActions: { canUpdate },
  } = useRBAC(PERMISSIONS);

  const release = releaseData?.data;
  const selectedGroupBy = query?.groupBy || 'contentType';

  const {
    isLoading,
    isFetching,
    isError,
    data,
    error: releaseActionsError,
  } = useGetReleaseActionsQuery({
    ...query,
    releaseId,
  });

  const [updateReleaseAction] = useUpdateReleaseActionMutation();

  const handleChangeType = async (
    e: React.ChangeEvent<HTMLInputElement>,
    actionId: ReleaseAction['id'],
    actionPath: [string, number]
  ) => {
    const response = await updateReleaseAction({
      params: {
        releaseId,
        actionId,
      },
      body: {
        type: e.target.value as ReleaseAction['type'],
      },
      query, // We are passing the query params to make optimistic updates
      actionPath, // We are passing the action path to found the position in the cache of the action for optimistic updates
    });

    if ('error' in response) {
      if (isAxiosError(response.error)) {
        // When the response returns an object with 'error', handle axios error
        toggleNotification({
          type: 'warning',
          message: formatAPIError(response.error),
        });
      } else {
        // Otherwise, the response returns an object with 'error', handle a generic error
        toggleNotification({
          type: 'warning',
          message: formatMessage({ id: 'notification.error', defaultMessage: 'An error occurred' }),
        });
      }
    }
  };

  if (isLoading || isReleaseLoading) {
    return <Page.Loading />;
  }

  const releaseActions = data?.data;
  const releaseMeta = data?.meta;
  const contentTypes = releaseMeta?.contentTypes || {};
  const components = releaseMeta?.components || {};

  if (isReleaseError || !release) {
    const errorsArray = [];
    if (releaseError) {
      errorsArray.push({
        code: releaseError.code,
      });
    }
    if (releaseActionsError) {
      errorsArray.push({
        code: releaseActionsError.code,
      });
    }
    return (
      <Navigate
        to=".."
        state={{
          errors: errorsArray,
        }}
      />
    );
  }

  if (isError || !releaseActions) {
    return <Page.Error />;
  }

  if (Object.keys(releaseActions).length === 0) {
    return (
      <ContentLayout>
        <EmptyStateLayout
          action={
            <LinkButton
              as={ReactRouterLink}
              // @ts-expect-error - types are not inferred correctly through the as prop.
              to={{
                pathname: '/content-manager',
              }}
              style={{ textDecoration: 'none' }}
              variant="secondary"
            >
              {formatMessage({
                id: 'content-releases.page.Details.button.openContentManager',
                defaultMessage: 'Open the Content Manager',
              })}
            </LinkButton>
          }
          icon={<EmptyDocuments width="10rem" />}
          content={formatMessage({
            id: 'content-releases.pages.Details.tab.emptyEntries',
            defaultMessage:
              'This release is empty. Open the Content Manager, select an entry and add it to the release.',
          })}
        />
      </ContentLayout>
    );
  }

  const headers = [
    {
      label: formatMessage({
        id: 'content-releases.page.ReleaseDetails.table.header.label.name',
        defaultMessage: 'name',
      }),
      name: 'name',
    },
    {
      label: formatMessage({
        id: 'content-releases.page.ReleaseDetails.table.header.label.locale',
        defaultMessage: 'locale',
      }),
      name: 'locale',
    },
    {
      label: formatMessage({
        id: 'content-releases.page.ReleaseDetails.table.header.label.content-type',
        defaultMessage: 'content-type',
      }),
      name: 'content-type',
    },
    {
      label: formatMessage({
        id: 'content-releases.page.ReleaseDetails.table.header.label.action',
        defaultMessage: 'action',
      }),
      name: 'action',
    },
    ...(!release.releasedAt
      ? [
          {
            label: formatMessage({
              id: 'content-releases.page.ReleaseDetails.table.header.label.status',
              defaultMessage: 'status',
            }),
            name: 'status',
          },
        ]
      : []),
  ];

  return (
    <ContentLayout>
      <Flex gap={8} direction="column" alignItems="stretch">
        <Flex>
          <SingleSelect
            aria-label={formatMessage({
              id: 'content-releases.pages.ReleaseDetails.groupBy.aria-label',
              defaultMessage: 'Group by',
            })}
            customizeContent={(value) =>
              formatMessage(
                {
                  id: `content-releases.pages.ReleaseDetails.groupBy.label`,
                  defaultMessage: `Group by {groupBy}`,
                },
                {
                  groupBy: value,
                }
              )
            }
            value={formatMessage(getGroupByOptionLabel(selectedGroupBy))}
            onChange={(value) => setQuery({ groupBy: value as ReleaseActionGroupBy })}
          >
            {GROUP_BY_OPTIONS.map((option) => (
              <SingleSelectOption key={option} value={option}>
                {formatMessage(getGroupByOptionLabel(option))}
              </SingleSelectOption>
            ))}
          </SingleSelect>
        </Flex>
        {Object.keys(releaseActions).map((key) => (
          <Flex key={`releases-group-${key}`} gap={4} direction="column" alignItems="stretch">
            <Flex role="separator" aria-label={key}>
              <Badge>{key}</Badge>
            </Flex>
            <Table.Root
              rows={releaseActions[key].map((item) => ({
                ...item,
                id: Number(item.entry.id),
              }))}
              headers={headers}
              isLoading={isLoading || isFetching}
            >
              <Table.Content>
                <Table.Head>
                  {headers.map((header) => (
                    <Table.HeaderCell key={header.name} {...header} />
                  ))}
                </Table.Head>
                <Table.Loading />
                <Table.Body>
                  {releaseActions[key].map(
                    ({ id, contentType, locale, type, entry }, actionIndex) => (
                      <Tr key={id}>
                        <Td width="25%" maxWidth="200px">
                          <Typography ellipsis>{`${
                            contentType.mainFieldValue || entry.id
                          }`}</Typography>
                        </Td>
                        <Td width="10%">
                          <Typography>{`${locale?.name ? locale.name : '-'}`}</Typography>
                        </Td>
                        <Td width="10%">
                          <Typography>{contentType.displayName || ''}</Typography>
                        </Td>
                        <Td width="20%">
                          {release.releasedAt ? (
                            <Typography>
                              {formatMessage(
                                {
                                  id: 'content-releases.page.ReleaseDetails.table.action-published',
                                  defaultMessage:
                                    'This entry was <b>{isPublish, select, true {published} other {unpublished}}</b>.',
                                },
                                {
                                  isPublish: type === 'publish',
                                  b: (children: React.ReactNode) => (
                                    <Typography fontWeight="bold">{children}</Typography>
                                  ),
                                }
                              )}
                            </Typography>
                          ) : (
                            <ReleaseActionOptions
                              selected={type}
                              handleChange={(e) => handleChangeType(e, id, [key, actionIndex])}
                              name={`release-action-${id}-type`}
                              disabled={!canUpdate}
                            />
                          )}
                        </Td>
                        {!release.releasedAt && (
                          <>
                            <Td width="20%" minWidth="200px">
                              <EntryValidationText
                                action={type}
                                schema={contentTypes?.[contentType.uid]}
                                components={components}
                                entry={entry}
                              />
                            </Td>
                            <Td>
                              <Flex justifyContent="flex-end">
                                <ReleaseActionMenu.Root>
                                  <ReleaseActionMenu.ReleaseActionEntryLinkItem
                                    contentTypeUid={contentType.uid}
                                    entryId={entry.id}
                                    locale={locale?.code}
                                  />
                                  <ReleaseActionMenu.DeleteReleaseActionItem
                                    releaseId={release.id}
                                    actionId={id}
                                  />
                                </ReleaseActionMenu.Root>
                              </Flex>
                            </Td>
                          </>
                        )}
                      </Tr>
                    )
                  )}
                </Table.Body>
              </Table.Content>
            </Table.Root>
          </Flex>
        ))}
        <Pagination.Root
          {...releaseMeta?.pagination}
          defaultPageSize={releaseMeta?.pagination?.pageSize}
        >
          <Pagination.PageSize />
          <Pagination.Links />
        </Pagination.Root>
      </Flex>
    </ContentLayout>
  );
};

/* -------------------------------------------------------------------------------------------------
 * ReleaseDetailsPage
 * -----------------------------------------------------------------------------------------------*/
const ReleaseDetailsPage = () => {
  const { formatMessage } = useIntl();
  const { releaseId } = useParams<{ releaseId: string }>();
  const toggleNotification = useNotification();
  const { formatAPIError } = useAPIErrorHandler();
  const navigate = useNavigate();
  const [releaseModalShown, setReleaseModalShown] = React.useState(false);
  const [showWarningSubmit, setWarningSubmit] = React.useState(false);

  const {
    isLoading: isLoadingDetails,
    data,
    isSuccess: isSuccessDetails,
  } = useGetReleaseQuery(
    { id: releaseId! },
    {
      skip: !releaseId,
    }
  );
  const [updateRelease, { isLoading: isSubmittingForm }] = useUpdateReleaseMutation();
  const [deleteRelease, { isLoading: isDeletingRelease }] = useDeleteReleaseMutation();

  const toggleEditReleaseModal = () => {
    setReleaseModalShown((prev) => !prev);
  };

  const toggleWarningSubmit = () => setWarningSubmit((prevState) => !prevState);

  if (isLoadingDetails) {
    return (
      <ReleaseDetailsLayout
        toggleEditReleaseModal={toggleEditReleaseModal}
        toggleWarningSubmit={toggleWarningSubmit}
      >
        <Page.Loading />
      </ReleaseDetailsLayout>
    );
  }

  if (!releaseId) {
    return <Navigate to=".." />;
  }

  const releaseData = (isSuccessDetails && data?.data) || null;

  const title = releaseData?.name || '';
  const timezone = releaseData?.timezone ?? null;
  const scheduledAt =
    releaseData?.scheduledAt && timezone ? utcToZonedTime(releaseData.scheduledAt, timezone) : null;
  // Just get the date and time to display without considering updated timezone time
  const date = scheduledAt ? new Date(format(scheduledAt, 'yyyy-MM-dd')) : null;
  const time = scheduledAt ? format(scheduledAt, 'HH:mm') : '';

  const handleEditRelease = async (values: FormValues) => {
    const response = await updateRelease({
      id: releaseId,
      name: values.name,
      scheduledAt: values.scheduledAt,
      timezone: values.timezone,
    });

    if ('data' in response) {
      // When the response returns an object with 'data', handle success
      toggleNotification({
        type: 'success',
        message: formatMessage({
          id: 'content-releases.modal.release-updated-notification-success',
          defaultMessage: 'Release updated.',
        }),
      });
    } else if (isAxiosError(response.error)) {
      // When the response returns an object with 'error', handle axios error
      toggleNotification({
        type: 'warning',
        message: formatAPIError(response.error),
      });
    } else {
      // Otherwise, the response returns an object with 'error', handle a generic error
      toggleNotification({
        type: 'warning',
        message: formatMessage({ id: 'notification.error', defaultMessage: 'An error occurred' }),
      });
    }

    toggleEditReleaseModal();
  };

  const handleDeleteRelease = async () => {
    const response = await deleteRelease({
      id: releaseId,
    });

    if ('data' in response) {
      navigate('..');
    } else if (isAxiosError(response.error)) {
      // When the response returns an object with 'error', handle axios error
      toggleNotification({
        type: 'warning',
        message: formatAPIError(response.error),
      });
    } else {
      // Otherwise, the response returns an object with 'error', handle a generic error
      toggleNotification({
        type: 'warning',
        message: formatMessage({ id: 'notification.error', defaultMessage: 'An error occurred' }),
      });
    }
  };

  return (
    <ReleaseDetailsLayout
      toggleEditReleaseModal={toggleEditReleaseModal}
      toggleWarningSubmit={toggleWarningSubmit}
    >
      <ReleaseDetailsBody releaseId={releaseId} />
      {releaseModalShown && (
        <ReleaseModal
          handleClose={toggleEditReleaseModal}
          handleSubmit={handleEditRelease}
          isLoading={isLoadingDetails || isSubmittingForm}
          initialValues={{
            name: title || '',
            scheduledAt,
            date,
            time,
            isScheduled: Boolean(scheduledAt),
            timezone,
          }}
        />
      )}
      <ConfirmDialog
        isOpen={showWarningSubmit}
        onClose={toggleWarningSubmit}
        onConfirm={handleDeleteRelease}
      >
        {formatMessage({
          id: 'content-releases.dialog.confirmation-message',
          defaultMessage: 'Are you sure you want to delete this release?',
        })}
      </ConfirmDialog>
    </ReleaseDetailsLayout>
  );
};

export { ReleaseDetailsPage };<|MERGE_RESOLUTION|>--- conflicted
+++ resolved
@@ -6,11 +6,8 @@
   Pagination,
   Table,
   BackButton,
-<<<<<<< HEAD
+  ConfirmDialog,
   useAPIErrorHandler,
-=======
-  ConfirmDialog,
->>>>>>> 7dc4206d
 } from '@strapi/admin/strapi-admin';
 import {
   Button,
