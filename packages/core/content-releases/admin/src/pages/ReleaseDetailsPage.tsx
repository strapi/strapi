import * as React from 'react';

import {
  Page,
  unstable_useDocument,
  Pagination,
  Table,
  BackButton,
  ConfirmDialog,
  useAPIErrorHandler,
} from '@strapi/admin/strapi-admin';
import {
  Button,
  ContentLayout,
  Flex,
  HeaderLayout,
  IconButton,
  Main,
  Tr,
  Td,
  Typography,
  Badge,
  SingleSelect,
  SingleSelectOption,
  Icon,
  Tooltip,
  EmptyStateLayout,
} from '@strapi/design-system';
import { LinkButton, Menu } from '@strapi/design-system/v2';
import {
<<<<<<< HEAD
  CheckPermissions,
=======
  useAPIErrorHandler,
>>>>>>> 25d852de
  useNotification,
  useQueryParams,
  useRBAC,
  useTracking,
} from '@strapi/helper-plugin';
import { CheckCircle, More, Pencil, Trash, CrossCircle, EmptyDocuments } from '@strapi/icons';
import format from 'date-fns/format';
import { utcToZonedTime } from 'date-fns-tz';
import { useIntl } from 'react-intl';
import { useParams, useNavigate, Link as ReactRouterLink, Navigate } from 'react-router-dom';
import styled from 'styled-components';

import { RelativeTime } from '../components/RelativeTime';
import { ReleaseActionMenu } from '../components/ReleaseActionMenu';
import { ReleaseActionOptions } from '../components/ReleaseActionOptions';
import { ReleaseModal, FormValues } from '../components/ReleaseModal';
import { PERMISSIONS } from '../constants';
import { isAxiosError } from '../services/axios';
import {
  GetReleaseActionsQueryParams,
  useGetReleaseActionsQuery,
  useGetReleaseQuery,
  useUpdateReleaseMutation,
  useUpdateReleaseActionMutation,
  usePublishReleaseMutation,
  useDeleteReleaseMutation,
  releaseApi,
} from '../services/release';
import { useTypedDispatch } from '../store/hooks';
import { getTimezoneOffset } from '../utils/time';

import { getBadgeProps } from './ReleasesPage';

import type {
  ReleaseAction,
  ReleaseActionGroupBy,
  ReleaseActionEntry,
} from '../../../shared/contracts/release-actions';
import type { Schema } from '@strapi/types';

/* -------------------------------------------------------------------------------------------------
 * ReleaseDetailsLayout
 * -----------------------------------------------------------------------------------------------*/
// @ts-expect-error – issue with styled-components types.
const ReleaseInfoWrapper = styled(Flex)`
  align-self: stretch;
  border-bottom-right-radius: ${({ theme }) => theme.borderRadius};
  border-bottom-left-radius: ${({ theme }) => theme.borderRadius};
  border-top: 1px solid ${({ theme }) => theme.colors.neutral150};
`;

const StyledMenuItem = styled(Menu.Item)<{
  disabled?: boolean;
  variant?: 'neutral' | 'danger';
}>`
  svg path {
    fill: ${({ theme, disabled }) => disabled && theme.colors.neutral500};
  }
  span {
    color: ${({ theme, disabled }) => disabled && theme.colors.neutral500};
  }

  &:hover {
    background: ${({ theme, variant = 'neutral' }) => theme.colors[`${variant}100`]};
  }
`;

const PencilIcon = styled(Pencil)`
  width: ${({ theme }) => theme.spaces[3]};
  height: ${({ theme }) => theme.spaces[3]};
  path {
    fill: ${({ theme }) => theme.colors.neutral600};
  }
`;

const TrashIcon = styled(Trash)`
  width: ${({ theme }) => theme.spaces[3]};
  height: ${({ theme }) => theme.spaces[3]};
  path {
    fill: ${({ theme }) => theme.colors.danger600};
  }
`;

const TypographyMaxWidth = styled(Typography)`
  max-width: 300px;
`;

interface EntryValidationTextProps {
  action: ReleaseAction['type'];
  schema?: Schema.ContentType;
  components: { [key: Schema.Component['uid']]: Schema.Component };
  entry: ReleaseActionEntry;
}

const EntryValidationText = ({ action, schema, entry }: EntryValidationTextProps) => {
  const { formatMessage } = useIntl();
  const { validate } = unstable_useDocument(
    {
      collectionType: schema?.kind ?? '',
      model: schema?.uid ?? '',
    },
    {
      skip: !schema,
    }
  );

  const errors = validate(entry) ?? {};

  if (Object.keys(errors).length > 0) {
    const validationErrorsMessages = Object.entries(errors)
      .map(([key, value]) =>
        formatMessage(
          { id: `${value.id}.withField`, defaultMessage: value.defaultMessage },
          { field: key }
        )
      )
      .join(' ');

    return (
      <Flex gap={2}>
        <Icon color="danger600" as={CrossCircle} />
        <Tooltip description={validationErrorsMessages}>
          <TypographyMaxWidth textColor="danger600" variant="omega" fontWeight="semiBold" ellipsis>
            {validationErrorsMessages}
          </TypographyMaxWidth>
        </Tooltip>
      </Flex>
    );
  }

  if (action == 'publish') {
    return (
      <Flex gap={2}>
        <Icon color="success600" as={CheckCircle} />
        {entry.publishedAt ? (
          <Typography textColor="success600" fontWeight="bold">
            {formatMessage({
              id: 'content-releases.pages.ReleaseDetails.entry-validation.already-published',
              defaultMessage: 'Already published',
            })}
          </Typography>
        ) : (
          <Typography>
            {formatMessage({
              id: 'content-releases.pages.ReleaseDetails.entry-validation.ready-to-publish',
              defaultMessage: 'Ready to publish',
            })}
          </Typography>
        )}
      </Flex>
    );
  }

  return (
    <Flex gap={2}>
      <Icon color="success600" as={CheckCircle} />
      {!entry.publishedAt ? (
        <Typography textColor="success600" fontWeight="bold">
          {formatMessage({
            id: 'content-releases.pages.ReleaseDetails.entry-validation.already-unpublished',
            defaultMessage: 'Already unpublished',
          })}
        </Typography>
      ) : (
        <Typography>
          {formatMessage({
            id: 'content-releases.pages.ReleaseDetails.entry-validation.ready-to-unpublish',
            defaultMessage: 'Ready to unpublish',
          })}
        </Typography>
      )}
    </Flex>
  );
};
interface ReleaseDetailsLayoutProps {
  toggleEditReleaseModal: () => void;
  toggleWarningSubmit: () => void;
  children: React.ReactNode;
}

const ReleaseDetailsLayout = ({
  toggleEditReleaseModal,
  toggleWarningSubmit,
  children,
}: ReleaseDetailsLayoutProps) => {
  const { formatMessage, formatDate, formatTime } = useIntl();
  const { releaseId } = useParams<{ releaseId: string }>();
  const {
    data,
    isLoading: isLoadingDetails,
    isError,
    error,
  } = useGetReleaseQuery(
    { id: releaseId! },
    {
      skip: !releaseId,
    }
  );
  const [publishRelease, { isLoading: isPublishing }] = usePublishReleaseMutation();
  const toggleNotification = useNotification();
  const { formatAPIError } = useAPIErrorHandler();
  const { allowedActions } = useRBAC(PERMISSIONS);
  const { canUpdate, canDelete, canPublish } = allowedActions;
  const dispatch = useTypedDispatch();
  const { trackUsage } = useTracking();

  const release = data?.data;

  const handlePublishRelease = (id: string) => async () => {
    const response = await publishRelease({ id });

    if ('data' in response) {
      // When the response returns an object with 'data', handle success
      toggleNotification({
        type: 'success',
        message: formatMessage({
          id: 'content-releases.pages.ReleaseDetails.publish-notification-success',
          defaultMessage: 'Release was published successfully.',
        }),
      });

      const { totalEntries, totalPublishedEntries, totalUnpublishedEntries } = response.data.meta;

      trackUsage('didPublishRelease', {
        totalEntries,
        totalPublishedEntries,
        totalUnpublishedEntries,
      });
    } else if (isAxiosError(response.error)) {
      // When the response returns an object with 'error', handle axios error
      toggleNotification({
        type: 'warning',
        message: formatAPIError(response.error),
      });
    } else {
      // Otherwise, the response returns an object with 'error', handle a generic error
      toggleNotification({
        type: 'warning',
        message: formatMessage({ id: 'notification.error', defaultMessage: 'An error occurred' }),
      });
    }
  };

  const handleRefresh = () => {
    dispatch(releaseApi.util.invalidateTags([{ type: 'ReleaseAction', id: 'LIST' }]));
  };

  const getCreatedByUser = () => {
    if (!release?.createdBy) {
      return null;
    }

    // Favor the username
    if (release.createdBy.username) {
      return release.createdBy.username;
    }

    // Firstname may not exist if created with SSO
    if (release.createdBy.firstname) {
      return `${release.createdBy.firstname} ${release.createdBy.lastname || ''}`.trim();
    }

    // All users must have at least an email
    return release.createdBy.email;
  };

  if (isLoadingDetails) {
    return <Page.Loading />;
  }

  if (isError || !release) {
    return (
      <Navigate
        to=".."
        state={{
          errors: [
            {
              code: error?.code,
            },
          ],
        }}
      />
    );
  }

  const totalEntries = release.actions.meta.count || 0;
  const hasCreatedByUser = Boolean(getCreatedByUser());

  const isScheduled = release.scheduledAt && release.timezone;
  const numberOfEntriesText = formatMessage(
    {
      id: 'content-releases.pages.Details.header-subtitle',
      defaultMessage: '{number, plural, =0 {No entries} one {# entry} other {# entries}}',
    },
    { number: totalEntries }
  );
  const scheduledText = isScheduled
    ? formatMessage(
        {
          id: 'content-releases.pages.ReleaseDetails.header-subtitle.scheduled',
          defaultMessage: 'Scheduled for {date} at {time} ({offset})',
        },
        {
          date: formatDate(new Date(release.scheduledAt!), {
            weekday: 'long',
            day: 'numeric',
            month: 'long',
            year: 'numeric',
            timeZone: release.timezone!,
          }),
          time: formatTime(new Date(release.scheduledAt!), {
            timeZone: release.timezone!,
            hourCycle: 'h23',
          }),
          offset: getTimezoneOffset(release.timezone!, new Date(release.scheduledAt!)),
        }
      )
    : '';

  return (
    <Main aria-busy={isLoadingDetails}>
      <HeaderLayout
        title={release.name}
        subtitle={
          <Flex gap={2} lineHeight={6}>
            <Typography textColor="neutral600" variant="epsilon">
              {numberOfEntriesText + (isScheduled ? ` - ${scheduledText}` : '')}
            </Typography>
            <Badge {...getBadgeProps(release.status)}>{release.status}</Badge>
          </Flex>
        }
        navigationAction={<BackButton />}
        primaryAction={
          !release.releasedAt && (
            <Flex gap={2}>
              <Menu.Root>
                {/* 
                  TODO Fix in the DS
                  - as={IconButton} has TS error:  Property 'icon' does not exist on type 'IntrinsicAttributes & TriggerProps & RefAttributes<HTMLButtonElement>'
                  - The Icon doesn't actually show unless you hack it with some padding...and it's still a little strange
                */}
                <Menu.Trigger
                  as={IconButton}
                  paddingLeft={2}
                  paddingRight={2}
                  aria-label={formatMessage({
                    id: 'content-releases.header.actions.open-release-actions',
                    defaultMessage: 'Release edit and delete menu',
                  })}
                  // @ts-expect-error See above
                  icon={<More />}
                  variant="tertiary"
                />
                {/*
                  TODO: Using Menu instead of SimpleMenu mainly because there is no positioning provided from the DS,
                  Refactor this once fixed in the DS
                */}
                <Menu.Content top={1} popoverPlacement="bottom-end">
                  <Flex
                    alignItems="center"
                    justifyContent="center"
                    direction="column"
                    padding={1}
                    width="100%"
                  >
                    <StyledMenuItem disabled={!canUpdate} onSelect={toggleEditReleaseModal}>
                      <Flex alignItems="center" gap={2} hasRadius width="100%">
                        <PencilIcon />
                        <Typography ellipsis>
                          {formatMessage({
                            id: 'content-releases.header.actions.edit',
                            defaultMessage: 'Edit',
                          })}
                        </Typography>
                      </Flex>
                    </StyledMenuItem>
                    <StyledMenuItem
                      disabled={!canDelete}
                      onSelect={toggleWarningSubmit}
                      variant="danger"
                    >
                      <Flex alignItems="center" gap={2} hasRadius width="100%">
                        <TrashIcon />
                        <Typography ellipsis textColor="danger600">
                          {formatMessage({
                            id: 'content-releases.header.actions.delete',
                            defaultMessage: 'Delete',
                          })}
                        </Typography>
                      </Flex>
                    </StyledMenuItem>
                  </Flex>
                  <ReleaseInfoWrapper
                    direction="column"
                    justifyContent="center"
                    alignItems="flex-start"
                    gap={1}
                    padding={5}
                  >
                    <Typography variant="pi" fontWeight="bold">
                      {formatMessage({
                        id: 'content-releases.header.actions.created',
                        defaultMessage: 'Created',
                      })}
                    </Typography>
                    <Typography variant="pi" color="neutral300">
                      <RelativeTime timestamp={new Date(release.createdAt)} />
                      {formatMessage(
                        {
                          id: 'content-releases.header.actions.created.description',
                          defaultMessage:
                            '{hasCreatedByUser, select, true { by {createdBy}} other { by deleted user}}',
                        },
                        { createdBy: getCreatedByUser(), hasCreatedByUser }
                      )}
                    </Typography>
                  </ReleaseInfoWrapper>
                </Menu.Content>
              </Menu.Root>
              <Button size="S" variant="tertiary" onClick={handleRefresh}>
                {formatMessage({
                  id: 'content-releases.header.actions.refresh',
                  defaultMessage: 'Refresh',
                })}
              </Button>
              {canPublish ? (
                <Button
                  size="S"
                  variant="default"
                  onClick={handlePublishRelease(release.id.toString())}
                  loading={isPublishing}
                  disabled={release.actions.meta.count === 0}
                >
                  {formatMessage({
                    id: 'content-releases.header.actions.publish',
                    defaultMessage: 'Publish',
                  })}
                </Button>
              ) : null}
            </Flex>
          )
        }
      />
      {children}
    </Main>
  );
};

/* -------------------------------------------------------------------------------------------------
 * ReleaseDetailsBody
 * -----------------------------------------------------------------------------------------------*/
const GROUP_BY_OPTIONS = ['contentType', 'locale', 'action'] as const;
const getGroupByOptionLabel = (value: (typeof GROUP_BY_OPTIONS)[number]) => {
  if (value === 'locale') {
    return {
      id: 'content-releases.pages.ReleaseDetails.groupBy.option.locales',
      defaultMessage: 'Locales',
    };
  }

  if (value === 'action') {
    return {
      id: 'content-releases.pages.ReleaseDetails.groupBy.option.actions',
      defaultMessage: 'Actions',
    };
  }

  return {
    id: 'content-releases.pages.ReleaseDetails.groupBy.option.content-type',
    defaultMessage: 'Content-Types',
  };
};

interface ReleaseDetailsBodyProps {
  releaseId: string;
}

const ReleaseDetailsBody = ({ releaseId }: ReleaseDetailsBodyProps) => {
  const { formatMessage } = useIntl();
  const [{ query }, setQuery] = useQueryParams<GetReleaseActionsQueryParams>();
  const toggleNotification = useNotification();
  const { formatAPIError } = useAPIErrorHandler();
  const {
    data: releaseData,
    isLoading: isReleaseLoading,
    isError: isReleaseError,
    error: releaseError,
  } = useGetReleaseQuery({ id: releaseId });
  const {
    allowedActions: { canUpdate },
  } = useRBAC(PERMISSIONS);

  const release = releaseData?.data;
  const selectedGroupBy = query?.groupBy || 'contentType';

  const {
    isLoading,
    isFetching,
    isError,
    data,
    error: releaseActionsError,
  } = useGetReleaseActionsQuery({
    ...query,
    releaseId,
  });

  const [updateReleaseAction] = useUpdateReleaseActionMutation();

  const handleChangeType = async (
    e: React.ChangeEvent<HTMLInputElement>,
    actionId: ReleaseAction['id'],
    actionPath: [string, number]
  ) => {
    const response = await updateReleaseAction({
      params: {
        releaseId,
        actionId,
      },
      body: {
        type: e.target.value as ReleaseAction['type'],
      },
      query, // We are passing the query params to make optimistic updates
      actionPath, // We are passing the action path to found the position in the cache of the action for optimistic updates
    });

    if ('error' in response) {
      if (isAxiosError(response.error)) {
        // When the response returns an object with 'error', handle axios error
        toggleNotification({
          type: 'warning',
          message: formatAPIError(response.error),
        });
      } else {
        // Otherwise, the response returns an object with 'error', handle a generic error
        toggleNotification({
          type: 'warning',
          message: formatMessage({ id: 'notification.error', defaultMessage: 'An error occurred' }),
        });
      }
    }
  };

  if (isLoading || isReleaseLoading) {
    return <Page.Loading />;
  }

  const releaseActions = data?.data;
  const releaseMeta = data?.meta;
  const contentTypes = releaseMeta?.contentTypes || {};
  const components = releaseMeta?.components || {};

  if (isReleaseError || !release) {
    const errorsArray = [];
    if (releaseError) {
      errorsArray.push({
        code: releaseError.code,
      });
    }
    if (releaseActionsError) {
      errorsArray.push({
        code: releaseActionsError.code,
      });
    }
    return (
      <Navigate
        to=".."
        state={{
          errors: errorsArray,
        }}
      />
    );
  }

  if (isError || !releaseActions) {
    return <Page.Error />;
  }

  if (Object.keys(releaseActions).length === 0) {
    return (
      <ContentLayout>
        <EmptyStateLayout
          action={
            <LinkButton
              as={ReactRouterLink}
              // @ts-expect-error - types are not inferred correctly through the as prop.
              to={{
                pathname: '/content-manager',
              }}
              style={{ textDecoration: 'none' }}
              variant="secondary"
            >
              {formatMessage({
                id: 'content-releases.page.Details.button.openContentManager',
                defaultMessage: 'Open the Content Manager',
              })}
            </LinkButton>
          }
          icon={<EmptyDocuments width="10rem" />}
          content={formatMessage({
            id: 'content-releases.pages.Details.tab.emptyEntries',
            defaultMessage:
              'This release is empty. Open the Content Manager, select an entry and add it to the release.',
          })}
        />
      </ContentLayout>
    );
  }

  const headers = [
    {
      label: formatMessage({
        id: 'content-releases.page.ReleaseDetails.table.header.label.name',
        defaultMessage: 'name',
      }),
      name: 'name',
    },
    {
      label: formatMessage({
        id: 'content-releases.page.ReleaseDetails.table.header.label.locale',
        defaultMessage: 'locale',
      }),
      name: 'locale',
    },
    {
      label: formatMessage({
        id: 'content-releases.page.ReleaseDetails.table.header.label.content-type',
        defaultMessage: 'content-type',
      }),
      name: 'content-type',
    },
    {
      label: formatMessage({
        id: 'content-releases.page.ReleaseDetails.table.header.label.action',
        defaultMessage: 'action',
      }),
      name: 'action',
    },
    ...(!release.releasedAt
      ? [
          {
            label: formatMessage({
              id: 'content-releases.page.ReleaseDetails.table.header.label.status',
              defaultMessage: 'status',
            }),
            name: 'status',
          },
        ]
      : []),
  ];

  return (
    <ContentLayout>
      <Flex gap={8} direction="column" alignItems="stretch">
        <Flex>
          <SingleSelect
            aria-label={formatMessage({
              id: 'content-releases.pages.ReleaseDetails.groupBy.aria-label',
              defaultMessage: 'Group by',
            })}
            customizeContent={(value) =>
              formatMessage(
                {
                  id: `content-releases.pages.ReleaseDetails.groupBy.label`,
                  defaultMessage: `Group by {groupBy}`,
                },
                {
                  groupBy: value,
                }
              )
            }
            value={formatMessage(getGroupByOptionLabel(selectedGroupBy))}
            onChange={(value) => setQuery({ groupBy: value as ReleaseActionGroupBy })}
          >
            {GROUP_BY_OPTIONS.map((option) => (
              <SingleSelectOption key={option} value={option}>
                {formatMessage(getGroupByOptionLabel(option))}
              </SingleSelectOption>
            ))}
          </SingleSelect>
        </Flex>
        {Object.keys(releaseActions).map((key) => (
          <Flex key={`releases-group-${key}`} gap={4} direction="column" alignItems="stretch">
            <Flex role="separator" aria-label={key}>
              <Badge>{key}</Badge>
            </Flex>
            <Table.Root
              rows={releaseActions[key].map((item) => ({
                ...item,
                id: Number(item.entry.id),
              }))}
              headers={headers}
              isLoading={isLoading || isFetching}
            >
              <Table.Content>
                <Table.Head>
                  {headers.map((header) => (
                    <Table.HeaderCell key={header.name} {...header} />
                  ))}
                </Table.Head>
                <Table.Loading />
                <Table.Body>
                  {releaseActions[key].map(
                    ({ id, contentType, locale, type, entry }, actionIndex) => (
                      <Tr key={id}>
                        <Td width="25%" maxWidth="200px">
                          <Typography ellipsis>{`${
                            contentType.mainFieldValue || entry.id
                          }`}</Typography>
                        </Td>
                        <Td width="10%">
                          <Typography>{`${locale?.name ? locale.name : '-'}`}</Typography>
                        </Td>
                        <Td width="10%">
                          <Typography>{contentType.displayName || ''}</Typography>
                        </Td>
                        <Td width="20%">
                          {release.releasedAt ? (
                            <Typography>
                              {formatMessage(
                                {
                                  id: 'content-releases.page.ReleaseDetails.table.action-published',
                                  defaultMessage:
                                    'This entry was <b>{isPublish, select, true {published} other {unpublished}}</b>.',
                                },
                                {
                                  isPublish: type === 'publish',
                                  b: (children: React.ReactNode) => (
                                    <Typography fontWeight="bold">{children}</Typography>
                                  ),
                                }
                              )}
                            </Typography>
                          ) : (
                            <ReleaseActionOptions
                              selected={type}
                              handleChange={(e) => handleChangeType(e, id, [key, actionIndex])}
                              name={`release-action-${id}-type`}
                              disabled={!canUpdate}
                            />
                          )}
                        </Td>
                        {!release.releasedAt && (
                          <>
                            <Td width="20%" minWidth="200px">
                              <EntryValidationText
                                action={type}
                                schema={contentTypes?.[contentType.uid]}
                                components={components}
                                entry={entry}
                              />
                            </Td>
                            <Td>
                              <Flex justifyContent="flex-end">
                                <ReleaseActionMenu.Root>
                                  <ReleaseActionMenu.ReleaseActionEntryLinkItem
                                    contentTypeUid={contentType.uid}
                                    entryId={entry.id}
                                    locale={locale?.code}
                                  />
                                  <ReleaseActionMenu.DeleteReleaseActionItem
                                    releaseId={release.id}
                                    actionId={id}
                                  />
                                </ReleaseActionMenu.Root>
                              </Flex>
                            </Td>
                          </>
                        )}
                      </Tr>
                    )
                  )}
                </Table.Body>
              </Table.Content>
            </Table.Root>
          </Flex>
        ))}
        <Pagination.Root
          {...releaseMeta?.pagination}
          defaultPageSize={releaseMeta?.pagination?.pageSize}
        >
          <Pagination.PageSize />
          <Pagination.Links />
        </Pagination.Root>
      </Flex>
    </ContentLayout>
  );
};

/* -------------------------------------------------------------------------------------------------
 * ReleaseDetailsPage
 * -----------------------------------------------------------------------------------------------*/
const ReleaseDetailsPage = () => {
  const { formatMessage } = useIntl();
  const { releaseId } = useParams<{ releaseId: string }>();
  const toggleNotification = useNotification();
  const { formatAPIError } = useAPIErrorHandler();
  const navigate = useNavigate();
  const [releaseModalShown, setReleaseModalShown] = React.useState(false);
  const [showWarningSubmit, setWarningSubmit] = React.useState(false);

  const {
    isLoading: isLoadingDetails,
    data,
    isSuccess: isSuccessDetails,
  } = useGetReleaseQuery(
    { id: releaseId! },
    {
      skip: !releaseId,
    }
  );
  const [updateRelease, { isLoading: isSubmittingForm }] = useUpdateReleaseMutation();
  const [deleteRelease] = useDeleteReleaseMutation();

  const toggleEditReleaseModal = () => {
    setReleaseModalShown((prev) => !prev);
  };

  const toggleWarningSubmit = () => setWarningSubmit((prevState) => !prevState);

  if (isLoadingDetails) {
    return (
      <ReleaseDetailsLayout
        toggleEditReleaseModal={toggleEditReleaseModal}
        toggleWarningSubmit={toggleWarningSubmit}
      >
        <Page.Loading />
      </ReleaseDetailsLayout>
    );
  }

  if (!releaseId) {
    return <Navigate to=".." />;
  }

  const releaseData = (isSuccessDetails && data?.data) || null;

  const title = releaseData?.name || '';
  const timezone = releaseData?.timezone ?? null;
  const scheduledAt =
    releaseData?.scheduledAt && timezone ? utcToZonedTime(releaseData.scheduledAt, timezone) : null;
  // Just get the date and time to display without considering updated timezone time
  const date = scheduledAt ? new Date(format(scheduledAt, 'yyyy-MM-dd')) : null;
  const time = scheduledAt ? format(scheduledAt, 'HH:mm') : '';

  const handleEditRelease = async (values: FormValues) => {
    const response = await updateRelease({
      id: releaseId,
      name: values.name,
      scheduledAt: values.scheduledAt,
      timezone: values.timezone,
    });

    if ('data' in response) {
      // When the response returns an object with 'data', handle success
      toggleNotification({
        type: 'success',
        message: formatMessage({
          id: 'content-releases.modal.release-updated-notification-success',
          defaultMessage: 'Release updated.',
        }),
      });
    } else if (isAxiosError(response.error)) {
      // When the response returns an object with 'error', handle axios error
      toggleNotification({
        type: 'warning',
        message: formatAPIError(response.error),
      });
    } else {
      // Otherwise, the response returns an object with 'error', handle a generic error
      toggleNotification({
        type: 'warning',
        message: formatMessage({ id: 'notification.error', defaultMessage: 'An error occurred' }),
      });
    }

    toggleEditReleaseModal();
  };

  const handleDeleteRelease = async () => {
    const response = await deleteRelease({
      id: releaseId,
    });

    if ('data' in response) {
      navigate('..');
    } else if (isAxiosError(response.error)) {
      // When the response returns an object with 'error', handle axios error
      toggleNotification({
        type: 'warning',
        message: formatAPIError(response.error),
      });
    } else {
      // Otherwise, the response returns an object with 'error', handle a generic error
      toggleNotification({
        type: 'warning',
        message: formatMessage({ id: 'notification.error', defaultMessage: 'An error occurred' }),
      });
    }
  };

  return (
    <ReleaseDetailsLayout
      toggleEditReleaseModal={toggleEditReleaseModal}
      toggleWarningSubmit={toggleWarningSubmit}
    >
      <ReleaseDetailsBody releaseId={releaseId} />
      {releaseModalShown && (
        <ReleaseModal
          handleClose={toggleEditReleaseModal}
          handleSubmit={handleEditRelease}
          isLoading={isLoadingDetails || isSubmittingForm}
          initialValues={{
            name: title || '',
            scheduledAt,
            date,
            time,
            isScheduled: Boolean(scheduledAt),
            timezone,
          }}
        />
      )}
      <ConfirmDialog
        isOpen={showWarningSubmit}
        onClose={toggleWarningSubmit}
        onConfirm={handleDeleteRelease}
      >
        {formatMessage({
          id: 'content-releases.dialog.confirmation-message',
          defaultMessage: 'Are you sure you want to delete this release?',
        })}
      </ConfirmDialog>
    </ReleaseDetailsLayout>
  );
};

export { ReleaseDetailsPage };<|MERGE_RESOLUTION|>--- conflicted
+++ resolved
@@ -27,17 +27,7 @@
   EmptyStateLayout,
 } from '@strapi/design-system';
 import { LinkButton, Menu } from '@strapi/design-system/v2';
-import {
-<<<<<<< HEAD
-  CheckPermissions,
-=======
-  useAPIErrorHandler,
->>>>>>> 25d852de
-  useNotification,
-  useQueryParams,
-  useRBAC,
-  useTracking,
-} from '@strapi/helper-plugin';
+import { useNotification, useQueryParams, useRBAC, useTracking } from '@strapi/helper-plugin';
 import { CheckCircle, More, Pencil, Trash, CrossCircle, EmptyDocuments } from '@strapi/icons';
 import format from 'date-fns/format';
 import { utcToZonedTime } from 'date-fns-tz';
