--- conflicted
+++ resolved
@@ -238,28 +238,24 @@
                   minWidth="242px"
                 >
                   <Flex alignItems="center" justifyContent="center" direction="column" padding={1}>
-                    <CheckPermissions permissions={PERMISSIONS.update}>
-                      <PopoverButton onClick={openReleaseModal}>
-                        <PencilIcon />
-                        <Typography ellipsis>
-                          {formatMessage({
-                            id: 'content-releases.header.actions.edit',
-                            defaultMessage: 'Edit',
-                          })}
-                        </Typography>
-                      </PopoverButton>
-                    </CheckPermissions>
-                    <CheckPermissions permissions={PERMISSIONS.delete}>
-                      <PopoverButton onClick={openWarningConfirmDialog}>
-                        <TrashIcon />
-                        <Typography ellipsis textColor="danger600">
-                          {formatMessage({
-                            id: 'content-releases.header.actions.delete',
-                            defaultMessage: 'Delete',
-                          })}
-                        </Typography>
-                      </PopoverButton>
-                    </CheckPermissions>
+                    <PopoverButton disabled={!canUpdate} onClick={openReleaseModal}>
+                      <PencilIcon />
+                      <Typography ellipsis>
+                        {formatMessage({
+                          id: 'content-releases.header.actions.edit',
+                          defaultMessage: 'Edit',
+                        })}
+                      </Typography>
+                    </PopoverButton>
+                    <PopoverButton disabled={!canDelete} onClick={openWarningConfirmDialog}>
+                      <TrashIcon />
+                      <Typography ellipsis textColor="danger600">
+                        {formatMessage({
+                          id: 'content-releases.header.actions.delete',
+                          defaultMessage: 'Delete',
+                        })}
+                      </Typography>
+                    </PopoverButton>
                   </Flex>
                   <ReleaseInfoWrapper
                     direction="column"
@@ -268,60 +264,6 @@
                     gap={1}
                     padding={5}
                   >
-<<<<<<< HEAD
-                    <Flex
-                      alignItems="center"
-                      justifyContent="center"
-                      direction="column"
-                      padding={1}
-                    >
-                      <PopoverButton disabled={!canUpdate} onClick={openReleaseModal}>
-                        <PencilIcon />
-                        <Typography ellipsis>
-                          {formatMessage({
-                            id: 'content-releases.header.actions.edit',
-                            defaultMessage: 'Edit',
-                          })}
-                        </Typography>
-                      </PopoverButton>
-                      <PopoverButton disabled={!canDelete} onClick={openWarningConfirmDialog}>
-                        <TrashIcon />
-                        <Typography ellipsis textColor="danger600">
-                          {formatMessage({
-                            id: 'content-releases.header.actions.delete',
-                            defaultMessage: 'Delete',
-                          })}
-                        </Typography>
-                      </PopoverButton>
-                    </Flex>
-                    <ReleaseInfoWrapper
-                      direction="column"
-                      justifyContent="center"
-                      alignItems="flex-start"
-                      gap={1}
-                      padding={5}
-                    >
-                      <Typography variant="pi" fontWeight="bold">
-                        {formatMessage({
-                          id: 'content-releases.header.actions.created',
-                          defaultMessage: 'Created',
-                        })}
-                      </Typography>
-                      <Typography variant="pi" color="neutral300">
-                        <RelativeTime timestamp={new Date(release.createdAt)} />
-                        {formatMessage(
-                          {
-                            id: 'content-releases.header.actions.created.description',
-                            defaultMessage: ' by {createdBy}',
-                          },
-                          { createdBy }
-                        )}
-                      </Typography>
-                    </ReleaseInfoWrapper>
-                  </Popover>
-                )}
-                <Button size="S" variant="tertiary">
-=======
                     <Typography variant="pi" fontWeight="bold">
                       {formatMessage({
                         id: 'content-releases.header.actions.created',
@@ -349,7 +291,6 @@
                   loading={isPublishing}
                   disabled={release.actions.meta.count === 0}
                 >
->>>>>>> 18325401
                   {formatMessage({
                     id: 'content-releases.header.actions.publish',
                     defaultMessage: 'Publish',
