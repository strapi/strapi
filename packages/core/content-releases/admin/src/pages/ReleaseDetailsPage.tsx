import * as React from 'react';

import {
  Box,
  Button,
  ContentLayout,
  EmptyStateLayout,
  Flex,
  HeaderLayout,
  IconButton,
  Link,
  Main,
  Popover,
  Tr,
  Td,
  Typography,
} from '@strapi/design-system';
import {
  AnErrorOccurred,
  CheckPermissions,
  LoadingIndicatorPage,
  PageSizeURLQuery,
  PaginationURLQuery,
  RelativeTime,
  Table,
  useAPIErrorHandler,
  useNotification,
  useQueryParams,
  ConfirmDialog,
} from '@strapi/helper-plugin';
import { ArrowLeft, EmptyDocuments, More, Pencil, Trash } from '@strapi/icons';
import { useIntl } from 'react-intl';
import { useParams, useHistory } from 'react-router-dom';
import styled from 'styled-components';

import { ReleaseActionOptions } from '../components/ReleaseActionOptions';
import { ReleaseModal, FormValues } from '../components/ReleaseModal';
import { PERMISSIONS } from '../constants';
import { isAxiosError } from '../services/axios';
import {
  GetReleaseActionsQueryParams,
  useGetReleaseActionsQuery,
  useGetReleaseQuery,
  useUpdateReleaseMutation,
  useUpdateReleaseActionMutation,
<<<<<<< HEAD
  useDeleteReleaseMutation,
=======
  usePublishReleaseMutation,
>>>>>>> 75149a8f
} from '../services/release';

import type { ReleaseAction } from '../../../shared/contracts/release-actions';

/* -------------------------------------------------------------------------------------------------
 * ReleaseDetailsLayout
 * -----------------------------------------------------------------------------------------------*/
const ReleaseInfoWrapper = styled(Flex)`
  align-self: stretch;
  border-bottom-right-radius: ${({ theme }) => theme.borderRadius};
  border-bottom-left-radius: ${({ theme }) => theme.borderRadius};
  border-top: 1px solid ${({ theme }) => theme.colors.neutral150};
`;

const StyledFlex = styled(Flex)`
  align-self: stretch;
`;

const PencilIcon = styled(Pencil)`
  width: ${({ theme }) => theme.spaces[4]};
  height: ${({ theme }) => theme.spaces[4]};
  path {
    fill: ${({ theme }) => theme.colors.neutral600};
  }
`;

const TrashIcon = styled(Trash)`
  width: ${({ theme }) => theme.spaces[4]};
  height: ${({ theme }) => theme.spaces[4]};
  path {
    fill: ${({ theme }) => theme.colors.danger600};
  }
`;

interface PopoverButtonProps {
  onClick?: (event: React.MouseEvent<HTMLElement>) => void;
  children: React.ReactNode;
}

const PopoverButton = ({ onClick, children }: PopoverButtonProps) => {
  return (
    <StyledFlex
      paddingTop={2}
      paddingBottom={2}
      paddingLeft={4}
      paddingRight={4}
      alignItems="center"
      gap={2}
      as="button"
      hasRadius
      onClick={onClick}
    >
      {children}
    </StyledFlex>
  );
};

interface ReleaseDetailsLayoutProps {
  toggleEditReleaseModal: () => void;
  toggleWarningSubmit: () => void;
  children: React.ReactNode;
}

export const ReleaseDetailsLayout = ({
  toggleEditReleaseModal,
  toggleWarningSubmit,
  children,
}: ReleaseDetailsLayoutProps) => {
  const { formatMessage } = useIntl();
  const { releaseId } = useParams<{ releaseId: string }>();
  const [isPopoverVisible, setIsPopoverVisible] = React.useState(false);
  const moreButtonRef = React.useRef<HTMLButtonElement>(null!);
  const { data, isLoading: isLoadingDetails, isError } = useGetReleaseQuery({ id: releaseId });
  const [publishRelease, { isLoading: isPublishing }] = usePublishReleaseMutation();
  const toggleNotification = useNotification();
  const { formatAPIError } = useAPIErrorHandler();

  const release = data?.data;

  const handleTogglePopover = () => {
    setIsPopoverVisible((prev) => !prev);
  };

  const openReleaseModal = () => {
    toggleEditReleaseModal();
    handleTogglePopover();
  };

<<<<<<< HEAD
  const openWarningConfirmDialog = () => {
    toggleWarningSubmit();
    handleTogglePopover();
=======
  const handlePublishRelease = async () => {
    const response = await publishRelease({ id: releaseId });

    if ('data' in response) {
      // When the response returns an object with 'data', handle success
      toggleNotification({
        type: 'success',
        message: formatMessage({
          id: 'content-releases.pages.ReleaseDetails.publish-notification-success',
          defaultMessage: 'Release was published successfully.',
        }),
      });
    } else if (isAxiosError(response.error)) {
      // When the response returns an object with 'error', handle axios error
      toggleNotification({
        type: 'warning',
        message: formatAPIError(response.error),
      });
    } else {
      // Otherwise, the response returns an object with 'error', handle a generic error
      toggleNotification({
        type: 'warning',
        message: formatMessage({ id: 'notification.error', defaultMessage: 'An error occurred' }),
      });
    }
>>>>>>> 75149a8f
  };

  if (isLoadingDetails) {
    return (
      <Main aria-busy={isLoadingDetails}>
        <Box paddingBottom={8}>
          <LoadingIndicatorPage />
        </Box>
      </Main>
    );
  }

  if (isError || !release) {
    return (
      <Main>
        <Box paddingBottom={8}>
          <AnErrorOccurred />
        </Box>
      </Main>
    );
  }

  const totalEntries = release.actions.meta.count || 0;
  const createdBy = `${release.createdBy.firstname} ${release.createdBy.lastname}`;

  return (
    <Main aria-busy={isLoadingDetails}>
      <Box paddingBottom={8}>
        <HeaderLayout
          title={release.name}
          subtitle={formatMessage(
            {
              id: 'content-releases.pages.Details.header-subtitle',
              defaultMessage: '{number, plural, =0 {No entries} one {# entry} other {# entries}}',
            },
            { number: totalEntries }
          )}
          navigationAction={
            <Link startIcon={<ArrowLeft />} to="/plugins/content-releases">
              {formatMessage({
                id: 'global.back',
                defaultMessage: 'Back',
              })}
            </Link>
          }
          primaryAction={
            !release.releasedAt && (
              <Flex gap={2}>
                <IconButton
                  label={formatMessage({
                    id: 'content-releases.header.actions.open-release-actions',
                    defaultMessage: 'Release actions',
                  })}
                  ref={moreButtonRef}
                  onClick={handleTogglePopover}
                >
                  <More />
                </IconButton>
                {isPopoverVisible && (
                  <Popover
                    source={moreButtonRef}
                    placement="bottom-end"
                    onDismiss={handleTogglePopover}
                    spacing={4}
                    minWidth="242px"
                  >
                    <Flex
                      alignItems="center"
                      justifyContent="center"
                      direction="column"
                      padding={1}
                    >
                      <CheckPermissions permissions={PERMISSIONS.update}>
                        <PopoverButton onClick={openReleaseModal}>
                          <PencilIcon />
                          <Typography ellipsis>
                            {formatMessage({
                              id: 'content-releases.header.actions.edit',
                              defaultMessage: 'Edit',
                            })}
                          </Typography>
                        </PopoverButton>
                      </CheckPermissions>
                      <PopoverButton>
                        <TrashIcon />
                        <Typography ellipsis textColor="danger600">
                          {formatMessage({
                            id: 'content-releases.header.actions.delete',
                            defaultMessage: 'Delete',
                          })}
                        </Typography>
                      </PopoverButton>
<<<<<<< HEAD
                    </CheckPermissions>
                    <CheckPermissions permissions={PERMISSIONS.delete}>
                      <PopoverButton onClick={openWarningConfirmDialog}>
                        <TrashIcon />
                        <Typography ellipsis textColor="danger600">
                          {formatMessage({
                            id: 'content-releases.header.actions.delete',
                            defaultMessage: 'Delete',
                          })}
                        </Typography>
                      </PopoverButton>
                    </CheckPermissions>
                  </Flex>
                  <ReleaseInfoWrapper
                    direction="column"
                    justifyContent="center"
                    alignItems="flex-start"
                    gap={1}
                    padding={5}
=======
                    </Flex>
                    <ReleaseInfoWrapper
                      direction="column"
                      justifyContent="center"
                      alignItems="flex-start"
                      gap={1}
                      padding={5}
                    >
                      <Typography variant="pi" fontWeight="bold">
                        {formatMessage({
                          id: 'content-releases.header.actions.created',
                          defaultMessage: 'Created',
                        })}
                      </Typography>
                      <Typography variant="pi" color="neutral300">
                        <RelativeTime timestamp={new Date(release.createdAt)} />
                        {formatMessage(
                          {
                            id: 'content-releases.header.actions.created.description',
                            defaultMessage: ' by {createdBy}',
                          },
                          { createdBy }
                        )}
                      </Typography>
                    </ReleaseInfoWrapper>
                  </Popover>
                )}
                <Button size="S" variant="tertiary">
                  {formatMessage({
                    id: 'content-releases.header.actions.refresh',
                    defaultMessage: 'Refresh',
                  })}
                </Button>
                <CheckPermissions permissions={PERMISSIONS.publish}>
                  <Button
                    size="S"
                    variant="default"
                    onClick={handlePublishRelease}
                    loading={isPublishing}
                    disabled={release.actions.meta.count === 0}
>>>>>>> 75149a8f
                  >
                    {formatMessage({
                      id: 'content-releases.header.actions.publish',
                      defaultMessage: 'Publish',
                    })}
                  </Button>
                </CheckPermissions>
              </Flex>
            )
          }
        />
      </Box>
      {children}
    </Main>
  );
};

/* -------------------------------------------------------------------------------------------------
 * ReleaseDetailsBody
 * -----------------------------------------------------------------------------------------------*/
const ReleaseDetailsBody = () => {
  const { formatMessage } = useIntl();
  const { releaseId } = useParams<{ releaseId: string }>();
  const [{ query }] = useQueryParams<GetReleaseActionsQueryParams>();
  const toggleNotification = useNotification();
  const { formatAPIError } = useAPIErrorHandler();
  const {
    data: releaseData,
    isLoading: isReleaseLoading,
    isError: isReleaseError,
  } = useGetReleaseQuery({ id: releaseId });
  const release = releaseData?.data;

  const { isLoading, isFetching, isError, data } = useGetReleaseActionsQuery({
    ...query,
    releaseId,
  });

  const [updateReleaseAction] = useUpdateReleaseActionMutation();

  const handleChangeType = async (
    e: React.ChangeEvent<HTMLInputElement>,
    actionId: ReleaseAction['id']
  ) => {
    const response = await updateReleaseAction({
      params: {
        releaseId,
        actionId,
      },
      body: {
        type: e.target.value as ReleaseAction['type'],
      },
    });

    if ('error' in response) {
      if (isAxiosError(response.error)) {
        // When the response returns an object with 'error', handle axios error
        toggleNotification({
          type: 'warning',
          message: formatAPIError(response.error),
        });
      } else {
        // Otherwise, the response returns an object with 'error', handle a generic error
        toggleNotification({
          type: 'warning',
          message: formatMessage({ id: 'notification.error', defaultMessage: 'An error occurred' }),
        });
      }
    }
  };

  if (isLoading || isReleaseLoading) {
    return (
      <ContentLayout>
        <LoadingIndicatorPage />
      </ContentLayout>
    );
  }

  if (isError || isReleaseError || !release) {
    return (
      <ContentLayout>
        <AnErrorOccurred />
      </ContentLayout>
    );
  }

  const releaseActions = data?.data;
  const releaseMeta = data?.meta;

  if (!releaseActions || !releaseActions.length) {
    return (
      <ContentLayout>
        <EmptyStateLayout
          content={formatMessage({
            id: 'content-releases.pages.Details.empty-state.content',
            defaultMessage: 'This release is empty.',
          })}
          icon={<EmptyDocuments width="10rem" />}
        />
      </ContentLayout>
    );
  }

  return (
    <ContentLayout>
      <Flex gap={4} direction="column" alignItems="stretch">
        <Table.Root
          rows={releaseActions.map((item) => ({
            ...item,
            id: Number(item.entry.id),
          }))}
          colCount={releaseActions.length}
          isLoading={isLoading}
          isFetching={isFetching}
        >
          <Table.Content>
            <Table.Head>
              <Table.HeaderCell
                fieldSchemaType="string"
                label={formatMessage({
                  id: 'content-releases.page.ReleaseDetails.table.header.label.name',
                  defaultMessage: 'name',
                })}
                name="name"
              />
              <Table.HeaderCell
                fieldSchemaType="string"
                label={formatMessage({
                  id: 'content-releases.page.ReleaseDetails.table.header.label.locale',
                  defaultMessage: 'locale',
                })}
                name="locale"
              />
              <Table.HeaderCell
                fieldSchemaType="string"
                label={formatMessage({
                  id: 'content-releases.page.ReleaseDetails.table.header.label.content-type',
                  defaultMessage: 'content-type',
                })}
                name="content-type"
              />
              <Table.HeaderCell
                fieldSchemaType="string"
                label={formatMessage({
                  id: 'content-releases.page.ReleaseDetails.table.header.label.action',
                  defaultMessage: 'action',
                })}
                name="action"
              />
            </Table.Head>
            <Table.LoadingBody />
            <Table.Body>
              {releaseActions.map(({ id, type, entry }) => (
                <Tr key={id}>
                  <Td>
                    <Typography>{`${entry.contentType.mainFieldValue || entry.id}`}</Typography>
                  </Td>
                  <Td>
                    <Typography>{`${entry?.locale?.name ? entry.locale.name : '-'}`}</Typography>
                  </Td>
                  <Td>
                    <Typography>{entry.contentType.displayName || ''}</Typography>
                  </Td>
                  <Td>
                    {release.releasedAt ? (
                      <Typography>
                        {formatMessage(
                          {
                            id: 'content-releases.page.ReleaseDetails.table.action-published',
                            defaultMessage:
                              'This entry was <b>{isPublish, select, true {published} other {unpublished}}</b>.',
                          },
                          {
                            isPublish: type === 'publish',
                            b: (children: React.ReactNode) => (
                              <Typography fontWeight="bold">{children}</Typography>
                            ),
                          }
                        )}
                      </Typography>
                    ) : (
                      <ReleaseActionOptions
                        selected={type}
                        handleChange={(e) => handleChangeType(e, id)}
                        name={`release-action-${id}-type`}
                      />
                    )}
                  </Td>
                </Tr>
              ))}
            </Table.Body>
          </Table.Content>
        </Table.Root>
        <Flex paddingTop={4} alignItems="flex-end" justifyContent="space-between">
          <PageSizeURLQuery defaultValue={releaseMeta?.pagination?.pageSize.toString()} />
          <PaginationURLQuery
            pagination={{
              pageCount: releaseMeta?.pagination?.pageCount || 0,
            }}
          />
        </Flex>
      </Flex>
    </ContentLayout>
  );
};

/* -------------------------------------------------------------------------------------------------
 * ReleaseDetailsPage
 * -----------------------------------------------------------------------------------------------*/
const ReleaseDetailsPage = () => {
  const { formatMessage } = useIntl();
  const { releaseId } = useParams<{ releaseId: string }>();
  const toggleNotification = useNotification();
  const { formatAPIError } = useAPIErrorHandler();
  const { push } = useHistory();
  const [releaseModalShown, setReleaseModalShown] = React.useState(false);
  const [showWarningSubmit, setWarningSubmit] = React.useState(false);

  const {
    isLoading: isLoadingDetails,
    data,
    isSuccess: isSuccessDetails,
  } = useGetReleaseQuery({ id: releaseId });
  const [updateRelease, { isLoading: isSubmittingForm }] = useUpdateReleaseMutation();
  const [deleteRelease, { isLoading: isDeletingRelease }] = useDeleteReleaseMutation();

  const toggleEditReleaseModal = () => {
    setReleaseModalShown((prev) => !prev);
  };

  const toggleWarningSubmit = () => setWarningSubmit((prevState) => !prevState);

  if (isLoadingDetails) {
    return (
      <ReleaseDetailsLayout
        toggleEditReleaseModal={toggleEditReleaseModal}
        toggleWarningSubmit={toggleWarningSubmit}
      >
        <ContentLayout>
          <LoadingIndicatorPage />
        </ContentLayout>
      </ReleaseDetailsLayout>
    );
  }

  const title = (isSuccessDetails && data?.data?.name) || '';

  const handleEditRelease = async (values: FormValues) => {
    const response = await updateRelease({
      id: releaseId,
      name: values.name,
    });

    if ('data' in response) {
      // When the response returns an object with 'data', handle success
      toggleNotification({
        type: 'success',
        message: formatMessage({
          id: 'content-releases.modal.release-updated-notification-success',
          defaultMessage: 'Release updated.',
        }),
      });
    } else if (isAxiosError(response.error)) {
      // When the response returns an object with 'error', handle axios error
      toggleNotification({
        type: 'warning',
        message: formatAPIError(response.error),
      });
    } else {
      // Otherwise, the response returns an object with 'error', handle a generic error
      toggleNotification({
        type: 'warning',
        message: formatMessage({ id: 'notification.error', defaultMessage: 'An error occurred' }),
      });
    }

    toggleEditReleaseModal();
  };

  const handleDeleteRelease = async () => {
    const response = await deleteRelease({
      id: releaseId,
    });

    if ('data' in response) {
      push('/plugins/content-releases');
    } else if (isAxiosError(response.error)) {
      // When the response returns an object with 'error', handle axios error
      toggleNotification({
        type: 'warning',
        message: formatAPIError(response.error),
      });
    } else {
      // Otherwise, the response returns an object with 'error', handle a generic error
      toggleNotification({
        type: 'warning',
        message: formatMessage({ id: 'notification.error', defaultMessage: 'An error occurred' }),
      });
    }
  };

  return (
    <ReleaseDetailsLayout
      toggleEditReleaseModal={toggleEditReleaseModal}
      toggleWarningSubmit={toggleWarningSubmit}
    >
      <ReleaseDetailsBody />
      {releaseModalShown && (
        <ReleaseModal
          handleClose={toggleEditReleaseModal}
          handleSubmit={handleEditRelease}
          isLoading={isLoadingDetails || isSubmittingForm}
          initialValues={{ name: title || '' }}
        />
      )}
      <ConfirmDialog
        bodyText={{
          id: 'content-releases.dialog.confirmation-message',
          defaultMessage: 'Are you sure you want to delete this release?',
        }}
        isOpen={showWarningSubmit}
        isConfirmButtonLoading={isDeletingRelease}
        onToggleDialog={toggleWarningSubmit}
        onConfirm={handleDeleteRelease}
      />
    </ReleaseDetailsLayout>
  );
};

const ProtectedReleaseDetailsPage = () => (
  <CheckPermissions permissions={PERMISSIONS.main}>
    <ReleaseDetailsPage />
  </CheckPermissions>
);

export { ReleaseDetailsPage, ProtectedReleaseDetailsPage };<|MERGE_RESOLUTION|>--- conflicted
+++ resolved
@@ -43,11 +43,8 @@
   useGetReleaseQuery,
   useUpdateReleaseMutation,
   useUpdateReleaseActionMutation,
-<<<<<<< HEAD
+  usePublishReleaseMutation,
   useDeleteReleaseMutation,
-=======
-  usePublishReleaseMutation,
->>>>>>> 75149a8f
 } from '../services/release';
 
 import type { ReleaseAction } from '../../../shared/contracts/release-actions';
@@ -136,11 +133,6 @@
     handleTogglePopover();
   };
 
-<<<<<<< HEAD
-  const openWarningConfirmDialog = () => {
-    toggleWarningSubmit();
-    handleTogglePopover();
-=======
   const handlePublishRelease = async () => {
     const response = await publishRelease({ id: releaseId });
 
@@ -166,7 +158,11 @@
         message: formatMessage({ id: 'notification.error', defaultMessage: 'An error occurred' }),
       });
     }
->>>>>>> 75149a8f
+  };
+
+  const openWarningConfirmDialog = () => {
+    toggleWarningSubmit();
+    handleTogglePopover();
   };
 
   if (isLoadingDetails) {
@@ -250,36 +246,17 @@
                           </Typography>
                         </PopoverButton>
                       </CheckPermissions>
-                      <PopoverButton>
-                        <TrashIcon />
-                        <Typography ellipsis textColor="danger600">
-                          {formatMessage({
-                            id: 'content-releases.header.actions.delete',
-                            defaultMessage: 'Delete',
-                          })}
-                        </Typography>
-                      </PopoverButton>
-<<<<<<< HEAD
-                    </CheckPermissions>
-                    <CheckPermissions permissions={PERMISSIONS.delete}>
-                      <PopoverButton onClick={openWarningConfirmDialog}>
-                        <TrashIcon />
-                        <Typography ellipsis textColor="danger600">
-                          {formatMessage({
-                            id: 'content-releases.header.actions.delete',
-                            defaultMessage: 'Delete',
-                          })}
-                        </Typography>
-                      </PopoverButton>
-                    </CheckPermissions>
-                  </Flex>
-                  <ReleaseInfoWrapper
-                    direction="column"
-                    justifyContent="center"
-                    alignItems="flex-start"
-                    gap={1}
-                    padding={5}
-=======
+                      <CheckPermissions permissions={PERMISSIONS.delete}>
+                        <PopoverButton onClick={openWarningConfirmDialog}>
+                          <TrashIcon />
+                          <Typography ellipsis textColor="danger600">
+                            {formatMessage({
+                              id: 'content-releases.header.actions.delete',
+                              defaultMessage: 'Delete',
+                            })}
+                          </Typography>
+                        </PopoverButton>
+                      </CheckPermissions>
                     </Flex>
                     <ReleaseInfoWrapper
                       direction="column"
@@ -320,7 +297,6 @@
                     onClick={handlePublishRelease}
                     loading={isPublishing}
                     disabled={release.actions.meta.count === 0}
->>>>>>> 75149a8f
                   >
                     {formatMessage({
                       id: 'content-releases.header.actions.publish',
