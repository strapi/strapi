--- conflicted
+++ resolved
@@ -42,11 +42,8 @@
   useGetReleaseActionsQuery,
   useGetReleaseQuery,
   useUpdateReleaseMutation,
-<<<<<<< HEAD
+  useUpdateReleaseActionMutation,
   useDeleteReleaseMutation,
-=======
-  useUpdateReleaseActionMutation,
->>>>>>> 849c8126
 } from '../services/release';
 
 import type { ReleaseAction } from '../../../shared/contracts/release-actions';
