import * as React from 'react';

import {
  Button,
  ContentLayout,
  EmptyStateLayout,
  Flex,
  HeaderLayout,
  IconButton,
  Link,
  Main,
  Popover,
  Typography,
} from '@strapi/design-system';
import { CheckPermissions, useAPIErrorHandler, useNotification } from '@strapi/helper-plugin';
import { ArrowLeft, EmptyDocuments, More, Pencil, Trash } from '@strapi/icons';
import { useIntl } from 'react-intl';
import { useParams } from 'react-router-dom';
import styled from 'styled-components';

import { AddEditReleaseDialog, FormValues } from '../components/AddEditReleaseDialog';
import { PERMISSIONS } from '../constants';
import { isAxiosError } from '../services/axios';
import { useUpdateReleaseMutation } from '../services/release';

const PopoverButton = styled(Flex)`
  align-self: stretch;
`;

const PencilIcon = styled(Pencil)`
  width: 16px;
  height: 16px;
  path {
    fill: ${({ theme }) => theme.colors.neutral600};
  }
`;

const TrashIcon = styled(Trash)`
  width: 16px;
  height: 16px;
  path {
    fill: ${({ theme }) => theme.colors.danger600};
  }
`;

const ReleaseInfoWrapper = styled(Flex)`
  align-self: stretch;
  border-radius: 0 0 4px 4px;
  border-top: 1px solid ${({ theme }) => theme.colors.neutral150};
`;

const ReleaseDetailsPage = () => {
  const { releaseId } = useParams<{ releaseId: string }>();
  const [editReleaseDialogIsShown, setEditReleaseDialogIsShown] = React.useState(false);
  const [isPopoverVisible, setIsPopoverVisible] = React.useState(false);
  const moreButtonRef = React.useRef<HTMLButtonElement>(null!);
  const { formatMessage } = useIntl();
  const toggleNotification = useNotification();
  const { formatAPIError } = useAPIErrorHandler();
  // TODO: get title from the API
  const title = 'Release title';

  const totalEntries = 0; // TODO: replace it with the total number of entries
  const days = 0; // TODO: replace it with the number of days since the release was created
  const createdBy = 'John Doe'; // TODO: replace it with the name of the user who created the release

  const handleTogglePopover = () => {
    setIsPopoverVisible((prev) => !prev);
  };

  const toggleEditReleaseDialog = () => {
    setEditReleaseDialogIsShown((prev) => !prev);
  };

  const openAddEditReleaseDialog = () => {
    toggleEditReleaseDialog();
    handleTogglePopover();
  };

  const [updateRelease, { isLoading }] = useUpdateReleaseMutation();

  const handleEditRelease = async (values: FormValues) => {
    const response = await updateRelease({
      id: releaseId,
      name: values.name,
    });
    if ('data' in response) {
      // When the response returns an object with 'data', handle success
      toggleNotification({
        type: 'success',
        message: formatMessage({
          id: 'content-releases.modal.release-updated-notification-success',
          defaultMessage: 'Release updated.',
        }),
      });
    } else if (isAxiosError(response.error)) {
      // When the response returns an object with 'error', handle axios error
      toggleNotification({
        type: 'warning',
        message: formatAPIError(response.error),
      });
    } else {
      // Otherwise, the response returns an object with 'error', handle a generic error
      toggleNotification({
        type: 'warning',
        message: formatMessage({ id: 'notification.error', defaultMessage: 'An error occurred' }),
      });
    }
    toggleEditReleaseDialog();
  };

  return (
    <Main>
      <HeaderLayout
        title={title}
        subtitle={formatMessage(
          {
            id: 'content-releases.pages.Details.header-subtitle',
            defaultMessage: '{number, plural, =0 {No entries} one {# entry} other {# entries}}',
          },
          { number: totalEntries }
        )}
        navigationAction={
          <Link startIcon={<ArrowLeft />} to="/plugins/content-releases">
            {formatMessage({
              id: 'global.back',
              defaultMessage: 'Back',
            })}
          </Link>
        }
        primaryAction={
          <Flex gap={2}>
            <IconButton
              label={formatMessage({
                id: 'content-releases.header.actions.open-release-actions',
                defaultMessage: 'Release actions',
              })}
              onClick={handleTogglePopover}
              ref={moreButtonRef}
            >
              <More />
            </IconButton>
            {isPopoverVisible && (
              <Popover
                source={moreButtonRef}
                placement="bottom-end"
                onDismiss={handleTogglePopover}
                spacing={4}
                minWidth="242px"
              >
                <Flex alignItems="center" justifyContent="center" direction="column" padding={1}>
                  <PopoverButton
                    paddingTop={2}
                    paddingBottom={2}
                    paddingLeft={4}
                    paddingRight={4}
                    alignItems="center"
                    gap={2}
                    as="button"
                    borderRadius="4px"
                    onClick={openAddEditReleaseDialog}
                  >
                    <PencilIcon />
                    <Typography ellipsis>
                      {formatMessage({
                        id: 'content-releases.header.actions.edit',
                        defaultMessage: 'Edit',
                      })}
                    </Typography>
                  </PopoverButton>
                  <PopoverButton
                    paddingTop={2}
                    paddingBottom={2}
                    paddingLeft={4}
                    paddingRight={4}
                    alignItems="center"
                    gap={2}
                    as="button"
                    borderRadius="4px"
                  >
                    <TrashIcon />
                    <Typography ellipsis textColor="danger600">
                      {formatMessage({
                        id: 'content-releases.header.actions.delete',
                        defaultMessage: 'Delete',
                      })}
                    </Typography>
                  </PopoverButton>
                </Flex>
                <ReleaseInfoWrapper
                  direction="column"
                  justifyContent="center"
                  alignItems="flex-start"
                  gap={1}
                  padding={5}
                >
                  <Typography variant="pi" fontWeight="bold">
                    {formatMessage({
                      id: 'content-releases.header.actions.created',
                      defaultMessage: 'Created',
                    })}
                  </Typography>
                  <Typography variant="pi" color="neutral300">
                    {formatMessage(
                      {
                        id: 'content-releases.header.actions.created.description',
                        defaultMessage:
                          '{number, plural, =0 {# days} one {# day} other {# days}} ago by {createdBy}',
                      },
                      { number: days, createdBy }
                    )}
                  </Typography>
                </ReleaseInfoWrapper>
              </Popover>
            )}
            <Button size="S" variant="tertiary">
              {formatMessage({
                id: 'content-releases.header.actions.refresh',
                defaultMessage: 'Refresh',
              })}
            </Button>
            <Button size="S" disabled={true} variant="default">
              {formatMessage({
                id: 'content-releases.header.actions.release',
                defaultMessage: 'Release',
              })}
            </Button>
          </Flex>
        }
      />
      <ContentLayout>
        <EmptyStateLayout
          content={formatMessage({
            id: 'content-releases.pages.Details.empty-state.content',
            defaultMessage: 'This release is empty.',
          })}
          icon={<EmptyDocuments width="10rem" />}
        />
      </ContentLayout>
<<<<<<< HEAD
      {editReleaseDialogIsShown && (
        <AddEditReleaseDialog
          handleClose={toggleEditReleaseDialog}
          handleSubmit={handleEditRelease}
          isLoading={isLoading}
          initialValues={{ name: title }}
        />
      )}
    </>
=======
    </Main>
>>>>>>> 8145b7be
  );
};

const ProtectedReleaseDetailsPage = () => (
  <CheckPermissions permissions={PERMISSIONS.main}>
    <ReleaseDetailsPage />
  </CheckPermissions>
);

export { ReleaseDetailsPage, ProtectedReleaseDetailsPage };<|MERGE_RESOLUTION|>--- conflicted
+++ resolved
@@ -207,7 +207,7 @@
                         defaultMessage:
                           '{number, plural, =0 {# days} one {# day} other {# days}} ago by {createdBy}',
                       },
-                      { number: days, createdBy }
+                      { number: days, user: createdBy }
                     )}
                   </Typography>
                 </ReleaseInfoWrapper>
@@ -237,7 +237,6 @@
           icon={<EmptyDocuments width="10rem" />}
         />
       </ContentLayout>
-<<<<<<< HEAD
       {editReleaseDialogIsShown && (
         <AddEditReleaseDialog
           handleClose={toggleEditReleaseDialog}
@@ -246,10 +245,7 @@
           initialValues={{ name: title }}
         />
       )}
-    </>
-=======
     </Main>
->>>>>>> 8145b7be
   );
 };
 
