--- conflicted
+++ resolved
@@ -30,11 +30,7 @@
 } from '@strapi/helper-plugin';
 import { ArrowLeft, More, Pencil, Trash } from '@strapi/icons';
 import { useIntl } from 'react-intl';
-<<<<<<< HEAD
-import { useParams, useHistory, Redirect } from 'react-router-dom';
-=======
-import { useParams, useHistory, Link as ReactRouterLink } from 'react-router-dom';
->>>>>>> 399a5d74
+import { useParams, useHistory, Link as ReactRouterLink, Redirect } from 'react-router-dom';
 import styled from 'styled-components';
 
 import { ReleaseActionOptions } from '../components/ReleaseActionOptions';
@@ -197,7 +193,6 @@
 
   if (isError || !release) {
     return (
-<<<<<<< HEAD
       <Redirect
         to={{
           pathname: '/plugins/content-releases',
@@ -210,11 +205,6 @@
           },
         }}
       />
-=======
-      <Main>
-        <AnErrorOccurred />
-      </Main>
->>>>>>> 399a5d74
     );
   }
 
