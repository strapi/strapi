import * as React from 'react';

import { unstable_useDocument } from '@strapi/admin/strapi-admin';
import {
  Button,
  ContentLayout,
  Flex,
  HeaderLayout,
  IconButton,
  Link,
  Main,
  Tr,
  Td,
  Typography,
  Badge,
  SingleSelect,
  SingleSelectOption,
  Icon,
  Tooltip,
} from '@strapi/design-system';
import { LinkButton, Menu } from '@strapi/design-system/v2';
import {
  CheckPermissions,
  LoadingIndicatorPage,
  NoContent,
  PageSizeURLQuery,
  PaginationURLQuery,
  RelativeTime,
  Table,
  useAPIErrorHandler,
  useNotification,
  useQueryParams,
  ConfirmDialog,
  useRBAC,
  AnErrorOccurred,
  useTracking,
} from '@strapi/helper-plugin';
import { ArrowLeft, CheckCircle, More, Pencil, Trash, CrossCircle } from '@strapi/icons';
import { useIntl } from 'react-intl';
import { useParams, useHistory, Link as ReactRouterLink, Redirect } from 'react-router-dom';
import styled from 'styled-components';

import { ReleaseActionMenu } from '../components/ReleaseActionMenu';
import { ReleaseActionOptions } from '../components/ReleaseActionOptions';
import { ReleaseModal, FormValues } from '../components/ReleaseModal';
import { PERMISSIONS } from '../constants';
import { isAxiosError } from '../services/axios';
import {
  GetReleaseActionsQueryParams,
  useGetReleaseActionsQuery,
  useGetReleaseQuery,
  useUpdateReleaseMutation,
  useUpdateReleaseActionMutation,
  usePublishReleaseMutation,
  useDeleteReleaseMutation,
  releaseApi,
} from '../services/release';
import { useTypedDispatch } from '../store/hooks';

import type {
  ReleaseAction,
  ReleaseActionGroupBy,
  ReleaseActionEntry,
} from '../../../shared/contracts/release-actions';
import type { Schema } from '@strapi/types';

/* -------------------------------------------------------------------------------------------------
 * ReleaseDetailsLayout
 * -----------------------------------------------------------------------------------------------*/
// @ts-expect-error – issue with styled-components types.
const ReleaseInfoWrapper = styled(Flex)`
  align-self: stretch;
  border-bottom-right-radius: ${({ theme }) => theme.borderRadius};
  border-bottom-left-radius: ${({ theme }) => theme.borderRadius};
  border-top: 1px solid ${({ theme }) => theme.colors.neutral150};
`;

const StyledFlex = styled(Flex)<{ disabled?: boolean }>`
  align-self: stretch;
  cursor: ${({ disabled }) => (disabled ? 'not-allowed' : 'pointer')};

  svg path {
    fill: ${({ theme, disabled }) => disabled && theme.colors.neutral500};
  }
  span {
    color: ${({ theme, disabled }) => disabled && theme.colors.neutral500};
  }
`;

const PencilIcon = styled(Pencil)`
  width: ${({ theme }) => theme.spaces[3]};
  height: ${({ theme }) => theme.spaces[3]};
  path {
    fill: ${({ theme }) => theme.colors.neutral600};
  }
`;

const TrashIcon = styled(Trash)`
  width: ${({ theme }) => theme.spaces[3]};
  height: ${({ theme }) => theme.spaces[3]};
  path {
    fill: ${({ theme }) => theme.colors.danger600};
  }
`;

const TypographyMaxWidth = styled(Typography)`
  max-width: 300px;
`;

interface MenuButtonProps {
  onClick?: (event: React.MouseEvent<HTMLElement>) => void;
  disabled?: boolean;
  children: React.ReactNode;
}

const MenuButton = ({ onClick, disabled, children }: MenuButtonProps) => {
  return (
    <StyledFlex
      paddingTop={2}
      paddingBottom={2}
      paddingLeft={4}
      paddingRight={4}
      alignItems="center"
      gap={2}
      as="button"
      hasRadius
      onClick={onClick}
      disabled={disabled}
    >
      {children}
    </StyledFlex>
  );
};

interface EntryValidationTextProps {
  action: ReleaseAction['type'];
  schema: Schema.ContentType;
  components: { [key: Schema.Component['uid']]: Schema.Component };
  entry: ReleaseActionEntry;
}

const EntryValidationText = ({ action, schema, components, entry }: EntryValidationTextProps) => {
  const { formatMessage } = useIntl();
  const { validate } = unstable_useDocument();

  const { errors } = validate(entry, {
    contentType: schema,
    components,
    isCreatingEntry: false,
  });

  if (Object.keys(errors).length > 0) {
    const validationErrorsMessages = Object.entries(errors)
      .map(([key, value]) =>
        formatMessage(
          { id: `${value.id}.withField`, defaultMessage: value.defaultMessage },
          { field: key }
        )
      )
      .join(' ');

    return (
      <Flex gap={2}>
        <Icon color="danger600" as={CrossCircle} />
        <Tooltip description={validationErrorsMessages}>
          <TypographyMaxWidth textColor="danger600" variant="omega" fontWeight="semiBold" ellipsis>
            {validationErrorsMessages}
          </TypographyMaxWidth>
        </Tooltip>
      </Flex>
    );
  }

  if (action == 'publish') {
    return (
      <Flex gap={2}>
        <Icon color="success600" as={CheckCircle} />
        {entry.publishedAt ? (
          <Typography textColor="success600" fontWeight="bold">
            {formatMessage({
              id: 'content-releases.pages.ReleaseDetails.entry-validation.already-published',
              defaultMessage: 'Already published',
            })}
          </Typography>
        ) : (
          <Typography>
            {formatMessage({
              id: 'content-releases.pages.ReleaseDetails.entry-validation.ready-to-publish',
              defaultMessage: 'Ready to publish',
            })}
          </Typography>
        )}
      </Flex>
    );
  }

  return (
    <Flex gap={2}>
      <Icon color="success600" as={CheckCircle} />
      {!entry.publishedAt ? (
        <Typography textColor="success600" fontWeight="bold">
          {formatMessage({
            id: 'content-releases.pages.ReleaseDetails.entry-validation.already-unpublished',
            defaultMessage: 'Already unpublished',
          })}
        </Typography>
      ) : (
        <Typography>
          {formatMessage({
            id: 'content-releases.pages.ReleaseDetails.entry-validation.ready-to-unpublish',
            defaultMessage: 'Ready to unpublish',
          })}
        </Typography>
      )}
    </Flex>
  );
};
interface ReleaseDetailsLayoutProps {
  toggleEditReleaseModal: () => void;
  toggleWarningSubmit: () => void;
  children: React.ReactNode;
}

export const ReleaseDetailsLayout = ({
  toggleEditReleaseModal,
  toggleWarningSubmit,
  children,
}: ReleaseDetailsLayoutProps) => {
  const { formatMessage } = useIntl();
  const { releaseId } = useParams<{ releaseId: string }>();
  const {
    data,
    isLoading: isLoadingDetails,
    isError,
    error,
  } = useGetReleaseQuery({ id: releaseId });
  const [publishRelease, { isLoading: isPublishing }] = usePublishReleaseMutation();
  const toggleNotification = useNotification();
  const { formatAPIError } = useAPIErrorHandler();
  const {
    allowedActions: { canUpdate, canDelete },
  } = useRBAC(PERMISSIONS);
  const dispatch = useTypedDispatch();
  const { trackUsage } = useTracking();

  const release = data?.data;

  const handlePublishRelease = async () => {
    const response = await publishRelease({ id: releaseId });

    if ('data' in response) {
      // When the response returns an object with 'data', handle success
      toggleNotification({
        type: 'success',
        message: formatMessage({
          id: 'content-releases.pages.ReleaseDetails.publish-notification-success',
          defaultMessage: 'Release was published successfully.',
        }),
      });

      const { totalEntries, totalPublishedEntries, totalUnpublishedEntries } = response.data.meta;

      trackUsage('didPublishRelease', {
        totalEntries,
        totalPublishedEntries,
        totalUnpublishedEntries,
      });
    } else if (isAxiosError(response.error)) {
      // When the response returns an object with 'error', handle axios error
      toggleNotification({
        type: 'warning',
        message: formatAPIError(response.error),
      });
    } else {
      // Otherwise, the response returns an object with 'error', handle a generic error
      toggleNotification({
        type: 'warning',
        message: formatMessage({ id: 'notification.error', defaultMessage: 'An error occurred' }),
      });
    }
  };

  const handleRefresh = () => {
    dispatch(releaseApi.util.invalidateTags([{ type: 'ReleaseAction', id: 'LIST' }]));
  };

  const getCreatedByUser = () => {
    if (!release?.createdBy) {
      return null;
    }

    // Favor the username
    if (release.createdBy.username) {
      return release.createdBy.username;
    }

    // Firstname may not exist if created with SSO
    if (release.createdBy.firstname) {
      return `${release.createdBy.firstname} ${release.createdBy.lastname || ''}`.trim();
    }

    // All users must have at least an email
    return release.createdBy.email;
  };

  if (isLoadingDetails) {
    return (
      <Main aria-busy={isLoadingDetails}>
        <LoadingIndicatorPage />
      </Main>
    );
  }

  if (isError || !release) {
    return (
      <Redirect
        to={{
          pathname: '/plugins/content-releases',
          state: {
            errors: [
              {
                code: error?.code,
              },
            ],
          },
        }}
      />
    );
  }

  const totalEntries = release.actions.meta.count || 0;
  const hasCreatedByUser = Boolean(getCreatedByUser());

  return (
    <Main aria-busy={isLoadingDetails}>
      <HeaderLayout
        title={release.name}
        subtitle={formatMessage(
          {
            id: 'content-releases.pages.Details.header-subtitle',
            defaultMessage: '{number, plural, =0 {No entries} one {# entry} other {# entries}}',
          },
          { number: totalEntries }
        )}
        navigationAction={
          <Link startIcon={<ArrowLeft />} to="/plugins/content-releases">
            {formatMessage({
              id: 'global.back',
              defaultMessage: 'Back',
            })}
          </Link>
        }
        primaryAction={
          !release.releasedAt && (
            <Flex gap={2}>
<<<<<<< HEAD
              <Menu.Root>
                {/* 
                  TODO Fix in the DS
                  - as={IconButton} has TS error:  Property 'icon' does not exist on type 'IntrinsicAttributes & TriggerProps & RefAttributes<HTMLButtonElement>'
                  - The Icon doesn't actually show unless you hack it with some padding...and it's still a little strange
                */}
                <Menu.Trigger
                  as={IconButton}
                  paddingLeft={2}
                  paddingRight={2}
                  aria-label={formatMessage({
                    id: 'content-releases.header.actions.open-release-actions',
                    defaultMessage: 'Release actions',
                  })}
                  // @ts-expect-error See above
                  icon={<More />}
                  variant="tertiary"
                />
                {/*
                  TODO: Using Menu instead of SimpleMenu mainly because there is no positioning provided from the DS,
                  Refactor this once fixed in the DS
                */}
                <Menu.Content top={1} popoverPlacement="bottom-end">
=======
              <IconButton
                label={formatMessage({
                  id: 'content-releases.header.actions.open-release-actions',
                  defaultMessage: 'Release edit and delete menu',
                })}
                ref={moreButtonRef}
                onClick={handleTogglePopover}
              >
                <More />
              </IconButton>
              {isPopoverVisible && (
                <Popover
                  source={moreButtonRef}
                  placement="bottom-end"
                  onDismiss={handleTogglePopover}
                  spacing={4}
                  minWidth="242px"
                >
>>>>>>> 53caa296
                  <Flex alignItems="center" justifyContent="center" direction="column" padding={1}>
                    <MenuButton disabled={!canUpdate} onClick={toggleEditReleaseModal}>
                      <PencilIcon />
                      <Typography ellipsis>
                        {formatMessage({
                          id: 'content-releases.header.actions.edit',
                          defaultMessage: 'Edit',
                        })}
                      </Typography>
                    </MenuButton>
                    <MenuButton disabled={!canDelete} onClick={toggleWarningSubmit}>
                      <TrashIcon />
                      <Typography ellipsis textColor="danger600">
                        {formatMessage({
                          id: 'content-releases.header.actions.delete',
                          defaultMessage: 'Delete',
                        })}
                      </Typography>
                    </MenuButton>
                  </Flex>
                  <ReleaseInfoWrapper
                    direction="column"
                    justifyContent="center"
                    alignItems="flex-start"
                    gap={1}
                    padding={5}
                  >
                    <Typography variant="pi" fontWeight="bold">
                      {formatMessage({
                        id: 'content-releases.header.actions.created',
                        defaultMessage: 'Created',
                      })}
                    </Typography>
                    <Typography variant="pi" color="neutral300">
                      <RelativeTime timestamp={new Date(release.createdAt)} />
                      {formatMessage(
                        {
                          id: 'content-releases.header.actions.created.description',
                          defaultMessage:
                            '{hasCreatedByUser, select, true { by {createdBy}} other { by deleted user}}',
                        },
                        { createdBy: getCreatedByUser(), hasCreatedByUser }
                      )}
                    </Typography>
                  </ReleaseInfoWrapper>
                </Menu.Content>
              </Menu.Root>
              <Button size="S" variant="tertiary" onClick={handleRefresh}>
                {formatMessage({
                  id: 'content-releases.header.actions.refresh',
                  defaultMessage: 'Refresh',
                })}
              </Button>
              <CheckPermissions permissions={PERMISSIONS.publish}>
                <Button
                  size="S"
                  variant="default"
                  onClick={handlePublishRelease}
                  loading={isPublishing}
                  disabled={release.actions.meta.count === 0}
                >
                  {formatMessage({
                    id: 'content-releases.header.actions.publish',
                    defaultMessage: 'Publish',
                  })}
                </Button>
              </CheckPermissions>
            </Flex>
          )
        }
      />
      {children}
    </Main>
  );
};

/* -------------------------------------------------------------------------------------------------
 * ReleaseDetailsBody
 * -----------------------------------------------------------------------------------------------*/
const GROUP_BY_OPTIONS = ['contentType', 'locale', 'action'] as const;
const getGroupByOptionLabel = (value: (typeof GROUP_BY_OPTIONS)[number]) => {
  if (value === 'locale') {
    return {
      id: 'content-releases.pages.ReleaseDetails.groupBy.option.locales',
      defaultMessage: 'Locales',
    };
  }

  if (value === 'action') {
    return {
      id: 'content-releases.pages.ReleaseDetails.groupBy.option.actions',
      defaultMessage: 'Actions',
    };
  }

  return {
    id: 'content-releases.pages.ReleaseDetails.groupBy.option.content-type',
    defaultMessage: 'Content-Types',
  };
};

const ReleaseDetailsBody = () => {
  const { formatMessage } = useIntl();
  const { releaseId } = useParams<{ releaseId: string }>();
  const [{ query }, setQuery] = useQueryParams<GetReleaseActionsQueryParams>();
  const toggleNotification = useNotification();
  const { formatAPIError } = useAPIErrorHandler();
  const {
    data: releaseData,
    isLoading: isReleaseLoading,
    isError: isReleaseError,
    error: releaseError,
  } = useGetReleaseQuery({ id: releaseId });

  const release = releaseData?.data;
  const selectedGroupBy = query?.groupBy || 'contentType';

  const {
    isLoading,
    isFetching,
    isError,
    data,
    error: releaseActionsError,
  } = useGetReleaseActionsQuery({
    ...query,
    releaseId,
  });

  const [updateReleaseAction] = useUpdateReleaseActionMutation();

  const handleChangeType = async (
    e: React.ChangeEvent<HTMLInputElement>,
    actionId: ReleaseAction['id'],
    actionPath: [string, number]
  ) => {
    const response = await updateReleaseAction({
      params: {
        releaseId,
        actionId,
      },
      body: {
        type: e.target.value as ReleaseAction['type'],
      },
      query, // We are passing the query params to make optimistic updates
      actionPath, // We are passing the action path to found the position in the cache of the action for optimistic updates
    });

    if ('error' in response) {
      if (isAxiosError(response.error)) {
        // When the response returns an object with 'error', handle axios error
        toggleNotification({
          type: 'warning',
          message: formatAPIError(response.error),
        });
      } else {
        // Otherwise, the response returns an object with 'error', handle a generic error
        toggleNotification({
          type: 'warning',
          message: formatMessage({ id: 'notification.error', defaultMessage: 'An error occurred' }),
        });
      }
    }
  };

  if (isLoading || isReleaseLoading) {
    return (
      <ContentLayout>
        <LoadingIndicatorPage />
      </ContentLayout>
    );
  }

  const releaseActions = data?.data;
  const releaseMeta = data?.meta;
  const contentTypes = releaseMeta?.contentTypes || {};
  const components = releaseMeta?.components || {};

  if (isReleaseError || !release) {
    const errorsArray = [];
    if (releaseError) {
      errorsArray.push({
        code: releaseError.code,
      });
    }
    if (releaseActionsError) {
      errorsArray.push({
        code: releaseActionsError.code,
      });
    }
    return (
      <Redirect
        to={{
          pathname: '/plugins/content-releases',
          state: {
            errors: errorsArray,
          },
        }}
      />
    );
  }

  if (isError || !releaseActions) {
    return (
      <ContentLayout>
        <AnErrorOccurred />
      </ContentLayout>
    );
  }

  if (Object.keys(releaseActions).length === 0) {
    return (
      <ContentLayout>
        <NoContent
          content={{
            id: 'content-releases.pages.Details.tab.emptyEntries',
            defaultMessage:
              'This release is empty. Open the Content Manager, select an entry and add it to the release.',
          }}
          action={
            <LinkButton
              as={ReactRouterLink}
              // @ts-expect-error - types are not inferred correctly through the as prop.
              to={{
                pathname: '/content-manager',
              }}
              style={{ textDecoration: 'none' }}
              variant="secondary"
            >
              {formatMessage({
                id: 'content-releases.page.Details.button.openContentManager',
                defaultMessage: 'Open the Content Manager',
              })}
            </LinkButton>
          }
        />
      </ContentLayout>
    );
  }

  return (
    <ContentLayout>
      <Flex gap={8} direction="column" alignItems="stretch">
        <Flex>
          <SingleSelect
            aria-label={formatMessage({
              id: 'content-releases.pages.ReleaseDetails.groupBy.label',
              defaultMessage: 'Group by',
            })}
            customizeContent={(value) =>
              formatMessage(
                {
                  id: `content-releases.pages.ReleaseDetails.groupBy.label`,
                  defaultMessage: `Group by {groupBy}`,
                },
                {
                  groupBy: value,
                }
              )
            }
            value={formatMessage(getGroupByOptionLabel(selectedGroupBy))}
            onChange={(value) => setQuery({ groupBy: value as ReleaseActionGroupBy })}
          >
            {GROUP_BY_OPTIONS.map((option) => (
              <SingleSelectOption key={option} value={option}>
                {formatMessage(getGroupByOptionLabel(option))}
              </SingleSelectOption>
            ))}
          </SingleSelect>
        </Flex>
        {Object.keys(releaseActions).map((key) => (
          <Flex key={`releases-group-${key}`} gap={4} direction="column" alignItems="stretch">
            <Flex>
              <Badge>{key}</Badge>
            </Flex>
            <Table.Root
              rows={releaseActions[key].map((item) => ({
                ...item,
                id: Number(item.entry.id),
              }))}
              colCount={releaseActions[key].length}
              isLoading={isLoading}
              isFetching={isFetching}
            >
              <Table.Content>
                <Table.Head>
                  <Table.HeaderCell
                    fieldSchemaType="string"
                    label={formatMessage({
                      id: 'content-releases.page.ReleaseDetails.table.header.label.name',
                      defaultMessage: 'name',
                    })}
                    name="name"
                  />
                  <Table.HeaderCell
                    fieldSchemaType="string"
                    label={formatMessage({
                      id: 'content-releases.page.ReleaseDetails.table.header.label.locale',
                      defaultMessage: 'locale',
                    })}
                    name="locale"
                  />
                  <Table.HeaderCell
                    fieldSchemaType="string"
                    label={formatMessage({
                      id: 'content-releases.page.ReleaseDetails.table.header.label.content-type',
                      defaultMessage: 'content-type',
                    })}
                    name="content-type"
                  />
                  <Table.HeaderCell
                    fieldSchemaType="string"
                    label={formatMessage({
                      id: 'content-releases.page.ReleaseDetails.table.header.label.action',
                      defaultMessage: 'action',
                    })}
                    name="action"
                  />
                  {!release.releasedAt && (
                    <Table.HeaderCell
                      fieldSchemaType="string"
                      label={formatMessage({
                        id: 'content-releases.page.ReleaseDetails.table.header.label.status',
                        defaultMessage: 'status',
                      })}
                      name="status"
                    />
                  )}
                </Table.Head>
                <Table.LoadingBody />
                <Table.Body>
                  {releaseActions[key].map(
                    ({ id, contentType, locale, type, entry }, actionIndex) => (
                      <Tr key={id}>
                        <Td width="25%" maxWidth="200px">
                          <Typography ellipsis>{`${
                            contentType.mainFieldValue || entry.id
                          }`}</Typography>
                        </Td>
                        <Td width="10%">
                          <Typography>{`${locale?.name ? locale.name : '-'}`}</Typography>
                        </Td>
                        <Td width="10%">
                          <Typography>{contentType.displayName || ''}</Typography>
                        </Td>
                        <Td width="20%">
                          {release.releasedAt ? (
                            <Typography>
                              {formatMessage(
                                {
                                  id: 'content-releases.page.ReleaseDetails.table.action-published',
                                  defaultMessage:
                                    'This entry was <b>{isPublish, select, true {published} other {unpublished}}</b>.',
                                },
                                {
                                  isPublish: type === 'publish',
                                  b: (children: React.ReactNode) => (
                                    <Typography fontWeight="bold">{children}</Typography>
                                  ),
                                }
                              )}
                            </Typography>
                          ) : (
                            <ReleaseActionOptions
                              selected={type}
                              handleChange={(e) => handleChangeType(e, id, [key, actionIndex])}
                              name={`release-action-${id}-type`}
                            />
                          )}
                        </Td>
                        {!release.releasedAt && (
                          <>
                            <Td width="20%" minWidth="200px">
                              <EntryValidationText
                                action={type}
                                schema={contentTypes?.[contentType.uid]}
                                components={components}
                                entry={entry}
                              />
                            </Td>
                            <Td>
                              <Flex justifyContent="flex-end">
                                <ReleaseActionMenu.Root>
                                  <ReleaseActionMenu.ReleaseActionEntryLinkItem
                                    contentTypeUid={contentType.uid}
                                    entryId={entry.id}
                                    locale={locale?.code}
                                  />
                                  <ReleaseActionMenu.DeleteReleaseActionItem
                                    releaseId={release.id}
                                    actionId={id}
                                  />
                                </ReleaseActionMenu.Root>
                              </Flex>
                            </Td>
                          </>
                        )}
                      </Tr>
                    )
                  )}
                </Table.Body>
              </Table.Content>
            </Table.Root>
          </Flex>
        ))}
        <Flex paddingTop={4} alignItems="flex-end" justifyContent="space-between">
          <PageSizeURLQuery defaultValue={releaseMeta?.pagination?.pageSize.toString()} />
          <PaginationURLQuery
            pagination={{
              pageCount: releaseMeta?.pagination?.pageCount || 0,
            }}
          />
        </Flex>
      </Flex>
    </ContentLayout>
  );
};

/* -------------------------------------------------------------------------------------------------
 * ReleaseDetailsPage
 * -----------------------------------------------------------------------------------------------*/
const ReleaseDetailsPage = () => {
  const { formatMessage } = useIntl();
  const { releaseId } = useParams<{ releaseId: string }>();
  const toggleNotification = useNotification();
  const { formatAPIError } = useAPIErrorHandler();
  const { push } = useHistory();
  const [releaseModalShown, setReleaseModalShown] = React.useState(false);
  const [showWarningSubmit, setWarningSubmit] = React.useState(false);

  const {
    isLoading: isLoadingDetails,
    data,
    isSuccess: isSuccessDetails,
  } = useGetReleaseQuery({ id: releaseId });
  const [updateRelease, { isLoading: isSubmittingForm }] = useUpdateReleaseMutation();
  const [deleteRelease, { isLoading: isDeletingRelease }] = useDeleteReleaseMutation();

  const toggleEditReleaseModal = () => {
    setReleaseModalShown((prev) => !prev);
  };

  const toggleWarningSubmit = () => setWarningSubmit((prevState) => !prevState);

  if (isLoadingDetails) {
    return (
      <ReleaseDetailsLayout
        toggleEditReleaseModal={toggleEditReleaseModal}
        toggleWarningSubmit={toggleWarningSubmit}
      >
        <ContentLayout>
          <LoadingIndicatorPage />
        </ContentLayout>
      </ReleaseDetailsLayout>
    );
  }

  const title = (isSuccessDetails && data?.data?.name) || '';

  const handleEditRelease = async (values: FormValues) => {
    const response = await updateRelease({
      id: releaseId,
      name: values.name,
    });

    if ('data' in response) {
      // When the response returns an object with 'data', handle success
      toggleNotification({
        type: 'success',
        message: formatMessage({
          id: 'content-releases.modal.release-updated-notification-success',
          defaultMessage: 'Release updated.',
        }),
      });
    } else if (isAxiosError(response.error)) {
      // When the response returns an object with 'error', handle axios error
      toggleNotification({
        type: 'warning',
        message: formatAPIError(response.error),
      });
    } else {
      // Otherwise, the response returns an object with 'error', handle a generic error
      toggleNotification({
        type: 'warning',
        message: formatMessage({ id: 'notification.error', defaultMessage: 'An error occurred' }),
      });
    }

    toggleEditReleaseModal();
  };

  const handleDeleteRelease = async () => {
    const response = await deleteRelease({
      id: releaseId,
    });

    if ('data' in response) {
      push('/plugins/content-releases');
    } else if (isAxiosError(response.error)) {
      // When the response returns an object with 'error', handle axios error
      toggleNotification({
        type: 'warning',
        message: formatAPIError(response.error),
      });
    } else {
      // Otherwise, the response returns an object with 'error', handle a generic error
      toggleNotification({
        type: 'warning',
        message: formatMessage({ id: 'notification.error', defaultMessage: 'An error occurred' }),
      });
    }
  };

  return (
    <ReleaseDetailsLayout
      toggleEditReleaseModal={toggleEditReleaseModal}
      toggleWarningSubmit={toggleWarningSubmit}
    >
      <ReleaseDetailsBody />
      {releaseModalShown && (
        <ReleaseModal
          handleClose={toggleEditReleaseModal}
          handleSubmit={handleEditRelease}
          isLoading={isLoadingDetails || isSubmittingForm}
          initialValues={{ name: title || '' }}
        />
      )}
      <ConfirmDialog
        bodyText={{
          id: 'content-releases.dialog.confirmation-message',
          defaultMessage: 'Are you sure you want to delete this release?',
        }}
        isOpen={showWarningSubmit}
        isConfirmButtonLoading={isDeletingRelease}
        onToggleDialog={toggleWarningSubmit}
        onConfirm={handleDeleteRelease}
      />
    </ReleaseDetailsLayout>
  );
};

export { ReleaseDetailsPage };<|MERGE_RESOLUTION|>--- conflicted
+++ resolved
@@ -353,7 +353,6 @@
         primaryAction={
           !release.releasedAt && (
             <Flex gap={2}>
-<<<<<<< HEAD
               <Menu.Root>
                 {/* 
                   TODO Fix in the DS
@@ -366,7 +365,7 @@
                   paddingRight={2}
                   aria-label={formatMessage({
                     id: 'content-releases.header.actions.open-release-actions',
-                    defaultMessage: 'Release actions',
+                    defaultMessage: 'Release edit and delete menu',
                   })}
                   // @ts-expect-error See above
                   icon={<More />}
@@ -377,26 +376,6 @@
                   Refactor this once fixed in the DS
                 */}
                 <Menu.Content top={1} popoverPlacement="bottom-end">
-=======
-              <IconButton
-                label={formatMessage({
-                  id: 'content-releases.header.actions.open-release-actions',
-                  defaultMessage: 'Release edit and delete menu',
-                })}
-                ref={moreButtonRef}
-                onClick={handleTogglePopover}
-              >
-                <More />
-              </IconButton>
-              {isPopoverVisible && (
-                <Popover
-                  source={moreButtonRef}
-                  placement="bottom-end"
-                  onDismiss={handleTogglePopover}
-                  spacing={4}
-                  minWidth="242px"
-                >
->>>>>>> 53caa296
                   <Flex alignItems="center" justifyContent="center" direction="column" padding={1}>
                     <MenuButton disabled={!canUpdate} onClick={toggleEditReleaseModal}>
                       <PencilIcon />
