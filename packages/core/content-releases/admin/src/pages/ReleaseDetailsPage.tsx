--- conflicted
+++ resolved
@@ -684,11 +684,7 @@
                 </Table.Head>
                 <Table.LoadingBody />
                 <Table.Body>
-<<<<<<< HEAD
                   {releaseActions[key].map(({ id, contentType, locale, type, entry }) => (
-=======
-                  {releaseActions[key].map(({ id, type, entry, contentType, locale }) => (
->>>>>>> c9259c66
                     <Tr key={id}>
                       <Td width={'25%'}>
                         <Typography ellipsis>{`${
