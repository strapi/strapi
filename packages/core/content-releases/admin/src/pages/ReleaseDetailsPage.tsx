import * as React from 'react';

import {
  Button,
  ContentLayout,
  EmptyStateLayout,
  Flex,
  HeaderLayout,
  IconButton,
  Link,
  Main,
  Popover,
  Tr,
  Td,
  Typography,
} from '@strapi/design-system';
import {
  AnErrorOccurred,
  CheckPermissions,
  LoadingIndicatorPage,
  PageSizeURLQuery,
  PaginationURLQuery,
  RelativeTime,
  Table,
  useAPIErrorHandler,
  useNotification,
  useQueryParams,
  ConfirmDialog,
} from '@strapi/helper-plugin';
import { ArrowLeft, EmptyDocuments, More, Pencil, Trash } from '@strapi/icons';
import { useIntl } from 'react-intl';
import { useParams, useHistory } from 'react-router-dom';
import styled from 'styled-components';

import { ReleaseActionOptions } from '../components/ReleaseActionOptions';
import { ReleaseModal, FormValues } from '../components/ReleaseModal';
import { PERMISSIONS } from '../constants';
import { isAxiosError } from '../services/axios';
import {
  GetReleaseActionsQueryParams,
  useGetReleaseActionsQuery,
  useGetReleaseQuery,
  useUpdateReleaseMutation,
  useUpdateReleaseActionMutation,
  usePublishReleaseMutation,
  useDeleteReleaseMutation,
} from '../services/release';

import type { ReleaseAction } from '../../../shared/contracts/release-actions';

/* -------------------------------------------------------------------------------------------------
 * ReleaseDetailsLayout
 * -----------------------------------------------------------------------------------------------*/
const ReleaseInfoWrapper = styled(Flex)`
  align-self: stretch;
  border-bottom-right-radius: ${({ theme }) => theme.borderRadius};
  border-bottom-left-radius: ${({ theme }) => theme.borderRadius};
  border-top: 1px solid ${({ theme }) => theme.colors.neutral150};
`;

const StyledFlex = styled(Flex)`
  align-self: stretch;
`;

const PencilIcon = styled(Pencil)`
  width: ${({ theme }) => theme.spaces[4]};
  height: ${({ theme }) => theme.spaces[4]};
  path {
    fill: ${({ theme }) => theme.colors.neutral600};
  }
`;

const TrashIcon = styled(Trash)`
  width: ${({ theme }) => theme.spaces[4]};
  height: ${({ theme }) => theme.spaces[4]};
  path {
    fill: ${({ theme }) => theme.colors.danger600};
  }
`;

interface PopoverButtonProps {
  onClick?: (event: React.MouseEvent<HTMLElement>) => void;
  children: React.ReactNode;
}

const PopoverButton = ({ onClick, children }: PopoverButtonProps) => {
  return (
    <StyledFlex
      paddingTop={2}
      paddingBottom={2}
      paddingLeft={4}
      paddingRight={4}
      alignItems="center"
      gap={2}
      as="button"
      hasRadius
      onClick={onClick}
    >
      {children}
    </StyledFlex>
  );
};

interface ReleaseDetailsLayoutProps {
  toggleEditReleaseModal: () => void;
  toggleWarningSubmit: () => void;
  children: React.ReactNode;
}

export const ReleaseDetailsLayout = ({
  toggleEditReleaseModal,
  toggleWarningSubmit,
  children,
}: ReleaseDetailsLayoutProps) => {
  const { formatMessage } = useIntl();
  const { releaseId } = useParams<{ releaseId: string }>();
  const [isPopoverVisible, setIsPopoverVisible] = React.useState(false);
  const moreButtonRef = React.useRef<HTMLButtonElement>(null!);
  const { data, isLoading: isLoadingDetails, isError } = useGetReleaseQuery({ id: releaseId });
  const [publishRelease, { isLoading: isPublishing }] = usePublishReleaseMutation();
  const toggleNotification = useNotification();
  const { formatAPIError } = useAPIErrorHandler();

  const release = data?.data;

  const handleTogglePopover = () => {
    setIsPopoverVisible((prev) => !prev);
  };

  const openReleaseModal = () => {
    toggleEditReleaseModal();
    handleTogglePopover();
  };

  const handlePublishRelease = async () => {
    const response = await publishRelease({ id: releaseId });

    if ('data' in response) {
      // When the response returns an object with 'data', handle success
      toggleNotification({
        type: 'success',
        message: formatMessage({
          id: 'content-releases.pages.ReleaseDetails.publish-notification-success',
          defaultMessage: 'Release was published successfully.',
        }),
      });
    } else if (isAxiosError(response.error)) {
      // When the response returns an object with 'error', handle axios error
      toggleNotification({
        type: 'warning',
        message: formatAPIError(response.error),
      });
    } else {
      // Otherwise, the response returns an object with 'error', handle a generic error
      toggleNotification({
        type: 'warning',
        message: formatMessage({ id: 'notification.error', defaultMessage: 'An error occurred' }),
      });
    }
  };

  const openWarningConfirmDialog = () => {
    toggleWarningSubmit();
    handleTogglePopover();
  };

  if (isLoadingDetails) {
    return (
      <Main aria-busy={isLoadingDetails}>
        <LoadingIndicatorPage />
      </Main>
    );
  }

  if (isError || !release) {
    return (
      <Main>
        <AnErrorOccurred />
      </Main>
    );
  }

  const totalEntries = release.actions.meta.count || 0;
  const createdBy = `${release.createdBy.firstname} ${release.createdBy.lastname}`;

  return (
    <Main aria-busy={isLoadingDetails}>
      <HeaderLayout
        title={release.name}
        subtitle={formatMessage(
          {
            id: 'content-releases.pages.Details.header-subtitle',
            defaultMessage: '{number, plural, =0 {No entries} one {# entry} other {# entries}}',
          },
          { number: totalEntries }
        )}
        navigationAction={
          <Link startIcon={<ArrowLeft />} to="/plugins/content-releases">
            {formatMessage({
              id: 'global.back',
              defaultMessage: 'Back',
            })}
          </Link>
        }
        primaryAction={
          !release.releasedAt && (
            <Flex gap={2}>
              <IconButton
                label={formatMessage({
                  id: 'content-releases.header.actions.open-release-actions',
                  defaultMessage: 'Release actions',
                })}
                ref={moreButtonRef}
                onClick={handleTogglePopover}
              >
                <More />
              </IconButton>
              {isPopoverVisible && (
                <Popover
                  source={moreButtonRef}
                  placement="bottom-end"
                  onDismiss={handleTogglePopover}
                  spacing={4}
                  minWidth="242px"
                >
                  <Flex alignItems="center" justifyContent="center" direction="column" padding={1}>
                    <CheckPermissions permissions={PERMISSIONS.update}>
                      <PopoverButton onClick={openReleaseModal}>
                        <PencilIcon />
                        <Typography ellipsis>
                          {formatMessage({
                            id: 'content-releases.header.actions.edit',
                            defaultMessage: 'Edit',
                          })}
                        </Typography>
                      </PopoverButton>
                    </CheckPermissions>
                    <CheckPermissions permissions={PERMISSIONS.delete}>
                      <PopoverButton onClick={openWarningConfirmDialog}>
                        <TrashIcon />
                        <Typography ellipsis textColor="danger600">
                          {formatMessage({
                            id: 'content-releases.header.actions.delete',
                            defaultMessage: 'Delete',
                          })}
                        </Typography>
                      </PopoverButton>
                    </CheckPermissions>
                  </Flex>
                  <ReleaseInfoWrapper
                    direction="column"
                    justifyContent="center"
                    alignItems="flex-start"
                    gap={1}
                    padding={5}
                  >
<<<<<<< HEAD
                    <Flex
                      alignItems="center"
                      justifyContent="center"
                      direction="column"
                      padding={1}
                    >
                      <CheckPermissions permissions={PERMISSIONS.update}>
                        <PopoverButton onClick={openReleaseModal}>
                          <PencilIcon />
                          <Typography ellipsis>
                            {formatMessage({
                              id: 'content-releases.header.actions.edit',
                              defaultMessage: 'Edit',
                            })}
                          </Typography>
                        </PopoverButton>
                      </CheckPermissions>
                      <CheckPermissions permissions={PERMISSIONS.delete}>
                        <PopoverButton onClick={openWarningConfirmDialog}>
                          <TrashIcon />
                          <Typography ellipsis textColor="danger600">
                            {formatMessage({
                              id: 'content-releases.header.actions.delete',
                              defaultMessage: 'Delete',
                            })}
                          </Typography>
                        </PopoverButton>
                      </CheckPermissions>
                    </Flex>
                    <ReleaseInfoWrapper
                      direction="column"
                      justifyContent="center"
                      alignItems="flex-start"
                      gap={1}
                      padding={5}
                    >
                      <Typography variant="pi" fontWeight="bold">
                        {formatMessage({
                          id: 'content-releases.header.actions.created',
                          defaultMessage: 'Created',
                        })}
                      </Typography>
                      <Typography variant="pi" color="neutral300">
                        <RelativeTime timestamp={new Date(release.createdAt)} />
                        {formatMessage(
                          {
                            id: 'content-releases.header.actions.created.description',
                            defaultMessage: ' by {createdBy}',
                          },
                          { createdBy }
                        )}
                      </Typography>
                    </ReleaseInfoWrapper>
                  </Popover>
                )}
                <CheckPermissions permissions={PERMISSIONS.publish}>
                  <Button
                    size="S"
                    variant="default"
                    onClick={handlePublishRelease}
                    loading={isPublishing}
                    disabled={release.actions.meta.count === 0}
                  >
                    {formatMessage({
                      id: 'content-releases.header.actions.publish',
                      defaultMessage: 'Publish',
                    })}
                  </Button>
                </CheckPermissions>
              </Flex>
            )
          }
        />
      </Box>
=======
                    <Typography variant="pi" fontWeight="bold">
                      {formatMessage({
                        id: 'content-releases.header.actions.created',
                        defaultMessage: 'Created',
                      })}
                    </Typography>
                    <Typography variant="pi" color="neutral300">
                      <RelativeTime timestamp={new Date(release.createdAt)} />
                      {formatMessage(
                        {
                          id: 'content-releases.header.actions.created.description',
                          defaultMessage: ' by {createdBy}',
                        },
                        { createdBy }
                      )}
                    </Typography>
                  </ReleaseInfoWrapper>
                </Popover>
              )}
              <Button size="S" variant="tertiary">
                {formatMessage({
                  id: 'content-releases.header.actions.refresh',
                  defaultMessage: 'Refresh',
                })}
              </Button>
              <CheckPermissions permissions={PERMISSIONS.publish}>
                <Button
                  size="S"
                  variant="default"
                  onClick={handlePublishRelease}
                  loading={isPublishing}
                  disabled={release.actions.meta.count === 0}
                >
                  {formatMessage({
                    id: 'content-releases.header.actions.publish',
                    defaultMessage: 'Publish',
                  })}
                </Button>
              </CheckPermissions>
            </Flex>
          )
        }
      />

>>>>>>> 515a2920
      {children}
    </Main>
  );
};

/* -------------------------------------------------------------------------------------------------
 * ReleaseDetailsBody
 * -----------------------------------------------------------------------------------------------*/
const ReleaseDetailsBody = () => {
  const { formatMessage } = useIntl();
  const { releaseId } = useParams<{ releaseId: string }>();
  const [{ query }] = useQueryParams<GetReleaseActionsQueryParams>();
  const toggleNotification = useNotification();
  const { formatAPIError } = useAPIErrorHandler();
  const {
    data: releaseData,
    isLoading: isReleaseLoading,
    isError: isReleaseError,
  } = useGetReleaseQuery({ id: releaseId });
  const release = releaseData?.data;

  const { isLoading, isFetching, isError, data } = useGetReleaseActionsQuery({
    ...query,
    releaseId,
  });

  const [updateReleaseAction] = useUpdateReleaseActionMutation();

  const handleChangeType = async (
    e: React.ChangeEvent<HTMLInputElement>,
    actionId: ReleaseAction['id']
  ) => {
    const response = await updateReleaseAction({
      params: {
        releaseId,
        actionId,
      },
      body: {
        type: e.target.value as ReleaseAction['type'],
      },
    });

    if ('error' in response) {
      if (isAxiosError(response.error)) {
        // When the response returns an object with 'error', handle axios error
        toggleNotification({
          type: 'warning',
          message: formatAPIError(response.error),
        });
      } else {
        // Otherwise, the response returns an object with 'error', handle a generic error
        toggleNotification({
          type: 'warning',
          message: formatMessage({ id: 'notification.error', defaultMessage: 'An error occurred' }),
        });
      }
    }
  };

  if (isLoading || isReleaseLoading) {
    return (
      <ContentLayout>
        <LoadingIndicatorPage />
      </ContentLayout>
    );
  }

  if (isError || isReleaseError || !release) {
    return (
      <ContentLayout>
        <AnErrorOccurred />
      </ContentLayout>
    );
  }

  const releaseActions = data?.data;
  const releaseMeta = data?.meta;

  if (!releaseActions || !releaseActions.length) {
    return (
      <ContentLayout>
        <EmptyStateLayout
          content={formatMessage({
            id: 'content-releases.pages.Details.empty-state.content',
            defaultMessage: 'This release is empty.',
          })}
          icon={<EmptyDocuments width="10rem" />}
        />
      </ContentLayout>
    );
  }

  return (
    <ContentLayout>
      <Flex gap={4} direction="column" alignItems="stretch">
        <Table.Root
          rows={releaseActions.map((item) => ({
            ...item,
            id: Number(item.entry.id),
          }))}
          colCount={releaseActions.length}
          isLoading={isLoading}
          isFetching={isFetching}
        >
          <Table.Content>
            <Table.Head>
              <Table.HeaderCell
                fieldSchemaType="string"
                label={formatMessage({
                  id: 'content-releases.page.ReleaseDetails.table.header.label.name',
                  defaultMessage: 'name',
                })}
                name="name"
              />
              <Table.HeaderCell
                fieldSchemaType="string"
                label={formatMessage({
                  id: 'content-releases.page.ReleaseDetails.table.header.label.locale',
                  defaultMessage: 'locale',
                })}
                name="locale"
              />
              <Table.HeaderCell
                fieldSchemaType="string"
                label={formatMessage({
                  id: 'content-releases.page.ReleaseDetails.table.header.label.content-type',
                  defaultMessage: 'content-type',
                })}
                name="content-type"
              />
              <Table.HeaderCell
                fieldSchemaType="string"
                label={formatMessage({
                  id: 'content-releases.page.ReleaseDetails.table.header.label.action',
                  defaultMessage: 'action',
                })}
                name="action"
              />
            </Table.Head>
            <Table.LoadingBody />
            <Table.Body>
              {releaseActions.map(({ id, type, entry }) => (
                <Tr key={id}>
                  <Td>
                    <Typography>{`${entry.contentType.mainFieldValue || entry.id}`}</Typography>
                  </Td>
                  <Td>
                    <Typography>{`${entry?.locale?.name ? entry.locale.name : '-'}`}</Typography>
                  </Td>
                  <Td>
                    <Typography>{entry.contentType.displayName || ''}</Typography>
                  </Td>
                  <Td>
                    {release.releasedAt ? (
                      <Typography>
                        {formatMessage(
                          {
                            id: 'content-releases.page.ReleaseDetails.table.action-published',
                            defaultMessage:
                              'This entry was <b>{isPublish, select, true {published} other {unpublished}}</b>.',
                          },
                          {
                            isPublish: type === 'publish',
                            b: (children: React.ReactNode) => (
                              <Typography fontWeight="bold">{children}</Typography>
                            ),
                          }
                        )}
                      </Typography>
                    ) : (
                      <ReleaseActionOptions
                        selected={type}
                        handleChange={(e) => handleChangeType(e, id)}
                        name={`release-action-${id}-type`}
                      />
                    )}
                  </Td>
                </Tr>
              ))}
            </Table.Body>
          </Table.Content>
        </Table.Root>
        <Flex paddingTop={4} alignItems="flex-end" justifyContent="space-between">
          <PageSizeURLQuery defaultValue={releaseMeta?.pagination?.pageSize.toString()} />
          <PaginationURLQuery
            pagination={{
              pageCount: releaseMeta?.pagination?.pageCount || 0,
            }}
          />
        </Flex>
      </Flex>
    </ContentLayout>
  );
};

/* -------------------------------------------------------------------------------------------------
 * ReleaseDetailsPage
 * -----------------------------------------------------------------------------------------------*/
const ReleaseDetailsPage = () => {
  const { formatMessage } = useIntl();
  const { releaseId } = useParams<{ releaseId: string }>();
  const toggleNotification = useNotification();
  const { formatAPIError } = useAPIErrorHandler();
  const { push } = useHistory();
  const [releaseModalShown, setReleaseModalShown] = React.useState(false);
  const [showWarningSubmit, setWarningSubmit] = React.useState(false);

  const {
    isLoading: isLoadingDetails,
    data,
    isSuccess: isSuccessDetails,
  } = useGetReleaseQuery({ id: releaseId });
  const [updateRelease, { isLoading: isSubmittingForm }] = useUpdateReleaseMutation();
  const [deleteRelease, { isLoading: isDeletingRelease }] = useDeleteReleaseMutation();

  const toggleEditReleaseModal = () => {
    setReleaseModalShown((prev) => !prev);
  };

  const toggleWarningSubmit = () => setWarningSubmit((prevState) => !prevState);

  if (isLoadingDetails) {
    return (
      <ReleaseDetailsLayout
        toggleEditReleaseModal={toggleEditReleaseModal}
        toggleWarningSubmit={toggleWarningSubmit}
      >
        <ContentLayout>
          <LoadingIndicatorPage />
        </ContentLayout>
      </ReleaseDetailsLayout>
    );
  }

  const title = (isSuccessDetails && data?.data?.name) || '';

  const handleEditRelease = async (values: FormValues) => {
    const response = await updateRelease({
      id: releaseId,
      name: values.name,
    });

    if ('data' in response) {
      // When the response returns an object with 'data', handle success
      toggleNotification({
        type: 'success',
        message: formatMessage({
          id: 'content-releases.modal.release-updated-notification-success',
          defaultMessage: 'Release updated.',
        }),
      });
    } else if (isAxiosError(response.error)) {
      // When the response returns an object with 'error', handle axios error
      toggleNotification({
        type: 'warning',
        message: formatAPIError(response.error),
      });
    } else {
      // Otherwise, the response returns an object with 'error', handle a generic error
      toggleNotification({
        type: 'warning',
        message: formatMessage({ id: 'notification.error', defaultMessage: 'An error occurred' }),
      });
    }

    toggleEditReleaseModal();
  };

  const handleDeleteRelease = async () => {
    const response = await deleteRelease({
      id: releaseId,
    });

    if ('data' in response) {
      push('/plugins/content-releases');
    } else if (isAxiosError(response.error)) {
      // When the response returns an object with 'error', handle axios error
      toggleNotification({
        type: 'warning',
        message: formatAPIError(response.error),
      });
    } else {
      // Otherwise, the response returns an object with 'error', handle a generic error
      toggleNotification({
        type: 'warning',
        message: formatMessage({ id: 'notification.error', defaultMessage: 'An error occurred' }),
      });
    }
  };

  return (
    <ReleaseDetailsLayout
      toggleEditReleaseModal={toggleEditReleaseModal}
      toggleWarningSubmit={toggleWarningSubmit}
    >
      <ReleaseDetailsBody />
      {releaseModalShown && (
        <ReleaseModal
          handleClose={toggleEditReleaseModal}
          handleSubmit={handleEditRelease}
          isLoading={isLoadingDetails || isSubmittingForm}
          initialValues={{ name: title || '' }}
        />
      )}
      <ConfirmDialog
        bodyText={{
          id: 'content-releases.dialog.confirmation-message',
          defaultMessage: 'Are you sure you want to delete this release?',
        }}
        isOpen={showWarningSubmit}
        isConfirmButtonLoading={isDeletingRelease}
        onToggleDialog={toggleWarningSubmit}
        onConfirm={handleDeleteRelease}
      />
    </ReleaseDetailsLayout>
  );
};

const ProtectedReleaseDetailsPage = () => (
  <CheckPermissions permissions={PERMISSIONS.main}>
    <ReleaseDetailsPage />
  </CheckPermissions>
);

export { ReleaseDetailsPage, ProtectedReleaseDetailsPage };<|MERGE_RESOLUTION|>--- conflicted
+++ resolved
@@ -254,82 +254,6 @@
                     gap={1}
                     padding={5}
                   >
-<<<<<<< HEAD
-                    <Flex
-                      alignItems="center"
-                      justifyContent="center"
-                      direction="column"
-                      padding={1}
-                    >
-                      <CheckPermissions permissions={PERMISSIONS.update}>
-                        <PopoverButton onClick={openReleaseModal}>
-                          <PencilIcon />
-                          <Typography ellipsis>
-                            {formatMessage({
-                              id: 'content-releases.header.actions.edit',
-                              defaultMessage: 'Edit',
-                            })}
-                          </Typography>
-                        </PopoverButton>
-                      </CheckPermissions>
-                      <CheckPermissions permissions={PERMISSIONS.delete}>
-                        <PopoverButton onClick={openWarningConfirmDialog}>
-                          <TrashIcon />
-                          <Typography ellipsis textColor="danger600">
-                            {formatMessage({
-                              id: 'content-releases.header.actions.delete',
-                              defaultMessage: 'Delete',
-                            })}
-                          </Typography>
-                        </PopoverButton>
-                      </CheckPermissions>
-                    </Flex>
-                    <ReleaseInfoWrapper
-                      direction="column"
-                      justifyContent="center"
-                      alignItems="flex-start"
-                      gap={1}
-                      padding={5}
-                    >
-                      <Typography variant="pi" fontWeight="bold">
-                        {formatMessage({
-                          id: 'content-releases.header.actions.created',
-                          defaultMessage: 'Created',
-                        })}
-                      </Typography>
-                      <Typography variant="pi" color="neutral300">
-                        <RelativeTime timestamp={new Date(release.createdAt)} />
-                        {formatMessage(
-                          {
-                            id: 'content-releases.header.actions.created.description',
-                            defaultMessage: ' by {createdBy}',
-                          },
-                          { createdBy }
-                        )}
-                      </Typography>
-                    </ReleaseInfoWrapper>
-                  </Popover>
-                )}
-                <CheckPermissions permissions={PERMISSIONS.publish}>
-                  <Button
-                    size="S"
-                    variant="default"
-                    onClick={handlePublishRelease}
-                    loading={isPublishing}
-                    disabled={release.actions.meta.count === 0}
-                  >
-                    {formatMessage({
-                      id: 'content-releases.header.actions.publish',
-                      defaultMessage: 'Publish',
-                    })}
-                  </Button>
-                </CheckPermissions>
-              </Flex>
-            )
-          }
-        />
-      </Box>
-=======
                     <Typography variant="pi" fontWeight="bold">
                       {formatMessage({
                         id: 'content-releases.header.actions.created',
@@ -349,12 +273,6 @@
                   </ReleaseInfoWrapper>
                 </Popover>
               )}
-              <Button size="S" variant="tertiary">
-                {formatMessage({
-                  id: 'content-releases.header.actions.refresh',
-                  defaultMessage: 'Refresh',
-                })}
-              </Button>
               <CheckPermissions permissions={PERMISSIONS.publish}>
                 <Button
                   size="S"
@@ -373,8 +291,6 @@
           )
         }
       />
-
->>>>>>> 515a2920
       {children}
     </Main>
   );
