--- conflicted
+++ resolved
@@ -4,12 +4,9 @@
   Page,
   unstable_useDocument,
   Pagination,
-<<<<<<< HEAD
-  useAPIErrorHandler,
-=======
   Table,
   BackButton,
->>>>>>> 4824f73e
+  useAPIErrorHandler,
 } from '@strapi/admin/strapi-admin';
 import {
   Button,
@@ -31,31 +28,13 @@
 import { LinkButton, Menu } from '@strapi/design-system/v2';
 import {
   CheckPermissions,
-<<<<<<< HEAD
-  Table,
-=======
-  useAPIErrorHandler,
->>>>>>> 4824f73e
   useNotification,
   useQueryParams,
   ConfirmDialog,
   useRBAC,
   useTracking,
 } from '@strapi/helper-plugin';
-<<<<<<< HEAD
-import {
-  ArrowLeft,
-  CheckCircle,
-  More,
-  Pencil,
-  Trash,
-  CrossCircle,
-  EmptyDocuments,
-} from '@strapi/icons';
-// import { useAPIErrorHandler } from '@strapi/strapi/admin';
-=======
 import { CheckCircle, More, Pencil, Trash, CrossCircle, EmptyDocuments } from '@strapi/icons';
->>>>>>> 4824f73e
 import format from 'date-fns/format';
 import { utcToZonedTime } from 'date-fns-tz';
 import { useIntl } from 'react-intl';
