import * as React from 'react';

import { unstable_useDocument } from '@strapi/admin/strapi-admin';
import {
  Button,
  ContentLayout,
  Flex,
  HeaderLayout,
  IconButton,
  Link,
  Main,
  Tr,
  Td,
  Typography,
  Badge,
  SingleSelect,
  SingleSelectOption,
  Icon,
  Tooltip,
} from '@strapi/design-system';
import { LinkButton, Menu } from '@strapi/design-system/v2';
import {
  CheckPermissions,
  LoadingIndicatorPage,
  NoContent,
  PageSizeURLQuery,
  PaginationURLQuery,
  RelativeTime,
  Table,
  useAPIErrorHandler,
  useNotification,
  useQueryParams,
  ConfirmDialog,
  useRBAC,
  useStrapiApp,
  AnErrorOccurred,
  useTracking,
} from '@strapi/helper-plugin';
import { ArrowLeft, CheckCircle, More, Pencil, Trash, CrossCircle } from '@strapi/icons';
import format from 'date-fns/format';
import { utcToZonedTime } from 'date-fns-tz';
import { useIntl } from 'react-intl';
import { useParams, useHistory, Link as ReactRouterLink, Redirect } from 'react-router-dom';
import styled from 'styled-components';

import { ReleaseActionMenu } from '../components/ReleaseActionMenu';
import { ReleaseActionOptions } from '../components/ReleaseActionOptions';
import { ReleaseModal, FormValues } from '../components/ReleaseModal';
import { PERMISSIONS } from '../constants';
import { isAxiosError } from '../services/axios';
import {
  GetReleaseActionsQueryParams,
  useGetReleaseActionsQuery,
  useGetReleaseQuery,
  useUpdateReleaseMutation,
  useUpdateReleaseActionMutation,
  usePublishReleaseMutation,
  useDeleteReleaseMutation,
  releaseApi,
} from '../services/release';
import { useTypedDispatch } from '../store/hooks';
import { getTimezoneOffset } from '../utils/time';

import { getBadgeProps } from './ReleasesPage';

import type {
  ReleaseAction,
  ReleaseActionGroupBy,
  ReleaseActionEntry,
} from '../../../shared/contracts/release-actions';
import type { Schema } from '@strapi/types';

/* -------------------------------------------------------------------------------------------------
 * ReleaseDetailsLayout
 * -----------------------------------------------------------------------------------------------*/
const ReleaseInfoWrapper = styled(Flex)`
  align-self: stretch;
  border-bottom-right-radius: ${({ theme }) => theme.borderRadius};
  border-bottom-left-radius: ${({ theme }) => theme.borderRadius};
  border-top: 1px solid ${({ theme }) => theme.colors.neutral150};
`;

const StyledMenuItem = styled(Menu.Item)<{
  disabled?: boolean;
  variant?: 'neutral' | 'danger';
}>`
  svg path {
    fill: ${({ theme, disabled }) => disabled && theme.colors.neutral500};
  }
  span {
    color: ${({ theme, disabled }) => disabled && theme.colors.neutral500};
  }

  &:hover {
    background: ${({ theme, variant = 'neutral' }) => theme.colors[`${variant}100`]};
  }
`;

const PencilIcon = styled(Pencil)`
  width: ${({ theme }) => theme.spaces[3]};
  height: ${({ theme }) => theme.spaces[3]};
  path {
    fill: ${({ theme }) => theme.colors.neutral600};
  }
`;

const TrashIcon = styled(Trash)`
  width: ${({ theme }) => theme.spaces[3]};
  height: ${({ theme }) => theme.spaces[3]};
  path {
    fill: ${({ theme }) => theme.colors.danger600};
  }
`;

const TypographyMaxWidth = styled(Typography)`
  max-width: 300px;
`;

interface EntryValidationTextProps {
  action: ReleaseAction['type'];
  schema: Schema.ContentType;
  components: { [key: Schema.Component['uid']]: Schema.Component };
  entry: ReleaseActionEntry;
}

const EntryValidationText = ({ action, schema, components, entry }: EntryValidationTextProps) => {
  const { formatMessage } = useIntl();
  const { validate } = unstable_useDocument();

  const { errors } = validate(entry, {
    contentType: schema,
    components,
    isCreatingEntry: false,
  });

  if (Object.keys(errors).length > 0) {
    const validationErrorsMessages = Object.entries(errors)
      .map(([key, value]) =>
        formatMessage(
          { id: `${value.id}.withField`, defaultMessage: value.defaultMessage },
          { field: key }
        )
      )
      .join(' ');

    return (
      <Flex gap={2}>
        <Icon color="danger600" as={CrossCircle} />
        <Tooltip description={validationErrorsMessages}>
          <TypographyMaxWidth textColor="danger600" variant="omega" fontWeight="semiBold" ellipsis>
            {validationErrorsMessages}
          </TypographyMaxWidth>
        </Tooltip>
      </Flex>
    );
  }

  if (action == 'publish') {
    return (
      <Flex gap={2}>
        <Icon color="success600" as={CheckCircle} />
        {entry.publishedAt ? (
          <Typography textColor="success600" fontWeight="bold">
            {formatMessage({
              id: 'content-releases.pages.ReleaseDetails.entry-validation.already-published',
              defaultMessage: 'Already published',
            })}
          </Typography>
        ) : (
          <Typography>
            {formatMessage({
              id: 'content-releases.pages.ReleaseDetails.entry-validation.ready-to-publish',
              defaultMessage: 'Ready to publish',
            })}
          </Typography>
        )}
      </Flex>
    );
  }

  return (
    <Flex gap={2}>
      <Icon color="success600" as={CheckCircle} />
      {!entry.publishedAt ? (
        <Typography textColor="success600" fontWeight="bold">
          {formatMessage({
            id: 'content-releases.pages.ReleaseDetails.entry-validation.already-unpublished',
            defaultMessage: 'Already unpublished',
          })}
        </Typography>
      ) : (
        <Typography>
          {formatMessage({
            id: 'content-releases.pages.ReleaseDetails.entry-validation.ready-to-unpublish',
            defaultMessage: 'Ready to unpublish',
          })}
        </Typography>
      )}
    </Flex>
  );
};
interface ReleaseDetailsLayoutProps {
  toggleEditReleaseModal: () => void;
  toggleWarningSubmit: () => void;
  children: React.ReactNode;
}

export const ReleaseDetailsLayout = ({
  toggleEditReleaseModal,
  toggleWarningSubmit,
  children,
}: ReleaseDetailsLayoutProps) => {
  const { formatMessage, formatDate, formatTime } = useIntl();
  const { releaseId } = useParams<{ releaseId: string }>();
  const {
    data,
    isLoading: isLoadingDetails,
    isError,
    error,
  } = useGetReleaseQuery({ id: releaseId });
  const [publishRelease, { isLoading: isPublishing }] = usePublishReleaseMutation();
  const toggleNotification = useNotification();
  const { formatAPIError } = useAPIErrorHandler();
  const {
    allowedActions: { canUpdate, canDelete },
  } = useRBAC(PERMISSIONS);
  const dispatch = useTypedDispatch();
  const { trackUsage } = useTracking();

  const release = data?.data;

  const handlePublishRelease = async () => {
    const response = await publishRelease({ id: releaseId });

    if ('data' in response) {
      // When the response returns an object with 'data', handle success
      toggleNotification({
        type: 'success',
        message: formatMessage({
          id: 'content-releases.pages.ReleaseDetails.publish-notification-success',
          defaultMessage: 'Release was published successfully.',
        }),
      });

      const { totalEntries, totalPublishedEntries, totalUnpublishedEntries } = response.data.meta;

      trackUsage('didPublishRelease', {
        totalEntries,
        totalPublishedEntries,
        totalUnpublishedEntries,
      });
    } else if (isAxiosError(response.error)) {
      // When the response returns an object with 'error', handle axios error
      toggleNotification({
        type: 'warning',
        message: formatAPIError(response.error),
      });
    } else {
      // Otherwise, the response returns an object with 'error', handle a generic error
      toggleNotification({
        type: 'warning',
        message: formatMessage({ id: 'notification.error', defaultMessage: 'An error occurred' }),
      });
    }
  };

  const handleRefresh = () => {
    dispatch(
      releaseApi.util.invalidateTags([
        { type: 'ReleaseAction', id: 'LIST' },
        { type: 'Release', id: releaseId },
      ])
    );
  };

  const getCreatedByUser = () => {
    if (!release?.createdBy) {
      return null;
    }

    // Favor the username
    if (release.createdBy.username) {
      return release.createdBy.username;
    }

    // Firstname may not exist if created with SSO
    if (release.createdBy.firstname) {
      return `${release.createdBy.firstname} ${release.createdBy.lastname || ''}`.trim();
    }

    // All users must have at least an email
    return release.createdBy.email;
  };

  if (isLoadingDetails) {
    return (
      <Main aria-busy={isLoadingDetails}>
        <LoadingIndicatorPage />
      </Main>
    );
  }

  if (isError || !release) {
    return (
      <Redirect
        to={{
          pathname: '/plugins/content-releases',
          state: {
            errors: [
              {
                code: error?.code,
              },
            ],
          },
        }}
      />
    );
  }

  const totalEntries = release.actions.meta.count || 0;
  const hasCreatedByUser = Boolean(getCreatedByUser());

  const isScheduled = release.scheduledAt && release.timezone;
  const numberOfEntriesText = formatMessage(
    {
      id: 'content-releases.pages.Details.header-subtitle',
      defaultMessage: '{number, plural, =0 {No entries} one {# entry} other {# entries}}',
    },
    { number: totalEntries }
  );
  const scheduledText = isScheduled
    ? formatMessage(
        {
          id: 'content-releases.pages.ReleaseDetails.header-subtitle.scheduled',
          defaultMessage: 'Scheduled for {date} at {time} ({offset})',
        },
        {
          date: formatDate(new Date(release.scheduledAt!), {
            weekday: 'long',
            day: 'numeric',
            month: 'long',
            year: 'numeric',
            timeZone: release.timezone!,
          }),
          time: formatTime(new Date(release.scheduledAt!), {
            timeZone: release.timezone!,
            hourCycle: 'h23',
          }),
          offset: getTimezoneOffset(release.timezone!, new Date(release.scheduledAt!)),
        }
      )
    : '';

  return (
    <Main aria-busy={isLoadingDetails}>
      <HeaderLayout
        title={release.name}
        subtitle={
          <Flex gap={2} lineHeight={6}>
            <Typography textColor="neutral600" variant="epsilon">
              {numberOfEntriesText + (isScheduled ? ` - ${scheduledText}` : '')}
            </Typography>
            <Badge {...getBadgeProps(release.status)}>{release.status}</Badge>
          </Flex>
        }
        navigationAction={
          <Link startIcon={<ArrowLeft />} to="/plugins/content-releases">
            {formatMessage({
              id: 'global.back',
              defaultMessage: 'Back',
            })}
          </Link>
        }
        primaryAction={
          !release.releasedAt && (
            <Flex gap={2}>
              <Menu.Root>
                {/* 
                  TODO Fix in the DS
                  - as={IconButton} has TS error:  Property 'icon' does not exist on type 'IntrinsicAttributes & TriggerProps & RefAttributes<HTMLButtonElement>'
                  - The Icon doesn't actually show unless you hack it with some padding...and it's still a little strange
                */}
                <Menu.Trigger
                  as={IconButton}
                  paddingLeft={2}
                  paddingRight={2}
                  aria-label={formatMessage({
                    id: 'content-releases.header.actions.open-release-actions',
                    defaultMessage: 'Release edit and delete menu',
                  })}
                  // @ts-expect-error See above
                  icon={<More />}
                  variant="tertiary"
                />
                {/*
                  TODO: Using Menu instead of SimpleMenu mainly because there is no positioning provided from the DS,
                  Refactor this once fixed in the DS
                */}
                <Menu.Content top={1} popoverPlacement="bottom-end">
                  <Flex
                    alignItems="center"
                    justifyContent="center"
                    direction="column"
                    padding={1}
                    width="100%"
                  >
                    <StyledMenuItem disabled={!canUpdate} onSelect={toggleEditReleaseModal}>
                      <Flex alignItems="center" gap={2} hasRadius width="100%">
                        <PencilIcon />
                        <Typography ellipsis>
                          {formatMessage({
                            id: 'content-releases.header.actions.edit',
                            defaultMessage: 'Edit',
                          })}
                        </Typography>
                      </Flex>
                    </StyledMenuItem>
                    <StyledMenuItem
                      disabled={!canDelete}
                      onSelect={toggleWarningSubmit}
                      variant="danger"
                    >
                      <Flex alignItems="center" gap={2} hasRadius width="100%">
                        <TrashIcon />
                        <Typography ellipsis textColor="danger600">
                          {formatMessage({
                            id: 'content-releases.header.actions.delete',
                            defaultMessage: 'Delete',
                          })}
                        </Typography>
                      </Flex>
                    </StyledMenuItem>
                  </Flex>
                  <ReleaseInfoWrapper
                    direction="column"
                    justifyContent="center"
                    alignItems="flex-start"
                    gap={1}
                    padding={5}
                  >
                    <Typography variant="pi" fontWeight="bold">
                      {formatMessage({
                        id: 'content-releases.header.actions.created',
                        defaultMessage: 'Created',
                      })}
                    </Typography>
                    <Typography variant="pi" color="neutral300">
                      <RelativeTime timestamp={new Date(release.createdAt)} />
                      {formatMessage(
                        {
                          id: 'content-releases.header.actions.created.description',
                          defaultMessage:
                            '{hasCreatedByUser, select, true { by {createdBy}} other { by deleted user}}',
                        },
                        { createdBy: getCreatedByUser(), hasCreatedByUser }
                      )}
                    </Typography>
                  </ReleaseInfoWrapper>
                </Menu.Content>
              </Menu.Root>
              <Button size="S" variant="tertiary" onClick={handleRefresh}>
                {formatMessage({
                  id: 'content-releases.header.actions.refresh',
                  defaultMessage: 'Refresh',
                })}
              </Button>
              <CheckPermissions permissions={PERMISSIONS.publish}>
                <Button
                  size="S"
                  variant="default"
                  onClick={handlePublishRelease}
                  loading={isPublishing}
                  disabled={release.actions.meta.count === 0}
                >
                  {formatMessage({
                    id: 'content-releases.header.actions.publish',
                    defaultMessage: 'Publish',
                  })}
                </Button>
              </CheckPermissions>
            </Flex>
          )
        }
      />
      {children}
    </Main>
  );
};

/* -------------------------------------------------------------------------------------------------
 * ReleaseDetailsBody
 * -----------------------------------------------------------------------------------------------*/
const GROUP_BY_OPTIONS = ['contentType', 'locale', 'action'] as const;
const getGroupByOptionLabel = (value: (typeof GROUP_BY_OPTIONS)[number]) => {
  if (value === 'locale') {
    return {
      id: 'content-releases.pages.ReleaseDetails.groupBy.option.locales',
      defaultMessage: 'Locales',
    };
  }

  if (value === 'action') {
    return {
      id: 'content-releases.pages.ReleaseDetails.groupBy.option.actions',
      defaultMessage: 'Actions',
    };
  }

  return {
    id: 'content-releases.pages.ReleaseDetails.groupBy.option.content-type',
    defaultMessage: 'Content-Types',
  };
};

const ReleaseDetailsBody = () => {
  const { formatMessage } = useIntl();
  const { releaseId } = useParams<{ releaseId: string }>();
  const [{ query }, setQuery] = useQueryParams<GetReleaseActionsQueryParams>();
  const toggleNotification = useNotification();
  const { formatAPIError } = useAPIErrorHandler();
  const {
    data: releaseData,
    isLoading: isReleaseLoading,
    isError: isReleaseError,
    error: releaseError,
  } = useGetReleaseQuery({ id: releaseId });
<<<<<<< HEAD
  const { getPlugin } = useStrapiApp();

  const i18nPlugin = React.useMemo(() => {
    return getPlugin('i18n');
  }, [getPlugin]);
=======
  const {
    allowedActions: { canUpdate },
  } = useRBAC(PERMISSIONS);
>>>>>>> 117cb872

  const release = releaseData?.data;
  const selectedGroupBy = query?.groupBy || 'contentType';

  const {
    isLoading,
    isFetching,
    isError,
    data,
    error: releaseActionsError,
  } = useGetReleaseActionsQuery({
    ...query,
    releaseId,
  });

  const [updateReleaseAction] = useUpdateReleaseActionMutation();

  const handleChangeType = async (
    e: React.ChangeEvent<HTMLInputElement>,
    actionId: ReleaseAction['id'],
    actionPath: [string, number]
  ) => {
    const response = await updateReleaseAction({
      params: {
        releaseId,
        actionId,
      },
      body: {
        type: e.target.value as ReleaseAction['type'],
      },
      query, // We are passing the query params to make optimistic updates
      actionPath, // We are passing the action path to found the position in the cache of the action for optimistic updates
    });

    if ('error' in response) {
      if (isAxiosError(response.error)) {
        // When the response returns an object with 'error', handle axios error
        toggleNotification({
          type: 'warning',
          message: formatAPIError(response.error),
        });
      } else {
        // Otherwise, the response returns an object with 'error', handle a generic error
        toggleNotification({
          type: 'warning',
          message: formatMessage({ id: 'notification.error', defaultMessage: 'An error occurred' }),
        });
      }
    }
  };

  if (isLoading || isReleaseLoading) {
    return (
      <ContentLayout>
        <LoadingIndicatorPage />
      </ContentLayout>
    );
  }

  const releaseActions = data?.data;
  const releaseMeta = data?.meta;
  const contentTypes = releaseMeta?.contentTypes || {};
  const components = releaseMeta?.components || {};

  if (isReleaseError || !release) {
    const errorsArray = [];
    if (releaseError) {
      errorsArray.push({
        code: releaseError.code,
      });
    }
    if (releaseActionsError) {
      errorsArray.push({
        code: releaseActionsError.code,
      });
    }
    return (
      <Redirect
        to={{
          pathname: '/plugins/content-releases',
          state: {
            errors: errorsArray,
          },
        }}
      />
    );
  }

  if (isError || !releaseActions) {
    return (
      <ContentLayout>
        <AnErrorOccurred />
      </ContentLayout>
    );
  }

  if (Object.keys(releaseActions).length === 0) {
    return (
      <ContentLayout>
        <NoContent
          content={{
            id: 'content-releases.pages.Details.tab.emptyEntries',
            defaultMessage:
              'This release is empty. Open the Content Manager, select an entry and add it to the release.',
          }}
          action={
            <LinkButton
              as={ReactRouterLink}
              // @ts-expect-error - types are not inferred correctly through the as prop.
              to={{
                pathname: '/content-manager',
              }}
              style={{ textDecoration: 'none' }}
              variant="secondary"
            >
              {formatMessage({
                id: 'content-releases.page.Details.button.openContentManager',
                defaultMessage: 'Open the Content Manager',
              })}
            </LinkButton>
          }
        />
      </ContentLayout>
    );
  }

  const groupOptions = i18nPlugin
    ? GROUP_BY_OPTIONS
    : GROUP_BY_OPTIONS.filter((option) => option !== 'locale');

  return (
    <ContentLayout>
      <Flex gap={8} direction="column" alignItems="stretch">
        <Flex>
          <SingleSelect
            aria-label={formatMessage({
              id: 'content-releases.pages.ReleaseDetails.groupBy.aria-label',
              defaultMessage: 'Group by',
            })}
            customizeContent={(value) =>
              formatMessage(
                {
                  id: `content-releases.pages.ReleaseDetails.groupBy.label`,
                  defaultMessage: `Group by {groupBy}`,
                },
                {
                  groupBy: value,
                }
              )
            }
            value={formatMessage(getGroupByOptionLabel(selectedGroupBy))}
            onChange={(value) => setQuery({ groupBy: value as ReleaseActionGroupBy })}
          >
            {groupOptions.map((option) => (
              <SingleSelectOption key={option} value={option}>
                {formatMessage(getGroupByOptionLabel(option))}
              </SingleSelectOption>
            ))}
          </SingleSelect>
        </Flex>
        {Object.keys(releaseActions).map((key) => (
          <Flex key={`releases-group-${key}`} gap={4} direction="column" alignItems="stretch">
            <Flex role="separator" aria-label={key}>
              <Badge>{key}</Badge>
            </Flex>
            <Table.Root
              rows={releaseActions[key].map((item) => ({
                ...item,
                id: Number(item.entry.id),
              }))}
              colCount={releaseActions[key].length}
              isLoading={isLoading}
              isFetching={isFetching}
            >
              <Table.Content>
                <Table.Head>
                  <Table.HeaderCell
                    fieldSchemaType="string"
                    label={formatMessage({
                      id: 'content-releases.page.ReleaseDetails.table.header.label.name',
                      defaultMessage: 'name',
                    })}
                    name="name"
                  />
                  {i18nPlugin && (
                    <Table.HeaderCell
                      fieldSchemaType="string"
                      label={formatMessage({
                        id: 'content-releases.page.ReleaseDetails.table.header.label.locale',
                        defaultMessage: 'locale',
                      })}
                      name="locale"
                    />
                  )}

                  <Table.HeaderCell
                    fieldSchemaType="string"
                    label={formatMessage({
                      id: 'content-releases.page.ReleaseDetails.table.header.label.content-type',
                      defaultMessage: 'content-type',
                    })}
                    name="content-type"
                  />
                  <Table.HeaderCell
                    fieldSchemaType="string"
                    label={formatMessage({
                      id: 'content-releases.page.ReleaseDetails.table.header.label.action',
                      defaultMessage: 'action',
                    })}
                    name="action"
                  />
                  {!release.releasedAt && (
                    <Table.HeaderCell
                      fieldSchemaType="string"
                      label={formatMessage({
                        id: 'content-releases.page.ReleaseDetails.table.header.label.status',
                        defaultMessage: 'status',
                      })}
                      name="status"
                    />
                  )}
                </Table.Head>
                <Table.LoadingBody />
                <Table.Body>
<<<<<<< HEAD
                  {releaseActions[key].map(({ id, contentType, locale, type, entry }) => (
                    <Tr key={id}>
                      <Td width="25%" maxWidth="200px">
                        <Typography ellipsis>{`${
                          contentType.mainFieldValue || entry.id
                        }`}</Typography>
                      </Td>
                      {i18nPlugin && (
                        <Td width="10%">
                          <Typography>{`${locale?.name ? locale.name : '-'}`}</Typography>
                        </Td>
                      )}

                      <Td width="10%">
                        <Typography>{contentType.displayName || ''}</Typography>
                      </Td>
                      <Td width="20%">
                        {release.releasedAt ? (
                          <Typography>
                            {formatMessage(
                              {
                                id: 'content-releases.page.ReleaseDetails.table.action-published',
                                defaultMessage:
                                  'This entry was <b>{isPublish, select, true {published} other {unpublished}}</b>.',
                              },
                              {
                                isPublish: type === 'publish',
                                b: (children: React.ReactNode) => (
                                  <Typography fontWeight="bold">{children}</Typography>
                                ),
                              }
                            )}
                          </Typography>
                        ) : (
                          <ReleaseActionOptions
                            selected={type}
                            handleChange={(e) => handleChangeType(e, id)}
                            name={`release-action-${id}-type`}
                          />
                        )}
                      </Td>
                      {!release.releasedAt && (
                        <>
                          <Td width="20%" minWidth="200px">
                            <EntryValidationText
                              action={type}
                              schema={contentTypes?.[contentType.uid]}
                              components={components}
                              entry={entry}
=======
                  {releaseActions[key].map(
                    ({ id, contentType, locale, type, entry }, actionIndex) => (
                      <Tr key={id}>
                        <Td width="25%" maxWidth="200px">
                          <Typography ellipsis>{`${
                            contentType.mainFieldValue || entry.id
                          }`}</Typography>
                        </Td>
                        <Td width="10%">
                          <Typography>{`${locale?.name ? locale.name : '-'}`}</Typography>
                        </Td>
                        <Td width="10%">
                          <Typography>{contentType.displayName || ''}</Typography>
                        </Td>
                        <Td width="20%">
                          {release.releasedAt ? (
                            <Typography>
                              {formatMessage(
                                {
                                  id: 'content-releases.page.ReleaseDetails.table.action-published',
                                  defaultMessage:
                                    'This entry was <b>{isPublish, select, true {published} other {unpublished}}</b>.',
                                },
                                {
                                  isPublish: type === 'publish',
                                  b: (children: React.ReactNode) => (
                                    <Typography fontWeight="bold">{children}</Typography>
                                  ),
                                }
                              )}
                            </Typography>
                          ) : (
                            <ReleaseActionOptions
                              selected={type}
                              handleChange={(e) => handleChangeType(e, id, [key, actionIndex])}
                              name={`release-action-${id}-type`}
                              disabled={!canUpdate}
>>>>>>> 117cb872
                            />
                          )}
                        </Td>
                        {!release.releasedAt && (
                          <>
                            <Td width="20%" minWidth="200px">
                              <EntryValidationText
                                action={type}
                                schema={contentTypes?.[contentType.uid]}
                                components={components}
                                entry={entry}
                              />
                            </Td>
                            <Td>
                              <Flex justifyContent="flex-end">
                                <ReleaseActionMenu.Root>
                                  <ReleaseActionMenu.ReleaseActionEntryLinkItem
                                    contentTypeUid={contentType.uid}
                                    entryId={entry.id}
                                    locale={locale?.code}
                                  />
                                  <ReleaseActionMenu.DeleteReleaseActionItem
                                    releaseId={release.id}
                                    actionId={id}
                                  />
                                </ReleaseActionMenu.Root>
                              </Flex>
                            </Td>
                          </>
                        )}
                      </Tr>
                    )
                  )}
                </Table.Body>
              </Table.Content>
            </Table.Root>
          </Flex>
        ))}
        <Flex paddingTop={4} alignItems="flex-end" justifyContent="space-between">
          <PageSizeURLQuery defaultValue={releaseMeta?.pagination?.pageSize.toString()} />
          <PaginationURLQuery
            pagination={{
              pageCount: releaseMeta?.pagination?.pageCount || 0,
            }}
          />
        </Flex>
      </Flex>
    </ContentLayout>
  );
};

/* -------------------------------------------------------------------------------------------------
 * ReleaseDetailsPage
 * -----------------------------------------------------------------------------------------------*/
const ReleaseDetailsPage = () => {
  const { formatMessage } = useIntl();
  const { releaseId } = useParams<{ releaseId: string }>();
  const toggleNotification = useNotification();
  const { formatAPIError } = useAPIErrorHandler();
  const { replace } = useHistory();
  const [releaseModalShown, setReleaseModalShown] = React.useState(false);
  const [showWarningSubmit, setWarningSubmit] = React.useState(false);

  const {
    isLoading: isLoadingDetails,
    data,
    isSuccess: isSuccessDetails,
  } = useGetReleaseQuery({ id: releaseId });
  const [updateRelease, { isLoading: isSubmittingForm }] = useUpdateReleaseMutation();
  const [deleteRelease, { isLoading: isDeletingRelease }] = useDeleteReleaseMutation();

  const toggleEditReleaseModal = () => {
    setReleaseModalShown((prev) => !prev);
  };

  const toggleWarningSubmit = () => setWarningSubmit((prevState) => !prevState);

  if (isLoadingDetails) {
    return (
      <ReleaseDetailsLayout
        toggleEditReleaseModal={toggleEditReleaseModal}
        toggleWarningSubmit={toggleWarningSubmit}
      >
        <ContentLayout>
          <LoadingIndicatorPage />
        </ContentLayout>
      </ReleaseDetailsLayout>
    );
  }

  const releaseData = (isSuccessDetails && data?.data) || null;

  const title = releaseData?.name || '';
  const timezone = releaseData?.timezone ?? null;
  const scheduledAt =
    releaseData?.scheduledAt && timezone ? utcToZonedTime(releaseData.scheduledAt, timezone) : null;
  // Just get the date and time to display without considering updated timezone time
  const date = scheduledAt ? format(scheduledAt, 'yyyy-MM-dd') : null;
  const time = scheduledAt ? format(scheduledAt, 'HH:mm') : '';

  const handleEditRelease = async (values: FormValues) => {
    const response = await updateRelease({
      id: releaseId,
      name: values.name,
      scheduledAt: values.scheduledAt,
      timezone: values.timezone,
    });

    if ('data' in response) {
      // When the response returns an object with 'data', handle success
      toggleNotification({
        type: 'success',
        message: formatMessage({
          id: 'content-releases.modal.release-updated-notification-success',
          defaultMessage: 'Release updated.',
        }),
      });
      toggleEditReleaseModal();
    } else if (isAxiosError(response.error)) {
      // When the response returns an object with 'error', handle axios error
      toggleNotification({
        type: 'warning',
        message: formatAPIError(response.error),
      });
    } else {
      // Otherwise, the response returns an object with 'error', handle a generic error
      toggleNotification({
        type: 'warning',
        message: formatMessage({ id: 'notification.error', defaultMessage: 'An error occurred' }),
      });
    }
  };

  const handleDeleteRelease = async () => {
    const response = await deleteRelease({
      id: releaseId,
    });

    if ('data' in response) {
      replace('/plugins/content-releases');
    } else if (isAxiosError(response.error)) {
      // When the response returns an object with 'error', handle axios error
      toggleNotification({
        type: 'warning',
        message: formatAPIError(response.error),
      });
    } else {
      // Otherwise, the response returns an object with 'error', handle a generic error
      toggleNotification({
        type: 'warning',
        message: formatMessage({ id: 'notification.error', defaultMessage: 'An error occurred' }),
      });
    }
  };

  return (
    <ReleaseDetailsLayout
      toggleEditReleaseModal={toggleEditReleaseModal}
      toggleWarningSubmit={toggleWarningSubmit}
    >
      <ReleaseDetailsBody />
      {releaseModalShown && (
        <ReleaseModal
          handleClose={toggleEditReleaseModal}
          handleSubmit={handleEditRelease}
          isLoading={isLoadingDetails || isSubmittingForm}
          initialValues={{
            name: title || '',
            scheduledAt,
            date,
            time,
            isScheduled: Boolean(scheduledAt),
            timezone,
          }}
        />
      )}
      <ConfirmDialog
        bodyText={{
          id: 'content-releases.dialog.confirmation-message',
          defaultMessage: 'Are you sure you want to delete this release?',
        }}
        isOpen={showWarningSubmit}
        isConfirmButtonLoading={isDeletingRelease}
        onToggleDialog={toggleWarningSubmit}
        onConfirm={handleDeleteRelease}
      />
    </ReleaseDetailsLayout>
  );
};

export { ReleaseDetailsPage };<|MERGE_RESOLUTION|>--- conflicted
+++ resolved
@@ -32,7 +32,6 @@
   useQueryParams,
   ConfirmDialog,
   useRBAC,
-  useStrapiApp,
   AnErrorOccurred,
   useTracking,
 } from '@strapi/helper-plugin';
@@ -524,17 +523,9 @@
     isError: isReleaseError,
     error: releaseError,
   } = useGetReleaseQuery({ id: releaseId });
-<<<<<<< HEAD
-  const { getPlugin } = useStrapiApp();
-
-  const i18nPlugin = React.useMemo(() => {
-    return getPlugin('i18n');
-  }, [getPlugin]);
-=======
   const {
     allowedActions: { canUpdate },
   } = useRBAC(PERMISSIONS);
->>>>>>> 117cb872
 
   const release = releaseData?.data;
   const selectedGroupBy = query?.groupBy || 'contentType';
@@ -661,10 +652,6 @@
     );
   }
 
-  const groupOptions = i18nPlugin
-    ? GROUP_BY_OPTIONS
-    : GROUP_BY_OPTIONS.filter((option) => option !== 'locale');
-
   return (
     <ContentLayout>
       <Flex gap={8} direction="column" alignItems="stretch">
@@ -688,7 +675,7 @@
             value={formatMessage(getGroupByOptionLabel(selectedGroupBy))}
             onChange={(value) => setQuery({ groupBy: value as ReleaseActionGroupBy })}
           >
-            {groupOptions.map((option) => (
+            {GROUP_BY_OPTIONS.map((option) => (
               <SingleSelectOption key={option} value={option}>
                 {formatMessage(getGroupByOptionLabel(option))}
               </SingleSelectOption>
@@ -719,17 +706,14 @@
                     })}
                     name="name"
                   />
-                  {i18nPlugin && (
-                    <Table.HeaderCell
-                      fieldSchemaType="string"
-                      label={formatMessage({
-                        id: 'content-releases.page.ReleaseDetails.table.header.label.locale',
-                        defaultMessage: 'locale',
-                      })}
-                      name="locale"
-                    />
-                  )}
-
+                  <Table.HeaderCell
+                    fieldSchemaType="string"
+                    label={formatMessage({
+                      id: 'content-releases.page.ReleaseDetails.table.header.label.locale',
+                      defaultMessage: 'locale',
+                    })}
+                    name="locale"
+                  />
                   <Table.HeaderCell
                     fieldSchemaType="string"
                     label={formatMessage({
@@ -759,57 +743,6 @@
                 </Table.Head>
                 <Table.LoadingBody />
                 <Table.Body>
-<<<<<<< HEAD
-                  {releaseActions[key].map(({ id, contentType, locale, type, entry }) => (
-                    <Tr key={id}>
-                      <Td width="25%" maxWidth="200px">
-                        <Typography ellipsis>{`${
-                          contentType.mainFieldValue || entry.id
-                        }`}</Typography>
-                      </Td>
-                      {i18nPlugin && (
-                        <Td width="10%">
-                          <Typography>{`${locale?.name ? locale.name : '-'}`}</Typography>
-                        </Td>
-                      )}
-
-                      <Td width="10%">
-                        <Typography>{contentType.displayName || ''}</Typography>
-                      </Td>
-                      <Td width="20%">
-                        {release.releasedAt ? (
-                          <Typography>
-                            {formatMessage(
-                              {
-                                id: 'content-releases.page.ReleaseDetails.table.action-published',
-                                defaultMessage:
-                                  'This entry was <b>{isPublish, select, true {published} other {unpublished}}</b>.',
-                              },
-                              {
-                                isPublish: type === 'publish',
-                                b: (children: React.ReactNode) => (
-                                  <Typography fontWeight="bold">{children}</Typography>
-                                ),
-                              }
-                            )}
-                          </Typography>
-                        ) : (
-                          <ReleaseActionOptions
-                            selected={type}
-                            handleChange={(e) => handleChangeType(e, id)}
-                            name={`release-action-${id}-type`}
-                          />
-                        )}
-                      </Td>
-                      {!release.releasedAt && (
-                        <>
-                          <Td width="20%" minWidth="200px">
-                            <EntryValidationText
-                              action={type}
-                              schema={contentTypes?.[contentType.uid]}
-                              components={components}
-                              entry={entry}
-=======
                   {releaseActions[key].map(
                     ({ id, contentType, locale, type, entry }, actionIndex) => (
                       <Tr key={id}>
@@ -847,7 +780,6 @@
                               handleChange={(e) => handleChangeType(e, id, [key, actionIndex])}
                               name={`release-action-${id}-type`}
                               disabled={!canUpdate}
->>>>>>> 117cb872
                             />
                           )}
                         </Td>
