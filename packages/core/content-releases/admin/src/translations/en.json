{
  "plugin.name": "Releases",
<<<<<<< HEAD
  "pages.Details.header-subtitle": "{number, plural, =0 {No entries} one {# entry} other {# entries}}"
=======
  "pages.Releases.title": "Releases",
  "pages.Releases.header-subtitle": "{number, plural, =0 {No releases} one {# release} other {# releases}}",
  "header.actions.add-release": "New Release",
  "modal.release-created-notification-success": "Release created",
  "modal.add-release-title": "New Release",
  "modal.form.input.label.release-name": "Name",
  "modal.form.button.submit": "Continue"
>>>>>>> 44767675
}<|MERGE_RESOLUTION|>--- conflicted
+++ resolved
@@ -1,14 +1,11 @@
 {
   "plugin.name": "Releases",
-<<<<<<< HEAD
-  "pages.Details.header-subtitle": "{number, plural, =0 {No entries} one {# entry} other {# entries}}"
-=======
   "pages.Releases.title": "Releases",
   "pages.Releases.header-subtitle": "{number, plural, =0 {No releases} one {# release} other {# releases}}",
   "header.actions.add-release": "New Release",
   "modal.release-created-notification-success": "Release created",
   "modal.add-release-title": "New Release",
   "modal.form.input.label.release-name": "Name",
-  "modal.form.button.submit": "Continue"
->>>>>>> 44767675
+  "modal.form.button.submit": "Continue",
+  "pages.Details.header-subtitle": "{number, plural, =0 {No entries} one {# entry} other {# entries}}"
 }