--- conflicted
+++ resolved
@@ -3,11 +3,7 @@
 import { useAPIErrorHandler } from '@strapi/admin/strapi-admin';
 import { Flex, IconButton, Typography, Icon } from '@strapi/design-system';
 import { Menu, Link } from '@strapi/design-system/v2';
-<<<<<<< HEAD
-import { CheckPermissions, useNotification } from '@strapi/helper-plugin';
-=======
-import { useAPIErrorHandler, useNotification, useRBAC } from '@strapi/helper-plugin';
->>>>>>> 25d852de
+import { useNotification, useRBAC } from '@strapi/helper-plugin';
 import { Cross, More, Pencil } from '@strapi/icons';
 import { isAxiosError } from 'axios';
 import { useIntl } from 'react-intl';
