import * as React from 'react';

import { Flex, IconButton, Typography, Icon } from '@strapi/design-system';
import { Menu, Link } from '@strapi/design-system/v2';
import { CheckPermissions, useAPIErrorHandler, useNotification } from '@strapi/helper-plugin';
import { Cross, More, Pencil } from '@strapi/icons';
import { isAxiosError } from 'axios';
import { useIntl } from 'react-intl';
import { NavLink } from 'react-router-dom';
import styled from 'styled-components';

import { DeleteReleaseAction, ReleaseAction } from '../../../shared/contracts/release-actions';
import { PERMISSIONS } from '../constants';
import { useDeleteReleaseActionMutation } from '../services/release';
import { useTypedSelector } from '../store/hooks';

import type { Permission } from '@strapi/helper-plugin';

const StyledMenuItem = styled(Menu.Item)<{ variant?: 'neutral' | 'danger' }>`
  &:hover {
<<<<<<< HEAD
    background: ${({ theme }) => theme.colors.danger100};
=======
    background: ${({ theme, variant = 'neutral' }) => theme.colors[`${variant}100`]};

    svg {
      path {
        fill: ${({ theme, variant = 'neutral' }) => theme.colors[`${variant}600`]};
      }
    }

    a {
      color: ${({ theme }) => theme.colors.neutral800};
    }
>>>>>>> beec7864
  }

  svg {
    path {
      fill: ${({ theme, variant = 'neutral' }) => theme.colors[`${variant}600`]};
    }
  }

  a {
    color: ${({ theme }) => theme.colors.neutral800};
  }

  span,
  a {
    width: 100%;
  }
`;

/* -------------------------------------------------------------------------------------------------
 * DeleteReleaseActionItemProps
 * -----------------------------------------------------------------------------------------------*/
const StyledIconButton = styled(IconButton)`
  /* Setting this style inline with borderColor will not apply the style */
  border: ${({ theme }) => `1px solid ${theme.colors.neutral200}`};
`;
interface DeleteReleaseActionItemProps {
  releaseId: DeleteReleaseAction.Request['params']['releaseId'];
  actionId: DeleteReleaseAction.Request['params']['actionId'];
}

const DeleteReleaseActionItem = ({ releaseId, actionId }: DeleteReleaseActionItemProps) => {
  const { formatMessage } = useIntl();
  const toggleNotification = useNotification();
  const { formatAPIError } = useAPIErrorHandler();
  const [deleteReleaseAction] = useDeleteReleaseActionMutation();

  const handleDeleteAction = async () => {
    const response = await deleteReleaseAction({
      params: { releaseId, actionId },
    });

    if ('data' in response) {
      // Handle success
      toggleNotification({
        type: 'success',
        message: formatMessage({
          id: 'content-releases.content-manager-edit-view.remove-from-release.notification.success',
          defaultMessage: 'Entry removed from release',
        }),
      });

      return;
    }

    if ('error' in response) {
      if (isAxiosError(response.error)) {
        // Handle axios error
        toggleNotification({
          type: 'warning',
          message: formatAPIError(response.error),
        });
      } else {
        // Handle generic error
        toggleNotification({
          type: 'warning',
          message: formatMessage({ id: 'notification.error', defaultMessage: 'An error occurred' }),
        });
      }
    }
  };

  return (
    <CheckPermissions permissions={PERMISSIONS.deleteAction}>
      <StyledMenuItem variant="danger" onSelect={handleDeleteAction}>
        <Flex gap={2}>
          <Icon as={Cross} padding={1} />
          <Typography textColor="danger600" variant="omega">
            {formatMessage({
              id: 'content-releases.content-manager-edit-view.remove-from-release',
              defaultMessage: 'Remove from release',
            })}
          </Typography>
        </Flex>
      </StyledMenuItem>
    </CheckPermissions>
  );
};

/* -------------------------------------------------------------------------------------------------
 * ReleaseActionEntryLinkItem
 * -----------------------------------------------------------------------------------------------*/
interface ReleaseActionEntryLinkItemProps {
  contentTypeUid: ReleaseAction['contentType'];
  entryId: ReleaseAction['entry']['id'];
  locale: ReleaseAction['locale'];
}

const ReleaseActionEntryLinkItem = ({
  contentTypeUid,
  entryId,
  locale,
}: ReleaseActionEntryLinkItemProps) => {
  const { formatMessage } = useIntl();
  // Confirm user has permissions to access the entry for the given locale
  const collectionTypePermissions = useTypedSelector(
    (state) => state.rbacProvider.collectionTypesRelatedPermissions
  );
  const updatePermissions = contentTypeUid
    ? collectionTypePermissions[contentTypeUid]?.['plugin::content-manager.explorer.update']
    : [];
  const canUpdateEntryForLocale = Boolean(
    !locale ||
      updatePermissions?.find((permission: Permission) =>
        permission.properties?.locales?.includes(locale)
      )
  );

  return (
    <CheckPermissions
      permissions={[
        {
          action: 'plugin::content-manager.explorer.update',
          subject: contentTypeUid,
        },
      ]}
    >
      {canUpdateEntryForLocale && (
        <StyledMenuItem>
          <Link
            as={NavLink}
            // @ts-expect-error TODO: This component from DS is not using types from NavLink
            to={{
              pathname: `/content-manager/collection-types/${contentTypeUid}/${entryId}`,
              search: locale && `?plugins[i18n][locale]=${locale}`,
            }}
            startIcon={<Icon as={Pencil} padding={1} />}
          >
            <Typography variant="omega">
              {formatMessage({
                id: 'content-releases.content-manager-edit-view.edit-entry',
                defaultMessage: 'Edit entry',
              })}
            </Typography>
          </Link>
        </StyledMenuItem>
      )}
    </CheckPermissions>
  );
};

/* -------------------------------------------------------------------------------------------------
 * Root
 * -----------------------------------------------------------------------------------------------*/

interface RootProps {
  children: React.ReactNode;
  hasTriggerBorder?: boolean;
}

const Root = ({ children, hasTriggerBorder = false }: RootProps) => {
  const { formatMessage } = useIntl();

  return (
    // A user can access the dropdown if they have permissions to delete a release-action OR update a release
    <CheckPermissions permissions={[...PERMISSIONS.deleteAction, ...PERMISSIONS.update]}>
      <Menu.Root>
        {/* 
          TODO Fix in the DS
          - as={IconButton} has TS error:  Property 'icon' does not exist on type 'IntrinsicAttributes & TriggerProps & RefAttributes<HTMLButtonElement>'
          - The Icon doesn't actually show unless you hack it with some padding...and it's still a little strange
         */}
        <Menu.Trigger
          as={hasTriggerBorder ? StyledIconButton : IconButton}
          paddingLeft={2}
          paddingRight={2}
          aria-label={formatMessage({
            id: 'content-releases.content-manager-edit-view.release-action-menu',
            defaultMessage: 'Release action options',
          })}
          // @ts-expect-error See above
          icon={<More />}
        />
        {/*
          TODO: Using Menu instead of SimpleMenu mainly because there is no positioning provided from the DS,
          Refactor this once fixed in the DS
         */}
        <Menu.Content top={1} popoverPlacement="bottom-end">
<<<<<<< HEAD
          <CheckPermissions permissions={PERMISSIONS.deleteAction}>
            <StyledMenuItem color="danger600" onSelect={handleDeleteAction}>
              <Flex gap={2}>
                <StyledCross />
                <Typography variant="omega">
                  {formatMessage({
                    id: 'content-releases.content-manager-edit-view.remove-from-release',
                    defaultMessage: 'Remove from release',
                  })}
                </Typography>
              </Flex>
            </StyledMenuItem>
          </CheckPermissions>
=======
          {children}
>>>>>>> beec7864
        </Menu.Content>
      </Menu.Root>
    </CheckPermissions>
  );
};

export const ReleaseActionMenu = {
  Root,
  DeleteReleaseActionItem,
  ReleaseActionEntryLinkItem,
};<|MERGE_RESOLUTION|>--- conflicted
+++ resolved
@@ -18,9 +18,6 @@
 
 const StyledMenuItem = styled(Menu.Item)<{ variant?: 'neutral' | 'danger' }>`
   &:hover {
-<<<<<<< HEAD
-    background: ${({ theme }) => theme.colors.danger100};
-=======
     background: ${({ theme, variant = 'neutral' }) => theme.colors[`${variant}100`]};
 
     svg {
@@ -32,7 +29,6 @@
     a {
       color: ${({ theme }) => theme.colors.neutral800};
     }
->>>>>>> beec7864
   }
 
   svg {
@@ -220,23 +216,7 @@
           Refactor this once fixed in the DS
          */}
         <Menu.Content top={1} popoverPlacement="bottom-end">
-<<<<<<< HEAD
-          <CheckPermissions permissions={PERMISSIONS.deleteAction}>
-            <StyledMenuItem color="danger600" onSelect={handleDeleteAction}>
-              <Flex gap={2}>
-                <StyledCross />
-                <Typography variant="omega">
-                  {formatMessage({
-                    id: 'content-releases.content-manager-edit-view.remove-from-release',
-                    defaultMessage: 'Remove from release',
-                  })}
-                </Typography>
-              </Flex>
-            </StyledMenuItem>
-          </CheckPermissions>
-=======
           {children}
->>>>>>> beec7864
         </Menu.Content>
       </Menu.Root>
     </CheckPermissions>
