import * as React from 'react';

import { skipToken } from '@reduxjs/toolkit/query';
import {
  Box,
  Button,
  FieldLabel,
  Flex,
  ModalBody,
  ModalHeader,
  ModalLayout,
  SingleSelect,
  SingleSelectOption,
  Typography,
  ModalFooter,
} from '@strapi/design-system';
import { LinkButton } from '@strapi/design-system/v2';
import {
  CheckPermissions,
  NoContent,
  useAPIErrorHandler,
  useNotification,
  useQueryParams,
} from '@strapi/helper-plugin';
import { Plus } from '@strapi/icons';
import { Common } from '@strapi/types';
import { isAxiosError } from 'axios';
import { Formik, Form } from 'formik';
import { useIntl } from 'react-intl';
import { Link as ReactRouterLink, useParams } from 'react-router-dom';
import * as yup from 'yup';

import { CreateReleaseAction } from '../../../shared/contracts/release-actions';
import { GetContentTypeEntryReleases } from '../../../shared/contracts/releases';
import { PERMISSIONS } from '../constants';
import { useCreateReleaseActionMutation, useGetReleasesForEntryQuery } from '../services/release';

import { ReleaseActionMenu } from './ReleaseActionMenu';
import { ReleaseActionOptions } from './ReleaseActionOptions';

/* -------------------------------------------------------------------------------------------------
 * AddActionToReleaseModal
 * -----------------------------------------------------------------------------------------------*/

const RELEASE_ACTION_FORM_SCHEMA = yup.object().shape({
  type: yup.string().oneOf(['publish', 'unpublish']).required(),
  releaseId: yup.string().required(),
});

interface FormValues {
  type: CreateReleaseAction.Request['body']['type'];
  releaseId: CreateReleaseAction.Request['params']['releaseId'];
}

const INITIAL_VALUES = {
  type: 'publish',
  releaseId: '',
} satisfies FormValues;

interface AddActionToReleaseModalProps {
  handleClose: () => void;
  contentTypeUid: GetContentTypeEntryReleases.Request['query']['contentTypeUid'];
  entryId: GetContentTypeEntryReleases.Request['query']['entryId'];
}

const NoReleases = () => {
  const { formatMessage } = useIntl();
  return (
    <NoContent
      content={{
        id: 'content-releases.content-manager-edit-view.add-to-release.no-releases-message',
        defaultMessage:
          'No available releases. Open the list of releases and create a new one from there.',
      }}
      action={
        <LinkButton
          // @ts-expect-error - types are not inferred correctly through the as prop.
          to={{
            pathname: '/plugins/content-releases',
          }}
          as={ReactRouterLink}
          variant="secondary"
        >
          {formatMessage({
            id: 'content-releases.content-manager-edit-view.add-to-release.redirect-button',
            defaultMessage: 'Open the list of releases',
          })}
        </LinkButton>
      }
    />
  );
};

const AddActionToReleaseModal = ({
  handleClose,
  contentTypeUid,
  entryId,
}: AddActionToReleaseModalProps) => {
  const releaseHeaderId = React.useId();
  const { formatMessage } = useIntl();
  const toggleNotification = useNotification();
  const { formatAPIError } = useAPIErrorHandler();
  const [{ query }] = useQueryParams<{ plugins?: { i18n?: { locale?: string } } }>();
  const locale = query.plugins?.i18n?.locale;

  // Get all 'pending' releases that do not have the entry attached
  const response = useGetReleasesForEntryQuery({
    contentTypeUid,
    entryId,
    hasEntryAttached: false,
  });

  const releases = response.data?.data;
  const [createReleaseAction, { isLoading }] = useCreateReleaseActionMutation();

  const handleSubmit = async (values: FormValues) => {
    const releaseActionEntry = {
      contentType: contentTypeUid,
      id: entryId,
      locale,
    };
    const response = await createReleaseAction({
      body: { type: values.type, entry: releaseActionEntry },
      params: { releaseId: values.releaseId },
    });

    if ('data' in response) {
      // Handle success
      toggleNotification({
        type: 'success',
        message: formatMessage({
          id: 'content-releases.content-manager-edit-view.add-to-release.notification.success',
          defaultMessage: 'Entry added to release',
        }),
      });

      handleClose();
      return;
    }

    if ('error' in response) {
      if (isAxiosError(response.error)) {
        // Handle axios error
        toggleNotification({
          type: 'warning',
          message: formatAPIError(response.error),
        });
      } else {
        // Handle generic error
        toggleNotification({
          type: 'warning',
          message: formatMessage({ id: 'notification.error', defaultMessage: 'An error occurred' }),
        });
      }
    }
  };

  return (
    <ModalLayout onClose={handleClose} labelledBy={releaseHeaderId}>
      <ModalHeader>
        <Typography id={releaseHeaderId} fontWeight="bold" textColor="neutral800">
          {formatMessage({
            id: 'content-releases.content-manager-edit-view.add-to-release',
            defaultMessage: 'Add to release',
          })}
        </Typography>
      </ModalHeader>
      <Formik
        onSubmit={handleSubmit}
        validationSchema={RELEASE_ACTION_FORM_SCHEMA}
        initialValues={INITIAL_VALUES}
      >
        {({ values, setFieldValue }) => {
          return (
            <Form>
              {releases?.length === 0 ? (
                <NoReleases />
              ) : (
                <ModalBody>
                  <Flex direction="column" alignItems="stretch" gap={2}>
                    <Box paddingBottom={6}>
                      <SingleSelect
                        required
                        label={formatMessage({
                          id: 'content-releases.content-manager-edit-view.add-to-release.select-label',
                          defaultMessage: 'Select a release',
                        })}
                        placeholder={formatMessage({
                          id: 'content-releases.content-manager-edit-view.add-to-release.select-placeholder',
                          defaultMessage: 'Select',
                        })}
                        onChange={(value) => setFieldValue('releaseId', value)}
                        value={values.releaseId}
                      >
                        {releases?.map((release) => (
                          <SingleSelectOption key={release.id} value={release.id}>
                            {release.name}
                          </SingleSelectOption>
                        ))}
                      </SingleSelect>
                    </Box>
                    <FieldLabel>
                      {formatMessage({
                        id: 'content-releases.content-manager-edit-view.add-to-release.action-type-label',
                        defaultMessage: 'What do you want to do with this entry?',
                      })}
                    </FieldLabel>
                    <ReleaseActionOptions
                      selected={values.type}
                      handleChange={(e) => setFieldValue('type', e.target.value)}
                      name="type"
                    />
                  </Flex>
                </ModalBody>
              )}
              <ModalFooter
                startActions={
                  <Button onClick={handleClose} variant="tertiary" name="cancel">
                    {formatMessage({
                      id: 'content-releases.content-manager-edit-view.add-to-release.cancel-button',
                      defaultMessage: 'Cancel',
                    })}
                  </Button>
                }
                endActions={
                  /**
                   * TODO: Ideally we would use isValid from Formik to disable the button, however currently it always returns true
                   * for yup.string().required(), even when the value is falsy (including empty string)
                   */
                  <Button type="submit" disabled={!values.releaseId} loading={isLoading}>
                    {formatMessage({
                      id: 'content-releases.content-manager-edit-view.add-to-release.continue-button',
                      defaultMessage: 'Continue',
                    })}
                  </Button>
                }
              />
            </Form>
          );
        }}
      </Formik>
    </ModalLayout>
  );
};

/* -------------------------------------------------------------------------------------------------
 * CMReleasesContainer
 * -----------------------------------------------------------------------------------------------*/

export const CMReleasesContainer = () => {
  const [isModalOpen, setIsModalOpen] = React.useState(false);
  const { formatMessage } = useIntl();
  const { id, slug } = useParams<{
    id: string;
    origin: string;
    slug: string;
    collectionType: string;
  }>();
  const isCreatingEntry = id === 'create';

  const contentTypeUid = slug as Common.UID.ContentType;

  const canFetch = id != null && contentTypeUid != null;
  const fetchParams = canFetch
    ? {
        contentTypeUid: contentTypeUid,
        entryId: id,
        hasEntryAttached: true,
      }
    : skipToken;
  // Get all 'pending' releases that have the entry attached
  // @ts-expect-error – we'll fix this when we fix content-releases for v5
  const response = useGetReleasesForEntryQuery(fetchParams);
  const releases = response.data?.data;

  /**
   * If we don't have a contentTypeUid or entryId then the data was never fetched
   */
  if (!canFetch) {
    return null;
  }

  /**
   * - Impossible to add entry to release before it exists
   */
  if (isCreatingEntry) {
    return null;
  }

  const toggleModal = () => setIsModalOpen((prev) => !prev);

  const getReleaseColorVariant = (
    actionType: 'publish' | 'unpublish',
    shade: '100' | '200' | '600'
  ) => {
    if (actionType === 'unpublish') {
      return `secondary${shade}`;
    }

    return `success${shade}`;
  };

  return (
    <CheckPermissions permissions={PERMISSIONS.main}>
      <Box
        as="aside"
        aria-label={formatMessage({
          id: 'content-releases.plugin.name',
          defaultMessage: 'Releases',
        })}
        background="neutral0"
        borderColor="neutral150"
        hasRadius
        padding={4}
        shadow="tableShadow"
      >
        <Flex direction="column" alignItems="stretch" gap={3}>
          <Typography variant="sigma" textColor="neutral600" textTransform="uppercase">
            {formatMessage({
              id: 'content-releases.plugin.name',
              defaultMessage: 'Releases',
            })}
          </Typography>
          {releases?.map((release) => {
            return (
              <Flex
                key={release.id}
                direction="column"
                alignItems="start"
                borderWidth="1px"
                borderStyle="solid"
                borderColor={getReleaseColorVariant(release.action.type, '200')}
                overflow="hidden"
                hasRadius
              >
                <Box
                  paddingTop={3}
                  paddingBottom={3}
                  paddingLeft={4}
                  paddingRight={4}
                  background={getReleaseColorVariant(release.action.type, '100')}
                  width="100%"
                >
                  <Typography
                    fontSize={1}
                    variant="pi"
                    textColor={getReleaseColorVariant(release.action.type, '600')}
                  >
                    {formatMessage(
                      {
                        id: 'content-releases.content-manager-edit-view.list-releases.title',
                        defaultMessage:
                          '{isPublish, select, true {Will be published in} other {Will be unpublished in}}',
                      },
                      { isPublish: release.action.type === 'publish' }
                    )}
                  </Typography>
                </Box>
                <Flex padding={4} direction="column" gap={3} width="100%" alignItems="flex-start">
                  <Typography fontSize={2} fontWeight="bold" variant="omega" textColor="neutral700">
                    {release.name}
                  </Typography>
                  <CheckPermissions permissions={PERMISSIONS.deleteAction}>
                    <ReleaseActionMenu.Root hasTriggerBorder>
                      <ReleaseActionMenu.DeleteReleaseActionItem
                        releaseId={release.id}
                        actionId={release.action.id}
                      />
                    </ReleaseActionMenu.Root>
                  </CheckPermissions>
                </Flex>
              </Flex>
            );
          })}
          <CheckPermissions permissions={PERMISSIONS.createAction}>
            <Button
              justifyContent="center"
              paddingLeft={4}
              paddingRight={4}
              color="neutral700"
              variant="tertiary"
              startIcon={<Plus />}
              onClick={toggleModal}
            >
              {formatMessage({
                id: 'content-releases.content-manager-edit-view.add-to-release',
                defaultMessage: 'Add to release',
              })}
            </Button>
          </CheckPermissions>
        </Flex>
        {isModalOpen && (
          <AddActionToReleaseModal
            handleClose={toggleModal}
            contentTypeUid={contentTypeUid}
<<<<<<< HEAD
            // @ts-expect-error – we'll fix this when we fix content-releases for v5
            entryId={entryId}
=======
            entryId={id}
>>>>>>> 3ddd421c
          />
        )}
      </Box>
    </CheckPermissions>
  );
};<|MERGE_RESOLUTION|>--- conflicted
+++ resolved
@@ -393,12 +393,8 @@
           <AddActionToReleaseModal
             handleClose={toggleModal}
             contentTypeUid={contentTypeUid}
-<<<<<<< HEAD
             // @ts-expect-error – we'll fix this when we fix content-releases for v5
             entryId={entryId}
-=======
-            entryId={id}
->>>>>>> 3ddd421c
           />
         )}
       </Box>
