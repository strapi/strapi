--- conflicted
+++ resolved
@@ -17,16 +17,7 @@
   EmptyStateLayout,
 } from '@strapi/design-system';
 import { LinkButton } from '@strapi/design-system/v2';
-<<<<<<< HEAD
-import { CheckPermissions, useNotification, useQueryParams } from '@strapi/helper-plugin';
-=======
-import {
-  useAPIErrorHandler,
-  useNotification,
-  useQueryParams,
-  useRBAC,
-} from '@strapi/helper-plugin';
->>>>>>> 25d852de
+import { useNotification, useQueryParams, useRBAC } from '@strapi/helper-plugin';
 import { EmptyDocuments, Plus } from '@strapi/icons';
 import { Common } from '@strapi/types';
 import { isAxiosError } from 'axios';
