import * as React from 'react';

import { skipToken } from '@reduxjs/toolkit/query';
import {
  Box,
  Button,
  FieldLabel,
  Flex,
  ModalBody,
  ModalHeader,
  ModalLayout,
  SingleSelect,
  SingleSelectOption,
  Typography,
  ModalFooter,
  EmptyStateLayout,
} from '@strapi/design-system';
import { LinkButton } from '@strapi/design-system/v2';
import {
  CheckPermissions,
  useAPIErrorHandler,
  useNotification,
  useQueryParams,
} from '@strapi/helper-plugin';
import { EmptyDocuments, Plus } from '@strapi/icons';
import { Common } from '@strapi/types';
import { isAxiosError } from 'axios';
import { Formik, Form } from 'formik';
import { useIntl } from 'react-intl';
import { Link as ReactRouterLink, useParams } from 'react-router-dom';
import * as yup from 'yup';

import { CreateReleaseAction } from '../../../shared/contracts/release-actions';
import { GetContentTypeEntryReleases } from '../../../shared/contracts/releases';
import { PERMISSIONS } from '../constants';
import { useCreateReleaseActionMutation, useGetReleasesForEntryQuery } from '../services/release';
import { getTimezoneOffset } from '../utils/time';

import { ReleaseActionMenu } from './ReleaseActionMenu';
import { ReleaseActionOptions } from './ReleaseActionOptions';

/* -------------------------------------------------------------------------------------------------
 * AddActionToReleaseModal
 * -----------------------------------------------------------------------------------------------*/

const RELEASE_ACTION_FORM_SCHEMA = yup.object().shape({
  type: yup.string().oneOf(['publish', 'unpublish']).required(),
  releaseId: yup.string().required(),
});

interface FormValues {
  type: CreateReleaseAction.Request['body']['type'];
  releaseId: CreateReleaseAction.Request['params']['releaseId'];
}

const INITIAL_VALUES = {
  type: 'publish',
  releaseId: '',
} satisfies FormValues;

interface AddActionToReleaseModalProps {
  handleClose: () => void;
  contentTypeUid: GetContentTypeEntryReleases.Request['query']['contentTypeUid'];
  entryId: GetContentTypeEntryReleases.Request['query']['entryId'];
}

const NoReleases = () => {
  const { formatMessage } = useIntl();
  return (
    <EmptyStateLayout
      icon={<EmptyDocuments width="10rem" />}
      content={formatMessage({
        id: 'content-releases.content-manager-edit-view.add-to-release.no-releases-message',
        defaultMessage:
          'No available releases. Open the list of releases and create a new one from there.',
      })}
      action={
        <LinkButton
          // @ts-expect-error - types are not inferred correctly through the as prop.
          to={{
            pathname: '/plugins/content-releases',
          }}
          as={ReactRouterLink}
          variant="secondary"
        >
          {formatMessage({
            id: 'content-releases.content-manager-edit-view.add-to-release.redirect-button',
            defaultMessage: 'Open the list of releases',
          })}
        </LinkButton>
      }
    />
  );
};

const AddActionToReleaseModal = ({
  handleClose,
  contentTypeUid,
  entryId,
}: AddActionToReleaseModalProps) => {
  const releaseHeaderId = React.useId();
  const { formatMessage } = useIntl();
  const toggleNotification = useNotification();
  const { formatAPIError } = useAPIErrorHandler();
  const [{ query }] = useQueryParams<{ plugins?: { i18n?: { locale?: string } } }>();
  const locale = query.plugins?.i18n?.locale;

  // Get all 'pending' releases that do not have the entry attached
  const response = useGetReleasesForEntryQuery({
    contentTypeUid,
    entryId,
    hasEntryAttached: false,
  });

  const releases = response.data?.data;
  const [createReleaseAction, { isLoading }] = useCreateReleaseActionMutation();

  const handleSubmit = async (values: FormValues) => {
    const releaseActionEntry = {
      contentType: contentTypeUid,
      id: entryId,
      locale,
    };
    const response = await createReleaseAction({
      body: { type: values.type, entry: releaseActionEntry },
      params: { releaseId: values.releaseId },
    });

    if ('data' in response) {
      // Handle success
      toggleNotification({
        type: 'success',
        message: formatMessage({
          id: 'content-releases.content-manager-edit-view.add-to-release.notification.success',
          defaultMessage: 'Entry added to release',
        }),
      });

      handleClose();
      return;
    }

    if ('error' in response) {
      if (isAxiosError(response.error)) {
        // Handle axios error
        toggleNotification({
          type: 'warning',
          message: formatAPIError(response.error),
        });
      } else {
        // Handle generic error
        toggleNotification({
          type: 'warning',
          message: formatMessage({ id: 'notification.error', defaultMessage: 'An error occurred' }),
        });
      }
    }
  };

  return (
    <ModalLayout onClose={handleClose} labelledBy={releaseHeaderId}>
      <ModalHeader>
        <Typography id={releaseHeaderId} fontWeight="bold" textColor="neutral800">
          {formatMessage({
            id: 'content-releases.content-manager-edit-view.add-to-release',
            defaultMessage: 'Add to release',
          })}
        </Typography>
      </ModalHeader>
      <Formik
        onSubmit={handleSubmit}
        validationSchema={RELEASE_ACTION_FORM_SCHEMA}
        initialValues={INITIAL_VALUES}
      >
        {({ values, setFieldValue }) => {
          return (
            <Form>
              {releases?.length === 0 ? (
                <NoReleases />
              ) : (
                <ModalBody>
                  <Flex direction="column" alignItems="stretch" gap={2}>
                    <Box paddingBottom={6}>
                      <SingleSelect
                        required
                        label={formatMessage({
                          id: 'content-releases.content-manager-edit-view.add-to-release.select-label',
                          defaultMessage: 'Select a release',
                        })}
                        placeholder={formatMessage({
                          id: 'content-releases.content-manager-edit-view.add-to-release.select-placeholder',
                          defaultMessage: 'Select',
                        })}
                        onChange={(value) => setFieldValue('releaseId', value)}
                        value={values.releaseId}
                      >
                        {releases?.map((release) => (
                          <SingleSelectOption key={release.id} value={release.id}>
                            {release.name}
                          </SingleSelectOption>
                        ))}
                      </SingleSelect>
                    </Box>
                    <FieldLabel>
                      {formatMessage({
                        id: 'content-releases.content-manager-edit-view.add-to-release.action-type-label',
                        defaultMessage: 'What do you want to do with this entry?',
                      })}
                    </FieldLabel>
                    <ReleaseActionOptions
                      selected={values.type}
                      handleChange={(e) => setFieldValue('type', e.target.value)}
                      name="type"
                    />
                  </Flex>
                </ModalBody>
              )}
              <ModalFooter
                startActions={
                  <Button onClick={handleClose} variant="tertiary" name="cancel">
                    {formatMessage({
                      id: 'content-releases.content-manager-edit-view.add-to-release.cancel-button',
                      defaultMessage: 'Cancel',
                    })}
                  </Button>
                }
                endActions={
                  /**
                   * TODO: Ideally we would use isValid from Formik to disable the button, however currently it always returns true
                   * for yup.string().required(), even when the value is falsy (including empty string)
                   */
                  <Button type="submit" disabled={!values.releaseId} loading={isLoading}>
                    {formatMessage({
                      id: 'content-releases.content-manager-edit-view.add-to-release.continue-button',
                      defaultMessage: 'Continue',
                    })}
                  </Button>
                }
              />
            </Form>
          );
        }}
      </Formik>
    </ModalLayout>
  );
};

/* -------------------------------------------------------------------------------------------------
 * CMReleasesContainer
 * -----------------------------------------------------------------------------------------------*/

export const CMReleasesContainer = () => {
  const [isModalOpen, setIsModalOpen] = React.useState(false);
  const { formatMessage, formatDate, formatTime } = useIntl();
  const { id, slug } = useParams<{
    id: string;
    origin: string;
    slug: string;
    collectionType: string;
  }>();
  const isCreatingEntry = id === 'create';

  const contentTypeUid = slug as Common.UID.ContentType;
<<<<<<< HEAD
  const IsSchedulingEnabled = window.strapi.future.isEnabled('contentReleasesScheduling');
  const canFetch = id != null && contentTypeUid != null;
=======
  const canFetch = entryId != null && contentTypeUid != null;
>>>>>>> 3cc05002
  const fetchParams = canFetch
    ? {
        contentTypeUid: contentTypeUid,
        entryId: id,
        hasEntryAttached: true,
      }
    : skipToken;
  // Get all 'pending' releases that have the entry attached
  // @ts-expect-error – we'll fix this when we fix content-releases for v5
  const response = useGetReleasesForEntryQuery(fetchParams);
  const releases = response.data?.data;

  /**
   * If we don't have a contentTypeUid or entryId then the data was never fetched
   */
  if (!canFetch) {
    return null;
  }

  /**
   * - Impossible to add entry to release before it exists
   */
  if (isCreatingEntry) {
    return null;
  }

  const toggleModal = () => setIsModalOpen((prev) => !prev);

  const getReleaseColorVariant = (
    actionType: 'publish' | 'unpublish',
    shade: '100' | '200' | '600'
  ) => {
    if (actionType === 'unpublish') {
      return `secondary${shade}`;
    }

    return `success${shade}`;
  };

  return (
    <CheckPermissions permissions={PERMISSIONS.main}>
      <Box
        as="aside"
        aria-label={formatMessage({
          id: 'content-releases.plugin.name',
          defaultMessage: 'Releases',
        })}
        background="neutral0"
        borderColor="neutral150"
        hasRadius
        padding={4}
        shadow="tableShadow"
      >
        <Flex direction="column" alignItems="stretch" gap={3}>
          <Typography variant="sigma" textColor="neutral600" textTransform="uppercase">
            {formatMessage({
              id: 'content-releases.plugin.name',
              defaultMessage: 'Releases',
            })}
          </Typography>
          {releases?.map((release) => {
            return (
              <Flex
                key={release.id}
                direction="column"
                alignItems="start"
                borderWidth="1px"
                borderStyle="solid"
                borderColor={getReleaseColorVariant(release.action.type, '200')}
                overflow="hidden"
                hasRadius
              >
                <Box
                  paddingTop={3}
                  paddingBottom={3}
                  paddingLeft={4}
                  paddingRight={4}
                  background={getReleaseColorVariant(release.action.type, '100')}
                  width="100%"
                >
                  <Typography
                    fontSize={1}
                    variant="pi"
                    textColor={getReleaseColorVariant(release.action.type, '600')}
                  >
                    {formatMessage(
                      {
                        id: 'content-releases.content-manager-edit-view.list-releases.title',
                        defaultMessage:
                          '{isPublish, select, true {Will be published in} other {Will be unpublished in}}',
                      },
                      { isPublish: release.action.type === 'publish' }
                    )}
                  </Typography>
                </Box>
                <Flex padding={4} direction="column" gap={2} width="100%" alignItems="flex-start">
                  <Typography fontSize={2} fontWeight="bold" variant="omega" textColor="neutral700">
                    {release.name}
                  </Typography>
                  {release.scheduledAt && release.timezone && (
                    <Typography variant="pi" textColor="neutral600">
                      {formatMessage(
                        {
                          id: 'content-releases.content-manager-edit-view.scheduled.date',
                          defaultMessage: '{date} at {time} ({offset})',
                        },
                        {
                          date: formatDate(new Date(release.scheduledAt), {
                            day: '2-digit',
                            month: '2-digit',
                            year: 'numeric',
                            timeZone: release.timezone,
                          }),
                          time: formatTime(new Date(release.scheduledAt), {
                            hourCycle: 'h23',
                            timeZone: release.timezone,
                          }),
                          offset: getTimezoneOffset(
                            release.timezone,
                            new Date(release.scheduledAt)
                          ),
                        }
                      )}
                    </Typography>
                  )}
                  <CheckPermissions permissions={PERMISSIONS.deleteAction}>
                    <ReleaseActionMenu.Root hasTriggerBorder>
                      <ReleaseActionMenu.EditReleaseItem releaseId={release.id} />
                      <ReleaseActionMenu.DeleteReleaseActionItem
                        releaseId={release.id}
                        actionId={release.action.id}
                      />
                    </ReleaseActionMenu.Root>
                  </CheckPermissions>
                </Flex>
              </Flex>
            );
          })}
          <CheckPermissions permissions={PERMISSIONS.createAction}>
            <Button
              justifyContent="center"
              paddingLeft={4}
              paddingRight={4}
              color="neutral700"
              variant="tertiary"
              startIcon={<Plus />}
              onClick={toggleModal}
            >
              {formatMessage({
                id: 'content-releases.content-manager-edit-view.add-to-release',
                defaultMessage: 'Add to release',
              })}
            </Button>
          </CheckPermissions>
        </Flex>
        {isModalOpen && (
          <AddActionToReleaseModal
            handleClose={toggleModal}
            contentTypeUid={contentTypeUid}
            // @ts-expect-error – we'll fix this when we fix content-releases for v5
            entryId={id}
          />
        )}
      </Box>
    </CheckPermissions>
  );
};<|MERGE_RESOLUTION|>--- conflicted
+++ resolved
@@ -261,12 +261,7 @@
   const isCreatingEntry = id === 'create';
 
   const contentTypeUid = slug as Common.UID.ContentType;
-<<<<<<< HEAD
-  const IsSchedulingEnabled = window.strapi.future.isEnabled('contentReleasesScheduling');
   const canFetch = id != null && contentTypeUid != null;
-=======
-  const canFetch = entryId != null && contentTypeUid != null;
->>>>>>> 3cc05002
   const fetchParams = canFetch
     ? {
         contentTypeUid: contentTypeUid,
