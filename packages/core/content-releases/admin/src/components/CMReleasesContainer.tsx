--- conflicted
+++ resolved
@@ -23,7 +23,7 @@
   useQueryParams,
 } from '@strapi/helper-plugin';
 import { Plus } from '@strapi/icons';
-import { UID } from '@strapi/types';
+import type { UID } from '@strapi/types';
 import { isAxiosError } from 'axios';
 import { Formik, Form } from 'formik';
 import { useIntl } from 'react-intl';
@@ -259,15 +259,9 @@
   }>();
   const isCreatingEntry = id === 'create';
 
-<<<<<<< HEAD
   const contentTypeUid = slug as UID.ContentType;
-
-  const canFetch = entryId != null && contentTypeUid != null;
-=======
-  const contentTypeUid = slug as Common.UID.ContentType;
   const IsSchedulingEnabled = window.strapi.future.isEnabled('contentReleasesScheduling');
   const canFetch = id != null && contentTypeUid != null;
->>>>>>> 651a6b8d
   const fetchParams = canFetch
     ? {
         contentTypeUid: contentTypeUid,
