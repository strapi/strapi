import { PaperPlane } from '@strapi/icons';

import { ReleaseActionModalForm } from './components/ReleaseActionModal';
import { Panel as ReleasesPanel } from './components/ReleasesPanel';
// import { addColumnToTableHook } from './components/ReleaseListCell';
import { PERMISSIONS } from './constants';
import { pluginId } from './pluginId';
import { prefixPluginTranslations } from './utils/prefixPluginTranslations';

import type { StrapiApp } from '@strapi/admin/strapi-admin';
import type { DocumentActionComponent } from '@strapi/content-manager/strapi-admin';
import type { Plugin } from '@strapi/types';

// eslint-disable-next-line import/no-default-export
const admin: Plugin.Config.AdminInput = {
  // eslint-disable-next-line @typescript-eslint/no-explicit-any
  register(app: StrapiApp) {
    /**
     * Hook that adds the locale column in the Release Details table
     * @constant
     * @type {string}
     */
    app.createHook('ContentReleases/pages/ReleaseDetails/add-locale-in-releases');

    if (window.strapi.features.isEnabled('cms-content-releases')) {
      app.addMenuLink({
        to: `plugins/${pluginId}`,
        icon: PaperPlane,
        intlLabel: {
          id: `${pluginId}.plugin.name`,
          defaultMessage: 'Releases',
        },
        Component: () => import('./pages/App').then((mod) => ({ default: mod.App })),
        permissions: PERMISSIONS.main,
        position: 2,
      });

      // Insert the releases container into the CM's sidebar on the Edit View
      const contentManagerPluginApis = app.getPlugin('content-manager').apis;
      if (
        'addEditViewSidePanel' in contentManagerPluginApis &&
        typeof contentManagerPluginApis.addEditViewSidePanel === 'function'
      ) {
        contentManagerPluginApis.addEditViewSidePanel([ReleasesPanel]);
      }

      // Insert the "add to release" action into the CM's Edit View
      if (
        'addDocumentAction' in contentManagerPluginApis &&
        typeof contentManagerPluginApis.addDocumentAction === 'function'
      ) {
        contentManagerPluginApis.addDocumentAction((actions: DocumentActionComponent[]) => {
          const indexOfDeleteAction = actions.findIndex((action) => action.type === 'unpublish');
          actions.splice(indexOfDeleteAction, 0, ReleaseActionModalForm);
          return actions;
        });
      }
<<<<<<< HEAD
=======

      app.addSettingsLink('global', {
        id: pluginId,
        to: 'releases',
        intlLabel: {
          id: `${pluginId}.plugin.name`,
          defaultMessage: 'Releases',
        },
        permissions: [],
        async Component() {
          const { SettingsPage } = await import('./pages/SettingsPage');
          return { default: SettingsPage };
        },
      });
>>>>>>> 5b211b38

      // app.plugins['content-manager'].apis.addBulkAction((actions: BulkActionComponent[]) => {
      //   // We want to add this action to just before the delete action all the time
      //   const deleteActionIndex = actions.findIndex((action) => action.type === 'delete');

      //   actions.splice(deleteActionIndex, 0, ReleaseAction);
      //   return actions;
      // });
      // Hook that adds a column into the CM's LV table
      // app.registerHook('Admin/CM/pages/ListView/inject-column-in-table', addColumnToTableHook);
    } else if (
      !window.strapi.features.isEnabled('cms-content-releases') &&
      window.strapi?.flags?.promoteEE
    ) {
      app.addSettingsLink('global', {
        id: pluginId,
        to: '/plugins/purchase-content-releases',
        intlLabel: {
          id: `${pluginId}.plugin.name`,
          defaultMessage: 'Releases',
        },
        permissions: [],
        async Component() {
          const { PurchaseContentReleases } = await import('./pages/PurchaseContentReleases');
          return { default: PurchaseContentReleases };
        },
        licenseOnly: true,
      });
    }
  },
  async registerTrads({ locales }: { locales: string[] }) {
    const importedTrads = await Promise.all(
      locales.map((locale) => {
        return import(`./translations/${locale}.json`)
          .then(({ default: data }) => {
            return {
              data: prefixPluginTranslations(data, 'content-releases'),
              locale,
            };
          })
          .catch(() => {
            return {
              data: {},
              locale,
            };
          });
      })
    );

    return Promise.resolve(importedTrads);
  },
};

// eslint-disable-next-line import/no-default-export
export default admin;<|MERGE_RESOLUTION|>--- conflicted
+++ resolved
@@ -55,8 +55,6 @@
           return actions;
         });
       }
-<<<<<<< HEAD
-=======
 
       app.addSettingsLink('global', {
         id: pluginId,
@@ -71,7 +69,6 @@
           return { default: SettingsPage };
         },
       });
->>>>>>> 5b211b38
 
       // app.plugins['content-manager'].apis.addBulkAction((actions: BulkActionComponent[]) => {
       //   // We want to add this action to just before the delete action all the time
