--- conflicted
+++ resolved
@@ -29,11 +29,7 @@
        * For some reason every middleware you pass has to a function
        * that returns the actual middleware. It's annoying but no one knows why....
        */
-<<<<<<< HEAD
-      // @ts-expect-error – this API needs to be styped better.
-=======
       // @ts-expect-error – this API needs to be typed better.
->>>>>>> b003dee4
       app.addMiddlewares([() => releaseApi.middleware]);
 
       app.addReducers({
