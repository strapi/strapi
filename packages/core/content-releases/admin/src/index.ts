import { PaperPlane } from '@strapi/icons';

import { CMReleasesContainer } from './components/CMReleasesContainer';
import { ReleaseAction } from './components/ReleaseAction';
<<<<<<< HEAD
// import { addColumnToTableHook } from './components/ReleaseListCell';
=======
import { addColumnToTableHook } from './components/ReleaseListCell';
>>>>>>> c80d4d9b
import { PERMISSIONS } from './constants';
import { pluginId } from './pluginId';
import { prefixPluginTranslations } from './utils/prefixPluginTranslations';

import type { StrapiApp } from '@strapi/admin/strapi-admin';
import type { BulkActionComponent } from '@strapi/content-manager/strapi-admin';
import type { Plugin } from '@strapi/types';

// eslint-disable-next-line import/no-default-export
const admin: Plugin.Config.AdminInput = {
  // eslint-disable-next-line @typescript-eslint/no-explicit-any
<<<<<<< HEAD
  register(app: StrapiApp) {
=======
  register(app: any) {
>>>>>>> c80d4d9b
    /**
     * Hook that adds the locale column in the Release Details table
     * @constant
     * @type {string}
     */
    app.createHook('ContentReleases/pages/ReleaseDetails/add-locale-in-releases');
    if (window.strapi.features.isEnabled('cms-content-releases')) {
      app.addMenuLink({
        to: `plugins/${pluginId}`,
        icon: PaperPlane,
        intlLabel: {
          id: `${pluginId}.plugin.name`,
          defaultMessage: 'Releases',
        },
        Component: () => import('./pages/App').then((mod) => ({ default: mod.App })),
        permissions: PERMISSIONS.main,
        position: 2,
      });

      // Insert the Releases container in the 'right-links' zone of the Content Manager's edit view
      app.getPlugin('content-manager').injectComponent('editView', 'right-links', {
        name: `${pluginId}-link`,
        Component: CMReleasesContainer,
      });

      // app.plugins['content-manager'].apis.addBulkAction((actions: BulkActionComponent[]) => {
      //   // We want to add this action to just before the delete action all the time
      //   const deleteActionIndex = actions.findIndex((action) => action.type === 'delete');

<<<<<<< HEAD
      //   actions.splice(deleteActionIndex, 0, ReleaseAction);
      //   return actions;
      // });
      // Hook that adds a column into the CM's LV table
      // app.registerHook('Admin/CM/pages/ListView/inject-column-in-table', addColumnToTableHook);
=======
        actions.splice(deleteActionIndex, 0, ReleaseAction);
        return actions;
      });
      // Hook that adds a column into the CM's LV table
      app.registerHook('Admin/CM/pages/ListView/inject-column-in-table', addColumnToTableHook);
>>>>>>> c80d4d9b
    } else if (
      !window.strapi.features.isEnabled('cms-content-releases') &&
      window.strapi?.flags?.promoteEE
    ) {
      app.addMenuLink({
        to: `/plugins/purchase-content-releases`,
        icon: PaperPlane,
        intlLabel: {
          id: `${pluginId}.plugin.name`,
          defaultMessage: 'Releases',
        },
        permissions: [],
        async Component() {
          const { PurchaseContentReleases } = await import('./pages/PurchaseContentReleases');
          return { default: PurchaseContentReleases };
        },
        lockIcon: true,
        position: 2,
      });
    }
  },
  async registerTrads({ locales }: { locales: string[] }) {
    const importedTrads = await Promise.all(
      locales.map((locale) => {
        return import(`./translations/${locale}.json`)
          .then(({ default: data }) => {
            return {
              data: prefixPluginTranslations(data, 'content-releases'),
              locale,
            };
          })
          .catch(() => {
            return {
              data: {},
              locale,
            };
          });
      })
    );

    return Promise.resolve(importedTrads);
  },
};

// eslint-disable-next-line import/no-default-export
export default admin;<|MERGE_RESOLUTION|>--- conflicted
+++ resolved
@@ -1,28 +1,17 @@
 import { PaperPlane } from '@strapi/icons';
 
 import { CMReleasesContainer } from './components/CMReleasesContainer';
-import { ReleaseAction } from './components/ReleaseAction';
-<<<<<<< HEAD
-// import { addColumnToTableHook } from './components/ReleaseListCell';
-=======
-import { addColumnToTableHook } from './components/ReleaseListCell';
->>>>>>> c80d4d9b
 import { PERMISSIONS } from './constants';
 import { pluginId } from './pluginId';
 import { prefixPluginTranslations } from './utils/prefixPluginTranslations';
 
 import type { StrapiApp } from '@strapi/admin/strapi-admin';
-import type { BulkActionComponent } from '@strapi/content-manager/strapi-admin';
 import type { Plugin } from '@strapi/types';
 
 // eslint-disable-next-line import/no-default-export
 const admin: Plugin.Config.AdminInput = {
   // eslint-disable-next-line @typescript-eslint/no-explicit-any
-<<<<<<< HEAD
   register(app: StrapiApp) {
-=======
-  register(app: any) {
->>>>>>> c80d4d9b
     /**
      * Hook that adds the locale column in the Release Details table
      * @constant
@@ -52,19 +41,11 @@
       //   // We want to add this action to just before the delete action all the time
       //   const deleteActionIndex = actions.findIndex((action) => action.type === 'delete');
 
-<<<<<<< HEAD
       //   actions.splice(deleteActionIndex, 0, ReleaseAction);
       //   return actions;
       // });
       // Hook that adds a column into the CM's LV table
       // app.registerHook('Admin/CM/pages/ListView/inject-column-in-table', addColumnToTableHook);
-=======
-        actions.splice(deleteActionIndex, 0, ReleaseAction);
-        return actions;
-      });
-      // Hook that adds a column into the CM's LV table
-      app.registerHook('Admin/CM/pages/ListView/inject-column-in-table', addColumnToTableHook);
->>>>>>> c80d4d9b
     } else if (
       !window.strapi.features.isEnabled('cms-content-releases') &&
       window.strapi?.flags?.promoteEE
