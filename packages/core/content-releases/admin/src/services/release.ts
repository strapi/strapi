--- conflicted
+++ resolved
@@ -206,16 +206,6 @@
           { type: 'ReleaseAction', id: arg.params.actionId },
         ],
       }),
-<<<<<<< HEAD
-      publishRelease: build.mutation<PublishRelease.Response, PublishRelease.Request['params']>({
-        query({ id }) {
-          return {
-            url: `/content-releases/${id}/publish`,
-            method: 'POST',
-          };
-        },
-        invalidatesTags: (result, error, arg) => [{ type: 'Release', id: arg.id }],
-=======
       deleteReleaseAction: build.mutation<
         DeleteReleaseAction.Response,
         DeleteReleaseAction.Request
@@ -230,7 +220,15 @@
           { type: 'Release', id: 'LIST' },
           { type: 'ReleaseAction', id: 'LIST' },
         ],
->>>>>>> 93969787
+      }),
+      publishRelease: build.mutation<PublishRelease.Response, PublishRelease.Request['params']>({
+        query({ id }) {
+          return {
+            url: `/content-releases/${id}/publish`,
+            method: 'POST',
+          };
+        },
+        invalidatesTags: (result, error, arg) => [{ type: 'Release', id: arg.id }],
       }),
     };
   },
@@ -245,11 +243,8 @@
   useCreateReleaseActionMutation,
   useUpdateReleaseMutation,
   useUpdateReleaseActionMutation,
-<<<<<<< HEAD
   usePublishReleaseMutation,
-=======
   useDeleteReleaseActionMutation,
->>>>>>> 93969787
 } = releaseApi;
 
 export {
@@ -261,10 +256,7 @@
   useCreateReleaseActionMutation,
   useUpdateReleaseMutation,
   useUpdateReleaseActionMutation,
-<<<<<<< HEAD
   usePublishReleaseMutation,
-=======
   useDeleteReleaseActionMutation,
->>>>>>> 93969787
   releaseApi,
 };