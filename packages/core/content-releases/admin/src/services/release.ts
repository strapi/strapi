import { createApi } from '@reduxjs/toolkit/query/react';

import { CreateReleaseAction } from '../../../shared/contracts/release-actions';
import { pluginId } from '../pluginId';

import { axiosBaseQuery } from './axios';

import type {
  GetReleaseActions,
  UpdateReleaseAction,
} from '../../../shared/contracts/release-actions';
import type {
  CreateRelease,
  DeleteRelease,
  GetContentTypeEntryReleases,
  GetReleases,
  UpdateRelease,
  GetRelease,
} from '../../../shared/contracts/releases';

export interface GetReleasesQueryParams {
  page?: number;
  pageSize?: number;
  filters?: {
    releasedAt?: {
      // TODO: this should be a boolean, find a way to avoid strings
      $notNull?: boolean | 'true' | 'false';
    };
  };
}

export interface GetReleaseActionsQueryParams {
  page?: number;
  pageSize?: number;
}

type GetReleasesTabResponse = GetReleases.Response & {
  meta: {
    activeTab: 'pending' | 'done';
  };
};

const releaseApi = createApi({
  reducerPath: pluginId,
  baseQuery: axiosBaseQuery,
  tagTypes: ['Release', 'ReleaseAction'],
  endpoints: (build) => {
    return {
      getReleasesForEntry: build.query<
        GetContentTypeEntryReleases.Response,
        Partial<GetContentTypeEntryReleases.Request['query']>
      >({
        query(params) {
          return {
            url: '/content-releases',
            method: 'GET',
            config: {
              params,
            },
          };
        },
        providesTags: (result) =>
          result
            ? [
                ...result.data.map(({ id }) => ({ type: 'Release' as const, id })),
                { type: 'Release', id: 'LIST' },
              ]
            : [],
      }),
      getReleases: build.query<GetReleasesTabResponse, GetReleasesQueryParams | void>({
        query(
          { page, pageSize, filters } = {
            page: 1,
            pageSize: 16,
            filters: {
              releasedAt: {
                $notNull: false,
              },
            },
          }
        ) {
          return {
            url: '/content-releases',
            method: 'GET',
            config: {
              params: {
                page: page || 1,
                pageSize: pageSize || 16,
                filters: filters || {
                  releasedAt: {
                    $notNull: false,
                  },
                },
              },
            },
          };
        },
        transformResponse(response: GetReleasesTabResponse, meta, arg) {
          const releasedAtValue = arg?.filters?.releasedAt?.$notNull;
          const isActiveDoneTab = releasedAtValue === 'true';
          const newResponse: GetReleasesTabResponse = {
            ...response,
            meta: {
              ...response.meta,
              activeTab: isActiveDoneTab ? 'done' : 'pending',
            },
          };

          return newResponse;
        },
        providesTags: (result) =>
          result
            ? [
                ...result.data.map(({ id }) => ({ type: 'Release' as const, id })),
                { type: 'Release', id: 'LIST' },
              ]
            : [{ type: 'Release', id: 'LIST' }],
      }),
      getRelease: build.query<GetRelease.Response, GetRelease.Request['params']>({
        query({ id }) {
          return {
            url: `/content-releases/${id}`,
            method: 'GET',
          };
        },
        providesTags: (result, error, arg) => [{ type: 'Release' as const, id: arg.id }],
      }),
      getReleaseActions: build.query<
        GetReleaseActions.Response,
        GetReleaseActions.Request['params'] & GetReleaseActions.Request['query']
      >({
        query({ releaseId, page, pageSize }) {
          return {
            url: `/content-releases/${releaseId}/actions`,
            method: 'GET',
            config: {
              params: {
                page,
                pageSize,
              },
            },
          };
        },
        providesTags: (result, error, arg) =>
          result
            ? [
                ...result.data.map(({ id }) => ({ type: 'ReleaseAction' as const, id })),
                { type: 'ReleaseAction', id: 'LIST' },
              ]
            : [{ type: 'ReleaseAction', id: 'LIST' }],
      }),
      createRelease: build.mutation<CreateRelease.Response, CreateRelease.Request['body']>({
        query(data) {
          return {
            url: '/content-releases',
            method: 'POST',
            data,
          };
        },
        invalidatesTags: [{ type: 'Release', id: 'LIST' }],
      }),
      updateRelease: build.mutation<
        void,
        UpdateRelease.Request['params'] & UpdateRelease.Request['body']
      >({
        query({ id, ...data }) {
          return {
            url: `/content-releases/${id}`,
            method: 'PUT',
            data,
          };
        },
        invalidatesTags: (result, error, arg) => [{ type: 'Release', id: arg.id }],
      }),
      createReleaseAction: build.mutation<
        CreateReleaseAction.Response,
        CreateReleaseAction.Request
      >({
        query({ body, params }) {
          return {
            url: `/content-releases/${params.releaseId}/actions`,
            method: 'POST',
            data: body,
          };
        },
        invalidatesTags: [
          { type: 'Release', id: 'LIST' },
          { type: 'ReleaseAction', id: 'LIST' },
        ],
      }),
      updateReleaseAction: build.mutation<
        UpdateReleaseAction.Response,
        UpdateReleaseAction.Request
      >({
        query({ body, params }) {
          return {
            url: `/content-releases/${params.releaseId}/actions/${params.actionId}`,
            method: 'PUT',
            data: body,
          };
        },
        invalidatesTags: (result, error, arg) => [
          { type: 'ReleaseAction', id: arg.params.actionId },
        ],
      }),
      deleteRelease: build.mutation<DeleteRelease.Response, DeleteRelease.Request['params']>({
        query({ id }) {
          return {
            url: `/content-releases/${id}`,
            method: 'DELETE',
          };
        },
        invalidatesTags: (result, error, arg) => [{ type: 'Release', id: arg.id }],
      }),
    };
  },
});

const {
  useGetReleasesQuery,
  useGetReleasesForEntryQuery,
  useGetReleaseQuery,
  useGetReleaseActionsQuery,
  useCreateReleaseMutation,
  useCreateReleaseActionMutation,
  useUpdateReleaseMutation,
<<<<<<< HEAD
  useDeleteReleaseMutation,
=======
  useUpdateReleaseActionMutation,
>>>>>>> 849c8126
} = releaseApi;

export {
  useGetReleasesQuery,
  useGetReleasesForEntryQuery,
  useGetReleaseQuery,
  useGetReleaseActionsQuery,
  useCreateReleaseMutation,
  useCreateReleaseActionMutation,
  useUpdateReleaseMutation,
<<<<<<< HEAD
  useDeleteReleaseMutation,
=======
  useUpdateReleaseActionMutation,
>>>>>>> 849c8126
  releaseApi,
};<|MERGE_RESOLUTION|>--- conflicted
+++ resolved
@@ -224,11 +224,8 @@
   useCreateReleaseMutation,
   useCreateReleaseActionMutation,
   useUpdateReleaseMutation,
-<<<<<<< HEAD
+  useUpdateReleaseActionMutation,
   useDeleteReleaseMutation,
-=======
-  useUpdateReleaseActionMutation,
->>>>>>> 849c8126
 } = releaseApi;
 
 export {
@@ -239,10 +236,7 @@
   useCreateReleaseMutation,
   useCreateReleaseActionMutation,
   useUpdateReleaseMutation,
-<<<<<<< HEAD
+  useUpdateReleaseActionMutation,
   useDeleteReleaseMutation,
-=======
-  useUpdateReleaseActionMutation,
->>>>>>> 849c8126
   releaseApi,
 };