import { createApi } from '@reduxjs/toolkit/query/react';

import {
  CreateReleaseAction,
  DeleteReleaseAction,
} from '../../../shared/contracts/release-actions';
import { pluginId } from '../pluginId';

import { axiosBaseQuery } from './axios';

import type {
  GetReleaseActions,
  UpdateReleaseAction,
} from '../../../shared/contracts/release-actions';
import type {
  CreateRelease,
  DeleteRelease,
  GetContentTypeEntryReleases,
  GetReleases,
  UpdateRelease,
  GetRelease,
  PublishRelease,
} from '../../../shared/contracts/releases';

export interface GetReleasesQueryParams {
  page?: number;
  pageSize?: number;
  filters?: {
    releasedAt?: {
      // TODO: this should be a boolean, find a way to avoid strings
      $notNull?: boolean | 'true' | 'false';
    };
  };
}

export interface GetReleaseActionsQueryParams {
  page?: number;
  pageSize?: number;
}

type GetReleasesTabResponse = GetReleases.Response & {
  meta: {
    activeTab: 'pending' | 'done';
  };
};

const releaseApi = createApi({
  reducerPath: pluginId,
  baseQuery: axiosBaseQuery,
  tagTypes: ['Release', 'ReleaseAction'],
  endpoints: (build) => {
    return {
      getReleasesForEntry: build.query<
        GetContentTypeEntryReleases.Response,
        Partial<GetContentTypeEntryReleases.Request['query']>
      >({
        query(params) {
          return {
            url: '/content-releases',
            method: 'GET',
            config: {
              params,
            },
          };
        },
        providesTags: (result) =>
          result
            ? [
                ...result.data.map(({ id }) => ({ type: 'Release' as const, id })),
                { type: 'Release', id: 'LIST' },
              ]
            : [],
      }),
      getReleases: build.query<GetReleasesTabResponse, GetReleasesQueryParams | void>({
        query(
          { page, pageSize, filters } = {
            page: 1,
            pageSize: 16,
            filters: {
              releasedAt: {
                $notNull: false,
              },
            },
          }
        ) {
          return {
            url: '/content-releases',
            method: 'GET',
            config: {
              params: {
                page: page || 1,
                pageSize: pageSize || 16,
                filters: filters || {
                  releasedAt: {
                    $notNull: false,
                  },
                },
              },
            },
          };
        },
        transformResponse(response: GetReleasesTabResponse, meta, arg) {
          const releasedAtValue = arg?.filters?.releasedAt?.$notNull;
          const isActiveDoneTab = releasedAtValue === 'true';
          const newResponse: GetReleasesTabResponse = {
            ...response,
            meta: {
              ...response.meta,
              activeTab: isActiveDoneTab ? 'done' : 'pending',
            },
          };

          return newResponse;
        },
        providesTags: (result) =>
          result
            ? [
                ...result.data.map(({ id }) => ({ type: 'Release' as const, id })),
                { type: 'Release', id: 'LIST' },
              ]
            : [{ type: 'Release', id: 'LIST' }],
      }),
      getRelease: build.query<GetRelease.Response, GetRelease.Request['params']>({
        query({ id }) {
          return {
            url: `/content-releases/${id}`,
            method: 'GET',
          };
        },
        providesTags: (result, error, arg) => [{ type: 'Release' as const, id: arg.id }],
      }),
      getReleaseActions: build.query<
        GetReleaseActions.Response,
        GetReleaseActions.Request['params'] & GetReleaseActions.Request['query']
      >({
        query({ releaseId, page, pageSize }) {
          return {
            url: `/content-releases/${releaseId}/actions`,
            method: 'GET',
            config: {
              params: {
                page,
                pageSize,
              },
            },
          };
        },
        providesTags: (result, error, arg) =>
          result
            ? [
                ...result.data.map(({ id }) => ({ type: 'ReleaseAction' as const, id })),
                { type: 'ReleaseAction', id: 'LIST' },
              ]
            : [{ type: 'ReleaseAction', id: 'LIST' }],
      }),
      createRelease: build.mutation<CreateRelease.Response, CreateRelease.Request['body']>({
        query(data) {
          return {
            url: '/content-releases',
            method: 'POST',
            data,
          };
        },
        invalidatesTags: [{ type: 'Release', id: 'LIST' }],
      }),
      updateRelease: build.mutation<
        void,
        UpdateRelease.Request['params'] & UpdateRelease.Request['body']
      >({
        query({ id, ...data }) {
          return {
            url: `/content-releases/${id}`,
            method: 'PUT',
            data,
          };
        },
        invalidatesTags: (result, error, arg) => [{ type: 'Release', id: arg.id }],
      }),
      createReleaseAction: build.mutation<
        CreateReleaseAction.Response,
        CreateReleaseAction.Request
      >({
        query({ body, params }) {
          return {
            url: `/content-releases/${params.releaseId}/actions`,
            method: 'POST',
            data: body,
          };
        },
        invalidatesTags: [
          { type: 'Release', id: 'LIST' },
          { type: 'ReleaseAction', id: 'LIST' },
        ],
      }),
      updateReleaseAction: build.mutation<
        UpdateReleaseAction.Response,
        UpdateReleaseAction.Request
      >({
        query({ body, params }) {
          return {
            url: `/content-releases/${params.releaseId}/actions/${params.actionId}`,
            method: 'PUT',
            data: body,
          };
        },
        invalidatesTags: (result, error, arg) => [
          { type: 'ReleaseAction', id: arg.params.actionId },
        ],
      }),
      deleteReleaseAction: build.mutation<
        DeleteReleaseAction.Response,
        DeleteReleaseAction.Request
      >({
        query({ params }) {
          return {
            url: `/content-releases/${params.releaseId}/actions/${params.actionId}`,
            method: 'DELETE',
          };
        },
        invalidatesTags: [
          { type: 'Release', id: 'LIST' },
          { type: 'ReleaseAction', id: 'LIST' },
        ],
      }),
<<<<<<< HEAD
      deleteRelease: build.mutation<DeleteRelease.Response, DeleteRelease.Request['params']>({
        query({ id }) {
          return {
            url: `/content-releases/${id}`,
            method: 'DELETE',
=======
      publishRelease: build.mutation<PublishRelease.Response, PublishRelease.Request['params']>({
        query({ id }) {
          return {
            url: `/content-releases/${id}/publish`,
            method: 'POST',
>>>>>>> 75149a8f
          };
        },
        invalidatesTags: (result, error, arg) => [{ type: 'Release', id: arg.id }],
      }),
    };
  },
});

const {
  useGetReleasesQuery,
  useGetReleasesForEntryQuery,
  useGetReleaseQuery,
  useGetReleaseActionsQuery,
  useCreateReleaseMutation,
  useCreateReleaseActionMutation,
  useUpdateReleaseMutation,
  useUpdateReleaseActionMutation,
  usePublishReleaseMutation,
  useDeleteReleaseActionMutation,
  useDeleteReleaseMutation,
} = releaseApi;

export {
  useGetReleasesQuery,
  useGetReleasesForEntryQuery,
  useGetReleaseQuery,
  useGetReleaseActionsQuery,
  useCreateReleaseMutation,
  useCreateReleaseActionMutation,
  useUpdateReleaseMutation,
  useUpdateReleaseActionMutation,
  usePublishReleaseMutation,
  useDeleteReleaseActionMutation,
  useDeleteReleaseMutation,
  releaseApi,
};<|MERGE_RESOLUTION|>--- conflicted
+++ resolved
@@ -222,19 +222,20 @@
           { type: 'ReleaseAction', id: 'LIST' },
         ],
       }),
-<<<<<<< HEAD
+      publishRelease: build.mutation<PublishRelease.Response, PublishRelease.Request['params']>({
+        query({ id }) {
+          return {
+            url: `/content-releases/${id}/publish`,
+            method: 'POST',
+          };
+        },
+        invalidatesTags: (result, error, arg) => [{ type: 'Release', id: arg.id }],
+      }),
       deleteRelease: build.mutation<DeleteRelease.Response, DeleteRelease.Request['params']>({
         query({ id }) {
           return {
             url: `/content-releases/${id}`,
             method: 'DELETE',
-=======
-      publishRelease: build.mutation<PublishRelease.Response, PublishRelease.Request['params']>({
-        query({ id }) {
-          return {
-            url: `/content-releases/${id}/publish`,
-            method: 'POST',
->>>>>>> 75149a8f
           };
         },
         invalidatesTags: (result, error, arg) => [{ type: 'Release', id: arg.id }],
