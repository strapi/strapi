--- conflicted
+++ resolved
@@ -48,10 +48,7 @@
 
 const releaseApi = adminApi
   .enhanceEndpoints({
-<<<<<<< HEAD
     addTagTypes: ['Release', 'ReleaseAction', 'EntriesInRelease', 'ReleaseSettings'],
-=======
-    addTagTypes: ['Release', 'ReleaseAction', 'EntriesInRelease'],
     endpoints: {
       updateDocument: {
         invalidatesTags: [
@@ -78,7 +75,6 @@
         ],
       },
     },
->>>>>>> 3b3c83f6
   })
   .injectEndpoints({
     endpoints: (build) => {
