import { createApi } from '@reduxjs/toolkit/query/react';

import {
  CreateReleaseAction,
  DeleteReleaseAction,
} from '../../../shared/contracts/release-actions';
import { pluginId } from '../pluginId';

import { axiosBaseQuery } from './axios';

import type {
  GetReleaseActions,
  UpdateReleaseAction,
  ReleaseActionGroupBy,
} from '../../../shared/contracts/release-actions';
import type {
  CreateRelease,
  DeleteRelease,
  GetContentTypeEntryReleases,
  GetReleases,
  UpdateRelease,
  GetRelease,
  PublishRelease,
} from '../../../shared/contracts/releases';

export interface GetReleasesQueryParams {
  page?: number;
  pageSize?: number;
  filters?: {
    releasedAt?: {
      // TODO: this should be a boolean, find a way to avoid strings
      $notNull?: boolean | 'true' | 'false';
    };
  };
}

export interface GetReleaseActionsQueryParams {
  page?: number;
  pageSize?: number;
  groupBy?: ReleaseActionGroupBy;
}

type GetReleasesTabResponse = GetReleases.Response & {
  meta: {
    activeTab: 'pending' | 'done';
  };
};

const releaseApi = createApi({
  reducerPath: pluginId,
  baseQuery: axiosBaseQuery,
  tagTypes: ['Release', 'ReleaseAction'],
  endpoints: (build) => {
    return {
      getReleasesForEntry: build.query<
        GetContentTypeEntryReleases.Response,
        Partial<GetContentTypeEntryReleases.Request['query']>
      >({
        query(params) {
          return {
            url: '/content-releases',
            method: 'GET',
            config: {
              params,
            },
          };
        },
        providesTags: (result) =>
          result
            ? [
                ...result.data.map(({ id }) => ({ type: 'Release' as const, id })),
                { type: 'Release', id: 'LIST' },
              ]
            : [],
      }),
      getReleases: build.query<GetReleasesTabResponse, GetReleasesQueryParams | void>({
        query(
          { page, pageSize, filters } = {
            page: 1,
            pageSize: 16,
            filters: {
              releasedAt: {
                $notNull: false,
              },
            },
          }
        ) {
          return {
            url: '/content-releases',
            method: 'GET',
            config: {
              params: {
                page: page || 1,
                pageSize: pageSize || 16,
                filters: filters || {
                  releasedAt: {
                    $notNull: false,
                  },
                },
              },
            },
          };
        },
        transformResponse(response: GetReleasesTabResponse, meta, arg) {
          const releasedAtValue = arg?.filters?.releasedAt?.$notNull;
          const isActiveDoneTab = releasedAtValue === 'true';
          const newResponse: GetReleasesTabResponse = {
            ...response,
            meta: {
              ...response.meta,
              activeTab: isActiveDoneTab ? 'done' : 'pending',
            },
          };

          return newResponse;
        },
        providesTags: (result) =>
          result
            ? [
                ...result.data.map(({ id }) => ({ type: 'Release' as const, id })),
                { type: 'Release', id: 'LIST' },
              ]
            : [{ type: 'Release', id: 'LIST' }],
      }),
      getRelease: build.query<GetRelease.Response, GetRelease.Request['params']>({
        query({ id }) {
          return {
            url: `/content-releases/${id}`,
            method: 'GET',
          };
        },
        providesTags: (result, error, arg) => [{ type: 'Release' as const, id: arg.id }],
      }),
      getReleaseActions: build.query<
        GetReleaseActions.Response,
        GetReleaseActions.Request['params'] & GetReleaseActions.Request['query']
      >({
        query({ releaseId, ...params }) {
          return {
            url: `/content-releases/${releaseId}/actions`,
            method: 'GET',
            config: {
              params,
            },
          };
        },
        providesTags: [{ type: 'ReleaseAction', id: 'LIST' }],
      }),
      createRelease: build.mutation<CreateRelease.Response, CreateRelease.Request['body']>({
        query(data) {
          return {
            url: '/content-releases',
            method: 'POST',
            data,
          };
        },
        invalidatesTags: [{ type: 'Release', id: 'LIST' }],
      }),
      updateRelease: build.mutation<
        void,
        UpdateRelease.Request['params'] & UpdateRelease.Request['body']
      >({
        query({ id, ...data }) {
          return {
            url: `/content-releases/${id}`,
            method: 'PUT',
            data,
          };
        },
        invalidatesTags: (result, error, arg) => [{ type: 'Release', id: arg.id }],
      }),
      createReleaseAction: build.mutation<
        CreateReleaseAction.Response,
        CreateReleaseAction.Request
      >({
        query({ body, params }) {
          return {
            url: `/content-releases/${params.releaseId}/actions`,
            method: 'POST',
            data: body,
          };
        },
        invalidatesTags: [
          { type: 'Release', id: 'LIST' },
          { type: 'ReleaseAction', id: 'LIST' },
        ],
      }),
      updateReleaseAction: build.mutation<
        UpdateReleaseAction.Response,
        UpdateReleaseAction.Request & { query: GetReleaseActions.Request['query'] }
      >({
        query({ body, params }) {
          return {
            url: `/content-releases/${params.releaseId}/actions/${params.actionId}`,
            method: 'PUT',
            data: body,
          };
        },
<<<<<<< HEAD
        invalidatesTags: (result, error, arg) => [
          { type: 'ReleaseAction', id: arg.params.actionId },
        ],
        async onQueryStarted({ body, params, query }, { dispatch, queryFulfilled }) {
          // We need to mimic the same params received by the getReleaseActions query
          const paramsWithoutActionId = {
            releaseId: params.releaseId,
            ...query,
          };

          const patchResult = dispatch(
            releaseApi.util.updateQueryData('getReleaseActions', paramsWithoutActionId, (draft) => {
              // @ts-expect-error Type instantiation is excessively deep and possibly infinite.
              const action = draft.data.find((action) => action.id === params.actionId);

              if (action) {
                action.type = body.type;
              }
            })
          );

          try {
            await queryFulfilled;
          } catch {
            patchResult.undo();
          }
        },
=======
        invalidatesTags: () => [{ type: 'ReleaseAction', id: 'LIST' }],
>>>>>>> 56199ab7
      }),
      deleteReleaseAction: build.mutation<
        DeleteReleaseAction.Response,
        DeleteReleaseAction.Request
      >({
        query({ params }) {
          return {
            url: `/content-releases/${params.releaseId}/actions/${params.actionId}`,
            method: 'DELETE',
          };
        },
        invalidatesTags: [
          { type: 'Release', id: 'LIST' },
          { type: 'ReleaseAction', id: 'LIST' },
        ],
      }),
      publishRelease: build.mutation<PublishRelease.Response, PublishRelease.Request['params']>({
        query({ id }) {
          return {
            url: `/content-releases/${id}/publish`,
            method: 'POST',
          };
        },
        invalidatesTags: (result, error, arg) => [{ type: 'Release', id: arg.id }],
      }),
      deleteRelease: build.mutation<DeleteRelease.Response, DeleteRelease.Request['params']>({
        query({ id }) {
          return {
            url: `/content-releases/${id}`,
            method: 'DELETE',
          };
        },
        invalidatesTags: (result, error, arg) => [{ type: 'Release', id: arg.id }],
      }),
    };
  },
});

const {
  useGetReleasesQuery,
  useGetReleasesForEntryQuery,
  useGetReleaseQuery,
  useGetReleaseActionsQuery,
  useCreateReleaseMutation,
  useCreateReleaseActionMutation,
  useUpdateReleaseMutation,
  useUpdateReleaseActionMutation,
  usePublishReleaseMutation,
  useDeleteReleaseActionMutation,
  useDeleteReleaseMutation,
} = releaseApi;

export {
  useGetReleasesQuery,
  useGetReleasesForEntryQuery,
  useGetReleaseQuery,
  useGetReleaseActionsQuery,
  useCreateReleaseMutation,
  useCreateReleaseActionMutation,
  useUpdateReleaseMutation,
  useUpdateReleaseActionMutation,
  usePublishReleaseMutation,
  useDeleteReleaseActionMutation,
  useDeleteReleaseMutation,
  releaseApi,
};<|MERGE_RESOLUTION|>--- conflicted
+++ resolved
@@ -1,4 +1,6 @@
 import { createApi } from '@reduxjs/toolkit/query/react';
+import get from 'lodash/get';
+import set from 'lodash/set';
 
 import {
   CreateReleaseAction,
@@ -187,7 +189,9 @@
       }),
       updateReleaseAction: build.mutation<
         UpdateReleaseAction.Response,
-        UpdateReleaseAction.Request & { query: GetReleaseActions.Request['query'] }
+        UpdateReleaseAction.Request & { query: GetReleaseActions.Request['query'] } & {
+          actionPath: [string, number];
+        }
       >({
         query({ body, params }) {
           return {
@@ -196,11 +200,8 @@
             data: body,
           };
         },
-<<<<<<< HEAD
-        invalidatesTags: (result, error, arg) => [
-          { type: 'ReleaseAction', id: arg.params.actionId },
-        ],
-        async onQueryStarted({ body, params, query }, { dispatch, queryFulfilled }) {
+        invalidatesTags: (result, error, arg) => [{ type: 'ReleaseAction', id: 'LIST' }],
+        async onQueryStarted({ body, params, query, actionPath }, { dispatch, queryFulfilled }) {
           // We need to mimic the same params received by the getReleaseActions query
           const paramsWithoutActionId = {
             releaseId: params.releaseId,
@@ -209,8 +210,7 @@
 
           const patchResult = dispatch(
             releaseApi.util.updateQueryData('getReleaseActions', paramsWithoutActionId, (draft) => {
-              // @ts-expect-error Type instantiation is excessively deep and possibly infinite.
-              const action = draft.data.find((action) => action.id === params.actionId);
+              const action = get(draft.data, actionPath);
 
               if (action) {
                 action.type = body.type;
@@ -224,9 +224,6 @@
             patchResult.undo();
           }
         },
-=======
-        invalidatesTags: () => [{ type: 'ReleaseAction', id: 'LIST' }],
->>>>>>> 56199ab7
       }),
       deleteReleaseAction: build.mutation<
         DeleteReleaseAction.Response,
