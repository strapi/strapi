import { adminApi } from '@strapi/admin/strapi-admin';

import {
  CreateReleaseAction,
  CreateManyReleaseActions,
  DeleteReleaseAction,
} from '../../../shared/contracts/release-actions';

import type {
  GetReleaseActions,
  UpdateReleaseAction,
  ReleaseActionGroupBy,
} from '../../../shared/contracts/release-actions';
import type {
  CreateRelease,
  DeleteRelease,
  GetReleases,
  GetReleasesByDocumentAttached,
  UpdateRelease,
  GetRelease,
  PublishRelease,
  MapEntriesToReleases,
} from '../../../shared/contracts/releases';

export interface GetReleasesQueryParams {
  page?: number;
  pageSize?: number;
  filters?: {
    releasedAt?: {
      // TODO: this should be a boolean, find a way to avoid strings
      $notNull?: boolean | 'true' | 'false';
    };
  };
}

export interface GetReleaseActionsQueryParams {
  page?: number;
  pageSize?: number;
  groupBy?: ReleaseActionGroupBy;
}

type GetReleasesTabResponse = GetReleases.Response & {
  meta: {
    activeTab: 'pending' | 'done';
  };
};

<<<<<<< HEAD
const releaseApi = createApi({
  reducerPath: pluginId,
  baseQuery: fetchBaseQuery,
  tagTypes: ['Release', 'ReleaseAction', 'EntriesInRelease'],
  endpoints: (build) => {
    return {
      getReleasesForEntry: build.query<
        GetReleasesByDocumentAttached.Response,
        Partial<GetReleasesByDocumentAttached.Request['query']>
      >({
        query(params) {
          return {
            url: '/content-releases/getByDocumentAttached',
            method: 'GET',
            config: {
              params,
            },
          };
        },
        providesTags: (result) =>
          result
            ? [
                ...result.data.map(({ id }) => ({ type: 'Release' as const, id })),
                { type: 'Release', id: 'LIST' },
              ]
            : [],
      }),
      getReleases: build.query<GetReleasesTabResponse, GetReleasesQueryParams | void>({
        query(
          { page, pageSize, filters } = {
            page: 1,
            pageSize: 16,
            filters: {
              releasedAt: {
                $notNull: false,
=======
const releaseApi = adminApi
  .enhanceEndpoints({
    addTagTypes: ['Release', 'ReleaseAction', 'EntriesInRelease'],
  })
  .injectEndpoints({
    endpoints: (build) => {
      return {
        getReleasesForEntry: build.query<
          GetContentTypeEntryReleases.Response,
          Partial<GetContentTypeEntryReleases.Request['query']>
        >({
          query(params) {
            return {
              url: '/content-releases',
              method: 'GET',
              config: {
                params,
>>>>>>> f75e3c6d
              },
            };
          },
          providesTags: (result) =>
            result
              ? [
                  ...result.data.map(({ id }) => ({ type: 'Release' as const, id })),
                  { type: 'Release', id: 'LIST' },
                ]
              : [],
        }),
        getReleases: build.query<GetReleasesTabResponse, GetReleasesQueryParams | void>({
          query(
            { page, pageSize, filters } = {
              page: 1,
              pageSize: 16,
              filters: {
                releasedAt: {
                  $notNull: false,
                },
              },
            }
          ) {
            return {
              url: '/content-releases',
              method: 'GET',
              config: {
                params: {
                  page: page || 1,
                  pageSize: pageSize || 16,
                  filters: filters || {
                    releasedAt: {
                      $notNull: false,
                    },
                  },
                },
              },
            };
          },
          transformResponse(response: GetReleasesTabResponse, meta, arg) {
            const releasedAtValue = arg?.filters?.releasedAt?.$notNull;
            const isActiveDoneTab = releasedAtValue === 'true';
            const newResponse: GetReleasesTabResponse = {
              ...response,
              meta: {
                ...response.meta,
                activeTab: isActiveDoneTab ? 'done' : 'pending',
              },
            };

            return newResponse;
          },
          providesTags: (result) =>
            result
              ? [
                  ...result.data.map(({ id }) => ({ type: 'Release' as const, id })),
                  { type: 'Release', id: 'LIST' },
                ]
              : [{ type: 'Release', id: 'LIST' }],
        }),
        getRelease: build.query<GetRelease.Response, GetRelease.Request['params']>({
          query({ id }) {
            return {
              url: `/content-releases/${id}`,
              method: 'GET',
            };
          },
          providesTags: (result, error, arg) => [{ type: 'Release' as const, id: arg.id }],
        }),
        getReleaseActions: build.query<
          GetReleaseActions.Response,
          GetReleaseActions.Request['params'] & GetReleaseActions.Request['query']
        >({
          query({ releaseId, ...params }) {
            return {
              url: `/content-releases/${releaseId}/actions`,
              method: 'GET',
              config: {
                params,
              },
            };
          },
          providesTags: [{ type: 'ReleaseAction', id: 'LIST' }],
        }),
        createRelease: build.mutation<CreateRelease.Response, CreateRelease.Request['body']>({
          query(data) {
            return {
              url: '/content-releases',
              method: 'POST',
              data,
            };
          },
          invalidatesTags: [{ type: 'Release', id: 'LIST' }],
        }),
        updateRelease: build.mutation<
          void,
          UpdateRelease.Request['params'] & UpdateRelease.Request['body']
        >({
          query({ id, ...data }) {
            return {
              url: `/content-releases/${id}`,
              method: 'PUT',
              data,
            };
          },
          invalidatesTags: (result, error, arg) => [{ type: 'Release', id: arg.id }],
        }),
        createReleaseAction: build.mutation<
          CreateReleaseAction.Response,
          CreateReleaseAction.Request
        >({
          query({ body, params }) {
            return {
              url: `/content-releases/${params.releaseId}/actions`,
              method: 'POST',
              data: body,
            };
          },
          invalidatesTags: [
            { type: 'Release', id: 'LIST' },
            { type: 'ReleaseAction', id: 'LIST' },
          ],
        }),
        createManyReleaseActions: build.mutation<
          CreateManyReleaseActions.Response,
          CreateManyReleaseActions.Request
        >({
          query({ body, params }) {
            return {
              url: `/content-releases/${params.releaseId}/actions/bulk`,
              method: 'POST',
              data: body,
            };
          },
          invalidatesTags: [
            { type: 'Release', id: 'LIST' },
            { type: 'ReleaseAction', id: 'LIST' },
            { type: 'EntriesInRelease' },
          ],
        }),
        updateReleaseAction: build.mutation<
          UpdateReleaseAction.Response,
          UpdateReleaseAction.Request & { query: GetReleaseActions.Request['query'] } & {
            actionPath: [string, number];
          }
        >({
          query({ body, params }) {
            return {
              url: `/content-releases/${params.releaseId}/actions/${params.actionId}`,
              method: 'PUT',
              data: body,
            };
          },
          invalidatesTags: () => [{ type: 'ReleaseAction', id: 'LIST' }],
          async onQueryStarted({ body, params, query, actionPath }, { dispatch, queryFulfilled }) {
            // We need to mimic the same params received by the getReleaseActions query
            const paramsWithoutActionId = {
              releaseId: params.releaseId,
              ...query,
            };

            const patchResult = dispatch(
              releaseApi.util.updateQueryData(
                'getReleaseActions',
                paramsWithoutActionId,
                (draft) => {
                  const [key, index] = actionPath;
                  const action = draft.data[key][index];

                  if (action) {
                    action.type = body.type;
                  }
                }
              )
            );

            try {
              await queryFulfilled;
            } catch {
              patchResult.undo();
            }
          },
        }),
        deleteReleaseAction: build.mutation<
          DeleteReleaseAction.Response,
          DeleteReleaseAction.Request
        >({
          query({ params }) {
            return {
              url: `/content-releases/${params.releaseId}/actions/${params.actionId}`,
              method: 'DELETE',
            };
          },
          invalidatesTags: (result, error, arg) => [
            { type: 'Release', id: 'LIST' },
            { type: 'Release', id: arg.params.releaseId },
            { type: 'ReleaseAction', id: 'LIST' },
            { type: 'EntriesInRelease' },
          ],
        }),
        publishRelease: build.mutation<PublishRelease.Response, PublishRelease.Request['params']>({
          query({ id }) {
            return {
              url: `/content-releases/${id}/publish`,
              method: 'POST',
            };
          },
          invalidatesTags: (result, error, arg) => [{ type: 'Release', id: arg.id }],
        }),
        deleteRelease: build.mutation<DeleteRelease.Response, DeleteRelease.Request['params']>({
          query({ id }) {
            return {
              url: `/content-releases/${id}`,
              method: 'DELETE',
            };
          },
          invalidatesTags: () => [{ type: 'Release', id: 'LIST' }, { type: 'EntriesInRelease' }],
        }),
        getMappedEntriesInReleases: build.query<
          MapEntriesToReleases.Response['data'],
          MapEntriesToReleases.Request['query']
        >({
          query(params) {
            return {
              url: '/content-releases/mapEntriesToReleases',
              method: 'GET',
              config: {
                params,
              },
            };
          },
          transformResponse(response: MapEntriesToReleases.Response) {
            return response.data;
          },
          providesTags: [{ type: 'EntriesInRelease' }],
        }),
      };
    },
  });

const {
  useGetReleasesQuery,
  useGetReleasesForEntryQuery,
  useGetReleaseQuery,
  useGetReleaseActionsQuery,
  useCreateReleaseMutation,
  useCreateReleaseActionMutation,
  useCreateManyReleaseActionsMutation,
  useUpdateReleaseMutation,
  useUpdateReleaseActionMutation,
  usePublishReleaseMutation,
  useDeleteReleaseActionMutation,
  useDeleteReleaseMutation,
  useGetMappedEntriesInReleasesQuery,
} = releaseApi;

export {
  useGetReleasesQuery,
  useGetReleasesForEntryQuery,
  useGetReleaseQuery,
  useGetReleaseActionsQuery,
  useCreateReleaseMutation,
  useCreateReleaseActionMutation,
  useCreateManyReleaseActionsMutation,
  useUpdateReleaseMutation,
  useUpdateReleaseActionMutation,
  usePublishReleaseMutation,
  useDeleteReleaseActionMutation,
  useDeleteReleaseMutation,
  useGetMappedEntriesInReleasesQuery,
  releaseApi,
};<|MERGE_RESOLUTION|>--- conflicted
+++ resolved
@@ -45,43 +45,6 @@
   };
 };
 
-<<<<<<< HEAD
-const releaseApi = createApi({
-  reducerPath: pluginId,
-  baseQuery: fetchBaseQuery,
-  tagTypes: ['Release', 'ReleaseAction', 'EntriesInRelease'],
-  endpoints: (build) => {
-    return {
-      getReleasesForEntry: build.query<
-        GetReleasesByDocumentAttached.Response,
-        Partial<GetReleasesByDocumentAttached.Request['query']>
-      >({
-        query(params) {
-          return {
-            url: '/content-releases/getByDocumentAttached',
-            method: 'GET',
-            config: {
-              params,
-            },
-          };
-        },
-        providesTags: (result) =>
-          result
-            ? [
-                ...result.data.map(({ id }) => ({ type: 'Release' as const, id })),
-                { type: 'Release', id: 'LIST' },
-              ]
-            : [],
-      }),
-      getReleases: build.query<GetReleasesTabResponse, GetReleasesQueryParams | void>({
-        query(
-          { page, pageSize, filters } = {
-            page: 1,
-            pageSize: 16,
-            filters: {
-              releasedAt: {
-                $notNull: false,
-=======
 const releaseApi = adminApi
   .enhanceEndpoints({
     addTagTypes: ['Release', 'ReleaseAction', 'EntriesInRelease'],
@@ -90,16 +53,15 @@
     endpoints: (build) => {
       return {
         getReleasesForEntry: build.query<
-          GetContentTypeEntryReleases.Response,
-          Partial<GetContentTypeEntryReleases.Request['query']>
+          GetReleasesByDocumentAttached.Response,
+          Partial<GetReleasesByDocumentAttached.Request['query']>
         >({
           query(params) {
             return {
-              url: '/content-releases',
+              url: '/content-releases/getByDocumentAttached',
               method: 'GET',
               config: {
                 params,
->>>>>>> f75e3c6d
               },
             };
           },
