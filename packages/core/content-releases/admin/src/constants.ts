import { Permission } from '@strapi/helper-plugin';

interface PermissionMap {
  main: Permission[];
  create: Permission[];
  read: Permission[];
  update: Permission[];
  delete: Permission[];
}

export const PERMISSIONS: PermissionMap = {
  main: [
    {
      action: 'plugin::content-releases.read',
      subject: null,
    },
  ],
  create: [
    {
      action: 'plugin::content-releases.create',
      subject: null,
    },
  ],
<<<<<<< HEAD
  update: [
    {
      action: 'plugin::content-releases.update',
      subject: null,
    },
  ],
  read: [
    {
      action: 'plugin::content-releases.read',
      subject: null,
    },
  ],
  delete: [
    {
      action: 'plugin::content-releases.delete',
=======
  createAction: [
    {
      action: 'plugin::content-releases.create-action',
>>>>>>> 4f6722c6
      subject: null,
    },
  ],
};<|MERGE_RESOLUTION|>--- conflicted
+++ resolved
@@ -21,7 +21,6 @@
       subject: null,
     },
   ],
-<<<<<<< HEAD
   update: [
     {
       action: 'plugin::content-releases.update',
@@ -37,11 +36,12 @@
   delete: [
     {
       action: 'plugin::content-releases.delete',
-=======
+      subject: null,
+    },
+  ],
   createAction: [
     {
       action: 'plugin::content-releases.create-action',
->>>>>>> 4f6722c6
       subject: null,
     },
   ],
