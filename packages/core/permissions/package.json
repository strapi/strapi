--- conflicted
+++ resolved
@@ -1,10 +1,6 @@
 {
   "name": "@strapi/permissions",
-<<<<<<< HEAD
-  "version": "4.21.0",
-=======
   "version": "4.21.1",
->>>>>>> 32d9b66e
   "description": "Strapi's permission layer.",
   "repository": {
     "type": "git",
@@ -41,25 +37,15 @@
   },
   "dependencies": {
     "@casl/ability": "6.5.0",
-<<<<<<< HEAD
-    "@strapi/utils": "4.21.0",
-=======
     "@strapi/utils": "4.21.1",
->>>>>>> 32d9b66e
     "lodash": "4.17.21",
     "qs": "6.11.1",
     "sift": "16.0.1"
   },
   "devDependencies": {
-<<<<<<< HEAD
-    "@strapi/pack-up": "4.21.0",
-    "eslint-config-custom": "4.21.0",
-    "tsconfig": "4.21.0"
-=======
     "@strapi/pack-up": "4.21.1",
     "eslint-config-custom": "4.21.1",
     "tsconfig": "4.21.1"
->>>>>>> 32d9b66e
   },
   "engines": {
     "node": ">=18.0.0 <=20.x.x",
