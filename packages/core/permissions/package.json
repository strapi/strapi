--- conflicted
+++ resolved
@@ -1,10 +1,6 @@
 {
   "name": "@strapi/permissions",
-<<<<<<< HEAD
-  "version": "4.25.0",
-=======
   "version": "4.25.1",
->>>>>>> c27880c9
   "description": "Strapi's permission layer.",
   "repository": {
     "type": "git",
@@ -41,24 +37,15 @@
   },
   "dependencies": {
     "@casl/ability": "6.5.0",
-<<<<<<< HEAD
-    "@strapi/utils": "4.25.0",
-=======
     "@strapi/utils": "4.25.1",
->>>>>>> c27880c9
     "lodash": "4.17.21",
     "qs": "6.11.1",
     "sift": "16.0.1"
   },
   "devDependencies": {
     "@strapi/pack-up": "4.23.0",
-<<<<<<< HEAD
-    "eslint-config-custom": "4.25.0",
-    "tsconfig": "4.25.0"
-=======
     "eslint-config-custom": "4.25.1",
     "tsconfig": "4.25.1"
->>>>>>> c27880c9
   },
   "engines": {
     "node": ">=18.0.0 <=20.x.x",
