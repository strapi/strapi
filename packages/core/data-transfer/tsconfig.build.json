--- conflicted
+++ resolved
@@ -2,10 +2,6 @@
   "extends": "./tsconfig.json",
   "compilerOptions": {
     "outDir": "dist",
-<<<<<<< HEAD
-    "noEmit": false,
-=======
->>>>>>> 91cf4ee7
     "declarationMap": true
   },
   "include": ["types", "src"],
