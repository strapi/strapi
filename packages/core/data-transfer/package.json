{
  "name": "@strapi/data-transfer",
  "version": "4.11.3",
  "description": "Data transfer capabilities for Strapi",
  "keywords": [
    "strapi",
    "data",
    "transfer",
    "import",
    "export",
    "backup",
    "restore"
  ],
  "license": "SEE LICENSE IN LICENSE",
  "author": {
    "name": "Strapi Solutions SAS",
    "email": "hi@strapi.io",
    "url": "https://strapi.io"
  },
  "maintainers": [
    {
      "name": "Strapi Solutions SAS",
      "email": "hi@strapi.io",
      "url": "https://strapi.io"
    }
  ],
  "main": "./dist/index.js",
  "types": "./dist/index.d.ts",
  "scripts": {
    "build": "tsc",
    "build:ts": "tsc",
    "clean": "rimraf ./dist",
    "prepublishOnly": "yarn clean && yarn build",
    "test:unit": "run -T jest",
    "test:unit:watch": "run -T jest --watch",
    "watch": "tsc -w --preserveWatchOutput",
    "lint": "run -T eslint ."
  },
  "files": [
    "./dist"
  ],
  "dependencies": {
<<<<<<< HEAD
    "@strapi/logger": "4.11.2",
=======
    "@strapi/logger": "4.11.3",
    "@strapi/strapi": "4.11.3",
>>>>>>> 1b09113f
    "chalk": "4.1.2",
    "fs-extra": "10.0.0",
    "lodash": "4.17.21",
    "semver": "7.5.1",
    "stream-chain": "2.2.5",
    "stream-json": "1.7.4",
    "tar": "6.1.13",
    "tar-stream": "2.2.0",
    "ws": "8.13.0"
  },
  "peerDependencies": {
    "@strapi/strapi": "4.11.2"
  },
  "devDependencies": {
    "@tsconfig/node16": "1.0.3",
    "@types/fs-extra": "9.0.13",
    "@types/jest": "29.2.0",
    "@types/koa": "2.13.4",
    "@types/lodash": "^4.14.191",
    "@types/semver": "7.5.0",
    "@types/stream-chain": "2.0.1",
    "@types/stream-json": "1.7.3",
    "@types/tar": "6.1.4",
    "@types/tar-stream": "2.2.2",
    "@types/ws": "^8.5.4",
    "knex": "2.4.0",
    "koa": "2.13.4",
    "rimraf": "3.0.2",
    "typescript": "5.1.3"
  },
  "engines": {
    "node": ">=14.19.1 <=18.x.x",
    "npm": ">=6.0.0"
  }
}<|MERGE_RESOLUTION|>--- conflicted
+++ resolved
@@ -40,12 +40,8 @@
     "./dist"
   ],
   "dependencies": {
-<<<<<<< HEAD
-    "@strapi/logger": "4.11.2",
-=======
     "@strapi/logger": "4.11.3",
     "@strapi/strapi": "4.11.3",
->>>>>>> 1b09113f
     "chalk": "4.1.2",
     "fs-extra": "10.0.0",
     "lodash": "4.17.21",
