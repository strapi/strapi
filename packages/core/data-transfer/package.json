--- conflicted
+++ resolved
@@ -31,14 +31,9 @@
     "build": "yarn build:ts",
     "build:ts": "tsc -p tsconfig.json",
     "build:clean": "yarn clean && yarn build",
-<<<<<<< HEAD
-    "watch": "yarn build:ts -w",
+    "watch": "yarn build:ts -w --preserveWatchOutput",
     "test:unit": "jest --verbose",
     "prepublishOnly": "yarn build:clean"
-=======
-    "watch": "yarn build -w --preserveWatchOutput",
-    "test:unit": "jest --verbose"
->>>>>>> 11854540
   },
   "directories": {
     "lib": "./dist"
