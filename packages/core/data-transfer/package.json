{
  "name": "@strapi/data-transfer",
<<<<<<< HEAD
  "version": "4.21.0",
=======
  "version": "4.21.1",
>>>>>>> 32d9b66e
  "description": "Data transfer capabilities for Strapi",
  "keywords": [
    "strapi",
    "data",
    "transfer",
    "import",
    "export",
    "backup",
    "restore"
  ],
  "license": "SEE LICENSE IN LICENSE",
  "author": {
    "name": "Strapi Solutions SAS",
    "email": "hi@strapi.io",
    "url": "https://strapi.io"
  },
  "maintainers": [
    {
      "name": "Strapi Solutions SAS",
      "email": "hi@strapi.io",
      "url": "https://strapi.io"
    }
  ],
  "main": "./dist/index.js",
  "module": "./dist/index.mjs",
  "source": "./src/index.ts",
  "types": "./dist/index.d.ts",
  "files": [
    "./dist"
  ],
  "scripts": {
    "build": "pack-up build",
    "clean": "rimraf ./dist",
    "lint": "run -T eslint .",
    "test:unit": "run -T jest",
    "test:unit:watch": "run -T jest --watch",
    "watch": "pack-up watch"
  },
  "dependencies": {
<<<<<<< HEAD
    "@strapi/logger": "4.21.0",
    "@strapi/strapi": "4.21.0",
    "@strapi/types": "4.21.0",
    "@strapi/utils": "4.21.0",
=======
    "@strapi/logger": "4.21.1",
    "@strapi/strapi": "4.21.1",
    "@strapi/types": "4.21.1",
    "@strapi/utils": "4.21.1",
>>>>>>> 32d9b66e
    "chalk": "4.1.2",
    "cli-table3": "0.6.2",
    "commander": "8.3.0",
    "fs-extra": "10.0.0",
    "inquirer": "8.2.5",
    "lodash": "4.17.21",
    "ora": "5.4.1",
    "resolve-cwd": "3.0.0",
    "semver": "7.5.4",
    "stream-chain": "2.2.5",
    "stream-json": "1.8.0",
    "tar": "6.1.13",
    "tar-stream": "2.2.0",
    "ws": "8.13.0"
  },
  "devDependencies": {
<<<<<<< HEAD
    "@strapi/pack-up": "4.21.0",
=======
    "@strapi/pack-up": "4.21.1",
>>>>>>> 32d9b66e
    "@types/fs-extra": "9.0.13",
    "@types/jest": "29.5.2",
    "@types/koa": "2.13.4",
    "@types/lodash": "^4.14.191",
    "@types/node": "18.18.4",
    "@types/semver": "7.5.0",
    "@types/stream-chain": "2.0.1",
    "@types/stream-json": "1.7.3",
    "@types/tar": "6.1.4",
    "@types/tar-stream": "2.2.2",
    "@types/ws": "^8.5.4",
    "knex": "2.5.0",
    "koa": "2.13.4",
    "rimraf": "3.0.2",
    "typescript": "5.2.2"
  },
  "peerDependencies": {
    "@strapi/strapi": "^4.14.4"
  },
  "engines": {
    "node": ">=18.0.0 <=20.x.x",
    "npm": ">=6.0.0"
  }
}<|MERGE_RESOLUTION|>--- conflicted
+++ resolved
@@ -1,10 +1,6 @@
 {
   "name": "@strapi/data-transfer",
-<<<<<<< HEAD
-  "version": "4.21.0",
-=======
   "version": "4.21.1",
->>>>>>> 32d9b66e
   "description": "Data transfer capabilities for Strapi",
   "keywords": [
     "strapi",
@@ -44,17 +40,10 @@
     "watch": "pack-up watch"
   },
   "dependencies": {
-<<<<<<< HEAD
-    "@strapi/logger": "4.21.0",
-    "@strapi/strapi": "4.21.0",
-    "@strapi/types": "4.21.0",
-    "@strapi/utils": "4.21.0",
-=======
     "@strapi/logger": "4.21.1",
     "@strapi/strapi": "4.21.1",
     "@strapi/types": "4.21.1",
     "@strapi/utils": "4.21.1",
->>>>>>> 32d9b66e
     "chalk": "4.1.2",
     "cli-table3": "0.6.2",
     "commander": "8.3.0",
@@ -71,11 +60,7 @@
     "ws": "8.13.0"
   },
   "devDependencies": {
-<<<<<<< HEAD
-    "@strapi/pack-up": "4.21.0",
-=======
     "@strapi/pack-up": "4.21.1",
->>>>>>> 32d9b66e
     "@types/fs-extra": "9.0.13",
     "@types/jest": "29.5.2",
     "@types/koa": "2.13.4",
