{
  "name": "@strapi/data-transfer",
  "version": "4.14.4",
  "description": "Data transfer capabilities for Strapi",
  "keywords": [
    "strapi",
    "data",
    "transfer",
    "import",
    "export",
    "backup",
    "restore"
  ],
  "license": "SEE LICENSE IN LICENSE",
  "author": {
    "name": "Strapi Solutions SAS",
    "email": "hi@strapi.io",
    "url": "https://strapi.io"
  },
  "maintainers": [
    {
      "name": "Strapi Solutions SAS",
      "email": "hi@strapi.io",
      "url": "https://strapi.io"
    }
  ],
  "main": "./dist/index.js",
  "module": "./dist/index.mjs",
  "source": "./src/index.ts",
  "types": "./dist/index.d.ts",
  "files": [
    "./dist"
  ],
  "scripts": {
    "build": "pack-up build",
    "clean": "rimraf ./dist",
    "lint": "run -T eslint .",
    "prepublishOnly": "yarn clean && yarn build",
    "test:unit": "run -T jest",
    "test:unit:watch": "run -T jest --watch",
    "watch": "pack-up watch"
  },
  "dependencies": {
    "@strapi/logger": "4.14.4",
    "@strapi/strapi": "4.14.4",
    "@strapi/types": "4.14.4",
    "@strapi/utils": "4.14.4",
    "chalk": "4.1.2",
    "cli-table3": "0.6.2",
    "commander": "8.3.0",
    "fs-extra": "10.0.0",
    "inquirer": "8.2.5",
    "lodash": "4.17.21",
    "ora": "5.4.1",
    "resolve-cwd": "3.0.0",
    "semver": "7.5.4",
    "stream-chain": "2.2.5",
    "stream-json": "1.8.0",
    "tar": "6.1.13",
    "tar-stream": "2.2.0",
    "ws": "8.13.0"
  },
  "devDependencies": {
    "@strapi/pack-up": "workspace:*",
    "@types/fs-extra": "9.0.13",
    "@types/jest": "29.5.2",
    "@types/koa": "2.13.4",
    "@types/lodash": "^4.14.191",
    "@types/node": "18.18.4",
    "@types/semver": "7.5.0",
    "@types/stream-chain": "2.0.1",
    "@types/stream-json": "1.7.3",
    "@types/tar": "6.1.4",
    "@types/tar-stream": "2.2.2",
    "@types/ws": "^8.5.4",
    "knex": "2.5.0",
    "koa": "2.13.4",
    "rimraf": "3.0.2",
    "typescript": "5.2.2"
  },
  "peerDependencies": {
<<<<<<< HEAD
    "@strapi/strapi": "^4.14.3"
=======
    "@strapi/strapi": "^4.14.4"
>>>>>>> b50b65bc
  },
  "engines": {
    "node": ">=18.0.0 <=20.x.x",
    "npm": ">=6.0.0"
  }
}<|MERGE_RESOLUTION|>--- conflicted
+++ resolved
@@ -79,11 +79,7 @@
     "typescript": "5.2.2"
   },
   "peerDependencies": {
-<<<<<<< HEAD
-    "@strapi/strapi": "^4.14.3"
-=======
     "@strapi/strapi": "^4.14.4"
->>>>>>> b50b65bc
   },
   "engines": {
     "node": ">=18.0.0 <=20.x.x",
