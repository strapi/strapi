{
  "name": "@strapi/data-transfer",
  "version": "4.14.4",
  "description": "Data transfer capabilities for Strapi",
  "keywords": [
    "strapi",
    "data",
    "transfer",
    "import",
    "export",
    "backup",
    "restore"
  ],
  "license": "SEE LICENSE IN LICENSE",
  "author": {
    "name": "Strapi Solutions SAS",
    "email": "hi@strapi.io",
    "url": "https://strapi.io"
  },
  "maintainers": [
    {
      "name": "Strapi Solutions SAS",
      "email": "hi@strapi.io",
      "url": "https://strapi.io"
    }
  ],
  "main": "./dist/index.js",
  "types": "./dist/index.d.ts",
  "files": [
<<<<<<< HEAD
    "./dist/**/!(*.d.ts.map)"
=======
    "./dist"
>>>>>>> fbd6e3e3
  ],
  "scripts": {
    "build": "run -T tsc -p tsconfig.build.json",
    "build:ts": "run build",
    "clean": "rimraf ./dist",
    "lint": "run -T eslint .",
    "prepublishOnly": "yarn clean && yarn build",
    "test:unit": "run -T jest",
    "test:unit:watch": "run -T jest --watch",
    "watch": "tsc -p tsconfig.build.json -w --preserveWatchOutput"
  },
  "dependencies": {
    "@strapi/logger": "4.14.4",
    "@strapi/strapi": "4.14.4",
    "@strapi/types": "4.14.4",
    "@strapi/utils": "4.14.4",
    "chalk": "4.1.2",
    "cli-table3": "0.6.2",
    "commander": "8.3.0",
    "fs-extra": "10.0.0",
    "inquirer": "8.2.5",
    "lodash": "4.17.21",
    "ora": "5.4.1",
    "resolve-cwd": "3.0.0",
    "semver": "7.5.4",
    "stream-chain": "2.2.5",
    "stream-json": "1.8.0",
    "tar": "6.1.13",
    "tar-stream": "2.2.0",
    "ws": "8.13.0"
  },
  "devDependencies": {
    "@types/fs-extra": "9.0.13",
    "@types/jest": "29.5.2",
    "@types/koa": "2.13.4",
    "@types/lodash": "^4.14.191",
    "@types/node": "18.18.4",
    "@types/semver": "7.5.0",
    "@types/stream-chain": "2.0.1",
    "@types/stream-json": "1.7.3",
    "@types/tar": "6.1.4",
    "@types/tar-stream": "2.2.2",
    "@types/ws": "^8.5.4",
    "knex": "2.5.0",
    "koa": "2.13.4",
    "rimraf": "3.0.2",
    "typescript": "5.2.2"
  },
  "peerDependencies": {
    "@strapi/strapi": "^4.13.7"
  },
  "engines": {
    "node": ">=16.0.0 <=20.x.x",
    "npm": ">=6.0.0"
  }
}<|MERGE_RESOLUTION|>--- conflicted
+++ resolved
@@ -27,11 +27,7 @@
   "main": "./dist/index.js",
   "types": "./dist/index.d.ts",
   "files": [
-<<<<<<< HEAD
-    "./dist/**/!(*.d.ts.map)"
-=======
     "./dist"
->>>>>>> fbd6e3e3
   ],
   "scripts": {
     "build": "run -T tsc -p tsconfig.build.json",
