{
  "name": "@strapi/data-transfer",
<<<<<<< HEAD
  "version": "5.0.0-rc.11",
=======
  "version": "4.25.9",
>>>>>>> e9b6852d
  "description": "Data transfer capabilities for Strapi",
  "keywords": [
    "strapi",
    "data",
    "transfer",
    "import",
    "export",
    "backup",
    "restore"
  ],
  "license": "SEE LICENSE IN LICENSE",
  "author": {
    "name": "Strapi Solutions SAS",
    "email": "hi@strapi.io",
    "url": "https://strapi.io"
  },
  "maintainers": [
    {
      "name": "Strapi Solutions SAS",
      "email": "hi@strapi.io",
      "url": "https://strapi.io"
    }
  ],
  "main": "./dist/index.js",
  "module": "./dist/index.mjs",
  "source": "./src/index.ts",
  "types": "./dist/index.d.ts",
  "files": [
    "dist/"
  ],
  "scripts": {
    "build": "pack-up build",
    "clean": "rimraf ./dist",
    "lint": "run -T eslint .",
    "test:unit": "run -T jest",
    "test:unit:watch": "run -T jest --watch",
    "watch": "pack-up watch"
  },
  "dependencies": {
<<<<<<< HEAD
    "@strapi/logger": "workspace:*",
    "@strapi/types": "workspace:*",
    "@strapi/utils": "workspace:*",
=======
    "@strapi/logger": "4.25.9",
    "@strapi/strapi": "4.25.9",
    "@strapi/types": "4.25.9",
    "@strapi/utils": "4.25.9",
>>>>>>> e9b6852d
    "chalk": "4.1.2",
    "cli-table3": "0.6.5",
    "commander": "8.3.0",
    "fs-extra": "11.2.0",
    "inquirer": "8.2.5",
    "lodash": "4.17.21",
    "ora": "5.4.1",
    "resolve-cwd": "3.0.0",
    "semver": "7.5.4",
    "stream-chain": "2.2.5",
    "stream-json": "1.8.0",
    "tar": "6.1.13",
    "tar-stream": "2.2.0",
    "ws": "8.13.0"
  },
  "devDependencies": {
    "@strapi/database": "workspace:*",
    "@strapi/pack-up": "5.0.0",
    "@types/fs-extra": "11.0.4",
    "@types/jest": "29.5.2",
    "@types/koa": "2.13.4",
    "@types/lodash": "^4.14.191",
    "@types/node": "18.19.24",
    "@types/semver": "7.5.0",
    "@types/stream-chain": "2.0.1",
    "@types/stream-json": "1.7.3",
    "@types/tar": "6.1.4",
    "@types/tar-stream": "2.2.2",
    "@types/ws": "^8.5.4",
    "knex": "3.0.1",
    "koa": "2.15.2",
    "rimraf": "5.0.5",
    "typescript": "5.3.2"
  },
  "engines": {
    "node": ">=18.0.0 <=20.x.x",
    "npm": ">=6.0.0"
  }
}<|MERGE_RESOLUTION|>--- conflicted
+++ resolved
@@ -1,10 +1,6 @@
 {
   "name": "@strapi/data-transfer",
-<<<<<<< HEAD
   "version": "5.0.0-rc.11",
-=======
-  "version": "4.25.9",
->>>>>>> e9b6852d
   "description": "Data transfer capabilities for Strapi",
   "keywords": [
     "strapi",
@@ -44,16 +40,9 @@
     "watch": "pack-up watch"
   },
   "dependencies": {
-<<<<<<< HEAD
     "@strapi/logger": "workspace:*",
     "@strapi/types": "workspace:*",
     "@strapi/utils": "workspace:*",
-=======
-    "@strapi/logger": "4.25.9",
-    "@strapi/strapi": "4.25.9",
-    "@strapi/types": "4.25.9",
-    "@strapi/utils": "4.25.9",
->>>>>>> e9b6852d
     "chalk": "4.1.2",
     "cli-table3": "0.6.5",
     "commander": "8.3.0",
