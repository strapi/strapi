--- conflicted
+++ resolved
@@ -63,12 +63,8 @@
     "@types/tar": "6.1.3",
     "@types/tar-stream": "2.2.2",
     "@types/uuid": "9.0.0",
-<<<<<<< HEAD
-    "koa": "2.14.1",
-=======
     "koa": "2.13.4",
     "@types/koa": "2.13.4",
->>>>>>> 4d327803
     "rimraf": "3.0.2",
     "typescript": "4.6.2"
   },
