--- conflicted
+++ resolved
@@ -59,13 +59,8 @@
     "ws": "8.17.1"
   },
   "devDependencies": {
-<<<<<<< HEAD
-    "@strapi/database": "5.4.1",
+    "@strapi/database": "5.4.2",
     "@strapi/pack-up": "5.0.2",
-=======
-    "@strapi/database": "5.4.2",
-    "@strapi/pack-up": "5.0.0",
->>>>>>> f0a0bc26
     "@types/fs-extra": "11.0.4",
     "@types/jest": "29.5.2",
     "@types/koa": "2.13.4",
