{
  "name": "@strapi/data-transfer",
<<<<<<< HEAD
  "version": "5.0.0-beta.15",
=======
  "version": "5.0.0-beta.16",
>>>>>>> 4bc5b35e
  "description": "Data transfer capabilities for Strapi",
  "keywords": [
    "strapi",
    "data",
    "transfer",
    "import",
    "export",
    "backup",
    "restore"
  ],
  "license": "SEE LICENSE IN LICENSE",
  "author": {
    "name": "Strapi Solutions SAS",
    "email": "hi@strapi.io",
    "url": "https://strapi.io"
  },
  "maintainers": [
    {
      "name": "Strapi Solutions SAS",
      "email": "hi@strapi.io",
      "url": "https://strapi.io"
    }
  ],
  "main": "./dist/index.js",
  "module": "./dist/index.mjs",
  "source": "./src/index.ts",
  "types": "./dist/index.d.ts",
  "files": [
    "dist/"
  ],
  "scripts": {
    "build": "pack-up build",
    "clean": "rimraf ./dist",
    "lint": "run -T eslint .",
    "test:unit": "run -T jest",
    "test:unit:watch": "run -T jest --watch",
    "watch": "pack-up watch"
  },
  "dependencies": {
<<<<<<< HEAD
    "@strapi/logger": "5.0.0-beta.15",
    "@strapi/types": "5.0.0-beta.15",
    "@strapi/utils": "5.0.0-beta.15",
=======
    "@strapi/logger": "5.0.0-beta.16",
    "@strapi/types": "5.0.0-beta.16",
    "@strapi/utils": "5.0.0-beta.16",
>>>>>>> 4bc5b35e
    "chalk": "4.1.2",
    "cli-table3": "0.6.2",
    "commander": "8.3.0",
    "fs-extra": "11.2.0",
    "inquirer": "8.2.5",
    "lodash": "4.17.21",
    "ora": "5.4.1",
    "resolve-cwd": "3.0.0",
    "semver": "7.5.4",
    "stream-chain": "2.2.5",
    "stream-json": "1.8.0",
    "tar": "6.1.13",
    "tar-stream": "2.2.0",
    "ws": "8.13.0"
  },
  "devDependencies": {
    "@strapi/database": "workspace:*",
    "@strapi/pack-up": "5.0.0",
    "@types/fs-extra": "11.0.4",
    "@types/jest": "29.5.2",
    "@types/koa": "2.13.4",
    "@types/lodash": "^4.14.191",
    "@types/node": "18.19.24",
    "@types/semver": "7.5.0",
    "@types/stream-chain": "2.0.1",
    "@types/stream-json": "1.7.3",
    "@types/tar": "6.1.4",
    "@types/tar-stream": "2.2.2",
    "@types/ws": "^8.5.4",
    "knex": "3.0.1",
    "koa": "2.15.2",
    "rimraf": "5.0.5",
    "typescript": "5.3.2"
  },
  "engines": {
    "node": ">=18.0.0 <=20.x.x",
    "npm": ">=6.0.0"
  }
}<|MERGE_RESOLUTION|>--- conflicted
+++ resolved
@@ -1,10 +1,6 @@
 {
   "name": "@strapi/data-transfer",
-<<<<<<< HEAD
-  "version": "5.0.0-beta.15",
-=======
   "version": "5.0.0-beta.16",
->>>>>>> 4bc5b35e
   "description": "Data transfer capabilities for Strapi",
   "keywords": [
     "strapi",
@@ -44,15 +40,9 @@
     "watch": "pack-up watch"
   },
   "dependencies": {
-<<<<<<< HEAD
-    "@strapi/logger": "5.0.0-beta.15",
-    "@strapi/types": "5.0.0-beta.15",
-    "@strapi/utils": "5.0.0-beta.15",
-=======
     "@strapi/logger": "5.0.0-beta.16",
     "@strapi/types": "5.0.0-beta.16",
     "@strapi/utils": "5.0.0-beta.16",
->>>>>>> 4bc5b35e
     "chalk": "4.1.2",
     "cli-table3": "0.6.2",
     "commander": "8.3.0",
