{
  "name": "@strapi/data-transfer",
<<<<<<< HEAD
  "version": "4.25.0",
=======
  "version": "4.25.1",
>>>>>>> c27880c9
  "description": "Data transfer capabilities for Strapi",
  "keywords": [
    "strapi",
    "data",
    "transfer",
    "import",
    "export",
    "backup",
    "restore"
  ],
  "license": "SEE LICENSE IN LICENSE",
  "author": {
    "name": "Strapi Solutions SAS",
    "email": "hi@strapi.io",
    "url": "https://strapi.io"
  },
  "maintainers": [
    {
      "name": "Strapi Solutions SAS",
      "email": "hi@strapi.io",
      "url": "https://strapi.io"
    }
  ],
  "main": "./dist/index.js",
  "module": "./dist/index.mjs",
  "source": "./src/index.ts",
  "types": "./dist/index.d.ts",
  "files": [
    "./dist"
  ],
  "scripts": {
    "build": "pack-up build",
    "clean": "rimraf ./dist",
    "lint": "run -T eslint .",
    "test:unit": "run -T jest",
    "test:unit:watch": "run -T jest --watch",
    "watch": "pack-up watch"
  },
  "dependencies": {
<<<<<<< HEAD
    "@strapi/logger": "4.25.0",
    "@strapi/strapi": "4.25.0",
    "@strapi/types": "4.25.0",
    "@strapi/utils": "4.25.0",
=======
    "@strapi/logger": "4.25.1",
    "@strapi/strapi": "4.25.1",
    "@strapi/types": "4.25.1",
    "@strapi/utils": "4.25.1",
>>>>>>> c27880c9
    "chalk": "4.1.2",
    "cli-table3": "0.6.2",
    "commander": "8.3.0",
    "fs-extra": "10.0.0",
    "inquirer": "8.2.5",
    "lodash": "4.17.21",
    "ora": "5.4.1",
    "resolve-cwd": "3.0.0",
    "semver": "7.5.4",
    "stream-chain": "2.2.5",
    "stream-json": "1.8.0",
    "tar": "6.1.13",
    "tar-stream": "2.2.0",
    "ws": "8.13.0"
  },
  "devDependencies": {
    "@strapi/pack-up": "4.23.0",
    "@types/fs-extra": "9.0.13",
    "@types/jest": "29.5.2",
    "@types/koa": "2.13.4",
    "@types/lodash": "^4.14.191",
    "@types/node": "18.18.4",
    "@types/semver": "7.5.0",
    "@types/stream-chain": "2.0.1",
    "@types/stream-json": "1.7.3",
    "@types/tar": "6.1.4",
    "@types/tar-stream": "2.2.2",
    "@types/ws": "^8.5.4",
    "knex": "2.5.0",
    "koa": "2.13.4",
    "rimraf": "3.0.2",
    "typescript": "5.2.2"
  },
  "peerDependencies": {
    "@strapi/strapi": "^4.14.4"
  },
  "engines": {
    "node": ">=18.0.0 <=20.x.x",
    "npm": ">=6.0.0"
  }
}<|MERGE_RESOLUTION|>--- conflicted
+++ resolved
@@ -1,10 +1,6 @@
 {
   "name": "@strapi/data-transfer",
-<<<<<<< HEAD
-  "version": "4.25.0",
-=======
   "version": "4.25.1",
->>>>>>> c27880c9
   "description": "Data transfer capabilities for Strapi",
   "keywords": [
     "strapi",
@@ -44,17 +40,10 @@
     "watch": "pack-up watch"
   },
   "dependencies": {
-<<<<<<< HEAD
-    "@strapi/logger": "4.25.0",
-    "@strapi/strapi": "4.25.0",
-    "@strapi/types": "4.25.0",
-    "@strapi/utils": "4.25.0",
-=======
     "@strapi/logger": "4.25.1",
     "@strapi/strapi": "4.25.1",
     "@strapi/types": "4.25.1",
     "@strapi/utils": "4.25.1",
->>>>>>> c27880c9
     "chalk": "4.1.2",
     "cli-table3": "0.6.2",
     "commander": "8.3.0",
