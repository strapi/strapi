--- conflicted
+++ resolved
@@ -1,10 +1,6 @@
 {
   "name": "@strapi/data-transfer",
-<<<<<<< HEAD
-  "version": "5.0.6",
-=======
   "version": "5.1.0",
->>>>>>> c823b10e
   "description": "Data transfer capabilities for Strapi",
   "keywords": [
     "strapi",
