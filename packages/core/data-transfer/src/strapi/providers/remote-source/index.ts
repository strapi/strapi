--- conflicted
+++ resolved
@@ -1,11 +1,7 @@
 import { PassThrough, Readable, Writable } from 'stream';
-<<<<<<< HEAD
 import type { Struct, Utils } from '@strapi/types';
-=======
->>>>>>> e0397985
 import { WebSocket } from 'ws';
 import { castArray } from 'lodash/fp';
-import type { Schema, Utils } from '@strapi/types';
 
 import type {
   IAsset,
@@ -407,14 +403,8 @@
   }
 
   async getSchemas() {
-<<<<<<< HEAD
     const schemas =
       await this.dispatcher?.dispatchTransferAction<Utils.String.Dict<Struct.Schema>>('getSchemas');
-=======
-    const schemas = await this.dispatcher?.dispatchTransferAction<Utils.String.Dict<Schema.Schema>>(
-      'getSchemas'
-    );
->>>>>>> e0397985
 
     return schemas ?? null;
   }
