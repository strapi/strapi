--- conflicted
+++ resolved
@@ -17,7 +17,6 @@
   }
 
   const readableStream = new PassThrough();
-<<<<<<< HEAD
 
   // fetch the image from remote url and stream it
   strapi
@@ -25,15 +24,6 @@
     .then((res: Response) => {
       if (res.status !== 200) {
         readableStream.emit('error', new Error(`Request failed with status code ${res.status}`));
-=======
-  protocolForPath(filepath)
-    .get(filepath, (res) => {
-      if (res.statusCode !== 200) {
-        readableStream.emit(
-          'error',
-          new Error(`Request failed with status code ${res.statusCode}`)
-        );
->>>>>>> b6d552f6
         return;
       }
 
@@ -113,16 +103,9 @@
           const fileFormatFilepath = isLocalProvider
             ? join(strapi.dirs.static.public, fileFormat.url)
             : fileFormat.url;
-<<<<<<< HEAD
-
           const fileFormatStats = await getFileStats(fileFormatFilepath, strapi, isLocalProvider);
           const fileFormatStream = getFileStream(fileFormatFilepath, strapi, isLocalProvider);
-          const metadata = { ...fileFormat, type: format, mainHash: file.hash };
-=======
-          const fileFormatStats = await getFileStats(fileFormatFilepath, isLocalProvider);
-          const fileFormatStream = getFileStream(fileFormatFilepath, isLocalProvider);
           const metadata = { ...fileFormat, type: format, id: file.id, mainHash: file.hash };
->>>>>>> b6d552f6
           yield {
             metadata,
             filepath: fileFormatFilepath,
