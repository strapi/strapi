--- conflicted
+++ resolved
@@ -21,13 +21,8 @@
   aggregate: { [uid: string]: { count: number } };
 }
 
-<<<<<<< HEAD
-export const deleteRecords = async (strapi: Strapi.Loaded, options?: IRestoreOptions) => {
-  const entities = await deleteEntitiesRecord(strapi, options);
-=======
-export const deleteRecords = async (strapi: Strapi.Strapi, options: IRestoreOptions) => {
+export const deleteRecords = async (strapi: Strapi.Loaded, options: IRestoreOptions) => {
   const entities = await deleteEntitiesRecords(strapi, options);
->>>>>>> e037a7b2
   const configuration = await deleteConfigurationRecords(strapi, options);
 
   return {
@@ -37,13 +32,8 @@
   };
 };
 
-<<<<<<< HEAD
-const deleteEntitiesRecord = async (
+const deleteEntitiesRecords = async (
   strapi: Strapi.Loaded,
-=======
-const deleteEntitiesRecords = async (
-  strapi: Strapi.Strapi,
->>>>>>> e037a7b2
   options: IRestoreOptions = {}
 ): Promise<IDeleteResults> => {
   const { entities } = options;
