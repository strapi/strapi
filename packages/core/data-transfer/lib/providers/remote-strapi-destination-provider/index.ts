import { WebSocket } from 'ws';
import { v4 } from 'uuid';
import { Writable } from 'stream';

import type {
  IDestinationProvider,
  IEntity,
  ILink,
  IMetadata,
  ProviderType,
  IConfiguration,
  TransferStage,
  IAsset,
} from '../../../types';
import type { ILocalStrapiDestinationProviderOptions } from '../local-strapi-destination-provider';
import { dispatch } from './utils';

interface ITokenAuth {
  type: 'token';
  token: string;
}

<<<<<<< HEAD
interface IRemoteStrapiDestinationProvider
=======
interface ICredentialsAuth {
  type: 'credentials';
  email: string;
  password: string;
}

export interface IRemoteStrapiDestinationProviderOptions
>>>>>>> 52743df3
  extends Pick<ILocalStrapiDestinationProviderOptions, 'restore' | 'strategy'> {
  url: string;
  auth?: ITokenAuth;
}

type Actions = 'bootstrap' | 'close' | 'beforeTransfer' | 'getMetadata' | 'getSchemas';

export const createRemoteStrapiDestinationProvider = (
  options: IRemoteStrapiDestinationProviderOptions
) => {
  return new RemoteStrapiDestinationProvider(options);
};

class RemoteStrapiDestinationProvider implements IDestinationProvider {
  name = 'destination::remote-strapi';

  type: ProviderType = 'destination';

  options: IRemoteStrapiDestinationProviderOptions;

  ws: WebSocket | null;

  constructor(options: IRemoteStrapiDestinationProviderOptions) {
    this.options = options;
    this.ws = null;
  }

  async #dispatchAction<T = unknown>(action: Actions) {
    return dispatch<T>(this.ws, { type: 'action', action });
  }

  async #dispatchTransfer<T = unknown>(stage: TransferStage, data: T) {
    try {
      await dispatch(this.ws, { type: 'transfer', stage, data });
    } catch (e) {
      if (e instanceof Error) {
        return e;
      }

      return new Error('Unexpected error');
    }

    return null;
  }

  async bootstrap(): Promise<void> {
    const { url, auth, strategy, restore } = this.options;

    let ws: WebSocket;

    // No auth defined, trying public access for transfer
    if (!auth) {
      ws = new WebSocket(url);
    }

    // Common token auth, this should be the main auth method
    else if (auth.type === 'token') {
      const headers = { Authentication: `Bearer ${auth.token}` };
      ws = new WebSocket(`${this.options.url}/transfer`, { headers });
    }

    // Invalid auth method provided
    else {
      throw new Error('Auth method not implemented');
    }

    this.ws = ws;

    // Wait for the connection to be made to the server, then init the transfer
    await new Promise<void>((resolve, reject) => {
      ws.once('open', async () => {
        await dispatch(this.ws, { type: 'init', kind: 'push', options: { strategy, restore } });
        resolve();
      }).once('error', reject);
    });

    // Run the bootstrap
    await this.#dispatchAction('bootstrap');
  }

  async close() {
    await this.#dispatchAction('close');

    await new Promise<void>((resolve) => {
      const { ws } = this;

      if (!ws || ws.CLOSED) {
        resolve();
        return;
      }

      ws.on('close', () => resolve()).close();
    });
  }

  getMetadata() {
    return this.#dispatchAction<IMetadata>('getMetadata');
  }

  async beforeTransfer() {
    await this.#dispatchAction('beforeTransfer');
  }

  getSchemas(): Promise<Strapi.Schemas> {
    return this.#dispatchAction<Strapi.Schemas>('getSchemas');
  }

  getEntitiesStream(): Writable {
    return new Writable({
      objectMode: true,
      write: async (entity: IEntity, _encoding, callback) => {
        const e = await this.#dispatchTransfer('entities', entity);

        callback(e);
      },
    });
  }

  getLinksStream(): Writable {
    return new Writable({
      objectMode: true,
      write: async (link: ILink, _encoding, callback) => {
        const e = await this.#dispatchTransfer('links', link);

        callback(e);
      },
    });
  }

  getConfigurationStream(): Writable {
    return new Writable({
      objectMode: true,
      write: async (configuration: IConfiguration, _encoding, callback) => {
        const e = await this.#dispatchTransfer('configuration', configuration);

        callback(e);
      },
    });
  }

  getAssetsStream(): Writable | Promise<Writable> {
    return new Writable({
      objectMode: true,
      final: async (callback) => {
        const e = await this.#dispatchTransfer('assets', null);
        callback(e);
      },
      write: async (asset: IAsset, _encoding, callback) => {
        const { filename, filepath, stats, stream } = asset;
        const assetID = v4();

        await this.#dispatchTransfer('assets', {
          step: 'start',
          assetID,
          data: { filename, filepath, stats },
        });

        for await (const chunk of stream) {
          await this.#dispatchTransfer('assets', {
            step: 'stream',
            assetID,
            data: { chunk },
          });
        }

        await this.#dispatchTransfer('assets', {
          step: 'end',
          assetID,
        });

        callback();
      },
    });
  }
}<|MERGE_RESOLUTION|>--- conflicted
+++ resolved
@@ -20,17 +20,7 @@
   token: string;
 }
 
-<<<<<<< HEAD
-interface IRemoteStrapiDestinationProvider
-=======
-interface ICredentialsAuth {
-  type: 'credentials';
-  email: string;
-  password: string;
-}
-
 export interface IRemoteStrapiDestinationProviderOptions
->>>>>>> 52743df3
   extends Pick<ILocalStrapiDestinationProviderOptions, 'restore' | 'strategy'> {
   url: string;
   auth?: ITokenAuth;
