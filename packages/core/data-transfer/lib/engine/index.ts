--- conflicted
+++ resolved
@@ -250,7 +250,6 @@
     const { stage, source, destination, transform, tracker } = options;
 
     if (!source || !destination) {
-<<<<<<< HEAD
       // Wait until source and destination are closed
       await Promise.allSettled(
         [source, destination].map((stream) => {
@@ -266,9 +265,8 @@
         })
       );
 
-=======
       this.#emitStageUpdate('skip', stage);
->>>>>>> 3b83a546
+
       return;
     }
 
