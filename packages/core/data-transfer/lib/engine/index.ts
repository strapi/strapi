--- conflicted
+++ resolved
@@ -1,10 +1,6 @@
-<<<<<<< HEAD
 import { PassThrough, Transform, Readable, Writable } from 'stream';
 import * as path from 'path';
-=======
-import { PassThrough } from 'stream-chain';
 import { extname } from 'path';
->>>>>>> 85d0780d
 import { isEmpty, uniq } from 'lodash/fp';
 import { diff as semverDiff } from 'semver';
 import type { Schema } from '@strapi/strapi';
@@ -26,12 +22,7 @@
 import type { Diff } from '../utils/json';
 
 import compareSchemas from '../strategies';
-<<<<<<< HEAD
 import { filter, map } from '../utils/stream';
-// eslint-disable-next-line @typescript-eslint/no-var-requires
-const semverDiff = require('semver/functions/diff');
-=======
->>>>>>> 85d0780d
 
 type SchemaMap = Record<string, Schema>;
 
@@ -409,37 +400,10 @@
     const source = await this.sourceProvider.streamAssets?.();
     const destination = await this.destinationProvider.getAssetsStream?.();
 
-<<<<<<< HEAD
     const transform = this.#createStageTransformStream(stage);
     const tracker = this.#progressTracker(stage, {
       size: (value: IAsset) => value.stats.size,
-      key: (value: IAsset) => path.extname(value.filename),
-=======
-    this.#emitStageUpdate('start', stageName);
-
-    return new Promise((resolve, reject) => {
-      inStream
-        // Throw on error in the source
-        .on('error', reject);
-
-      outStream
-        // Throw on error in the destination
-        .on('error', reject)
-        // Resolve the promise when the destination has finished reading all the data from the source
-        .on('close', () => {
-          this.#emitStageUpdate('complete', stageName);
-          resolve();
-        });
-
-      inStream
-        .pipe(
-          this.#progressTracker(stageName, {
-            size: (value: IAsset) => value.stats.size,
-            key: (value: IAsset) => extname(value.filename),
-          })
-        )
-        .pipe(outStream);
->>>>>>> 85d0780d
+      key: (value: IAsset) => extname(value.filename),
     });
 
     await this.#transferStage({ stage, source, destination, transform, tracker });
