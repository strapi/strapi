{
  "name": "@strapi/openapi",
  "version": "5.13.0",
  "description": "A tool set to help generate and validate API documentation for Strapi projects",
  "homepage": "https://strapi.io",
  "bugs": {
    "url": "https://github.com/strapi/strapi/issues"
  },
  "repository": {
    "type": "git",
    "url": "git://github.com/strapi/strapi.git"
  },
  "license": "SEE LICENSE IN LICENSE",
  "author": {
    "name": "Strapi Solutions SAS",
    "email": "hi@strapi.io",
    "url": "https://strapi.io"
  },
  "maintainers": [
    {
      "name": "Strapi Solutions SAS",
      "email": "hi@strapi.io",
      "url": "https://strapi.io"
    }
  ],
  "main": "./dist/index.js",
  "module": "./dist/index.mjs",
  "source": "./src/index.ts",
  "types": "./dist/index.d.ts",
  "exports": {
    ".": {
      "types": "./dist/index.d.ts",
      "source": "./src/index.ts",
      "import": "./dist/index.mjs",
      "require": "./dist/index.js",
      "default": "./dist/index.js"
    },
    "./package.json": "./package.json"
  },
  "files": [
    "dist/"
  ],
  "scripts": {
    "build": "run -T npm-run-all clean --parallel build:code build:types",
    "build:code": "run -T  rollup -c",
    "build:types": "run -T tsc -p tsconfig.build.json --emitDeclarationOnly",
    "watch": "run -T rollup -c -w",
    "clean": "run -T rimraf ./dist",
    "lint": "run -T eslint .",
    "prepublishOnly": "yarn clean && yarn build",
    "test:unit": "run -T jest",
    "test:unit:watch": "run -T jest --watch"
  },
  "engines": {
    "node": ">=18.0.0 <=22.x.x",
    "npm": ">=6.0.0"
  },
  "dependencies": {
<<<<<<< HEAD
    "@asteasolutions/zod-to-openapi": "7.3.0",
    "@strapi/types": "5.12.7",
=======
    "@strapi/utils": "5.13.0",
>>>>>>> 79d12ddf
    "debug": "4.3.4",
    "openapi-types": "12.1.3"
  },
  "devDependencies": {
    "@strapi/types": "5.13.0",
    "@types/debug": "^4"
  }
}<|MERGE_RESOLUTION|>--- conflicted
+++ resolved
@@ -56,12 +56,8 @@
     "npm": ">=6.0.0"
   },
   "dependencies": {
-<<<<<<< HEAD
     "@asteasolutions/zod-to-openapi": "7.3.0",
-    "@strapi/types": "5.12.7",
-=======
-    "@strapi/utils": "5.13.0",
->>>>>>> 79d12ddf
+    "@strapi/types": "5.13.0",
     "debug": "4.3.4",
     "openapi-types": "12.1.3"
   },
