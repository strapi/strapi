'use strict';

const { isNil, prop, omit, castArray } = require('lodash/fp');
const debug = require('debug')('strapi::database');

module.exports = (db) => {
  const helpers = createHelpers(db);

  return {
    /**
     * Returns a knex schema builder instance
     * @param {string} table - table name
     */
    getSchemaBuilder(trx) {
      return db.getSchemaConnection(trx);
    },

    /**
     * Creates schema in DB
     * @param {Schema} schema - database schema
     */
    async createSchema(schema) {
      await db.connection.transaction(async (trx) => {
        await this.createTables(schema.tables, trx);
      });
    },

    /**
     * Creates a list of tables in a schema
     * @param {KnexInstance} trx
     * @param {Table[]} tables
     */
    async createTables(tables, trx) {
      for (const table of tables) {
        debug(`Creating table: ${table.name}`);
        const schemaBuilder = this.getSchemaBuilder(trx);
        await helpers.createTable(schemaBuilder, table);
      }

      // create FKs once all the tables exist
      for (const table of tables) {
        debug(`Creating table foreign keys: ${table.name}`);
        const schemaBuilder = this.getSchemaBuilder(trx);
        await helpers.createTableForeignKeys(schemaBuilder, table);
      }
    },
    /**
     * Drops schema from DB
     * @param {Schema} schema - database schema
     * @param {object} opts
     * @param {boolean} opts.dropDatabase - weather to drop the entire database or simply drop the tables
     */
    async dropSchema(schema, { dropDatabase = false } = {}) {
      if (dropDatabase) {
        // TODO: drop database & return as it will drop everything
        return;
      }

      await db.connection.transaction(async (trx) => {
        for (const table of schema.tables.reverse()) {
          const schemaBuilder = this.getSchemaBuilder(trx);
          await helpers.dropTable(schemaBuilder, table);
        }
      });
    },

    /**
     * Applies a schema diff update in the DB
     * @param {*} schemaDiff
     */
    // TODO: implement force option to disable removal in DB
    async updateSchema(schemaDiff) {
      const { forceMigration } = db.config.settings;

      await db.dialect.startSchemaUpdate();
      await db.connection.transaction(async (trx) => {
        await this.createTables(schemaDiff.tables.added, trx);

        if (forceMigration) {
          // drop all delete table foreign keys then delete the tables
          for (const table of schemaDiff.tables.removed) {
            debug(`Removing table foreign keys: ${table.name}`);
            console.log(`Removing table foreign keys: ${table.name}`);

            const schemaBuilder = this.getSchemaBuilder(trx);
            await helpers.dropTableForeignKeys(schemaBuilder, table);
          }

          for (const table of schemaDiff.tables.removed) {
            debug(`Removing table: ${table.name}`);
            console.log(`Removing table: ${table.name}`);

            const schemaBuilder = this.getSchemaBuilder(trx);
            await helpers.dropTable(schemaBuilder, table);
          }
        }

        for (const table of schemaDiff.tables.updated) {
          debug(`Updating table: ${table.name}`);
          console.log(`Updating table: ${table.name}`);
          // alter table
          const schemaBuilder = this.getSchemaBuilder(trx);

          await helpers.alterTable(schemaBuilder, table);
        }
      });

      await db.dialect.endSchemaUpdate();
    },
  };
};

const createHelpers = (db) => {
  /**
   *  Creates a foreign key on a table
   * @param {Knex.TableBuilder} tableBuilder
   * @param {ForeignKey} foreignKey
   */
  const createForeignKey = (tableBuilder, foreignKey) => {
    const { name, columns, referencedColumns, referencedTable, onDelete, onUpdate } = foreignKey;

    const constraint = tableBuilder
      .foreign(columns, name)
      .references(referencedColumns)
      .inTable(
        db.connection.getSchemaName()
          ? `${db.connection.getSchemaName()}.${referencedTable}`
          : referencedTable
      );

    if (onDelete) {
      constraint.onDelete(onDelete);
    }

    if (onUpdate) {
      constraint.onUpdate(onUpdate);
    }
  };

  /**
   * Drops a foreign key from a table
   * @param {Knex.TableBuilder} tableBuilder
   * @param {ForeignKey} foreignKey
   */
  const dropForeignKey = (tableBuilder, foreignKey) => {
    const { name, columns } = foreignKey;
    console.log('dropping foreign key', name);
    tableBuilder.dropForeign(columns, name);
  };

  /**
   * Creates an index on a table
   * @param {Knex.TableBuilder} tableBuilder
   * @param {Index} index
   */
  const createIndex = (tableBuilder, index) => {
    const { type, columns, name } = index;

    switch (type) {
      case 'primary': {
        return tableBuilder.primary(columns, name);
      }
      case 'unique': {
        return tableBuilder.unique(columns, name);
      }
      default: {
        return tableBuilder.index(columns, name, type);
      }
    }
  };

  /**
   * Drops an index from table
   * @param {Knex.TableBuilder} tableBuilder
   * @param {Index} index
   */
  const dropIndex = (tableBuilder, index) => {
    if (!db.config.settings.forceMigration) {
      return;
    }

    const { type, columns, name } = index;
    switch (type) {
      case 'primary': {
        return tableBuilder.dropPrimary(name);
      }
      case 'unique': {
        return tableBuilder.dropUnique(columns, name);
      }
      default: {
        return tableBuilder.dropIndex(columns, name);
      }
    }
  };

  /**
   * Creates a column in a table
   * @param {Knex.TableBuilder} tableBuilder
   * @param {Column} column
   */
  const createColumn = (tableBuilder, column) => {
    const { type, name, args = [], defaultTo, unsigned, notNullable } = column;

    const col = tableBuilder[type](name, ...args);

    if (unsigned === true) {
      col.unsigned();
    }

    if (!isNil(defaultTo)) {
      const [value, opts] = castArray(defaultTo);

      if (prop('isRaw', opts)) {
        col.defaultTo(db.connection.raw(value), omit('isRaw', opts));
      } else {
        col.defaultTo(value, opts);
      }
    }
    if (notNullable === true) {
      col.notNullable();
    } else {
      col.nullable();
    }

    return col;
  };

  /**
   * Drops a column from a table
   * @param {Knex.TableBuilder} tableBuilder
   * @param {Column} column
   */
  const dropColumn = (tableBuilder, column) => {
    if (!db.config.settings.forceMigration) {
      return;
    }

    return tableBuilder.dropColumn(column.name);
  };

  /**
   * Creates a table in a database
   * @param {SchemaBuilder} schemaBuilder
   * @param {Table} table
   */
  const createTable = async (schemaBuilder, table) => {
    await schemaBuilder.createTable(table.name, (tableBuilder) => {
      // columns
      (table.columns || []).forEach((column) => createColumn(tableBuilder, column));

      // indexes
      (table.indexes || []).forEach((index) => createIndex(tableBuilder, index));

      // foreign keys

      if (!db.dialect.canAlterConstraints()) {
        (table.foreignKeys || []).forEach((foreignKey) =>
          createForeignKey(tableBuilder, foreignKey)
        );
      }
    });
  };

  const alterTable = async (schemaBuilder, table) => {
    await schemaBuilder.alterTable(table.name, (tableBuilder) => {
      // Delete indexes / fks / columns
      for (const removedIndex of table.indexes.removed) {
        debug(`Dropping index ${removedIndex.name}`);
        dropIndex(tableBuilder, removedIndex);
      }

      for (const updateddIndex of table.indexes.updated) {
        debug(`Dropping updated index ${updateddIndex.name}`);
        dropIndex(tableBuilder, updateddIndex.object);
      }

      for (const removedForeignKey of table.foreignKeys.removed) {
        debug(`Dropping foreign key ${removedForeignKey.name}`);
        dropForeignKey(tableBuilder, removedForeignKey);
      }

      for (const updatedForeignKey of table.foreignKeys.updated) {
        debug(`Dropping updated foreign key ${updatedForeignKey.name}`);
        dropForeignKey(tableBuilder, updatedForeignKey.object);
      }

      for (const removedColumn of table.columns.removed) {
        debug(`Dropping column ${removedColumn.name}`);
        dropColumn(tableBuilder, removedColumn);
      }

      // Update existing columns / foreign keys / indexes
<<<<<<< HEAD
      // console.log('tables');
      // console.log(JSON.stringify(table, null, 2));
=======
>>>>>>> d36609ff
      for (const updatedColumn of table.columns.updated) {
        debug(`Updating column ${updatedColumn.name}`);
        console.log(`Updating column ${updatedColumn.name}`);
        const { object } = updatedColumn;
        // if (updatedColumn.name === 'id') {
        //   continue;
        // }

<<<<<<< HEAD
        // createColumn(tableBuilder, object)
        createColumn(tableBuilder, object).alter({ alterNullable: false, alterType: true });
=======
        if (object.type === 'increments') {
          createColumn(tableBuilder, { ...object, type: 'integer' }).alter();
        } else {
          createColumn(tableBuilder, object).alter();
        }
>>>>>>> d36609ff
      }

      for (const updatedForeignKey of table.foreignKeys.updated) {
        debug(`Recreating updated foreign key ${updatedForeignKey.name}`);
        createForeignKey(tableBuilder, updatedForeignKey.object);
      }

      for (const updatedIndex of table.indexes.updated) {
        debug(`Recreating updated index ${updatedIndex.name}`);
        createIndex(tableBuilder, updatedIndex.object);
      }

      for (const addedColumn of table.columns.added) {
        debug(`Creating column ${addedColumn.name}`);

        if (addedColumn.type === 'increments' && !db.dialect.canAddIncrements()) {
          tableBuilder.integer(addedColumn.name).unsigned();
          tableBuilder.primary(addedColumn.name);
        } else {
          createColumn(tableBuilder, addedColumn);
        }
      }

      for (const addedForeignKey of table.foreignKeys.added) {
        debug(`Creating foreign keys ${addedForeignKey.name}`);
        createForeignKey(tableBuilder, addedForeignKey);
      }

      for (const addedIndex of table.indexes.added) {
        debug(`Creating index ${addedIndex.name}`);
        createIndex(tableBuilder, addedIndex);
      }
    });
  };

  /**
   * Drops a table from a database
   * @param {Knex.SchemaBuilder} schemaBuilder
   * @param {Table} table
   */
  const dropTable = (schemaBuilder, table) => {
    if (!db.config.settings.forceMigration) {
      return;
    }

    return schemaBuilder.dropTableIfExists(table.name);
  };

  /**
   * Creates a table foreign keys constraints
   * @param {SchemaBuilder} schemaBuilder
   * @param {Table} table
   */
  const createTableForeignKeys = async (schemaBuilder, table) => {
    // foreign keys
    await schemaBuilder.table(table.name, (tableBuilder) => {
      (table.foreignKeys || []).forEach((foreignKey) => createForeignKey(tableBuilder, foreignKey));
    });
  };

  /**
   * Drops a table foreign keys constraints
   * @param {SchemaBuilder} schemaBuilder
   * @param {Table} table
   */
  const dropTableForeignKeys = async (schemaBuilder, table) => {
    if (!db.config.settings.forceMigration) {
      return;
    }

    // foreign keys
    await schemaBuilder.table(table.name, (tableBuilder) => {
      (table.foreignKeys || []).forEach((foreignKey) => dropForeignKey(tableBuilder, foreignKey));
    });
  };

  return {
    createTable,
    alterTable,
    dropTable,
    createTableForeignKeys,
    dropTableForeignKeys,
  };
};<|MERGE_RESOLUTION|>--- conflicted
+++ resolved
@@ -290,11 +290,6 @@
       }
 
       // Update existing columns / foreign keys / indexes
-<<<<<<< HEAD
-      // console.log('tables');
-      // console.log(JSON.stringify(table, null, 2));
-=======
->>>>>>> d36609ff
       for (const updatedColumn of table.columns.updated) {
         debug(`Updating column ${updatedColumn.name}`);
         console.log(`Updating column ${updatedColumn.name}`);
@@ -303,16 +298,11 @@
         //   continue;
         // }
 
-<<<<<<< HEAD
-        // createColumn(tableBuilder, object)
-        createColumn(tableBuilder, object).alter({ alterNullable: false, alterType: true });
-=======
         if (object.type === 'increments') {
           createColumn(tableBuilder, { ...object, type: 'integer' }).alter();
         } else {
           createColumn(tableBuilder, object).alter();
         }
->>>>>>> d36609ff
       }
 
       for (const updatedForeignKey of table.foreignKeys.updated) {
