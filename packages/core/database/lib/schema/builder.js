'use strict';

const { isNil, prop, omit, castArray } = require('lodash/fp');
const debug = require('debug')('strapi::database');

module.exports = db => {
  const helpers = createHelpers(db);

  return {
    /**
     * Returns a knex schema builder instance
     * @param {string} table - table name
     */
    getSchemaBuilder(trx) {
      return db.getSchemaConnection(trx);
    },

    /**
     * Creates schema in DB
     * @param {Schema} schema - database schema
     */
    async createSchema(schema) {
      await db.connection.transaction(async trx => {
        await this.createTables(schema.tables, trx);
      });
    },

    /**
     * Creates a list of tables in a schema
     * @param {KnexInstance} trx
     * @param {Table[]} tables
     */
    async createTables(tables, trx) {
      for (const table of tables) {
        debug(`Creating table: ${table.name}`);
        const schemaBuilder = this.getSchemaBuilder(trx);
        await helpers.createTable(schemaBuilder, table);
      }

      // create FKs once all the tables exist
      for (const table of tables) {
        debug(`Creating table foreign keys: ${table.name}`);
        const schemaBuilder = this.getSchemaBuilder(trx);
        await helpers.createTableForeignKeys(schemaBuilder, table);
      }
    },
    /**
     * Drops schema from DB
     * @param {Schema} schema - database schema
     * @param {object} opts
     * @param {boolean} opts.dropDatabase - weather to drop the entire database or simply drop the tables
     */
    async dropSchema(schema, { dropDatabase = false } = {}) {
      if (dropDatabase) {
        // TODO: drop database & return as it will drop everything
        return;
      }

      await db.connection.transaction(async trx => {
        for (const table of schema.tables.reverse()) {
          const schemaBuilder = this.getSchemaBuilder(trx);
          await helpers.dropTable(schemaBuilder, table);
        }
      });
    },

    /**
     * Applies a schema diff update in the DB
     * @param {*} schemaDiff
     */
    // TODO: implement force option to disable removal in DB
    async updateSchema(schemaDiff) {
      const { forceMigration } = db.config.settings;

      await db.dialect.startSchemaUpdate();
      await db.connection.transaction(async trx => {
        await this.createTables(schemaDiff.tables.added, trx);

        if (forceMigration) {
          // drop all delete table foreign keys then delete the tables
          for (const table of schemaDiff.tables.removed) {
            debug(`Removing table foreign keys: ${table.name}`);
            console.log(`Removing table foreign keys: ${table.name}`);

            const schemaBuilder = this.getSchemaBuilder(trx);
            await helpers.dropTableForeignKeys(schemaBuilder, table);
          }

          for (const table of schemaDiff.tables.removed) {
            debug(`Removing table: ${table.name}`);
            console.log(`Removing table: ${table.name}`);

            const schemaBuilder = this.getSchemaBuilder(trx);
            await helpers.dropTable(schemaBuilder, table);
          }
        }

        for (const table of schemaDiff.tables.updated) {
          debug(`Updating table: ${table.name}`);
          console.log(`Updating table: ${table.name}`);
          // alter table
          const schemaBuilder = this.getSchemaBuilder(trx);

          await helpers.alterTable(schemaBuilder, table);
        }
      });

      await db.dialect.endSchemaUpdate();
    },
  };
};

const createHelpers = db => {
  /**
   *  Creates a foreign key on a table
   * @param {Knex.TableBuilder} tableBuilder
   * @param {ForeignKey} foreignKey
   */
  const createForeignKey = (tableBuilder, foreignKey) => {
    const { name, columns, referencedColumns, referencedTable, onDelete, onUpdate } = foreignKey;

    const constraint = tableBuilder
      .foreign(columns, name)
      .references(referencedColumns)
      .inTable(
        db.connection.getSchemaName()
          ? `${db.connection.getSchemaName()}.${referencedTable}`
          : referencedTable
      );

    if (onDelete) {
      constraint.onDelete(onDelete);
    }

    if (onUpdate) {
      constraint.onUpdate(onUpdate);
    }
  };

  /**
   * Drops a foreign key from a table
   * @param {Knex.TableBuilder} tableBuilder
   * @param {ForeignKey} foreignKey
   */
  const dropForeignKey = (tableBuilder, foreignKey) => {
    const { name, columns } = foreignKey;
    console.log('dropping foreign key', name);
    tableBuilder.dropForeign(columns, name);
  };

  /**
   * Creates an index on a table
   * @param {Knex.TableBuilder} tableBuilder
   * @param {Index} index
   */
  const createIndex = (tableBuilder, index) => {
    const { type, columns, name } = index;

    switch (type) {
      case 'primary': {
        return tableBuilder.primary(columns, name);
      }
      case 'unique': {
        return tableBuilder.unique(columns, name);
      }
      default: {
        return tableBuilder.index(columns, name, type);
      }
    }
  };

  /**
   * Drops an index from table
   * @param {Knex.TableBuilder} tableBuilder
   * @param {Index} index
   */
  const dropIndex = (tableBuilder, index) => {
    if (!db.config.settings.forceMigration) {
      return;
    }

    const { type, columns, name } = index;

    switch (type) {
      case 'primary': {
        return tableBuilder.dropPrimary(name);
      }
      case 'unique': {
        return tableBuilder.dropUnique(columns, name);
      }
      default: {
        return tableBuilder.dropIndex(columns, name);
      }
    }
  };

  /**
   * Creates a column in a table
   * @param {Knex.TableBuilder} tableBuilder
   * @param {Column} column
   */
  const createColumn = (tableBuilder, column) => {
    const { type, name, args = [], defaultTo, unsigned, notNullable } = column;

    const col = tableBuilder[type](name, ...args);

    if (unsigned === true) {
      col.unsigned();
    }

    if (!isNil(defaultTo)) {
      console.log('is not nil');
      const [value, opts] = castArray(defaultTo);

      if (prop('isRaw', opts)) {
        col.defaultTo(db.connection.raw(value), omit('isRaw', opts));
      } else {
        col.defaultTo(value, opts);
      }
    }
    console.log('past if');
    if (notNullable === true) {
      console.log('Is not Nullable');
      // col.notNullable()
      console.log('done not nullable');
    } else {
      console.log('Is Nullable');
      col.nullable();
    }

    return col;
  };

  /**
   * Drops a column from a table
   * @param {Knex.TableBuilder} tableBuilder
   * @param {Column} column
   */
  const dropColumn = (tableBuilder, column) => {
    if (!db.config.settings.forceMigration) {
      return;
    }

    return tableBuilder.dropColumn(column.name);
  };

  /**
   * Creates a table in a database
   * @param {SchemaBuilder} schemaBuilder
   * @param {Table} table
   */
  const createTable = async (schemaBuilder, table) => {
    await schemaBuilder.createTable(table.name, tableBuilder => {
      // columns
      (table.columns || []).forEach(column => createColumn(tableBuilder, column));

      // indexes
      (table.indexes || []).forEach(index => createIndex(tableBuilder, index));

      // foreign keys

      if (!db.dialect.canAlterConstraints()) {
        (table.foreignKeys || []).forEach(foreignKey => createForeignKey(tableBuilder, foreignKey));
      }
    });
  };

  const alterTable = async (schemaBuilder, table) => {
    await schemaBuilder.alterTable(table.name, tableBuilder => {
      // Delete indexes / fks / columns

      for (const removedIndex of table.indexes.removed) {
        debug(`Dropping index ${removedIndex.name}`);
        dropIndex(tableBuilder, removedIndex);
      }

      for (const updateddIndex of table.indexes.updated) {
        debug(`Dropping updated index ${updateddIndex.name}`);
        dropIndex(tableBuilder, updateddIndex.object);
      }

      for (const removedForeignKey of table.foreignKeys.removed) {
        debug(`Dropping foreign key ${removedForeignKey.name}`);
        dropForeignKey(tableBuilder, removedForeignKey);
      }

      for (const updatedForeignKey of table.foreignKeys.updated) {
        debug(`Dropping updated foreign key ${updatedForeignKey.name}`);
        dropForeignKey(tableBuilder, updatedForeignKey.object);
      }

      for (const removedColumn of table.columns.removed) {
        debug(`Dropping column ${removedColumn.name}`);
        dropColumn(tableBuilder, removedColumn);
      }

      // Update existing columns / foreign keys / indexes
      // console.log('tables');
      // console.log(JSON.stringify(table, null, 2));
      for (const updatedColumn of table.columns.updated) {
        debug(`Updating column ${updatedColumn.name}`);
        console.log(`Updating column ${updatedColumn.name}`);
        const { object } = updatedColumn;
<<<<<<< HEAD
        console.log('updating column');
        console.log(updatedColumn);
        let alterNullable = false;
        if (updatedColumn.name === 'id') {
          alterNullable = true;
          continue;
        }

        createColumn(tableBuilder, object).alter({ alterNullable, alterType: true });
=======
        if (updatedColumn.name === 'id') {
          continue;
        }

        createColumn(tableBuilder, object).alter({ alterNullable: false, alterType: true });
>>>>>>> a3570867
      }

      for (const updatedForeignKey of table.foreignKeys.updated) {
        debug(`Recreating updated foreign key ${updatedForeignKey.name}`);
        createForeignKey(tableBuilder, updatedForeignKey.object);
      }

      for (const updatedIndex of table.indexes.updated) {
        debug(`Recreating updated index ${updatedIndex.name}`);
        createIndex(tableBuilder, updatedIndex.object);
      }

      for (const addedColumn of table.columns.added) {
        debug(`Creating column ${addedColumn.name}`);
        createColumn(tableBuilder, addedColumn);
      }

      for (const addedForeignKey of table.foreignKeys.added) {
        debug(`Creating foreign keys ${addedForeignKey.name}`);
        createForeignKey(tableBuilder, addedForeignKey);
      }

      for (const addedIndex of table.indexes.added) {
        debug(`Creating index ${addedIndex.name}`);
        createIndex(tableBuilder, addedIndex);
      }
    });
  };

  /**
   * Drops a table from a database
   * @param {Knex.SchemaBuilder} schemaBuilder
   * @param {Table} table
   */
  const dropTable = (schemaBuilder, table) => {
    if (!db.config.settings.forceMigration) {
      return;
    }

    return schemaBuilder.dropTableIfExists(table.name);
  };

  /**
   * Creates a table foreign keys constraints
   * @param {SchemaBuilder} schemaBuilder
   * @param {Table} table
   */
  const createTableForeignKeys = async (schemaBuilder, table) => {
    // foreign keys
    await schemaBuilder.table(table.name, tableBuilder => {
      (table.foreignKeys || []).forEach(foreignKey => createForeignKey(tableBuilder, foreignKey));
    });
  };

  /**
   * Drops a table foreign keys constraints
   * @param {SchemaBuilder} schemaBuilder
   * @param {Table} table
   */
  const dropTableForeignKeys = async (schemaBuilder, table) => {
    if (!db.config.settings.forceMigration) {
      return;
    }

    // foreign keys
    await schemaBuilder.table(table.name, tableBuilder => {
      (table.foreignKeys || []).forEach(foreignKey => dropForeignKey(tableBuilder, foreignKey));
    });
  };

  return {
    createTable,
    alterTable,
    dropTable,
    createTableForeignKeys,
    dropTableForeignKeys,
  };
};<|MERGE_RESOLUTION|>--- conflicted
+++ resolved
@@ -301,23 +301,11 @@
         debug(`Updating column ${updatedColumn.name}`);
         console.log(`Updating column ${updatedColumn.name}`);
         const { object } = updatedColumn;
-<<<<<<< HEAD
-        console.log('updating column');
-        console.log(updatedColumn);
-        let alterNullable = false;
-        if (updatedColumn.name === 'id') {
-          alterNullable = true;
-          continue;
-        }
-
-        createColumn(tableBuilder, object).alter({ alterNullable, alterType: true });
-=======
         if (updatedColumn.name === 'id') {
           continue;
         }
 
         createColumn(tableBuilder, object).alter({ alterNullable: false, alterType: true });
->>>>>>> a3570867
       }
 
       for (const updatedForeignKey of table.foreignKeys.updated) {
