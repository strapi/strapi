--- conflicted
+++ resolved
@@ -254,29 +254,13 @@
       state.where = helpers.processWhere(state.where, { qb: this, uid, db });
       state.populate = helpers.processPopulate(state.populate, { qb: this, uid, db });
       state.data = helpers.toRow(meta, state.data);
-      state.select = state.select.map(field => helpers.toColumnName(meta, field));
+      state.select = state.select.map((field) => helpers.toColumnName(meta, field));
     },
 
     shouldUseDistinct() {
       return state.joins.length > 0 && _.isEmpty(state.groupBy);
     },
 
-<<<<<<< HEAD
-=======
-    processSelect() {
-      state.select = state.select.map((field) => helpers.toColumnName(meta, field));
-
-      if (this.shouldUseDistinct()) {
-        const joinsOrderByColumns = state.joins.flatMap((join) => {
-          return _.keys(join.orderBy).map((key) => this.aliasColumn(key, join.alias));
-        });
-        const orderByColumns = state.orderBy.map(({ column }) => column);
-
-        state.select = _.uniq([...joinsOrderByColumns, ...orderByColumns, ...state.select]);
-      }
-    },
-
->>>>>>> ee00599c
     getKnexQuery() {
       if (!state.type) {
         this.select('*');
