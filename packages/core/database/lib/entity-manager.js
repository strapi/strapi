'use strict';

const _ = require('lodash/fp');
const types = require('./types');
const { createField } = require('./fields');
const { createQueryBuilder } = require('./query');
const { createRepository } = require('./entity-repository');
const { isBidirectional, isOneToAny } = require('./metadata/relations');

const toId = (value) => value.id || value;
const toIds = (value) => _.castArray(value || []).map(toId);

const isValidId = (value) => _.isString(value) || _.isInteger(value);
const toAssocs = (data) => {
  return _.castArray(data)
    .filter((datum) => !_.isNil(datum))
    .map((datum) => {
      // if it is a string or an integer return an obj with id = to datum
      if (isValidId(datum)) {
        return { id: datum, __pivot: {} };
      }

      // if it is an object check it has at least a valid id
      if (!_.has('id', datum) || !isValidId(datum.id)) {
        throw new Error(`Invalid id, expected a string or integer, got ${datum}`);
      }

      return datum;
    });
};

const processData = (metadata, data = {}, { withDefaults = false } = {}) => {
  const { attributes } = metadata;

  const obj = {};

  for (const attributeName of Object.keys(attributes)) {
    const attribute = attributes[attributeName];

    if (types.isScalar(attribute.type)) {
      const field = createField(attribute);

      if (_.isUndefined(data[attributeName])) {
        if (!_.isUndefined(attribute.default) && withDefaults) {
          if (typeof attribute.default === 'function') {
            obj[attributeName] = attribute.default();
          } else {
            obj[attributeName] = attribute.default;
          }
        }
        continue;
      }

      if (typeof field.validate === 'function' && data[attributeName] !== null) {
        field.validate(data[attributeName]);
      }

      const val = data[attributeName] === null ? null : field.toDB(data[attributeName]);

      obj[attributeName] = val;
    }

    if (types.isRelation(attribute.type)) {
      // oneToOne & manyToOne
      if (attribute.joinColumn && attribute.owner) {
        const joinColumnName = attribute.joinColumn.name;

        // allow setting to null
        const attrValue = !_.isUndefined(data[attributeName])
          ? data[attributeName]
          : data[joinColumnName];

        if (!_.isUndefined(attrValue)) {
          obj[joinColumnName] = attrValue;
        }

        continue;
      }

      if (attribute.morphColumn && attribute.owner) {
        const { idColumn, typeColumn, typeField = '__type' } = attribute.morphColumn;

        const value = data[attributeName];

        if (value === null) {
          Object.assign(obj, {
            [idColumn.name]: null,
            [typeColumn.name]: null,
          });

          continue;
        }

        if (!_.isUndefined(value)) {
          if (!_.has('id', value) || !_.has(typeField, value)) {
            throw new Error(`Expects properties ${typeField} an id to make a morph association`);
          }

          Object.assign(obj, {
            [idColumn.name]: value.id,
            [typeColumn.name]: value[typeField],
          });
        }
      }
    }
  }

  return obj;
};

<<<<<<< HEAD
const createEntityManager = (db, trx) => {
=======
const createEntityManager = (db) => {
>>>>>>> 3b531537
  const repoMap = {};

  const rundblifecycle = async (type, uid, data) => {
    data.em = em;
    await db.lifecycles.run(type, uid, data);
  };

  const em = {
    async findOne(uid, params) {
<<<<<<< HEAD
      await rundblifecycle('beforeFindOne', uid, { params });
=======
      const states = await db.lifecycles.run('beforeFindOne', uid, { params });
>>>>>>> 3b531537

      const result = await this.createQueryBuilder(uid).init(params).first().execute();

<<<<<<< HEAD
      await rundblifecycle('afterFindOne', uid, { params, result });
=======
      await db.lifecycles.run('afterFindOne', uid, { params, result }, states);
>>>>>>> 3b531537

      return result;
    },

    // should we name it findOne because people are used to it ?
    async findMany(uid, params) {
<<<<<<< HEAD
      await rundblifecycle('beforeFindMany', uid, { params });
=======
      const states = await db.lifecycles.run('beforeFindMany', uid, { params });
>>>>>>> 3b531537

      const result = await this.createQueryBuilder(uid).init(params).execute();

<<<<<<< HEAD
      await rundblifecycle('afterFindMany', uid, { params, result });
=======
      await db.lifecycles.run('afterFindMany', uid, { params, result }, states);
>>>>>>> 3b531537

      return result;
    },

<<<<<<< HEAD
    async count(uid, params = {}) {
      await rundblifecycle('beforeCount', uid, { params });
=======
    async count(uid, params) {
      const states = await db.lifecycles.run('beforeCount', uid, { params });
>>>>>>> 3b531537

      const res = await this.createQueryBuilder(uid)
        .init(_.pick(['_q', 'where', 'filters'], params))
        .count()
        .first()
        .execute();

      const result = Number(res.count);

<<<<<<< HEAD
      await rundblifecycle('afterCount', uid, { params, result });
=======
      await db.lifecycles.run('afterCount', uid, { params, result }, states);
>>>>>>> 3b531537

      return result;
    },

    async create(uid, params = {}) {
<<<<<<< HEAD
      await rundblifecycle('beforeCreate', uid, { params });
=======
      const states = await db.lifecycles.run('beforeCreate', uid, { params });
>>>>>>> 3b531537

      const metadata = db.metadata.get(uid);
      const { data } = params;

      if (!_.isPlainObject(data)) {
        throw new Error('Create expects a data object');
      }

      const dataToInsert = processData(metadata, data, { withDefaults: true });

      const res = await this.createQueryBuilder(uid).insert(dataToInsert).execute();

      const id = res[0].id || res[0];

      await this.attachRelations(uid, id, data);

      // TODO: in case there is no select or populate specified return the inserted data ?
      // TODO: do not trigger the findOne lifecycles ?
      const result = await this.findOne(uid, {
        where: { id },
        select: params.select,
        populate: params.populate,
      });

<<<<<<< HEAD
      await rundblifecycle('afterCreate', uid, { params, result });
=======
      await db.lifecycles.run('afterCreate', uid, { params, result }, states);
>>>>>>> 3b531537

      return result;
    },

    // TODO: where do we handle relation processing for many queries ?
    async createMany(uid, params = {}) {
<<<<<<< HEAD
      await rundblifecycle('beforeCreateMany', uid, { params });
=======
      const states = await db.lifecycles.run('beforeCreateMany', uid, { params });
>>>>>>> 3b531537

      const metadata = db.metadata.get(uid);
      const { data } = params;

      if (!_.isArray(data)) {
        throw new Error('CreateMany expects data to be an array');
      }

      const dataToInsert = data.map((datum) =>
        processData(metadata, datum, { withDefaults: true })
      );

      if (_.isEmpty(dataToInsert)) {
        throw new Error('Nothing to insert');
      }

      await this.createQueryBuilder(uid).insert(dataToInsert).execute();

      const result = { count: data.length };

<<<<<<< HEAD
      await rundblifecycle('afterCreateMany', uid, { params, result });
=======
      await db.lifecycles.run('afterCreateMany', uid, { params, result }, states);
>>>>>>> 3b531537

      return result;
    },

    async update(uid, params = {}) {
<<<<<<< HEAD
      await rundblifecycle('beforeUpdate', uid, { params });
=======
      const states = await db.lifecycles.run('beforeUpdate', uid, { params });
>>>>>>> 3b531537

      const metadata = db.metadata.get(uid);
      const { where, data } = params;

      if (!_.isPlainObject(data)) {
        throw new Error('Update requires a data object');
      }

      if (_.isEmpty(where)) {
        throw new Error('Update requires a where parameter');
      }

      const entity = await this.createQueryBuilder(uid).select('id').where(where).first().execute();

      if (!entity) {
        return null;
      }

      const { id } = entity;

      const dataToUpdate = processData(metadata, data);

      if (!_.isEmpty(dataToUpdate)) {
        await this.createQueryBuilder(uid).where({ id }).update(dataToUpdate).execute();
      }

      await this.updateRelations(uid, id, data);

      // TODO: do not trigger the findOne lifecycles ?
      const result = await this.findOne(uid, {
        where: { id },
        select: params.select,
        populate: params.populate,
      });

<<<<<<< HEAD
      await rundblifecycle('afterUpdate', uid, { params, result });
=======
      await db.lifecycles.run('afterUpdate', uid, { params, result }, states);
>>>>>>> 3b531537

      return result;
    },

    // TODO: where do we handle relation processing for many queries ?
    async updateMany(uid, params = {}) {
<<<<<<< HEAD
      await rundblifecycle('beforeUpdateMany', uid, { params });
=======
      const states = await db.lifecycles.run('beforeUpdateMany', uid, { params });
>>>>>>> 3b531537

      const metadata = db.metadata.get(uid);
      const { where, data } = params;

      const dataToUpdate = processData(metadata, data);

      if (_.isEmpty(dataToUpdate)) {
        throw new Error('Update requires data');
      }

      const updatedRows = await this.createQueryBuilder(uid)
        .where(where)
        .update(dataToUpdate)
        .execute();

      const result = { count: updatedRows };

<<<<<<< HEAD
      await rundblifecycle('afterUpdateMany', uid, { params, result });
=======
      await db.lifecycles.run('afterUpdateMany', uid, { params, result }, states);
>>>>>>> 3b531537

      return result;
    },

    async delete(uid, params = {}) {
<<<<<<< HEAD
      await rundblifecycle('beforeDelete', uid, { params });
=======
      const states = await db.lifecycles.run('beforeDelete', uid, { params });
>>>>>>> 3b531537

      const { where, select, populate } = params;

      if (_.isEmpty(where)) {
        throw new Error('Delete requires a where parameter');
      }

      // TODO: do not trigger the findOne lifecycles ?
      const entity = await this.findOne(uid, {
        select: select && ['id'].concat(select),
        where,
        populate,
      });

      if (!entity) {
        return null;
      }

      const { id } = entity;

      await this.createQueryBuilder(uid).where({ id }).delete().execute();

      await this.deleteRelations(uid, id);

<<<<<<< HEAD
      await rundblifecycle('afterDelete', uid, { params, result: entity });
=======
      await db.lifecycles.run('afterDelete', uid, { params, result: entity }, states);
>>>>>>> 3b531537

      return entity;
    },

    // TODO: where do we handle relation processing for many queries ?
    async deleteMany(uid, params = {}) {
<<<<<<< HEAD
      await rundblifecycle('beforeDeleteMany', uid, { params });
=======
      const states = await db.lifecycles.run('beforeDeleteMany', uid, { params });
>>>>>>> 3b531537

      const { where } = params;

      const deletedRows = await this.createQueryBuilder(uid).where(where).delete().execute();

      const result = { count: deletedRows };

<<<<<<< HEAD
      await rundblifecycle('afterDelete', uid, { params, result });
=======
      await db.lifecycles.run('afterDeleteMany', uid, { params, result }, states);
>>>>>>> 3b531537

      return result;
    },

    /**
     * Attach relations to a new entity
     *
     * @param {EntityManager} em - entity manager instance
     * @param {Metadata} metadata - model metadta
     * @param {ID} id - entity ID
     * @param {object} data - data received for creation
     */
    // TODO: wrap Transaction
    async attachRelations(uid, id, data) {
      const { attributes } = db.metadata.get(uid);

      for (const attributeName of Object.keys(attributes)) {
        const attribute = attributes[attributeName];

        const isValidLink = _.has(attributeName, data) && !_.isNil(data[attributeName]);

        if (attribute.type !== 'relation' || !isValidLink) {
          continue;
        }

        if (attribute.relation === 'morphOne' || attribute.relation === 'morphMany') {
          const { target, morphBy } = attribute;

          const targetAttribute = db.metadata.get(target).attributes[morphBy];

          if (targetAttribute.relation === 'morphToOne') {
            // set columns
            const { idColumn, typeColumn } = targetAttribute.morphColumn;

            await this.createQueryBuilder(target)
              .update({ [idColumn.name]: id, [typeColumn.name]: uid })
              .where({ id: toId(data[attributeName]) })
              .execute();
          } else if (targetAttribute.relation === 'morphToMany') {
            const { joinTable } = targetAttribute;
            const { joinColumn, morphColumn } = joinTable;

            const { idColumn, typeColumn } = morphColumn;

            const rows = toAssocs(data[attributeName]).map((data, idx) => {
              return {
                [joinColumn.name]: data.id,
                [idColumn.name]: id,
                [typeColumn.name]: uid,
                ...(joinTable.on || {}),
                ...(data.__pivot || {}),
                order: idx + 1,
                field: attributeName,
              };
            });

            if (_.isEmpty(rows)) {
              continue;
            }

            await this.createQueryBuilder(joinTable.name).insert(rows).execute();
          }

          continue;
        } else if (attribute.relation === 'morphToOne') {
          // handled on the entry itself
          continue;
        } else if (attribute.relation === 'morphToMany') {
          const { joinTable } = attribute;
          const { joinColumn, morphColumn } = joinTable;

          const { idColumn, typeColumn, typeField = '__type' } = morphColumn;

          const rows = toAssocs(data[attributeName]).map((data) => ({
            [joinColumn.name]: id,
            [idColumn.name]: data.id,
            [typeColumn.name]: data[typeField],
            ...(joinTable.on || {}),
            ...(data.__pivot || {}),
          }));

          if (_.isEmpty(rows)) {
            continue;
          }

          await this.createQueryBuilder(joinTable.name).insert(rows).execute();

          continue;
        }

        if (attribute.joinColumn && attribute.owner) {
          if (
            attribute.relation === 'oneToOne' &&
            isBidirectional(attribute) &&
            data[attributeName]
          ) {
            await this.createQueryBuilder(uid)
              .where({ [attribute.joinColumn.name]: data[attributeName], id: { $ne: id } })
              .update({ [attribute.joinColumn.name]: null })
              .execute();
          }

          continue;
        }

        // oneToOne oneToMany on the non owning side
        if (attribute.joinColumn && !attribute.owner) {
          // need to set the column on the target
          const { target } = attribute;

          // TODO: check it is an id & the entity exists (will throw due to FKs otherwise so not a big pbl in SQL)

          await this.createQueryBuilder(target)
            .where({ [attribute.joinColumn.referencedColumn]: id })
            .update({ [attribute.joinColumn.referencedColumn]: null })
            .execute();

          await this.createQueryBuilder(target)
            .update({ [attribute.joinColumn.referencedColumn]: id })
            // NOTE: works if it is an array or a single id
            .where({ id: data[attributeName] })
            .execute();
        }

        if (attribute.joinTable) {
          // need to set the column on the target

          const { joinTable } = attribute;
          const { joinColumn, inverseJoinColumn } = joinTable;

          if (isOneToAny(attribute) && isBidirectional(attribute)) {
            await this.createQueryBuilder(joinTable.name)
              .delete()
              .where({ [inverseJoinColumn.name]: _.castArray(data[attributeName]) })
              .where(joinTable.on || {})
              .execute();
          }

          const insert = toAssocs(data[attributeName]).map((data) => {
            return {
              [joinColumn.name]: id,
              [inverseJoinColumn.name]: data.id,
              ...(joinTable.on || {}),
              ...(data.__pivot || {}),
            };
          });

          // if there is nothing to insert
          if (insert.length === 0) {
            continue;
          }

          await this.createQueryBuilder(joinTable.name).insert(insert).execute();
        }
      }
    },

    /**
     * Updates relations of an existing entity
     *
     * @param {EntityManager} em - entity manager instance
     * @param {Metadata} metadata - model metadta
     * @param {ID} id - entity ID
     * @param {object} data - data received for creation
     */
    // TODO: check relation exists (handled by FKs except for polymorphics)
    // TODO: wrap Transaction
    async updateRelations(uid, id, data) {
      const { attributes } = db.metadata.get(uid);

      for (const attributeName of Object.keys(attributes)) {
        const attribute = attributes[attributeName];

        if (attribute.type !== 'relation' || !_.has(attributeName, data)) {
          continue;
        }

        if (attribute.relation === 'morphOne' || attribute.relation === 'morphMany') {
          const { target, morphBy } = attribute;

          const targetAttribute = db.metadata.get(target).attributes[morphBy];

          if (targetAttribute.relation === 'morphToOne') {
            // set columns
            const { idColumn, typeColumn } = targetAttribute.morphColumn;

            await this.createQueryBuilder(target)
              .update({ [idColumn.name]: null, [typeColumn.name]: null })
              .where({ [idColumn.name]: id, [typeColumn.name]: uid })
              .execute();

            if (!_.isNull(data[attributeName])) {
              await this.createQueryBuilder(target)
                .update({ [idColumn.name]: id, [typeColumn.name]: uid })
                .where({ id: toId(data[attributeName]) })
                .execute();
            }
          } else if (targetAttribute.relation === 'morphToMany') {
            const { joinTable } = targetAttribute;
            const { joinColumn, morphColumn } = joinTable;

            const { idColumn, typeColumn } = morphColumn;

            await this.createQueryBuilder(joinTable.name)
              .delete()
              .where({
                [idColumn.name]: id,
                [typeColumn.name]: uid,
                ...(joinTable.on || {}),
                field: attributeName,
              })
              .execute();

            const rows = toAssocs(data[attributeName]).map((data, idx) => ({
              [joinColumn.name]: data.id,
              [idColumn.name]: id,
              [typeColumn.name]: uid,
              ...(joinTable.on || {}),
              ...(data.__pivot || {}),
              order: idx + 1,
              field: attributeName,
            }));

            if (_.isEmpty(rows)) {
              continue;
            }

            await this.createQueryBuilder(joinTable.name).insert(rows).execute();
          }

          continue;
        }

        if (attribute.relation === 'morphToOne') {
          // handled on the entry itself
          continue;
        }

        if (attribute.relation === 'morphToMany') {
          const { joinTable } = attribute;
          const { joinColumn, morphColumn } = joinTable;

          const { idColumn, typeColumn, typeField = '__type' } = morphColumn;

          await this.createQueryBuilder(joinTable.name)
            .delete()
            .where({
              [joinColumn.name]: id,
              ...(joinTable.on || {}),
            })
            .execute();

          const rows = toAssocs(data[attributeName]).map((data) => ({
            [joinColumn.name]: id,
            [idColumn.name]: data.id,
            [typeColumn.name]: data[typeField],
            ...(joinTable.on || {}),
            ...(data.__pivot || {}),
          }));

          if (_.isEmpty(rows)) {
            continue;
          }

          await this.createQueryBuilder(joinTable.name).insert(rows).execute();

          continue;
        }

        if (attribute.joinColumn && attribute.owner) {
          // handled in the row itself
          continue;
        }

        // oneToOne oneToMany on the non owning side.
        // Since it is a join column no need to remove previous relations
        if (attribute.joinColumn && !attribute.owner) {
          // need to set the column on the target
          const { target } = attribute;

          await this.createQueryBuilder(target)
            .where({ [attribute.joinColumn.referencedColumn]: id })
            .update({ [attribute.joinColumn.referencedColumn]: null })
            .execute();

          if (!_.isNull(data[attributeName])) {
            await this.createQueryBuilder(target)
              // NOTE: works if it is an array or a single id
              .where({ id: data[attributeName] })
              .update({ [attribute.joinColumn.referencedColumn]: id })
              .execute();
          }
        }

        if (attribute.joinTable) {
          const { joinTable } = attribute;
          const { joinColumn, inverseJoinColumn } = joinTable;

          // clear previous associations in the joinTable
          await this.createQueryBuilder(joinTable.name)
            .delete()
            .where({ [joinColumn.name]: id })
            .where(joinTable.on || {})
            .execute();

          if (
            isBidirectional(attribute) &&
            ['oneToOne', 'oneToMany'].includes(attribute.relation)
          ) {
            await this.createQueryBuilder(joinTable.name)
              .delete()
              .where({ [inverseJoinColumn.name]: toIds(data[attributeName]) })
              .where(joinTable.on || {})
              .execute();
          }

          if (!_.isNull(data[attributeName])) {
            const insert = toAssocs(data[attributeName]).map((data) => {
              return {
                [joinColumn.name]: id,
                [inverseJoinColumn.name]: data.id,
                ...(joinTable.on || {}),
                ...(data.__pivot || {}),
              };
            });

            // if there is nothing to insert
            if (insert.length === 0) {
              continue;
            }

            await this.createQueryBuilder(joinTable.name).insert(insert).execute();
          }
        }
      }
    },

    /**
     * Delete relational associations of an existing entity
     * This removes associations but doesn't do cascade deletions for components for example. This will be handled on the entity service layer instead
     * NOTE: Most of the deletion should be handled by ON DELETE CASCADE for dialects that have FKs
     *
     * @param {EntityManager} em - entity manager instance
     * @param {Metadata} metadata - model metadta
     * @param {ID} id - entity ID
     */
    // TODO: wrap Transaction
    async deleteRelations(uid, id) {
      const { attributes } = db.metadata.get(uid);

      for (const attributeName of Object.keys(attributes)) {
        const attribute = attributes[attributeName];

        if (attribute.type !== 'relation') {
          continue;
        }

        /*
          if morphOne | morphMany
            if morphBy is morphToOne
              set null
            if morphBy is morphToOne
              delete links
        */
        if (attribute.relation === 'morphOne' || attribute.relation === 'morphMany') {
          const { target, morphBy } = attribute;

          const targetAttribute = db.metadata.get(target).attributes[morphBy];

          if (targetAttribute.relation === 'morphToOne') {
            // set columns
            const { idColumn, typeColumn } = targetAttribute.morphColumn;

            await this.createQueryBuilder(target)
              .update({ [idColumn.name]: null, [typeColumn.name]: null })
              .where({ [idColumn.name]: id, [typeColumn.name]: uid })
              .execute();
          } else if (targetAttribute.relation === 'morphToMany') {
            const { joinTable } = targetAttribute;
            const { morphColumn } = joinTable;

            const { idColumn, typeColumn } = morphColumn;

            await this.createQueryBuilder(joinTable.name)
              .delete()
              .where({
                [idColumn.name]: id,
                [typeColumn.name]: uid,
                ...(joinTable.on || {}),
                field: attributeName,
              })
              .execute();
          }

          continue;
        }

        /*
          if morphToOne
            nothing to do
        */
        if (attribute.relation === 'morphToOne') {
          // do nothing
        }

        /*
            if morphToMany
            delete links
        */
        if (attribute.relation === 'morphToMany') {
          const { joinTable } = attribute;
          const { joinColumn } = joinTable;

          await this.createQueryBuilder(joinTable.name)
            .delete()
            .where({
              [joinColumn.name]: id,
              ...(joinTable.on || {}),
            })
            .execute();

          continue;
        }

        // do not need to delete links when using foreign keys
        if (db.dialect.usesForeignKeys()) {
          return;
        }

        // NOTE: we do not remove existing associations with the target as it should handled by unique FKs instead
        if (attribute.joinColumn && attribute.owner) {
          // nothing to do => relation already added on the table
          continue;
        }

        // oneToOne oneToMany on the non owning side.
        if (attribute.joinColumn && !attribute.owner) {
          // need to set the column on the target
          const { target } = attribute;

          await this.createQueryBuilder(target)
            .where({ [attribute.joinColumn.referencedColumn]: id })
            .update({ [attribute.joinColumn.referencedColumn]: null })
            .execute();
        }

        if (attribute.joinTable) {
          const { joinTable } = attribute;
          const { joinColumn } = joinTable;

          await this.createQueryBuilder(joinTable.name)
            .delete()
            .where({ [joinColumn.name]: id })
            .where(joinTable.on || {})
            .execute();
        }
      }
    },

    // TODO: add lifecycle events
    async populate(uid, entity, populate) {
      const entry = await this.findOne(uid, {
        select: ['id'],
        where: { id: entity.id },
        populate,
      });

      return { ...entity, ...entry };
    },

    // TODO: add lifecycle events
    async load(uid, entity, fields, params) {
      const { attributes } = db.metadata.get(uid);

      const fieldsArr = _.castArray(fields);
      fieldsArr.forEach((field) => {
        const attribute = attributes[field];

        if (!attribute || attribute.type !== 'relation') {
          throw new Error(`Invalid load. Expected ${field} to be a relational attribute`);
        }
      });

      const entry = await this.findOne(uid, {
        select: ['id'],
        where: { id: entity.id },
        populate: fieldsArr.reduce((acc, field) => {
          acc[field] = params || true;
          return acc;
        }, {}),
      });

      if (!entry) {
        return null;
      }

      if (Array.isArray(fields)) {
        return _.pick(fields, entry);
      }

      return entry[fields];
    },

    // cascading
    // aggregations
    // -> avg
    // -> min
    // -> max
    // -> grouping

    // formulas
    // custom queries

    // utilities
    // -> map result
    // -> map input

    // extra features
    // -> virtuals
    // -> private

    createQueryBuilder(uid) {
      return createQueryBuilder(uid, db, trx);
    },

    getRepository(uid) {
      if (!repoMap[uid]) {
        repoMap[uid] = createRepository(uid, { entityManager: em });
      }

      return repoMap[uid];
    },

    clearRepositories() {
      repoMap.clear();
    },
  };

  return em;
};

module.exports = {
  createEntityManager,
};<|MERGE_RESOLUTION|>--- conflicted
+++ resolved
@@ -108,63 +108,38 @@
   return obj;
 };
 
-<<<<<<< HEAD
 const createEntityManager = (db, trx) => {
-=======
-const createEntityManager = (db) => {
->>>>>>> 3b531537
   const repoMap = {};
 
-  const rundblifecycle = async (type, uid, data) => {
+  const rundblifecycle = async (type, uid, data, states) => {
     data.em = em;
-    await db.lifecycles.run(type, uid, data);
+    return db.lifecycles.run(type, uid, data, states);
   };
 
   const em = {
     async findOne(uid, params) {
-<<<<<<< HEAD
-      await rundblifecycle('beforeFindOne', uid, { params });
-=======
-      const states = await db.lifecycles.run('beforeFindOne', uid, { params });
->>>>>>> 3b531537
+      const states = await rundblifecycle('beforeFindOne', uid, { params });
 
       const result = await this.createQueryBuilder(uid).init(params).first().execute();
 
-<<<<<<< HEAD
-      await rundblifecycle('afterFindOne', uid, { params, result });
-=======
-      await db.lifecycles.run('afterFindOne', uid, { params, result }, states);
->>>>>>> 3b531537
+      await rundblifecycle('afterFindOne', uid, { params, result }, states);
 
       return result;
     },
 
     // should we name it findOne because people are used to it ?
     async findMany(uid, params) {
-<<<<<<< HEAD
-      await rundblifecycle('beforeFindMany', uid, { params });
-=======
-      const states = await db.lifecycles.run('beforeFindMany', uid, { params });
->>>>>>> 3b531537
+      const states = await rundblifecycle('beforeFindMany', uid, { params });
 
       const result = await this.createQueryBuilder(uid).init(params).execute();
 
-<<<<<<< HEAD
-      await rundblifecycle('afterFindMany', uid, { params, result });
-=======
-      await db.lifecycles.run('afterFindMany', uid, { params, result }, states);
->>>>>>> 3b531537
+      await rundblifecycle('afterFindMany', uid, { params, result, states });
 
       return result;
     },
 
-<<<<<<< HEAD
     async count(uid, params = {}) {
-      await rundblifecycle('beforeCount', uid, { params });
-=======
-    async count(uid, params) {
-      const states = await db.lifecycles.run('beforeCount', uid, { params });
->>>>>>> 3b531537
+      const states = await rundblifecycle('beforeCount', uid, { params });
 
       const res = await this.createQueryBuilder(uid)
         .init(_.pick(['_q', 'where', 'filters'], params))
@@ -174,21 +149,12 @@
 
       const result = Number(res.count);
 
-<<<<<<< HEAD
-      await rundblifecycle('afterCount', uid, { params, result });
-=======
-      await db.lifecycles.run('afterCount', uid, { params, result }, states);
->>>>>>> 3b531537
-
+      await rundblifecycle('afterCount', uid, { params, result }, states);
       return result;
     },
 
     async create(uid, params = {}) {
-<<<<<<< HEAD
-      await rundblifecycle('beforeCreate', uid, { params });
-=======
-      const states = await db.lifecycles.run('beforeCreate', uid, { params });
->>>>>>> 3b531537
+      const states = await rundblifecycle('beforeCreate', uid, { params });
 
       const metadata = db.metadata.get(uid);
       const { data } = params;
@@ -213,22 +179,14 @@
         populate: params.populate,
       });
 
-<<<<<<< HEAD
-      await rundblifecycle('afterCreate', uid, { params, result });
-=======
-      await db.lifecycles.run('afterCreate', uid, { params, result }, states);
->>>>>>> 3b531537
+      await rundblifecycle('afterCreate', uid, { params, result }, states);
 
       return result;
     },
 
     // TODO: where do we handle relation processing for many queries ?
     async createMany(uid, params = {}) {
-<<<<<<< HEAD
-      await rundblifecycle('beforeCreateMany', uid, { params });
-=======
-      const states = await db.lifecycles.run('beforeCreateMany', uid, { params });
->>>>>>> 3b531537
+      const states = await rundblifecycle('beforeCreateMany', uid, { params });
 
       const metadata = db.metadata.get(uid);
       const { data } = params;
@@ -249,21 +207,13 @@
 
       const result = { count: data.length };
 
-<<<<<<< HEAD
-      await rundblifecycle('afterCreateMany', uid, { params, result });
-=======
-      await db.lifecycles.run('afterCreateMany', uid, { params, result }, states);
->>>>>>> 3b531537
+      await rundblifecycle('afterCreateMany', uid, { params, result }, states);
 
       return result;
     },
 
     async update(uid, params = {}) {
-<<<<<<< HEAD
-      await rundblifecycle('beforeUpdate', uid, { params });
-=======
-      const states = await db.lifecycles.run('beforeUpdate', uid, { params });
->>>>>>> 3b531537
+      const states = await rundblifecycle('beforeUpdate', uid, { params });
 
       const metadata = db.metadata.get(uid);
       const { where, data } = params;
@@ -299,22 +249,14 @@
         populate: params.populate,
       });
 
-<<<<<<< HEAD
-      await rundblifecycle('afterUpdate', uid, { params, result });
-=======
-      await db.lifecycles.run('afterUpdate', uid, { params, result }, states);
->>>>>>> 3b531537
+      await rundblifecycle('afterUpdate', uid, { params, result }, states);
 
       return result;
     },
 
     // TODO: where do we handle relation processing for many queries ?
     async updateMany(uid, params = {}) {
-<<<<<<< HEAD
-      await rundblifecycle('beforeUpdateMany', uid, { params });
-=======
-      const states = await db.lifecycles.run('beforeUpdateMany', uid, { params });
->>>>>>> 3b531537
+      const states = await rundblifecycle('beforeUpdateMany', uid, { params });
 
       const metadata = db.metadata.get(uid);
       const { where, data } = params;
@@ -332,21 +274,13 @@
 
       const result = { count: updatedRows };
 
-<<<<<<< HEAD
-      await rundblifecycle('afterUpdateMany', uid, { params, result });
-=======
-      await db.lifecycles.run('afterUpdateMany', uid, { params, result }, states);
->>>>>>> 3b531537
+      await rundblifecycle('afterUpdateMany', uid, { params, result }, states);
 
       return result;
     },
 
     async delete(uid, params = {}) {
-<<<<<<< HEAD
-      await rundblifecycle('beforeDelete', uid, { params });
-=======
-      const states = await db.lifecycles.run('beforeDelete', uid, { params });
->>>>>>> 3b531537
+      const states = await rundblifecycle('beforeDelete', uid, { params });
 
       const { where, select, populate } = params;
 
@@ -371,22 +305,14 @@
 
       await this.deleteRelations(uid, id);
 
-<<<<<<< HEAD
-      await rundblifecycle('afterDelete', uid, { params, result: entity });
-=======
-      await db.lifecycles.run('afterDelete', uid, { params, result: entity }, states);
->>>>>>> 3b531537
+      await rundblifecycle('afterDelete', uid, { params, result: entity }, states);
 
       return entity;
     },
 
     // TODO: where do we handle relation processing for many queries ?
     async deleteMany(uid, params = {}) {
-<<<<<<< HEAD
-      await rundblifecycle('beforeDeleteMany', uid, { params });
-=======
-      const states = await db.lifecycles.run('beforeDeleteMany', uid, { params });
->>>>>>> 3b531537
+      const states = await rundblifecycle('beforeDeleteMany', uid, { params });
 
       const { where } = params;
 
@@ -394,11 +320,7 @@
 
       const result = { count: deletedRows };
 
-<<<<<<< HEAD
-      await rundblifecycle('afterDelete', uid, { params, result });
-=======
-      await db.lifecycles.run('afterDeleteMany', uid, { params, result }, states);
->>>>>>> 3b531537
+      await rundblifecycle('afterDelete', uid, { params, result }, states);
 
       return result;
     },
