{
  "name": "@strapi/database",
  "version": "5.0.0-beta.1",
  "description": "Strapi's database layer",
  "homepage": "https://strapi.io",
  "bugs": {
    "url": "https://github.com/strapi/strapi/issues"
  },
  "repository": {
    "type": "git",
    "url": "git://github.com/strapi/strapi.git"
  },
  "license": "SEE LICENSE IN LICENSE",
  "author": {
    "name": "Strapi Solutions SAS",
    "email": "hi@strapi.io",
    "url": "https://strapi.io"
  },
  "maintainers": [
    {
      "name": "Strapi Solutions SAS",
      "email": "hi@strapi.io",
      "url": "https://strapi.io"
    }
  ],
  "main": "./dist/index.js",
  "module": "./dist/index.mjs",
  "source": "./src/index.ts",
  "types": "./dist/index.d.ts",
  "files": [
    "dist/"
  ],
  "scripts": {
    "build": "pack-up build",
    "clean": "run -T rimraf ./dist",
    "lint": "run -T tsc --noEmit && run -T eslint .",
    "test:unit": "run -T jest",
    "test:unit:watch": "run -T jest --watch",
    "watch": "pack-up watch"
  },
  "dependencies": {
    "@paralleldrive/cuid2": "2.2.2",
<<<<<<< HEAD
    "@strapi/utils": "5.0.0-beta.0",
=======
    "@strapi/utils": "5.0.0-beta.1",
>>>>>>> 1122223f
    "date-fns": "2.30.0",
    "debug": "4.3.4",
    "fs-extra": "10.1.0",
    "knex": "3.0.1",
    "lodash": "4.17.21",
    "semver": "7.5.4",
    "umzug": "3.2.1"
  },
  "devDependencies": {
    "@strapi/pack-up": "5.0.0-beta.1",
    "eslint-config-custom": "5.0.0-beta.1",
    "tsconfig": "5.0.0-beta.1"
  },
  "engines": {
    "node": ">=18.0.0 <=20.x.x",
    "npm": ">=6.0.0"
  }
}<|MERGE_RESOLUTION|>--- conflicted
+++ resolved
@@ -40,11 +40,7 @@
   },
   "dependencies": {
     "@paralleldrive/cuid2": "2.2.2",
-<<<<<<< HEAD
-    "@strapi/utils": "5.0.0-beta.0",
-=======
     "@strapi/utils": "5.0.0-beta.1",
->>>>>>> 1122223f
     "date-fns": "2.30.0",
     "debug": "4.3.4",
     "fs-extra": "10.1.0",
