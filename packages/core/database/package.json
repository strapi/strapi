--- conflicted
+++ resolved
@@ -1,10 +1,6 @@
 {
   "name": "@strapi/database",
-<<<<<<< HEAD
-  "version": "4.25.8",
-=======
   "version": "4.25.9",
->>>>>>> 7a07e47d
   "description": "Strapi's database layer",
   "homepage": "https://strapi.io",
   "bugs": {
@@ -43,11 +39,7 @@
     "watch": "pack-up watch"
   },
   "dependencies": {
-<<<<<<< HEAD
-    "@strapi/utils": "4.25.8",
-=======
     "@strapi/utils": "4.25.9",
->>>>>>> 7a07e47d
     "date-fns": "2.30.0",
     "debug": "4.3.4",
     "fs-extra": "10.0.0",
@@ -58,13 +50,8 @@
   },
   "devDependencies": {
     "@strapi/pack-up": "4.23.0",
-<<<<<<< HEAD
-    "eslint-config-custom": "4.25.8",
-    "tsconfig": "4.25.8"
-=======
     "eslint-config-custom": "4.25.9",
     "tsconfig": "4.25.9"
->>>>>>> 7a07e47d
   },
   "engines": {
     "node": ">=18.0.0 <=20.x.x",
