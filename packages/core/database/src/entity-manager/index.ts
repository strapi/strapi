import {
  castArray,
  compact,
  difference,
  differenceWith,
  has,
  isArray,
  isEmpty,
  isEqual,
  isInteger,
  isNil,
  isNull,
  isNumber,
  isObject,
  isPlainObject,
  isString,
  isUndefined,
  map,
  pick,
  uniqBy,
  uniqWith,
} from 'lodash/fp';

import * as types from '../utils/types';
import { createField } from '../fields';
import { createQueryBuilder } from '../query';
import { createRepository } from './entity-repository';
import { deleteRelatedMorphOneRelationsAfterMorphToManyUpdate } from './morph-relations';
import {
  isBidirectional,
  isAnyToOne,
  isOneToAny,
  hasOrderColumn,
  hasInverseOrderColumn,
} from '../metadata';
import {
  deletePreviousOneToAnyRelations,
  deletePreviousAnyToOneRelations,
  deleteRelations,
  cleanOrderColumns,
} from './regular-relations';
import { relationsOrderer } from './relations-orderer';
import type { Database } from '..';
import type { Meta } from '../metadata';
import type { ID } from '../types';
import { EntityManager, Repository, Entity } from './types';

export * from './types';

const isRecord = (value: unknown): value is Record<string, unknown> =>
  isObject(value) && !isNil(value);

const toId = (value: unknown | { id: unknown }): ID => {
  if (isRecord(value) && 'id' in value && isValidId(value.id)) {
    return value.id;
  }

  if (isValidId(value)) {
    return value;
  }

  throw new Error(`Invalid id, expected a string or integer, got ${value}`);
};
const toIds = (value: unknown): ID[] => castArray(value || []).map(toId);

const isValidId = (value: unknown): value is ID => isString(value) || isInteger(value);

const isValidObjectId = (value: unknown): value is Entity =>
  isRecord(value) && 'id' in value && isValidId(value.id);

const toIdArray = (
  data: unknown
): {
  id: ID;
  __pivot?: { [key: string]: any };
  [key: string]: any;
}[] => {
  const array = castArray(data)
    .filter((datum) => !isNil(datum))
    .map((datum) => {
      // if it is a string or an integer return an obj with id = to datum
      if (isValidId(datum)) {
        return { id: datum, __pivot: {} };
      }

      // if it is an object check it has at least a valid id
      if (!isValidObjectId(datum)) {
        throw new Error(`Invalid id, expected a string or integer, got ${datum}`);
      }

      return datum;
    });

  return uniqWith(isEqual, array);
};

type ScalarAssoc = string | number | null;
type Assocs =
  | ScalarAssoc
  | { id: ScalarAssoc | Array<ScalarAssoc> }
  | Array<ScalarAssoc>
  | {
      set?: Array<ScalarAssoc> | null;
      options?: { strict?: boolean };
      connect?: Array<{
        id: ScalarAssoc;
        position?: { start?: boolean; end?: boolean; before?: ID; after?: ID };
        __pivot?: any;
      }> | null;
      disconnect?: Array<ScalarAssoc> | null;
    };

const toAssocs = (data: Assocs) => {
  if (
    isArray(data) ||
    isString(data) ||
    isNumber(data) ||
    isNull(data) ||
    (isRecord(data) && 'id' in data)
  ) {
    return {
      set: isNull(data) ? data : toIdArray(data),
    };
  }

  if (data?.set) {
    return {
      set: isNull(data.set) ? data.set : toIdArray(data.set),
    };
  }

  return {
    options: {
      strict: data?.options?.strict,
    },
    connect: toIdArray(data?.connect).map((elm) => ({
      id: elm.id,
      position: elm.position ? elm.position : { end: true },
      __pivot: elm.__pivot ?? {},
    })),
    disconnect: toIdArray(data?.disconnect),
  };
};

const processData = (
  metadata: Meta,
  data: Record<string, unknown> = {},
  { withDefaults = false } = {}
) => {
  const { attributes } = metadata;

  const obj: Record<string, unknown> = {};

  for (const attributeName of Object.keys(attributes)) {
    const attribute = attributes[attributeName];

    if (types.isScalarAttribute(attribute)) {
      const field = createField(attribute);

      if (isUndefined(data[attributeName])) {
        if (!isUndefined(attribute.default) && withDefaults) {
          if (typeof attribute.default === 'function') {
            obj[attributeName] = attribute.default();
          } else {
            obj[attributeName] = attribute.default;
          }
        }
        continue;
      }

      if (
        'validate' in field &&
        typeof field.validate === 'function' &&
        data[attributeName] !== null
      ) {
        field.validate(data[attributeName]);
      }

      const val = data[attributeName] === null ? null : field.toDB(data[attributeName]);

      obj[attributeName] = val;
    }

    if (types.isRelationalAttribute(attribute)) {
      // oneToOne & manyToOne
      if ('joinColumn' in attribute && attribute.joinColumn && attribute.owner) {
        const joinColumnName = attribute.joinColumn.name;

        // allow setting to null
        const attrValue = !isUndefined(data[attributeName])
          ? data[attributeName]
          : data[joinColumnName];

        if (!isUndefined(attrValue)) {
          obj[joinColumnName] = attrValue;
        }

        continue;
      }

      if ('morphColumn' in attribute && attribute.morphColumn && attribute.owner) {
        const { idColumn, typeColumn, typeField = '__type' } = attribute.morphColumn;

        const value = data[attributeName] as Record<string, unknown>;

        if (value === null) {
          Object.assign(obj, {
            [idColumn.name]: null,
            [typeColumn.name]: null,
          });

          continue;
        }

        if (!isUndefined(value)) {
          if (!has('id', value) || !has(typeField, value)) {
            throw new Error(`Expects properties ${typeField} an id to make a morph association`);
          }

          Object.assign(obj, {
            [idColumn.name]: value.id,
            [typeColumn.name]: value[typeField],
          });
        }
      }
    }
  }

  return obj;
};
export const createEntityManager = (db: Database): EntityManager => {
  const repoMap: Record<string, Repository> = {};

  return {
    async findOne(uid, params) {
      const states = await db.lifecycles.run('beforeFindOne', uid, { params });

      const result = await this.createQueryBuilder(uid)
        .init(params)
        .first()
        .execute<Entity | null>();

      await db.lifecycles.run('afterFindOne', uid, { params, result }, states);

      return result;
    },

    // should we name it findOne because people are used to it ?
    async findMany(uid, params) {
      const states = await db.lifecycles.run('beforeFindMany', uid, { params });

      const result = await this.createQueryBuilder(uid).init(params).execute<any[]>();

      await db.lifecycles.run('afterFindMany', uid, { params, result }, states);

      return result;
    },

    async count(uid, params = {}) {
      const states = await db.lifecycles.run('beforeCount', uid, { params });

      const res = await this.createQueryBuilder(uid)
        .init(pick(['_q', 'where', 'filters'], params))
        .count()
        .first()
        .execute<{ count: number }>();

      const result = Number(res.count);

      await db.lifecycles.run('afterCount', uid, { params, result }, states);

      return result;
    },

    async create(uid, params = {}) {
      const states = await db.lifecycles.run('beforeCreate', uid, { params });

      const metadata = db.metadata.get(uid);
      const { data } = params;

      if (!isPlainObject(data)) {
        throw new Error('Create expects a data object');
      }

      const dataToInsert = processData(metadata, data, { withDefaults: true });

      const res = await this.createQueryBuilder(uid)
        .insert(dataToInsert)
        .execute<Array<ID | { id: ID }>>();

      const id = isRecord(res[0]) ? res[0].id : res[0];

      const trx = await strapi.db.transaction();
      try {
        await this.attachRelations(uid, id, data, { transaction: trx.get() });

        await trx.commit();
      } catch (e) {
        await trx.rollback();
        await this.createQueryBuilder(uid).where({ id }).delete().execute();
        throw e;
      }

      // TODO: in case there is no select or populate specified return the inserted data ?
      // TODO: do not trigger the findOne lifecycles ?
      const result = await this.findOne(uid, {
        where: { id },
        select: params.select,
        populate: params.populate,
        filters: params.filters,
      });

      await db.lifecycles.run('afterCreate', uid, { params, result }, states);

      return result;
    },

    // TODO: where do we handle relation processing for many queries ?
    async createMany(uid, params = {}) {
      const states = await db.lifecycles.run('beforeCreateMany', uid, { params });

      const metadata = db.metadata.get(uid);
      const { data } = params;

      if (!isArray(data)) {
        throw new Error('CreateMany expects data to be an array');
      }

      const dataToInsert = data.map((datum) =>
        processData(metadata, datum, { withDefaults: true })
      );

      if (isEmpty(dataToInsert)) {
        throw new Error('Nothing to insert');
      }

      const createdEntries = await this.createQueryBuilder(uid)
        .insert(dataToInsert)
        .execute<Array<ID | { id: ID }>>();

      const result = {
        count: data.length,
        ids: createdEntries.map((entry) => (typeof entry === 'object' ? entry?.id : entry)),
      };

      await db.lifecycles.run('afterCreateMany', uid, { params, result }, states);

      return result;
    },

    async update(uid, params = {}) {
      const states = await db.lifecycles.run('beforeUpdate', uid, { params });

      const metadata = db.metadata.get(uid);
      const { where, data } = params;

      if (!isPlainObject(data)) {
        throw new Error('Update requires a data object');
      }

      if (isEmpty(where)) {
        throw new Error('Update requires a where parameter');
      }

      const entity = await this.createQueryBuilder(uid)
        .select('*')
        .where(where)
        .first()
        .execute<{ id: ID }>({ mapResults: false });

      if (!entity) {
        return null;
      }

      const { id } = entity;

      const dataToUpdate = processData(metadata, data);

      if (!isEmpty(dataToUpdate)) {
        await this.createQueryBuilder(uid).where({ id }).update(dataToUpdate).execute();
      }

      const trx = await strapi.db.transaction();
      try {
        await this.updateRelations(uid, id, data, { transaction: trx.get() });
        await trx.commit();
      } catch (e) {
        await trx.rollback();
        await this.createQueryBuilder(uid).where({ id }).update(entity).execute();
        throw e;
      }

      // TODO: do not trigger the findOne lifecycles ?
      const result = await this.findOne(uid, {
        where: { id },
        select: params.select,
        populate: params.populate,
        filters: params.filters,
      });

      await db.lifecycles.run('afterUpdate', uid, { params, result }, states);

      return result;
    },

    // TODO: where do we handle relation processing for many queries ?
    async updateMany(uid, params = {}) {
      const states = await db.lifecycles.run('beforeUpdateMany', uid, { params });

      const metadata = db.metadata.get(uid);
      const { where, data } = params;

      const dataToUpdate = processData(metadata, data);

      if (isEmpty(dataToUpdate)) {
        throw new Error('Update requires data');
      }

      const updatedRows = await this.createQueryBuilder(uid)
        .where(where)
        .update(dataToUpdate)
        .execute<number>();

      const result = { count: updatedRows };

      await db.lifecycles.run('afterUpdateMany', uid, { params, result }, states);

      return result;
    },

<<<<<<< HEAD
    async clone(uid, cloneId, params = {}) {
      const states = await db.lifecycles.run('beforeCreate', uid, { params });

      const metadata = db.metadata.get(uid);
      const { data } = params;

      if (!isNil(data) && !isPlainObject(data)) {
        throw new Error('Create expects a data object');
      }

      // TODO: Handle join columns?
      const entity = await this.findOne(uid, { where: { id: cloneId } });

      const dataToInsert = flow(
        // Omit unwanted properties
        omit(['id', 'created_at', 'updated_at']),
        // Merge with provided data, set attribute to null if data attribute is null
        mergeWith(data || {}, (original: unknown, override: unknown) =>
          override === null ? override : original
        ),
        // Process data with metadata
        (entity: Record<string, unknown>) => processData(metadata, entity, { withDefaults: true })
      )(entity);

      const res = await this.createQueryBuilder(uid)
        .insert(dataToInsert)
        .execute<Array<ID | { id: ID }>>();

      const id = isRecord(res[0]) ? res[0].id : res[0];

      const trx = await strapi.db.transaction();
      try {
        const cloneAttrs = Object.entries(metadata.attributes).reduce((acc, [attrName, attr]) => {
          // TODO: select attrs to clone outside the DB layer so components can be unknown
          if (
            types.isRelationalAttribute(attr) &&
            'joinTable' in attr &&
            attr.joinTable &&
            !(attr.joinTable.name.endsWith('_components') || attr.joinTable.name.endsWith('_cmps'))
          ) {
            acc.push(attrName);
          }
          return acc;
        }, [] as string[]);

        await this.cloneRelations(uid, id, cloneId, data, { cloneAttrs, transaction: trx.get() });
        await trx.commit();
      } catch (e) {
        await trx.rollback();
        await this.createQueryBuilder(uid).where({ id }).delete().execute();
        throw e;
      }

      const result = await this.findOne(uid, {
        where: { id },
        select: params.select,
        populate: params.populate,
      });

      await db.lifecycles.run('afterCreate', uid, { params, result }, states);

      return result;
    },

=======
>>>>>>> 64f06a75
    async delete(uid, params = {}) {
      const states = await db.lifecycles.run('beforeDelete', uid, { params });

      const { where, select, populate } = params;

      if (isEmpty(where)) {
        throw new Error('Delete requires a where parameter');
      }

      // TODO: do not trigger the findOne lifecycles ?
      const entity = await this.findOne(uid, {
        select: select && ['id'].concat(select),
        where,
        populate,
      });

      if (!entity) {
        return null;
      }

      const { id } = entity;

      await this.createQueryBuilder(uid).where({ id }).delete().execute();

      const trx = await strapi.db.transaction();
      try {
        await this.deleteRelations(uid, id, { transaction: trx.get() });

        await trx.commit();
      } catch (e) {
        await trx.rollback();
        throw e;
      }

      await db.lifecycles.run('afterDelete', uid, { params, result: entity }, states);

      return entity;
    },

    // TODO: where do we handle relation processing for many queries ?
    async deleteMany(uid, params = {}) {
      const states = await db.lifecycles.run('beforeDeleteMany', uid, { params });

      const { where } = params;

      const deletedRows = await this.createQueryBuilder(uid)
        .where(where)
        .delete()
        .execute<number>();

      const result = { count: deletedRows };

      await db.lifecycles.run('afterDeleteMany', uid, { params, result }, states);

      return result;
    },

    /**
     * Attach relations to a new entity
     */
    async attachRelations(uid, id, data, options) {
      const { attributes } = db.metadata.get(uid);
      const { transaction: trx } = options ?? {};

      for (const attributeName of Object.keys(attributes)) {
        const attribute = attributes[attributeName];

        const isValidLink = has(attributeName, data) && !isNil(data[attributeName]);

        if (attribute.type !== 'relation' || !isValidLink) {
          continue;
        }

        const cleanRelationData = toAssocs(data[attributeName]);

        if (attribute.relation === 'morphOne' || attribute.relation === 'morphMany') {
          const { target, morphBy } = attribute;

          const targetAttribute = db.metadata.get(target).attributes[morphBy];
          if (targetAttribute.type !== 'relation') {
            throw new Error(
              `Expected target attribute ${target}.${morphBy} to be a relation attribute`
            );
          }

          if (targetAttribute.relation === 'morphToOne') {
            // set columns
            const { idColumn, typeColumn } = targetAttribute.morphColumn;

            const relId = toId(cleanRelationData.set?.[0]);

            await this.createQueryBuilder(target)
              .update({ [idColumn.name]: id, [typeColumn.name]: uid })
              .where({ id: relId })
              .transacting(trx)
              .execute();
          } else if (targetAttribute.relation === 'morphToMany') {
            const { joinTable } = targetAttribute;
            const { joinColumn, morphColumn } = joinTable;

            const { idColumn, typeColumn } = morphColumn;

            if (isEmpty(cleanRelationData.set)) {
              continue;
            }

            const rows =
              cleanRelationData.set?.map((data, idx) => {
                return {
                  [joinColumn.name]: data.id,
                  [idColumn.name]: id,
                  [typeColumn.name]: uid,
                  ...(('on' in joinTable && joinTable.on) || {}),
                  ...(data.__pivot || {}),
                  order: idx + 1,
                  field: attributeName,
                };
              }) ?? [];

            await this.createQueryBuilder(joinTable.name).insert(rows).transacting(trx).execute();
          }

          continue;
        } else if (attribute.relation === 'morphToOne') {
          // handled on the entry itself
          continue;
        } else if (attribute.relation === 'morphToMany') {
          const { joinTable } = attribute;
          const { joinColumn, morphColumn } = joinTable;

          const { idColumn, typeColumn, typeField = '__type' } = morphColumn;

          if (isEmpty(cleanRelationData.set)) {
            continue;
          }

          const rows =
            cleanRelationData.set?.map((data, idx) => ({
              [joinColumn.name]: id,
              [idColumn.name]: data.id,
              [typeColumn.name]: data[typeField],
              ...(('on' in joinTable && joinTable.on) || {}),
              ...(data.__pivot || {}),
              order: idx + 1,
            })) ?? [];

          // delete previous relations
          await deleteRelatedMorphOneRelationsAfterMorphToManyUpdate(rows as any, {
            uid,
            attributeName,
            joinTable,
            db,
            transaction: trx,
          });

          await this.createQueryBuilder(joinTable.name).insert(rows).transacting(trx).execute();

          continue;
        }

        if ('joinColumn' in attribute && attribute.joinColumn && attribute.owner) {
          const relIdsToAdd = toIds(cleanRelationData.set);
          if (
            attribute.relation === 'oneToOne' &&
            isBidirectional(attribute) &&
            relIdsToAdd.length
          ) {
            await this.createQueryBuilder(uid)
              .where({ [attribute.joinColumn.name]: relIdsToAdd, id: { $ne: id } })
              .update({ [attribute.joinColumn.name]: null })
              .transacting(trx)
              .execute();
          }

          continue;
        }

        // oneToOne oneToMany on the non owning side
        if ('joinColumn' in attribute && attribute.joinColumn && !attribute.owner) {
          // need to set the column on the target
          const { target } = attribute;

          // TODO: check it is an id & the entity exists (will throw due to FKs otherwise so not a big pbl in SQL)
          const relIdsToAdd = toIds(cleanRelationData.set);

          await this.createQueryBuilder(target)
            .where({ [attribute.joinColumn.referencedColumn]: id })
            .update({ [attribute.joinColumn.referencedColumn]: null })
            .transacting(trx)
            .execute();

          await this.createQueryBuilder(target)
            .update({ [attribute.joinColumn.referencedColumn]: id })
            // NOTE: works if it is an array or a single id
            .where({ id: relIdsToAdd })
            .transacting(trx)
            .execute();
        }

        if ('joinTable' in attribute && attribute.joinTable) {
          // need to set the column on the target

          const { joinTable } = attribute;
          const { joinColumn, inverseJoinColumn, orderColumnName, inverseOrderColumnName } =
            joinTable;

          const relsToAdd = (cleanRelationData.set || cleanRelationData.connect) ?? [];
          const relIdsToadd = toIds(relsToAdd);

          if (isBidirectional(attribute) && isOneToAny(attribute)) {
            await deletePreviousOneToAnyRelations({
              id,
              attribute,
              relIdsToadd,
              db,
              transaction: trx,
            });
          }

          // prepare new relations to insert
          const insert = uniqBy('id', relsToAdd).map((data) => {
            return {
              [joinColumn.name]: id,
              [inverseJoinColumn.name]: data.id,
              ...(('on' in joinTable && joinTable.on) || {}),
              ...(data.__pivot || {}),
            };
          }) as Record<string, any>[];

          // add order value
          if (cleanRelationData.set && hasOrderColumn(attribute)) {
            insert.forEach((data: Record<string, unknown>, idx) => {
              data[orderColumnName] = idx + 1;
            });
          } else if (cleanRelationData.connect && hasOrderColumn(attribute)) {
            // use position attributes to calculate order
            const orderMap = relationsOrderer(
              [],
              inverseJoinColumn.name,
              joinTable.orderColumnName,
              true // Always make an strict connect when inserting
            )
              .connect(relsToAdd)
              .get()
              // set the order based on the order of the ids
              .reduce((acc, rel, idx) => ({ ...acc, [rel.id]: idx }), {} as Record<ID, number>);

            insert.forEach((row: Record<string, unknown>) => {
              row[orderColumnName] = orderMap[row[inverseJoinColumn.name] as number];
            });
          }

          // add inv_order value
          if (hasInverseOrderColumn(attribute)) {
            const maxResults = await db
              .getConnection()
              .select(inverseJoinColumn.name)
              .max(inverseOrderColumnName, { as: 'max' })
              .whereIn(inverseJoinColumn.name, relIdsToadd)
              .where(joinTable.on || {})
              .groupBy(inverseJoinColumn.name)
              .from(joinTable.name)
              .transacting(trx);

            const maxMap = maxResults.reduce(
              (acc, res) => Object.assign(acc, { [res[inverseJoinColumn.name]]: res.max }),
              {} as Record<string, number>
            );

            insert.forEach((rel) => {
              rel[inverseOrderColumnName] = (maxMap[rel[inverseJoinColumn.name]] || 0) + 1;
            });
          }

          if (insert.length === 0) {
            continue;
          }

          // insert new relations
          await this.createQueryBuilder(joinTable.name).insert(insert).transacting(trx).execute();
        }
      }
    },

    /**
     * Updates relations of an existing entity
     */
    // TODO: check relation exists (handled by FKs except for polymorphics)
    async updateRelations(uid, id, data, options) {
      const { attributes } = db.metadata.get(uid);
      const { transaction: trx } = options ?? {};

      for (const attributeName of Object.keys(attributes)) {
        const attribute = attributes[attributeName];

        if (attribute.type !== 'relation' || !has(attributeName, data)) {
          continue;
        }
        const cleanRelationData = toAssocs(data[attributeName]);

        if (attribute.relation === 'morphOne' || attribute.relation === 'morphMany') {
          const { target, morphBy } = attribute;

          const targetAttribute = db.metadata.get(target).attributes[morphBy];

          if (targetAttribute.type === 'relation' && targetAttribute.relation === 'morphToOne') {
            // set columns
            const { idColumn, typeColumn } = targetAttribute.morphColumn;

            // update instead of deleting because the relation is directly on the entity table
            // and not in a join table
            await this.createQueryBuilder(target)
              .update({ [idColumn.name]: null, [typeColumn.name]: null })
              .where({ [idColumn.name]: id, [typeColumn.name]: uid })
              .transacting(trx)
              .execute();

            if (!isNull(cleanRelationData.set)) {
              const relId = toIds(cleanRelationData.set?.[0]);
              await this.createQueryBuilder(target)
                .update({ [idColumn.name]: id, [typeColumn.name]: uid })
                .where({ id: relId })
                .transacting(trx)
                .execute();
            }
          } else if (
            targetAttribute.type === 'relation' &&
            targetAttribute.relation === 'morphToMany'
          ) {
            const { joinTable } = targetAttribute;
            const { joinColumn, morphColumn } = joinTable;

            const { idColumn, typeColumn } = morphColumn;

            await this.createQueryBuilder(joinTable.name)
              .delete()
              .where({
                [idColumn.name]: id,
                [typeColumn.name]: uid,
                ...(joinTable.on || {}),
                field: attributeName,
              })
              .transacting(trx)
              .execute();

            if (isEmpty(cleanRelationData.set)) {
              continue;
            }

            const rows = cleanRelationData.set?.map((data, idx) => ({
              [joinColumn.name]: data.id,
              [idColumn.name]: id,
              [typeColumn.name]: uid,
              ...(joinTable.on || {}),
              ...(data.__pivot || {}),
              order: idx + 1,
              field: attributeName,
            })) as Record<string, any>;

            await this.createQueryBuilder(joinTable.name).insert(rows).transacting(trx).execute();
          }

          continue;
        }

        if (attribute.relation === 'morphToOne') {
          // handled on the entry itself
          continue;
        }

        if (attribute.relation === 'morphToMany') {
          const { joinTable } = attribute;
          const { joinColumn, morphColumn } = joinTable;

          const { idColumn, typeColumn, typeField = '__type' } = morphColumn;

          await this.createQueryBuilder(joinTable.name)
            .delete()
            .where({
              [joinColumn.name]: id,
              ...(joinTable.on || {}),
            })
            .transacting(trx)
            .execute();

          if (isEmpty(cleanRelationData.set)) {
            continue;
          }

          const rows = (cleanRelationData.set ?? []).map((data, idx) => ({
            [joinColumn.name]: id,
            [idColumn.name]: data.id,
            [typeColumn.name]: data[typeField],
            ...(joinTable.on || {}),
            ...(data.__pivot || {}),
            order: idx + 1,
          })) as Record<string, any>[];

          // delete previous relations
          await deleteRelatedMorphOneRelationsAfterMorphToManyUpdate(rows, {
            uid,
            attributeName,
            joinTable,
            db,
            transaction: trx,
          });

          await this.createQueryBuilder(joinTable.name).insert(rows).transacting(trx).execute();

          continue;
        }

        if ('joinColumn' in attribute && attribute.joinColumn && attribute.owner) {
          // handled in the row itself
          continue;
        }

        // oneToOne oneToMany on the non owning side.
        // Since it is a join column no need to remove previous relations
        if ('joinColumn' in attribute && attribute.joinColumn && !attribute.owner) {
          // need to set the column on the target
          const { target } = attribute;

          await this.createQueryBuilder(target)
            .where({ [attribute.joinColumn.referencedColumn]: id })
            .update({ [attribute.joinColumn.referencedColumn]: null })
            .transacting(trx)
            .execute();

          if (!isNull(cleanRelationData.set)) {
            const relIdsToAdd = toIds(cleanRelationData.set);
            await this.createQueryBuilder(target)
              .where({ id: relIdsToAdd })
              .update({ [attribute.joinColumn.referencedColumn]: id })
              .transacting(trx)
              .execute();
          }
        }

        if (attribute.joinTable) {
          const { joinTable } = attribute;
          const { joinColumn, inverseJoinColumn, orderColumnName, inverseOrderColumnName } =
            joinTable;
          const select = [joinColumn.name, inverseJoinColumn.name];
          if (hasOrderColumn(attribute)) {
            select.push(orderColumnName);
          }
          if (hasInverseOrderColumn(attribute)) {
            select.push(inverseOrderColumnName);
          }

          // only delete relations
          if (isNull(cleanRelationData.set)) {
            await deleteRelations({ id, attribute, db, relIdsToDelete: 'all', transaction: trx });
          } else {
            const isPartialUpdate = !has('set', cleanRelationData);
            let relIdsToaddOrMove: ID[];

            if (isPartialUpdate) {
              if (isAnyToOne(attribute)) {
                // TODO: V5 find a fix to connect multiple versions of a document at the same time on xToOne relations
                // cleanRelationData.connect = cleanRelationData.connect?.slice(-1);
              }
              relIdsToaddOrMove = toIds(cleanRelationData.connect);
              const relIdsToDelete = toIds(
                differenceWith(
                  isEqual,
                  cleanRelationData.disconnect,
                  cleanRelationData.connect ?? []
                )
              );

              if (!isEmpty(relIdsToDelete)) {
                await deleteRelations({ id, attribute, db, relIdsToDelete, transaction: trx });
              }

              if (isEmpty(cleanRelationData.connect)) {
                continue;
              }

              // Fetch current relations to handle ordering
              let currentMovingRels: Record<string, ID>[] = [];

              if (hasOrderColumn(attribute) || hasInverseOrderColumn(attribute)) {
                currentMovingRels = await this.createQueryBuilder(joinTable.name)
                  .select(select)
                  .where({
                    [joinColumn.name]: id,
                    [inverseJoinColumn.name]: { $in: relIdsToaddOrMove },
                  })
                  .where(joinTable.on || {})
                  .transacting(trx)
                  .execute();
              }

              // prepare relations to insert
              const insert = uniqBy('id', cleanRelationData.connect).map((relToAdd) => ({
                [joinColumn.name]: id,
                [inverseJoinColumn.name]: relToAdd.id,
                ...(joinTable.on || {}),
                ...(relToAdd.__pivot || {}),
              }));

              if (hasOrderColumn(attribute)) {
                // Get all adjacent relations and the one with the highest order
                const adjacentRelations = await this.createQueryBuilder(joinTable.name)
                  .where({
                    $or: [
                      {
                        [joinColumn.name]: id,
                        [inverseJoinColumn.name]: {
                          $in: compact(
                            cleanRelationData.connect?.map(
                              (r) => r.position?.after || r.position?.before
                            )
                          ),
                        },
                      },
                      {
                        [joinColumn.name]: id,
                        [orderColumnName]: this.createQueryBuilder(joinTable.name)
                          .max(orderColumnName)
                          .where({ [joinColumn.name]: id })
                          .where(joinTable.on || {})
                          .transacting(trx)
                          .getKnexQuery(),
                      },
                    ],
                  })
                  .where(joinTable.on || {})
                  .transacting(trx)
                  .execute<Array<Record<string, any>>>();

                const orderMap = relationsOrderer(
                  adjacentRelations,
                  inverseJoinColumn.name,
                  joinTable.orderColumnName,
                  cleanRelationData.options?.strict
                )
                  .connect(cleanRelationData.connect ?? [])
                  .getOrderMap();

                insert.forEach((row) => {
                  row[orderColumnName] = orderMap[row[inverseJoinColumn.name]];
                });
              }

              // add inv order value
              if (hasInverseOrderColumn(attribute)) {
                const nonExistingRelsIds: ID[] = difference(
                  relIdsToaddOrMove,
                  map(inverseJoinColumn.name, currentMovingRels)
                );

                const maxResults = await db
                  .getConnection()
                  .select(inverseJoinColumn.name)
                  .max(inverseOrderColumnName, { as: 'max' })
                  .whereIn(inverseJoinColumn.name, nonExistingRelsIds)
                  .where(joinTable.on || {})
                  .groupBy(inverseJoinColumn.name)
                  .from(joinTable.name)
                  .transacting(trx);

                const maxMap = maxResults.reduce(
                  (acc, res) => Object.assign(acc, { [res[inverseJoinColumn.name]]: res.max }),
                  {}
                );

                insert.forEach((row) => {
                  row[inverseOrderColumnName] = (maxMap[row[inverseJoinColumn.name]] || 0) + 1;
                });
              }

              // insert rows
              const query = this.createQueryBuilder(joinTable.name)
                .insert(insert)
                .onConflict(joinTable.pivotColumns)
                .transacting(trx);

              if (hasOrderColumn(attribute)) {
                query.merge([orderColumnName]);
              } else {
                query.ignore();
              }

              await query.execute();

              // remove gap between orders
              await cleanOrderColumns({ attribute, db, id, transaction: trx });
            } else {
              if (isAnyToOne(attribute)) {
                cleanRelationData.set = cleanRelationData.set?.slice(-1);
              }
              // overwrite all relations
              relIdsToaddOrMove = toIds(cleanRelationData.set);
              await deleteRelations({
                id,
                attribute,
                db,
                relIdsToDelete: 'all',
                relIdsToNotDelete: relIdsToaddOrMove,
                transaction: trx,
              });

              if (isEmpty(cleanRelationData.set)) {
                continue;
              }

              const insert = uniqBy('id', cleanRelationData.set).map((relToAdd) => ({
                [joinColumn.name]: id,
                [inverseJoinColumn.name]: relToAdd.id,
                ...(joinTable.on || {}),
                ...(relToAdd.__pivot || {}),
              }));

              // add order value
              if (hasOrderColumn(attribute)) {
                insert.forEach((row, idx) => {
                  row[orderColumnName] = idx + 1;
                });
              }

              // add inv order value
              if (hasInverseOrderColumn(attribute)) {
                const existingRels = await this.createQueryBuilder(joinTable.name)
                  .select(inverseJoinColumn.name)
                  .where({
                    [joinColumn.name]: id,
                    [inverseJoinColumn.name]: { $in: relIdsToaddOrMove },
                  })
                  .where(joinTable.on || {})
                  .transacting(trx)
                  .execute<Array<Record<string, ID>>>();

                const inverseRelsIds = map(inverseJoinColumn.name, existingRels);

                const nonExistingRelsIds = difference(relIdsToaddOrMove, inverseRelsIds);

                const maxResults = await db
                  .getConnection()
                  .select(inverseJoinColumn.name)
                  .max(inverseOrderColumnName, { as: 'max' })
                  .whereIn(inverseJoinColumn.name, nonExistingRelsIds)
                  .where(joinTable.on || {})
                  .groupBy(inverseJoinColumn.name)
                  .from(joinTable.name)
                  .transacting(trx);

                const maxMap = maxResults.reduce(
                  (acc, res) => Object.assign(acc, { [res[inverseJoinColumn.name]]: res.max }),
                  {}
                );

                insert.forEach((row: any) => {
                  row[inverseOrderColumnName] = (maxMap[row[inverseJoinColumn.name]] || 0) + 1;
                });
              }

              // insert rows
              const query = this.createQueryBuilder(joinTable.name)
                .insert(insert)
                .onConflict(joinTable.pivotColumns)
                .transacting(trx);

              if (hasOrderColumn(attribute)) {
                query.merge([orderColumnName]);
              } else {
                query.ignore();
              }

              await query.execute();
            }

            // Delete the previous relations for oneToAny relations
            if (isBidirectional(attribute) && isOneToAny(attribute)) {
              await deletePreviousOneToAnyRelations({
                id,
                attribute,
                relIdsToadd: relIdsToaddOrMove,
                db,
                transaction: trx,
              });
            }

            // Delete the previous relations for anyToOne relations
            if (isAnyToOne(attribute)) {
              await deletePreviousAnyToOneRelations({
                id,
                attribute,
                relIdToadd: relIdsToaddOrMove[0],
                db,
                transaction: trx,
              });
            }
          }
        }
      }
    },

    /**
     * Delete relational associations of an existing entity
     * This removes associations but doesn't do cascade deletions for components for example. This will be handled on the entity service layer instead
     * NOTE: Most of the deletion should be handled by ON DELETE CASCADE for dialects that have FKs
     *
     * @param {EntityManager} em - entity manager instance
     * @param {Metadata} metadata - model metadta
     * @param {ID} id - entity ID
     */
    async deleteRelations(uid, id, options) {
      const { attributes } = db.metadata.get(uid);
      const { transaction: trx } = options ?? {};

      for (const attributeName of Object.keys(attributes)) {
        const attribute = attributes[attributeName];

        if (attribute.type !== 'relation') {
          continue;
        }

        /*
          if morphOne | morphMany
            if morphBy is morphToOne
              set null
            if morphBy is morphToOne
              delete links
        */
        if (attribute.relation === 'morphOne' || attribute.relation === 'morphMany') {
          const { target, morphBy } = attribute;

          const targetAttribute = db.metadata.get(target).attributes[morphBy];

          if (targetAttribute.type === 'relation' && targetAttribute.relation === 'morphToOne') {
            // set columns
            const { idColumn, typeColumn } = targetAttribute.morphColumn;

            await this.createQueryBuilder(target)
              .update({ [idColumn.name]: null, [typeColumn.name]: null })
              .where({ [idColumn.name]: id, [typeColumn.name]: uid })
              .transacting(trx)
              .execute();
          } else if (
            targetAttribute.type === 'relation' &&
            targetAttribute.relation === 'morphToMany'
          ) {
            const { joinTable } = targetAttribute;
            const { morphColumn } = joinTable;

            const { idColumn, typeColumn } = morphColumn;

            await this.createQueryBuilder(joinTable.name)
              .delete()
              .where({
                [idColumn.name]: id,
                [typeColumn.name]: uid,
                ...(joinTable.on || {}),
                field: attributeName,
              })
              .transacting(trx)
              .execute();
          }

          continue;
        }

        /*
          if morphToOne
            nothing to do
        */
        if (attribute.relation === 'morphToOne') {
          // do nothing
        }

        /*
            if morphToMany
            delete links
        */
        if (attribute.relation === 'morphToMany') {
          const { joinTable } = attribute;
          const { joinColumn } = joinTable;

          await this.createQueryBuilder(joinTable.name)
            .delete()
            .where({
              [joinColumn.name]: id,
              ...(joinTable.on || {}),
            })
            .transacting(trx)
            .execute();

          continue;
        }

        // do not need to delete links when using foreign keys
        if (db.dialect.usesForeignKeys()) {
          return;
        }

        // NOTE: we do not remove existing associations with the target as it should handled by unique FKs instead
        if ('joinColumn' in attribute && attribute.joinColumn && attribute.owner) {
          // nothing to do => relation already added on the table
          continue;
        }

        // oneToOne oneToMany on the non owning side.
        if ('joinColumn' in attribute && attribute.joinColumn && !attribute.owner) {
          // need to set the column on the target
          const { target } = attribute;

          await this.createQueryBuilder(target)
            .where({ [attribute.joinColumn.referencedColumn]: id })
            .update({ [attribute.joinColumn.referencedColumn]: null })
            .transacting(trx)
            .execute();
        }

        if ('joinTable' in attribute && attribute.joinTable) {
          await deleteRelations({ id, attribute, db, relIdsToDelete: 'all', transaction: trx });
        }
      }
    },

    // TODO: add lifecycle events
    async populate(uid, entity, populate) {
      const entry = await this.findOne(uid, {
        select: ['id'],
        where: { id: entity.id },
        populate,
      });

      return { ...entity, ...entry };
    },

    // TODO: add lifecycle events
    async load(uid, entity, fields, populate) {
      const { attributes } = db.metadata.get(uid);

      const fieldsArr = castArray(fields);
      fieldsArr.forEach((field) => {
        const attribute = attributes[field];

        if (!attribute || attribute.type !== 'relation') {
          throw new Error(`Invalid load. Expected ${field} to be a relational attribute`);
        }
      });

      const entry = await this.findOne(uid, {
        select: ['id'],
        where: { id: entity.id },
        populate: fieldsArr.reduce((acc, field) => {
          acc[field] = populate || true;
          return acc;
        }, {} as Record<string, unknown>),
      });

      if (!entry) {
        return null;
      }

      if (Array.isArray(fields)) {
        return pick(fields, entry);
      }

      return entry[fields];
    },

    // cascading
    // aggregations
    // -> avg
    // -> min
    // -> max
    // -> grouping

    // formulas
    // custom queries

    // utilities
    // -> map result
    // -> map input

    // extra features
    // -> virtuals
    // -> private

    createQueryBuilder(uid) {
      return createQueryBuilder(uid, db);
    },

    getRepository(uid) {
      if (!repoMap[uid]) {
        repoMap[uid] = createRepository(uid, db);
      }

      return repoMap[uid];
    },
  };
};<|MERGE_RESOLUTION|>--- conflicted
+++ resolved
@@ -428,73 +428,6 @@
       return result;
     },
 
-<<<<<<< HEAD
-    async clone(uid, cloneId, params = {}) {
-      const states = await db.lifecycles.run('beforeCreate', uid, { params });
-
-      const metadata = db.metadata.get(uid);
-      const { data } = params;
-
-      if (!isNil(data) && !isPlainObject(data)) {
-        throw new Error('Create expects a data object');
-      }
-
-      // TODO: Handle join columns?
-      const entity = await this.findOne(uid, { where: { id: cloneId } });
-
-      const dataToInsert = flow(
-        // Omit unwanted properties
-        omit(['id', 'created_at', 'updated_at']),
-        // Merge with provided data, set attribute to null if data attribute is null
-        mergeWith(data || {}, (original: unknown, override: unknown) =>
-          override === null ? override : original
-        ),
-        // Process data with metadata
-        (entity: Record<string, unknown>) => processData(metadata, entity, { withDefaults: true })
-      )(entity);
-
-      const res = await this.createQueryBuilder(uid)
-        .insert(dataToInsert)
-        .execute<Array<ID | { id: ID }>>();
-
-      const id = isRecord(res[0]) ? res[0].id : res[0];
-
-      const trx = await strapi.db.transaction();
-      try {
-        const cloneAttrs = Object.entries(metadata.attributes).reduce((acc, [attrName, attr]) => {
-          // TODO: select attrs to clone outside the DB layer so components can be unknown
-          if (
-            types.isRelationalAttribute(attr) &&
-            'joinTable' in attr &&
-            attr.joinTable &&
-            !(attr.joinTable.name.endsWith('_components') || attr.joinTable.name.endsWith('_cmps'))
-          ) {
-            acc.push(attrName);
-          }
-          return acc;
-        }, [] as string[]);
-
-        await this.cloneRelations(uid, id, cloneId, data, { cloneAttrs, transaction: trx.get() });
-        await trx.commit();
-      } catch (e) {
-        await trx.rollback();
-        await this.createQueryBuilder(uid).where({ id }).delete().execute();
-        throw e;
-      }
-
-      const result = await this.findOne(uid, {
-        where: { id },
-        select: params.select,
-        populate: params.populate,
-      });
-
-      await db.lifecycles.run('afterCreate', uid, { params, result }, states);
-
-      return result;
-    },
-
-=======
->>>>>>> 64f06a75
     async delete(uid, params = {}) {
       const states = await db.lifecycles.run('beforeDelete', uid, { params });
 
