--- conflicted
+++ resolved
@@ -21,13 +21,10 @@
 interface Settings {
   forceMigration?: boolean;
   runMigrations?: boolean;
-<<<<<<< HEAD
   maxIdentifierLength?: number;
-=======
   migrations: {
     dir: string;
   };
->>>>>>> 85f4bdc2
   [key: string]: unknown;
 }
 
@@ -65,27 +62,7 @@
 
   entityManager: EntityManager;
 
-<<<<<<< HEAD
-  static async init(config: DatabaseConfig) {
-    const db = new Database(config);
-
-    await validateDatabase(db, {
-      maxLength: config?.settings?.maxIdentifierLength ?? DEFAULT_MAX_IDENTIFIER_LENGTH,
-    });
-
-    return db;
-  }
-
   constructor(config: DatabaseConfig) {
-    const metadataOptions = {
-      maxLength: config?.settings?.maxIdentifierLength ?? DEFAULT_MAX_IDENTIFIER_LENGTH,
-    };
-
-    this.metadata = createMetadata(config.models, metadataOptions);
-
-=======
-  constructor(config: DatabaseConfig) {
->>>>>>> 85f4bdc2
     this.config = {
       ...config,
       settings: {
@@ -98,7 +75,10 @@
     this.dialect = getDialect(this);
     this.dialect.configure();
 
-    this.metadata = createMetadata();
+    const metadataOptions = {
+      maxLength: config?.settings?.maxIdentifierLength ?? DEFAULT_MAX_IDENTIFIER_LENGTH,
+    };
+    this.metadata = createMetadata([], metadataOptions);
 
     this.connection = createConnection(this.config.connection, {
       pool: { afterCreate: afterCreate(this) },
@@ -113,9 +93,13 @@
   }
 
   async init({ models }: { models: Model[] }) {
-    this.metadata.loadModels(models);
+    const metadataOptions = {
+      maxLength: this.config?.settings?.maxIdentifierLength ?? DEFAULT_MAX_IDENTIFIER_LENGTH,
+    };
 
-    await validateDatabase(this);
+    this.metadata.loadModels(models, metadataOptions);
+
+    await validateDatabase(this, metadataOptions);
     return this;
   }
 
