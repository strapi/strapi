import type { Migration } from '../common';
<<<<<<< HEAD
import { createdDocumentId } from './5.0.0-01-document-id';
// import { createDocumentDrafts } from './5.0.0-02-document-drafts';
import { discardDocumentDrafts } from './5.0.0-03-document-discard-drafts';
=======
import { createdDocumentId } from './5.0.0-02-document-id';
import { renameIdentifiersLongerThanMaxLength } from './5.0.0-01-convert-identifiers-long-than-max-length';
>>>>>>> 07fdc8a7

/**
 * List of all the internal migrations. The array order will be the order in which they are executed.
 *
 * {
 *   name: 'some-name',
 *   async up(knex: Knex, db: Database) {},
 *   async down(knex: Knex, db: Database) {},
 * },
 */
export const internalMigrations: Migration[] = [
<<<<<<< HEAD
  createdDocumentId,
  // createDocumentDrafts,
  discardDocumentDrafts,
=======
  renameIdentifiersLongerThanMaxLength,
  createdDocumentId,
>>>>>>> 07fdc8a7
];<|MERGE_RESOLUTION|>--- conflicted
+++ resolved
@@ -1,12 +1,8 @@
 import type { Migration } from '../common';
-<<<<<<< HEAD
-import { createdDocumentId } from './5.0.0-01-document-id';
-// import { createDocumentDrafts } from './5.0.0-02-document-drafts';
-import { discardDocumentDrafts } from './5.0.0-03-document-discard-drafts';
-=======
 import { createdDocumentId } from './5.0.0-02-document-id';
 import { renameIdentifiersLongerThanMaxLength } from './5.0.0-01-convert-identifiers-long-than-max-length';
->>>>>>> 07fdc8a7
+import { discardDocumentDrafts } from './5.0.0-03-document-discard-drafts';
+// import { createDocumentDrafts } from './5.0.0-02-document-drafts';
 
 /**
  * List of all the internal migrations. The array order will be the order in which they are executed.
@@ -18,12 +14,9 @@
  * },
  */
 export const internalMigrations: Migration[] = [
-<<<<<<< HEAD
+  renameIdentifiersLongerThanMaxLength,
   createdDocumentId,
   // createDocumentDrafts,
   discardDocumentDrafts,
-=======
-  renameIdentifiersLongerThanMaxLength,
-  createdDocumentId,
->>>>>>> 07fdc8a7
-];+];
+ 
