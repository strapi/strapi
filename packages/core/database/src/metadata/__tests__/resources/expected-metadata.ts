<<<<<<< HEAD
export const baseMetadata = {
  uid: 'api::complex.complex',
  singularName: 'complex',
  tableName: 'complexes',
  attributes: {
    id: {
      type: 'increments',
      columnName: 'id',
    },
    documentId: {
      type: 'string',
      columnName: 'document_id',
    },
    // More attributes can be added through the buildMetadataWith function
  },
  lifecycles: {},
  indexes: [],
  foreignKeys: [],
  columnToAttribute: {
    id: 'id',
    document_id: 'documentId',
  },
};

export const expectedMetadataResults = {
  simple: {
    string: [
      [
        'api::complex.complex',
        {
          uid: 'api::complex.complex',
          singularName: 'complex',
          tableName: 'complexes',
          attributes: {
            id: {
              type: 'increments',
              columnName: 'id',
            },
            documentId: {
              type: 'string',
              columnName: 'document_id',
            },
            superlongtitlefortestingpurposes: {
              type: 'string',
              columnName: 'superlongtitlefortestingpurposes',
            },
          },
          lifecycles: {},
          indexes: [],
          foreignKeys: [],
          columnToAttribute: {
            id: 'id',
            document_id: 'documentId',
            superlongtitlefortestingpurposes: 'superlongtitlefortestingpurposes',
          },
        },
      ],
    ],
  },
  relations: {
    oneToOne: [
      [
        'api::complex.complex',
        {
          uid: 'api::complex.complex',
          singularName: 'complex',
          tableName: 'complexes',
          attributes: {
            id: {
              type: 'increments',
              columnName: 'id',
            },
            documentId: {
              type: 'string',
              columnName: 'document_id',
            },
            complexhasonecomplex: {
              type: 'relation',
              relation: 'oneToOne',
              target: 'api::complex.complex',
              joinTable: {
                name: 'complexes_complexhasonecomplex_links',
                joinColumn: {
                  name: 'complex_id',
                  referencedColumn: 'id',
                },
                inverseJoinColumn: {
                  name: 'inv_complex_id',
                  referencedColumn: 'id',
                },
                pivotColumns: ['complex_id', 'inv_complex_id'],
              },
            },
          },
          lifecycles: {},
          indexes: [],
          foreignKeys: [],
          columnToAttribute: {
            id: 'id',
            document_id: 'documentId',
            complexhasonecomplex: 'complexhasonecomplex',
          },
        },
      ],
      [
        'complexes_complexhasonecomplex_links',
        {
          singularName: 'complexes_complexhasonecomplex_links',
          uid: 'complexes_complexhasonecomplex_links',
          tableName: 'complexes_complexhasonecomplex_links',
          attributes: {
            id: {
              type: 'increments',
              columnName: 'id',
            },
            complex_id: {
              type: 'integer',
              column: {
                unsigned: true,
              },
              columnName: 'complex_id',
            },
            inv_complex_id: {
              type: 'integer',
              column: {
                unsigned: true,
              },
              columnName: 'inv_complex_id',
            },
          },
          indexes: [
            {
              name: 'complexes_complexhasonecomplex_links_fk',
              columns: ['complex_id'],
            },
            {
              name: 'complexes_complexhasonecomplex_links_inv_fk',
              columns: ['inv_complex_id'],
            },
            {
              name: 'complexes_complexhasonecomplex_links_unique',
              columns: ['complex_id', 'inv_complex_id'],
              type: 'unique',
            },
          ],
          foreignKeys: [
            {
              name: 'complexes_complexhasonecomplex_links_fk',
              columns: ['complex_id'],
              referencedColumns: ['id'],
              referencedTable: 'complexes',
              onDelete: 'CASCADE',
            },
            {
              name: 'complexes_complexhasonecomplex_links_inv_fk',
              columns: ['inv_complex_id'],
              referencedColumns: ['id'],
              referencedTable: 'complexes',
              onDelete: 'CASCADE',
            },
          ],
          lifecycles: {},
          columnToAttribute: {
            id: 'id',
            complex_id: 'complex_id',
            inv_complex_id: 'inv_complex_id',
          },
        },
      ],
    ],
    oneToMany: [
      [
        'api::complex.complex',
        {
          uid: 'api::complex.complex',
          singularName: 'complex',
          tableName: 'complexes',
          attributes: {
            id: {
              type: 'increments',
              columnName: 'id',
            },
            documentId: {
              type: 'string',
              columnName: 'document_id',
            },
            complexbelongstomanycomplexes: {
              type: 'relation',
              relation: 'oneToMany',
              target: 'api::complex.complex',
              mappedBy: 'complex',
            },
          },
          lifecycles: {},
          indexes: [],
          foreignKeys: [],
          columnToAttribute: {
            id: 'id',
            document_id: 'documentId',
            complexbelongstomanycomplexes: 'complexbelongstomanycomplexes',
          },
        },
      ],
    ],
    manyToOne: [
      [
        'api::complex.complex',
        {
          uid: 'api::complex.complex',
          singularName: 'complex',
          tableName: 'complexes',
          attributes: {
            id: {
              type: 'increments',
              columnName: 'id',
            },
            documentId: {
              type: 'string',
              columnName: 'document_id',
            },
            complexhasmanycomplexes: {
              type: 'relation',
              relation: 'manyToOne',
              target: 'api::complex.complex',
              inversedBy: 'complexes',
              joinTable: {
                name: 'complexes_complexhasmanycomplexes_links',
                joinColumn: {
                  name: 'complex_id',
                  referencedColumn: 'id',
                },
                inverseJoinColumn: {
                  name: 'inv_complex_id',
                  referencedColumn: 'id',
                },
                pivotColumns: ['complex_id', 'inv_complex_id'],
                inverseOrderColumnName: 'complex_order',
              },
            },
            complexes: {
              type: 'relation',
              relation: 'manyToMany',
              target: 'api::complex.complex',
              mappedBy: 'complexeshasandbelongstomanycomplexes',
              joinTable: {
                name: 'complexes_complexhasmanycomplexes_links',
                joinColumn: {
                  name: 'inv_complex_id',
                  referencedColumn: 'id',
                },
                inverseJoinColumn: {
                  name: 'complex_id',
                  referencedColumn: 'id',
                },
                pivotColumns: ['complex_id', 'inv_complex_id'],
                orderColumnName: 'complex_order',
                orderBy: {
                  complex_order: 'asc',
                },
              },
=======
export const metadata = [
  [
    'admin::permission',
    {
      uid: 'admin::permission',
      singularName: 'permission',
      tableName: 'admin_permissions',
      attributes: {
        id: {
          type: 'increments',
          columnName: 'id',
        },
        documentId: {
          type: 'string',
          columnName: 'document_id',
        },
        action: {
          type: 'string',
          minLength: 1,
          configurable: false,
          required: true,
          columnName: 'action',
        },
        actionParameters: {
          type: 'json',
          configurable: false,
          required: false,
          default: {},
          columnName: 'action_parameters',
        },
        subject: {
          type: 'string',
          minLength: 1,
          configurable: false,
          required: false,
          columnName: 'subject',
        },
        properties: {
          type: 'json',
          configurable: false,
          required: false,
          default: {},
          columnName: 'properties',
        },
        conditions: {
          type: 'json',
          configurable: false,
          required: false,
          default: [],
          columnName: 'conditions',
        },
        role: {
          configurable: false,
          type: 'relation',
          relation: 'manyToOne',
          inversedBy: 'permissions',
          target: 'admin::role',
          joinTable: {
            name: 'admin_permissions_role_links',
            joinColumn: {
              name: 'permission_id',
              referencedColumn: 'id',
              referencedTable: 'admin_permissions',
            },
            inverseJoinColumn: {
              name: 'role_id',
              referencedColumn: 'id',
              referencedTable: 'admin_roles',
            },
            pivotColumns: ['permission_id', 'role_id'],
            inverseOrderColumnName: 'permission_order',
          },
        },
        createdAt: {
          type: 'datetime',
          columnName: 'created_at',
        },
        updatedAt: {
          type: 'datetime',
          columnName: 'updated_at',
        },
        publishedAt: {
          type: 'datetime',
          configurable: false,
          writable: true,
          visible: false,
          columnName: 'published_at',
        },
        createdBy: {
          type: 'relation',
          relation: 'oneToOne',
          target: 'admin::user',
          configurable: false,
          writable: false,
          visible: false,
          useJoinTable: false,
          private: true,
          owner: true,
          joinColumn: {
            name: 'created_by_id',
            referencedColumn: 'id',
            referencedTable: 'admin_users',
          },
        },
        updatedBy: {
          type: 'relation',
          relation: 'oneToOne',
          target: 'admin::user',
          configurable: false,
          writable: false,
          visible: false,
          useJoinTable: false,
          private: true,
          owner: true,
          joinColumn: {
            name: 'updated_by_id',
            referencedColumn: 'id',
            referencedTable: 'admin_users',
          },
        },
        localizations: {
          writable: true,
          private: false,
          configurable: false,
          visible: false,
          type: 'relation',
          relation: 'oneToMany',
          target: 'admin::permission',
          joinTable: {
            name: 'admin_permissions_localizations_links',
            joinColumn: {
              name: 'permission_id',
              referencedColumn: 'id',
              referencedTable: 'admin_permissions',
            },
            inverseJoinColumn: {
              name: 'inv_permission_id',
              referencedColumn: 'id',
              referencedTable: 'admin_permissions',
            },
            pivotColumns: ['permission_id', 'inv_permission_id'],
            orderColumnName: 'permission_order',
            orderBy: {
              permission_order: 'asc',
            },
          },
        },
        locale: {
          writable: true,
          private: false,
          configurable: false,
          visible: false,
          type: 'string',
          columnName: 'locale',
        },
      },
      lifecycles: {},
      indexes: [],
      foreignKeys: [],
      columnToAttribute: {
        id: 'id',
        document_id: 'documentId',
        action: 'action',
        action_parameters: 'actionParameters',
        subject: 'subject',
        properties: 'properties',
        conditions: 'conditions',
        role: 'role',
        created_at: 'createdAt',
        updated_at: 'updatedAt',
        published_at: 'publishedAt',
        createdBy: 'createdBy',
        updatedBy: 'updatedBy',
        localizations: 'localizations',
        locale: 'locale',
      },
    },
  ],
  [
    'admin::user',
    {
      uid: 'admin::user',
      singularName: 'user',
      tableName: 'admin_users',
      attributes: {
        id: {
          type: 'increments',
          columnName: 'id',
        },
        documentId: {
          type: 'string',
          columnName: 'document_id',
        },
        firstname: {
          type: 'string',
          unique: false,
          minLength: 1,
          configurable: false,
          required: false,
          columnName: 'firstname',
        },
        lastname: {
          type: 'string',
          unique: false,
          minLength: 1,
          configurable: false,
          required: false,
          columnName: 'lastname',
        },
        username: {
          type: 'string',
          unique: false,
          configurable: false,
          required: false,
          columnName: 'username',
        },
        email: {
          type: 'email',
          minLength: 6,
          configurable: false,
          required: true,
          unique: true,
          private: true,
          columnName: 'email',
        },
        password: {
          type: 'password',
          minLength: 6,
          configurable: false,
          required: false,
          private: true,
          searchable: false,
          columnName: 'password',
        },
        resetPasswordToken: {
          type: 'string',
          configurable: false,
          private: true,
          searchable: false,
          columnName: 'reset_password_token',
        },
        registrationToken: {
          type: 'string',
          configurable: false,
          private: true,
          searchable: false,
          columnName: 'registration_token',
        },
        isActive: {
          type: 'boolean',
          default: false,
          configurable: false,
          private: true,
          columnName: 'is_active',
        },
        roles: {
          configurable: false,
          private: true,
          type: 'relation',
          relation: 'manyToMany',
          inversedBy: 'users',
          target: 'admin::role',
          collectionName: 'strapi_users_roles',
          joinTable: {
            name: 'admin_users_roles_links',
            joinColumn: {
              name: 'user_id',
              referencedColumn: 'id',
              referencedTable: 'admin_users',
            },
            inverseJoinColumn: {
              name: 'role_id',
              referencedColumn: 'id',
              referencedTable: 'admin_roles',
            },
            pivotColumns: ['user_id', 'role_id'],
            orderColumnName: 'role_order',
            orderBy: {
              role_order: 'asc',
            },
            inverseOrderColumnName: 'user_order',
          },
        },
        blocked: {
          type: 'boolean',
          default: false,
          configurable: false,
          private: true,
          columnName: 'blocked',
        },
        preferedLanguage: {
          type: 'string',
          configurable: false,
          required: false,
          searchable: false,
          columnName: 'prefered_language',
        },
        createdAt: {
          type: 'datetime',
          columnName: 'created_at',
        },
        updatedAt: {
          type: 'datetime',
          columnName: 'updated_at',
        },
        publishedAt: {
          type: 'datetime',
          configurable: false,
          writable: true,
          visible: false,
          columnName: 'published_at',
        },
        createdBy: {
          type: 'relation',
          relation: 'oneToOne',
          target: 'admin::user',
          configurable: false,
          writable: false,
          visible: false,
          useJoinTable: false,
          private: true,
          owner: true,
          joinColumn: {
            name: 'created_by_id',
            referencedColumn: 'id',
            referencedTable: 'admin_users',
          },
        },
        updatedBy: {
          type: 'relation',
          relation: 'oneToOne',
          target: 'admin::user',
          configurable: false,
          writable: false,
          visible: false,
          useJoinTable: false,
          private: true,
          owner: true,
          joinColumn: {
            name: 'updated_by_id',
            referencedColumn: 'id',
            referencedTable: 'admin_users',
          },
        },
        localizations: {
          writable: true,
          private: false,
          configurable: false,
          visible: false,
          type: 'relation',
          relation: 'oneToMany',
          target: 'admin::user',
          joinTable: {
            name: 'admin_users_localizations_links',
            joinColumn: {
              name: 'user_id',
              referencedColumn: 'id',
              referencedTable: 'admin_users',
            },
            inverseJoinColumn: {
              name: 'inv_user_id',
              referencedColumn: 'id',
              referencedTable: 'admin_users',
            },
            pivotColumns: ['user_id', 'inv_user_id'],
            orderColumnName: 'user_order',
            orderBy: {
              user_order: 'asc',
            },
          },
        },
        locale: {
          writable: true,
          private: false,
          configurable: false,
          visible: false,
          type: 'string',
          columnName: 'locale',
        },
      },
      lifecycles: {},
      indexes: [],
      foreignKeys: [],
      columnToAttribute: {
        id: 'id',
        document_id: 'documentId',
        firstname: 'firstname',
        lastname: 'lastname',
        username: 'username',
        email: 'email',
        password: 'password',
        reset_password_token: 'resetPasswordToken',
        registration_token: 'registrationToken',
        is_active: 'isActive',
        roles: 'roles',
        blocked: 'blocked',
        prefered_language: 'preferedLanguage',
        created_at: 'createdAt',
        updated_at: 'updatedAt',
        published_at: 'publishedAt',
        createdBy: 'createdBy',
        updatedBy: 'updatedBy',
        localizations: 'localizations',
        locale: 'locale',
      },
    },
  ],
  [
    'admin::role',
    {
      uid: 'admin::role',
      singularName: 'role',
      tableName: 'admin_roles',
      attributes: {
        id: {
          type: 'increments',
          columnName: 'id',
        },
        documentId: {
          type: 'string',
          columnName: 'document_id',
        },
        name: {
          type: 'string',
          minLength: 1,
          unique: true,
          configurable: false,
          required: true,
          columnName: 'name',
        },
        code: {
          type: 'string',
          minLength: 1,
          unique: true,
          configurable: false,
          required: true,
          columnName: 'code',
        },
        description: {
          type: 'string',
          configurable: false,
          columnName: 'description',
        },
        users: {
          configurable: false,
          type: 'relation',
          relation: 'manyToMany',
          mappedBy: 'roles',
          target: 'admin::user',
          joinTable: {
            name: 'admin_users_roles_links',
            joinColumn: {
              name: 'role_id',
              referencedColumn: 'id',
              referencedTable: 'admin_roles',
            },
            inverseJoinColumn: {
              name: 'user_id',
              referencedColumn: 'id',
              referencedTable: 'admin_users',
            },
            pivotColumns: ['user_id', 'role_id'],
            orderColumnName: 'user_order',
            orderBy: {
              user_order: 'asc',
            },
            inverseOrderColumnName: 'role_order',
          },
        },
        permissions: {
          configurable: false,
          type: 'relation',
          relation: 'oneToMany',
          mappedBy: 'role',
          target: 'admin::permission',
          joinTable: {
            name: 'admin_permissions_role_links',
            joinColumn: {
              name: 'role_id',
              referencedColumn: 'id',
              referencedTable: 'admin_roles',
            },
            inverseJoinColumn: {
              name: 'permission_id',
              referencedColumn: 'id',
              referencedTable: 'admin_permissions',
            },
            pivotColumns: ['permission_id', 'role_id'],
            orderColumnName: 'permission_order',
            orderBy: {
              permission_order: 'asc',
            },
          },
        },
        createdAt: {
          type: 'datetime',
          columnName: 'created_at',
        },
        updatedAt: {
          type: 'datetime',
          columnName: 'updated_at',
        },
        publishedAt: {
          type: 'datetime',
          configurable: false,
          writable: true,
          visible: false,
          columnName: 'published_at',
        },
        createdBy: {
          type: 'relation',
          relation: 'oneToOne',
          target: 'admin::user',
          configurable: false,
          writable: false,
          visible: false,
          useJoinTable: false,
          private: true,
          owner: true,
          joinColumn: {
            name: 'created_by_id',
            referencedColumn: 'id',
            referencedTable: 'admin_users',
          },
        },
        updatedBy: {
          type: 'relation',
          relation: 'oneToOne',
          target: 'admin::user',
          configurable: false,
          writable: false,
          visible: false,
          useJoinTable: false,
          private: true,
          owner: true,
          joinColumn: {
            name: 'updated_by_id',
            referencedColumn: 'id',
            referencedTable: 'admin_users',
          },
        },
        localizations: {
          writable: true,
          private: false,
          configurable: false,
          visible: false,
          type: 'relation',
          relation: 'oneToMany',
          target: 'admin::role',
          joinTable: {
            name: 'admin_roles_localizations_links',
            joinColumn: {
              name: 'role_id',
              referencedColumn: 'id',
              referencedTable: 'admin_roles',
            },
            inverseJoinColumn: {
              name: 'inv_role_id',
              referencedColumn: 'id',
              referencedTable: 'admin_roles',
            },
            pivotColumns: ['role_id', 'inv_role_id'],
            orderColumnName: 'role_order',
            orderBy: {
              role_order: 'asc',
            },
          },
        },
        locale: {
          writable: true,
          private: false,
          configurable: false,
          visible: false,
          type: 'string',
          columnName: 'locale',
        },
      },
      lifecycles: {},
      indexes: [],
      foreignKeys: [],
      columnToAttribute: {
        id: 'id',
        document_id: 'documentId',
        name: 'name',
        code: 'code',
        description: 'description',
        users: 'users',
        permissions: 'permissions',
        created_at: 'createdAt',
        updated_at: 'updatedAt',
        published_at: 'publishedAt',
        createdBy: 'createdBy',
        updatedBy: 'updatedBy',
        localizations: 'localizations',
        locale: 'locale',
      },
    },
  ],
  [
    'admin::api-token',
    {
      uid: 'admin::api-token',
      singularName: 'api-token',
      tableName: 'strapi_api_tokens',
      attributes: {
        id: {
          type: 'increments',
          columnName: 'id',
        },
        documentId: {
          type: 'string',
          columnName: 'document_id',
        },
        name: {
          type: 'string',
          minLength: 1,
          configurable: false,
          required: true,
          unique: true,
          columnName: 'name',
        },
        description: {
          type: 'string',
          minLength: 1,
          configurable: false,
          required: false,
          default: '',
          columnName: 'description',
        },
        type: {
          type: 'enumeration',
          enum: ['read-only', 'full-access', 'custom'],
          configurable: false,
          required: true,
          default: 'read-only',
          columnName: 'type',
        },
        accessKey: {
          type: 'string',
          minLength: 1,
          configurable: false,
          required: true,
          searchable: false,
          columnName: 'access_key',
        },
        lastUsedAt: {
          type: 'datetime',
          configurable: false,
          required: false,
          columnName: 'last_used_at',
        },
        permissions: {
          type: 'relation',
          target: 'admin::api-token-permission',
          relation: 'oneToMany',
          mappedBy: 'token',
          configurable: false,
          required: false,
          joinTable: {
            name: 'strapi_api_token_permissions_token_links',
            joinColumn: {
              name: 'api_token_id',
              referencedColumn: 'id',
              referencedTable: 'strapi_api_tokens',
            },
            inverseJoinColumn: {
              name: 'api_token_permission_id',
              referencedColumn: 'id',
              referencedTable: 'strapi_api_token_permissions',
            },
            pivotColumns: ['api_token_permission_id', 'api_token_id'],
            orderColumnName: 'api_token_permission_order',
            orderBy: {
              api_token_permission_order: 'asc',
>>>>>>> 020096d9
            },
          },
          lifecycles: {},
          indexes: [],
          foreignKeys: [],
          columnToAttribute: {
            id: 'id',
            document_id: 'documentId',
            complexhasmanycomplexes: 'complexhasmanycomplexes',
            complexes: 'complexes',
          },
        },
<<<<<<< HEAD
      ],
      [
        'complexes_complexhasmanycomplexes_links',
        {
          singularName: 'complexes_complexhasmanycomplexes_links',
          uid: 'complexes_complexhasmanycomplexes_links',
          tableName: 'complexes_complexhasmanycomplexes_links',
          attributes: {
            id: {
              type: 'increments',
              columnName: 'id',
            },
            complex_id: {
              type: 'integer',
              column: {
                unsigned: true,
              },
              columnName: 'complex_id',
            },
            inv_complex_id: {
              type: 'integer',
              column: {
                unsigned: true,
              },
              columnName: 'inv_complex_id',
            },
            complex_order: {
              type: 'float',
              column: {
                unsigned: true,
                defaultTo: null,
              },
              columnName: 'complex_order',
            },
          },
          indexes: [
            {
              name: 'complexes_complexhasmanycomplexes_links_fk',
              columns: ['complex_id'],
            },
            {
              name: 'complexes_complexhasmanycomplexes_links_inv_fk',
              columns: ['inv_complex_id'],
            },
            {
              name: 'complexes_complexhasmanycomplexes_links_unique',
              columns: ['complex_id', 'inv_complex_id'],
              type: 'unique',
            },
            {
              name: 'complexes_complexhasmanycomplexes_links_order_inv_fk',
              columns: ['complex_order'],
            },
          ],
          foreignKeys: [
            {
              name: 'complexes_complexhasmanycomplexes_links_fk',
              columns: ['complex_id'],
              referencedColumns: ['id'],
              referencedTable: 'complexes',
              onDelete: 'CASCADE',
            },
            {
              name: 'complexes_complexhasmanycomplexes_links_inv_fk',
              columns: ['inv_complex_id'],
              referencedColumns: ['id'],
              referencedTable: 'complexes',
              onDelete: 'CASCADE',
            },
          ],
          lifecycles: {},
          columnToAttribute: {
            id: 'id',
            complex_id: 'complex_id',
            inv_complex_id: 'inv_complex_id',
            complex_order: 'complex_order',
          },
        },
      ],
    ],
    inversedOneToOne: [
      [
        'api::complex.complex',
        {
          uid: 'api::complex.complex',
          singularName: 'complex',
          tableName: 'complexes',
          attributes: {
            id: {
              type: 'increments',
              columnName: 'id',
            },
            documentId: {
              type: 'string',
              columnName: 'document_id',
            },
            complexhasandbelongstoonecomplex: {
              type: 'relation',
              relation: 'oneToOne',
              target: 'api::complex.complex',
              inversedBy: 'complex',
              joinTable: {
                name: 'complexes_complexhasandbelongstoonecomplex_links',
                joinColumn: {
                  name: 'complex_id',
                  referencedColumn: 'id',
                },
                inverseJoinColumn: {
                  name: 'inv_complex_id',
                  referencedColumn: 'id',
                },
                pivotColumns: ['complex_id', 'inv_complex_id'],
              },
            },
            complex: {
              type: 'relation',
              relation: 'manyToOne',
              target: 'api::complex.complex',
              inversedBy: 'complexbelongstomanycomplexes',
              joinTable: {
                name: 'complexes_complexhasandbelongstoonecomplex_links',
                joinColumn: {
                  name: 'inv_complex_id',
                  referencedColumn: 'id',
                },
                inverseJoinColumn: {
                  name: 'complex_id',
                  referencedColumn: 'id',
                },
                pivotColumns: ['complex_id', 'inv_complex_id'],
              },
            },
          },
          lifecycles: {},
          indexes: [],
          foreignKeys: [],
          columnToAttribute: {
            id: 'id',
            document_id: 'documentId',
            complexhasandbelongstoonecomplex: 'complexhasandbelongstoonecomplex',
            complex: 'complex',
=======
        localizations: {
          writable: true,
          private: false,
          configurable: false,
          visible: false,
          type: 'relation',
          relation: 'oneToMany',
          target: 'admin::api-token',
          joinTable: {
            name: 'strapi_api_tokens_localizations_links',
            joinColumn: {
              name: 'api_token_id',
              referencedColumn: 'id',
              referencedTable: 'strapi_api_tokens',
            },
            inverseJoinColumn: {
              name: 'inv_api_token_id',
              referencedColumn: 'id',
              referencedTable: 'strapi_api_tokens',
            },
            pivotColumns: ['api_token_id', 'inv_api_token_id'],
            orderColumnName: 'api_token_order',
            orderBy: {
              api_token_order: 'asc',
            },
          },
        },
        locale: {
          writable: true,
          private: false,
          configurable: false,
          visible: false,
          type: 'string',
          columnName: 'locale',
        },
      },
      lifecycles: {},
      indexes: [],
      foreignKeys: [],
      columnToAttribute: {
        id: 'id',
        document_id: 'documentId',
        name: 'name',
        description: 'description',
        type: 'type',
        access_key: 'accessKey',
        last_used_at: 'lastUsedAt',
        permissions: 'permissions',
        expires_at: 'expiresAt',
        lifespan: 'lifespan',
        created_at: 'createdAt',
        updated_at: 'updatedAt',
        published_at: 'publishedAt',
        createdBy: 'createdBy',
        updatedBy: 'updatedBy',
        localizations: 'localizations',
        locale: 'locale',
      },
    },
  ],
  [
    'admin::api-token-permission',
    {
      uid: 'admin::api-token-permission',
      singularName: 'api-token-permission',
      tableName: 'strapi_api_token_permissions',
      attributes: {
        id: {
          type: 'increments',
          columnName: 'id',
        },
        documentId: {
          type: 'string',
          columnName: 'document_id',
        },
        action: {
          type: 'string',
          minLength: 1,
          configurable: false,
          required: true,
          columnName: 'action',
        },
        token: {
          configurable: false,
          type: 'relation',
          relation: 'manyToOne',
          inversedBy: 'permissions',
          target: 'admin::api-token',
          joinTable: {
            name: 'strapi_api_token_permissions_token_links',
            joinColumn: {
              name: 'api_token_permission_id',
              referencedColumn: 'id',
              referencedTable: 'strapi_api_token_permissions',
            },
            inverseJoinColumn: {
              name: 'api_token_id',
              referencedColumn: 'id',
              referencedTable: 'strapi_api_tokens',
            },
            pivotColumns: ['api_token_permission_id', 'api_token_id'],
            inverseOrderColumnName: 'api_token_permission_order',
>>>>>>> 020096d9
          },
        },
      ],
      [
        'complexes_complexhasandbelongstoonecomplex_links',
        {
          singularName: 'complexes_complexhasandbelongstoonecomplex_links',
          uid: 'complexes_complexhasandbelongstoonecomplex_links',
          tableName: 'complexes_complexhasandbelongstoonecomplex_links',
          attributes: {
            id: {
              type: 'increments',
              columnName: 'id',
            },
            complex_id: {
              type: 'integer',
              column: {
                unsigned: true,
              },
              columnName: 'complex_id',
            },
            inv_complex_id: {
              type: 'integer',
              column: {
                unsigned: true,
              },
              columnName: 'inv_complex_id',
            },
          },
          indexes: [
            {
              name: 'complexes_complexhasandbelongstoonecomplex_links_fk',
              columns: ['complex_id'],
            },
            {
              name: 'complexes_complexhasandbelongstoonecomplex_links_inv_fk',
              columns: ['inv_complex_id'],
            },
            {
              name: 'complexes_complexhasandbelongstoonecomplex_links_unique',
              columns: ['complex_id', 'inv_complex_id'],
              type: 'unique',
            },
          ],
          foreignKeys: [
            {
              name: 'complexes_complexhasandbelongstoonecomplex_links_fk',
              columns: ['complex_id'],
              referencedColumns: ['id'],
              referencedTable: 'complexes',
              onDelete: 'CASCADE',
            },
            {
              name: 'complexes_complexhasandbelongstoonecomplex_links_inv_fk',
              columns: ['inv_complex_id'],
              referencedColumns: ['id'],
              referencedTable: 'complexes',
              onDelete: 'CASCADE',
            },
          ],
          lifecycles: {},
          columnToAttribute: {
            id: 'id',
            complex_id: 'complex_id',
            inv_complex_id: 'inv_complex_id',
          },
        },
      ],
    ],
    manyToMany: [
      [
        'api::complex.complex',
        {
          uid: 'api::complex.complex',
          singularName: 'complex',
          tableName: 'complexes',
          attributes: {
            id: {
              type: 'increments',
              columnName: 'id',
            },
            documentId: {
              type: 'string',
              columnName: 'document_id',
            },
            complexeshasandbelongstomanycomplexes: {
              type: 'relation',
              relation: 'manyToMany',
              target: 'api::complex.complex',
              inversedBy: 'complexes',
              joinTable: {
                name: 'complexes_complexeshasandbelongstomanycomplexes_links',
                joinColumn: {
                  name: 'complex_id',
                  referencedColumn: 'id',
                },
                inverseJoinColumn: {
                  name: 'inv_complex_id',
                  referencedColumn: 'id',
                },
                pivotColumns: ['complex_id', 'inv_complex_id'],
                orderColumnName: 'complex_order',
                orderBy: {
                  complex_order: 'asc',
                },
                inverseOrderColumnName: 'inv_complex_order',
              },
            },
            complexes: {
              type: 'relation',
              relation: 'manyToMany',
              target: 'api::complex.complex',
              mappedBy: 'complexeshasandbelongstomanycomplexes',
              joinTable: {
                name: 'complexes_complexeshasandbelongstomanycomplexes_links',
                joinColumn: {
                  name: 'inv_complex_id',
                  referencedColumn: 'id',
                },
                inverseJoinColumn: {
                  name: 'complex_id',
                  referencedColumn: 'id',
                },
                pivotColumns: ['complex_id', 'inv_complex_id'],
                orderColumnName: 'inv_complex_order',
                orderBy: {
                  inv_complex_order: 'asc',
                },
                inverseOrderColumnName: 'complex_order',
              },
            },
          },
          lifecycles: {},
          indexes: [],
          foreignKeys: [],
          columnToAttribute: {
            id: 'id',
            document_id: 'documentId',
            complexeshasandbelongstomanycomplexes: 'complexeshasandbelongstomanycomplexes',
            complexes: 'complexes',
          },
        },
<<<<<<< HEAD
      ],
      [
        'complexes_complexeshasandbelongstomanycomplexes_links',
        {
          singularName: 'complexes_complexeshasandbelongstomanycomplexes_links',
          uid: 'complexes_complexeshasandbelongstomanycomplexes_links',
          tableName: 'complexes_complexeshasandbelongstomanycomplexes_links',
          attributes: {
            id: {
              type: 'increments',
              columnName: 'id',
            },
            complex_id: {
              type: 'integer',
              column: {
                unsigned: true,
              },
              columnName: 'complex_id',
            },
            inv_complex_id: {
              type: 'integer',
              column: {
                unsigned: true,
              },
              columnName: 'inv_complex_id',
            },
            complex_order: {
              type: 'float',
              column: {
                unsigned: true,
                defaultTo: null,
              },
              columnName: 'complex_order',
            },
            inv_complex_order: {
              type: 'float',
              column: {
                unsigned: true,
                defaultTo: null,
              },
              columnName: 'inv_complex_order',
            },
          },
          indexes: [
            {
              name: 'complexes_complexeshasandbelongstomanycomplexes_links_fk',
              columns: ['complex_id'],
            },
            {
              name: 'complexes_complexeshasandbelongstomanycomplexes_links_inv_fk',
              columns: ['inv_complex_id'],
            },
            {
              name: 'complexes_complexeshasandbelongstomanycomplexes_links_unique',
              columns: ['complex_id', 'inv_complex_id'],
              type: 'unique',
            },
            {
              name: 'complexes_complexeshasandbelongstomanycomplexes_links_order_fk',
              columns: ['complex_order'],
            },
            {
              name: 'complexes_complexeshasandbelongstomanycomplexes_links_order_inv_fk',
              columns: ['inv_complex_order'],
            },
          ],
          foreignKeys: [
            {
              name: 'complexes_complexeshasandbelongstomanycomplexes_links_fk',
              columns: ['complex_id'],
              referencedColumns: ['id'],
              referencedTable: 'complexes',
              onDelete: 'CASCADE',
            },
            {
              name: 'complexes_complexeshasandbelongstomanycomplexes_links_inv_fk',
              columns: ['inv_complex_id'],
              referencedColumns: ['id'],
              referencedTable: 'complexes',
              onDelete: 'CASCADE',
            },
          ],
          lifecycles: {},
          columnToAttribute: {
            id: 'id',
            complex_id: 'complex_id',
            inv_complex_id: 'inv_complex_id',
            complex_order: 'complex_order',
            inv_complex_order: 'inv_complex_order',
          },
        },
      ],
    ],
    morphToMany: [
      [
        'default.long-component-name',
        {
          uid: 'default.long-component-name',
          singularName: 'long-component-name',
          tableName: 'components_default_long_component_names',
          attributes: {
            id: {
              type: 'increments',
              columnName: 'id',
            },
            longcomponentname: {
              type: 'string',
              columnName: 'longcomponentname',
            },
            complex: {
              type: 'relation',
              relation: 'oneToOne',
              target: 'api::complex.complex',
              joinTable: {
                name: 'components_default_long_component_names_complex_links',
                joinColumn: {
                  name: 'long_component_name_id',
                  referencedColumn: 'id',
                },
                inverseJoinColumn: {
                  name: 'complex_id',
                  referencedColumn: 'id',
                },
                pivotColumns: ['long_component_name_id', 'complex_id'],
              },
            },
            complexes: {
              type: 'relation',
              relation: 'oneToMany',
              target: 'api::complex.complex',
              joinTable: {
                name: 'components_default_long_component_names_complexes_links',
                joinColumn: {
                  name: 'long_component_name_id',
                  referencedColumn: 'id',
                },
                inverseJoinColumn: {
                  name: 'complex_id',
                  referencedColumn: 'id',
                },
                pivotColumns: ['long_component_name_id', 'complex_id'],
                orderColumnName: 'complex_order',
                orderBy: {
                  complex_order: 'asc',
                },
              },
=======
        localizations: {
          writable: true,
          private: false,
          configurable: false,
          visible: false,
          type: 'relation',
          relation: 'oneToMany',
          target: 'admin::api-token-permission',
          joinTable: {
            name: 'strapi_api_token_permissions_localizations_links',
            joinColumn: {
              name: 'api_token_permission_id',
              referencedColumn: 'id',
              referencedTable: 'strapi_api_token_permissions',
            },
            inverseJoinColumn: {
              name: 'inv_api_token_permission_id',
              referencedColumn: 'id',
              referencedTable: 'strapi_api_token_permissions',
            },
            pivotColumns: ['api_token_permission_id', 'inv_api_token_permission_id'],
            orderColumnName: 'api_token_permission_order',
            orderBy: {
              api_token_permission_order: 'asc',
            },
          },
        },
        locale: {
          writable: true,
          private: false,
          configurable: false,
          visible: false,
          type: 'string',
          columnName: 'locale',
        },
      },
      lifecycles: {},
      indexes: [],
      foreignKeys: [],
      columnToAttribute: {
        id: 'id',
        document_id: 'documentId',
        action: 'action',
        token: 'token',
        created_at: 'createdAt',
        updated_at: 'updatedAt',
        published_at: 'publishedAt',
        createdBy: 'createdBy',
        updatedBy: 'updatedBy',
        localizations: 'localizations',
        locale: 'locale',
      },
    },
  ],
  [
    'admin::transfer-token',
    {
      uid: 'admin::transfer-token',
      singularName: 'transfer-token',
      tableName: 'strapi_transfer_tokens',
      attributes: {
        id: {
          type: 'increments',
          columnName: 'id',
        },
        documentId: {
          type: 'string',
          columnName: 'document_id',
        },
        name: {
          type: 'string',
          minLength: 1,
          configurable: false,
          required: true,
          unique: true,
          columnName: 'name',
        },
        description: {
          type: 'string',
          minLength: 1,
          configurable: false,
          required: false,
          default: '',
          columnName: 'description',
        },
        accessKey: {
          type: 'string',
          minLength: 1,
          configurable: false,
          required: true,
          columnName: 'access_key',
        },
        lastUsedAt: {
          type: 'datetime',
          configurable: false,
          required: false,
          columnName: 'last_used_at',
        },
        permissions: {
          type: 'relation',
          target: 'admin::transfer-token-permission',
          relation: 'oneToMany',
          mappedBy: 'token',
          configurable: false,
          required: false,
          joinTable: {
            name: 'strapi_transfer_token_permissions_token_links',
            joinColumn: {
              name: 'transfer_token_id',
              referencedColumn: 'id',
              referencedTable: 'strapi_transfer_tokens',
            },
            inverseJoinColumn: {
              name: 'transfer_token_permission_id',
              referencedColumn: 'id',
              referencedTable: 'strapi_transfer_token_permissions',
            },
            pivotColumns: ['transfer_token_permission_id', 'transfer_token_id'],
            orderColumnName: 'transfer_token_permission_order',
            orderBy: {
              transfer_token_permission_order: 'asc',
>>>>>>> 020096d9
            },
          },
          lifecycles: {},
          indexes: [],
          foreignKeys: [],
          columnToAttribute: {
            id: 'id',
            longcomponentname: 'longcomponentname',
            complex: 'complex',
            complexes: 'complexes',
          },
        },
      ],
      [
        'api::complex.complex',
        {
          uid: 'api::complex.complex',
          singularName: 'complex',
          tableName: 'complexes',
          attributes: {
            id: {
              type: 'increments',
              columnName: 'id',
            },
            documentId: {
              type: 'string',
              columnName: 'document_id',
            },
            morphToMany: {
              type: 'relation',
              relation: 'morphToMany',
              joinTable: {
                name: 'complexes_components',
                joinColumn: {
                  name: 'entity_id',
                  referencedColumn: 'id',
                },
                inverseJoinColumn: {
                  name: 'component_id',
                  referencedColumn: 'id',
                },
                on: {
                  field: 'repeatable',
                },
                orderColumnName: 'order',
                orderBy: {
                  order: 'asc',
                },
                pivotColumns: ['entity_id', 'component_id', 'field', 'component_type'],
              },
            },
          },
          lifecycles: {},
          indexes: [],
          foreignKeys: [],
          columnToAttribute: {
            id: 'id',
            document_id: 'documentId',
            morphToMany: 'morphToMany',
          },
        },
<<<<<<< HEAD
      ],
      [
        'components_default_long_component_names_complex_links',
        {
          singularName: 'components_default_long_component_names_complex_links',
          uid: 'components_default_long_component_names_complex_links',
          tableName: 'components_default_long_component_names_complex_links',
          attributes: {
            id: {
              type: 'increments',
              columnName: 'id',
            },
            long_component_name_id: {
              type: 'integer',
              column: {
                unsigned: true,
              },
              columnName: 'long_component_name_id',
            },
            complex_id: {
              type: 'integer',
              column: {
                unsigned: true,
              },
              columnName: 'complex_id',
            },
          },
          indexes: [
            {
              name: 'components_default_long_component_names_complex_links_fk',
              columns: ['long_component_name_id'],
            },
            {
              name: 'components_default_long_component_names_complex_links_inv_fk',
              columns: ['complex_id'],
            },
            {
              name: 'components_default_long_component_names_complex_links_unique',
              columns: ['long_component_name_id', 'complex_id'],
              type: 'unique',
            },
          ],
          foreignKeys: [
            {
              name: 'components_default_long_component_names_complex_links_fk',
              columns: ['long_component_name_id'],
              referencedColumns: ['id'],
              referencedTable: 'components_default_long_component_names',
              onDelete: 'CASCADE',
            },
            {
              name: 'components_default_long_component_names_complex_links_inv_fk',
              columns: ['complex_id'],
              referencedColumns: ['id'],
              referencedTable: 'complexes',
              onDelete: 'CASCADE',
            },
          ],
          lifecycles: {},
          columnToAttribute: {
            id: 'id',
            long_component_name_id: 'long_component_name_id',
            complex_id: 'complex_id',
          },
        },
      ],
      [
        'components_default_long_component_names_complexes_links',
        {
          singularName: 'components_default_long_component_names_complexes_links',
          uid: 'components_default_long_component_names_complexes_links',
          tableName: 'components_default_long_component_names_complexes_links',
          attributes: {
            id: {
              type: 'increments',
              columnName: 'id',
            },
            long_component_name_id: {
              type: 'integer',
              column: {
                unsigned: true,
              },
              columnName: 'long_component_name_id',
            },
            complex_id: {
              type: 'integer',
              column: {
                unsigned: true,
              },
              columnName: 'complex_id',
            },
            complex_order: {
              type: 'float',
              column: {
                unsigned: true,
                defaultTo: null,
              },
              columnName: 'complex_order',
            },
          },
          indexes: [
            {
              name: 'components_default_long_component_names_complexes_links_fk',
              columns: ['long_component_name_id'],
            },
            {
              name: 'components_default_long_component_names_complexes_links_inv_fk',
              columns: ['complex_id'],
            },
            {
              name: 'components_default_long_component_names_complexes_links_unique',
              columns: ['long_component_name_id', 'complex_id'],
              type: 'unique',
            },
            {
              name: 'components_default_long_component_names_complexes_links_order_fk',
              columns: ['complex_order'],
            },
          ],
          foreignKeys: [
            {
              name: 'components_default_long_component_names_complexes_links_fk',
              columns: ['long_component_name_id'],
              referencedColumns: ['id'],
              referencedTable: 'components_default_long_component_names',
              onDelete: 'CASCADE',
            },
            {
              name: 'components_default_long_component_names_complexes_links_inv_fk',
              columns: ['complex_id'],
              referencedColumns: ['id'],
              referencedTable: 'complexes',
              onDelete: 'CASCADE',
            },
          ],
          lifecycles: {},
          columnToAttribute: {
            id: 'id',
            long_component_name_id: 'long_component_name_id',
            complex_id: 'complex_id',
            complex_order: 'complex_order',
          },
        },
      ],
    ],
  },
  components: {
    repeatable: [
      [
        'default.long-component-name',
        {
          uid: 'default.long-component-name',
          singularName: 'long-component-name',
          tableName: 'components_default_long_component_names',
          attributes: {
            id: {
              type: 'increments',
              columnName: 'id',
            },
            longcomponentname: {
              type: 'string',
              columnName: 'longcomponentname',
            },
            complex: {
              type: 'relation',
              relation: 'oneToOne',
              target: 'api::complex.complex',
              joinTable: {
                name: 'components_default_long_component_names_complex_links',
                joinColumn: {
                  name: 'long_component_name_id',
                  referencedColumn: 'id',
                },
                inverseJoinColumn: {
                  name: 'complex_id',
                  referencedColumn: 'id',
                },
                pivotColumns: ['long_component_name_id', 'complex_id'],
              },
            },
            complexes: {
              type: 'relation',
              relation: 'oneToMany',
              target: 'api::complex.complex',
              joinTable: {
                name: 'components_default_long_component_names_complexes_links',
                joinColumn: {
                  name: 'long_component_name_id',
                  referencedColumn: 'id',
                },
                inverseJoinColumn: {
                  name: 'complex_id',
                  referencedColumn: 'id',
                },
                pivotColumns: ['long_component_name_id', 'complex_id'],
                orderColumnName: 'complex_order',
                orderBy: {
                  complex_order: 'asc',
                },
              },
            },
          },
          lifecycles: {},
          indexes: [],
          foreignKeys: [],
          columnToAttribute: {
            id: 'id',
            longcomponentname: 'longcomponentname',
            complex: 'complex',
            complexes: 'complexes',
          },
        },
      ],
      [
        'api::complex.complex',
        {
          uid: 'api::complex.complex',
          singularName: 'complex',
          tableName: 'complexes',
          attributes: {
            id: {
              type: 'increments',
              columnName: 'id',
            },
            documentId: {
              type: 'string',
              columnName: 'document_id',
            },
            repeatable: {
              type: 'relation',
              relation: 'oneToMany',
              target: 'default.long-component-name',
              joinTable: {
                name: 'complexes_components',
                joinColumn: {
                  name: 'entity_id',
                  referencedColumn: 'id',
                },
                inverseJoinColumn: {
                  name: 'component_id',
                  referencedColumn: 'id',
                },
                on: {
                  field: 'repeatable',
                },
                orderColumnName: 'order',
                orderBy: {
                  order: 'asc',
                },
                pivotColumns: ['entity_id', 'component_id', 'field', 'component_type'],
              },
            },
=======
        localizations: {
          writable: true,
          private: false,
          configurable: false,
          visible: false,
          type: 'relation',
          relation: 'oneToMany',
          target: 'admin::transfer-token',
          joinTable: {
            name: 'strapi_transfer_tokens_localizations_links',
            joinColumn: {
              name: 'transfer_token_id',
              referencedColumn: 'id',
              referencedTable: 'strapi_transfer_tokens',
            },
            inverseJoinColumn: {
              name: 'inv_transfer_token_id',
              referencedColumn: 'id',
              referencedTable: 'strapi_transfer_tokens',
            },
            pivotColumns: ['transfer_token_id', 'inv_transfer_token_id'],
            orderColumnName: 'transfer_token_order',
            orderBy: {
              transfer_token_order: 'asc',
            },
          },
        },
        locale: {
          writable: true,
          private: false,
          configurable: false,
          visible: false,
          type: 'string',
          columnName: 'locale',
        },
      },
      lifecycles: {},
      indexes: [],
      foreignKeys: [],
      columnToAttribute: {
        id: 'id',
        document_id: 'documentId',
        name: 'name',
        description: 'description',
        access_key: 'accessKey',
        last_used_at: 'lastUsedAt',
        permissions: 'permissions',
        expires_at: 'expiresAt',
        lifespan: 'lifespan',
        created_at: 'createdAt',
        updated_at: 'updatedAt',
        published_at: 'publishedAt',
        createdBy: 'createdBy',
        updatedBy: 'updatedBy',
        localizations: 'localizations',
        locale: 'locale',
      },
    },
  ],
  [
    'admin::transfer-token-permission',
    {
      uid: 'admin::transfer-token-permission',
      singularName: 'transfer-token-permission',
      tableName: 'strapi_transfer_token_permissions',
      attributes: {
        id: {
          type: 'increments',
          columnName: 'id',
        },
        documentId: {
          type: 'string',
          columnName: 'document_id',
        },
        action: {
          type: 'string',
          minLength: 1,
          configurable: false,
          required: true,
          columnName: 'action',
        },
        token: {
          configurable: false,
          type: 'relation',
          relation: 'manyToOne',
          inversedBy: 'permissions',
          target: 'admin::transfer-token',
          joinTable: {
            name: 'strapi_transfer_token_permissions_token_links',
            joinColumn: {
              name: 'transfer_token_permission_id',
              referencedColumn: 'id',
              referencedTable: 'strapi_transfer_token_permissions',
            },
            inverseJoinColumn: {
              name: 'transfer_token_id',
              referencedColumn: 'id',
              referencedTable: 'strapi_transfer_tokens',
            },
            pivotColumns: ['transfer_token_permission_id', 'transfer_token_id'],
            inverseOrderColumnName: 'transfer_token_permission_order',
          },
        },
        createdAt: {
          type: 'datetime',
          columnName: 'created_at',
        },
        updatedAt: {
          type: 'datetime',
          columnName: 'updated_at',
        },
        publishedAt: {
          type: 'datetime',
          configurable: false,
          writable: true,
          visible: false,
          columnName: 'published_at',
        },
        createdBy: {
          type: 'relation',
          relation: 'oneToOne',
          target: 'admin::user',
          configurable: false,
          writable: false,
          visible: false,
          useJoinTable: false,
          private: true,
          owner: true,
          joinColumn: {
            name: 'created_by_id',
            referencedColumn: 'id',
            referencedTable: 'admin_users',
>>>>>>> 020096d9
          },
          lifecycles: {},
          indexes: [],
          foreignKeys: [],
          columnToAttribute: {
            id: 'id',
            document_id: 'documentId',
            repeatable: 'repeatable',
          },
        },
<<<<<<< HEAD
      ],
      [
        'components_default_long_component_names_complex_links',
        {
          singularName: 'components_default_long_component_names_complex_links',
          uid: 'components_default_long_component_names_complex_links',
          tableName: 'components_default_long_component_names_complex_links',
          attributes: {
            id: {
              type: 'increments',
              columnName: 'id',
            },
            long_component_name_id: {
              type: 'integer',
              column: {
                unsigned: true,
              },
              columnName: 'long_component_name_id',
            },
            complex_id: {
              type: 'integer',
              column: {
                unsigned: true,
              },
              columnName: 'complex_id',
            },
          },
          indexes: [
            {
              name: 'components_default_long_component_names_complex_links_fk',
              columns: ['long_component_name_id'],
            },
            {
              name: 'components_default_long_component_names_complex_links_inv_fk',
              columns: ['complex_id'],
            },
            {
              name: 'components_default_long_component_names_complex_links_unique',
              columns: ['long_component_name_id', 'complex_id'],
              type: 'unique',
            },
          ],
          foreignKeys: [
            {
              name: 'components_default_long_component_names_complex_links_fk',
              columns: ['long_component_name_id'],
              referencedColumns: ['id'],
              referencedTable: 'components_default_long_component_names',
              onDelete: 'CASCADE',
            },
            {
              name: 'components_default_long_component_names_complex_links_inv_fk',
              columns: ['complex_id'],
              referencedColumns: ['id'],
              referencedTable: 'complexes',
              onDelete: 'CASCADE',
            },
          ],
          lifecycles: {},
          columnToAttribute: {
            id: 'id',
            long_component_name_id: 'long_component_name_id',
            complex_id: 'complex_id',
          },
        },
      ],
      [
        'components_default_long_component_names_complexes_links',
        {
          singularName: 'components_default_long_component_names_complexes_links',
          uid: 'components_default_long_component_names_complexes_links',
          tableName: 'components_default_long_component_names_complexes_links',
          attributes: {
            id: {
              type: 'increments',
              columnName: 'id',
            },
            long_component_name_id: {
              type: 'integer',
              column: {
                unsigned: true,
              },
              columnName: 'long_component_name_id',
            },
            complex_id: {
              type: 'integer',
              column: {
                unsigned: true,
              },
              columnName: 'complex_id',
            },
            complex_order: {
              type: 'float',
              column: {
                unsigned: true,
                defaultTo: null,
              },
              columnName: 'complex_order',
            },
          },
          indexes: [
            {
              name: 'components_default_long_component_names_complexes_links_fk',
              columns: ['long_component_name_id'],
            },
            {
              name: 'components_default_long_component_names_complexes_links_inv_fk',
              columns: ['complex_id'],
            },
            {
              name: 'components_default_long_component_names_complexes_links_unique',
              columns: ['long_component_name_id', 'complex_id'],
              type: 'unique',
            },
            {
              name: 'components_default_long_component_names_complexes_links_order_fk',
              columns: ['complex_order'],
            },
          ],
          foreignKeys: [
            {
              name: 'components_default_long_component_names_complexes_links_fk',
              columns: ['long_component_name_id'],
              referencedColumns: ['id'],
              referencedTable: 'components_default_long_component_names',
              onDelete: 'CASCADE',
            },
            {
              name: 'components_default_long_component_names_complexes_links_inv_fk',
              columns: ['complex_id'],
              referencedColumns: ['id'],
              referencedTable: 'complexes',
              onDelete: 'CASCADE',
            },
          ],
          lifecycles: {},
          columnToAttribute: {
            id: 'id',
            long_component_name_id: 'long_component_name_id',
            complex_id: 'complex_id',
            complex_order: 'complex_order',
          },
        },
      ],
    ],
    single: [
      [
        'default.long-component-name',
        {
          uid: 'default.long-component-name',
          singularName: 'long-component-name',
          tableName: 'components_default_long_component_names',
          attributes: {
            id: {
              type: 'increments',
              columnName: 'id',
            },
            longcomponentname: {
              type: 'string',
              columnName: 'longcomponentname',
            },
            complex: {
              type: 'relation',
              relation: 'oneToOne',
              target: 'api::complex.complex',
              joinTable: {
                name: 'components_default_long_component_names_complex_links',
                joinColumn: {
                  name: 'long_component_name_id',
                  referencedColumn: 'id',
                },
                inverseJoinColumn: {
                  name: 'complex_id',
                  referencedColumn: 'id',
                },
                pivotColumns: ['long_component_name_id', 'complex_id'],
              },
            },
            complexes: {
              type: 'relation',
              relation: 'oneToMany',
              target: 'api::complex.complex',
              joinTable: {
                name: 'components_default_long_component_names_complexes_links',
                joinColumn: {
                  name: 'long_component_name_id',
                  referencedColumn: 'id',
                },
                inverseJoinColumn: {
                  name: 'complex_id',
                  referencedColumn: 'id',
                },
                pivotColumns: ['long_component_name_id', 'complex_id'],
                orderColumnName: 'complex_order',
                orderBy: {
                  complex_order: 'asc',
                },
              },
            },
          },
          lifecycles: {},
          indexes: [],
          foreignKeys: [],
          columnToAttribute: {
            id: 'id',
            longcomponentname: 'longcomponentname',
            complex: 'complex',
            complexes: 'complexes',
          },
        },
      ],
      [
        'api::complex.complex',
        {
          uid: 'api::complex.complex',
          singularName: 'complex',
          tableName: 'complexes',
          attributes: {
            id: {
              type: 'increments',
              columnName: 'id',
            },
            documentId: {
              type: 'string',
              columnName: 'document_id',
            },
            single: {
              type: 'relation',
              relation: 'oneToOne',
              target: 'default.long-component-name',
              joinTable: {
                name: 'complexes_components',
                joinColumn: {
                  name: 'entity_id',
                  referencedColumn: 'id',
                },
                inverseJoinColumn: {
                  name: 'component_id',
                  referencedColumn: 'id',
                },
                on: {
                  field: 'single',
                },
                orderColumnName: 'order',
                orderBy: {
                  order: 'asc',
                },
                pivotColumns: ['entity_id', 'component_id', 'field', 'component_type'],
              },
            },
          },
          lifecycles: {},
          indexes: [],
          foreignKeys: [],
          columnToAttribute: {
            id: 'id',
            document_id: 'documentId',
            single: 'single',
=======
        localizations: {
          writable: true,
          private: false,
          configurable: false,
          visible: false,
          type: 'relation',
          relation: 'oneToMany',
          target: 'admin::transfer-token-permission',
          joinTable: {
            name: 'strapi_transfer_token_permissions_localizations_links',
            joinColumn: {
              name: 'transfer_token_permission_id',
              referencedColumn: 'id',
              referencedTable: 'strapi_transfer_token_permissions',
            },
            inverseJoinColumn: {
              name: 'inv_transfer_token_permission_id',
              referencedColumn: 'id',
              referencedTable: 'strapi_transfer_token_permissions',
            },
            pivotColumns: ['transfer_token_permission_id', 'inv_transfer_token_permission_id'],
            orderColumnName: 'transfer_token_permission_order',
            orderBy: {
              transfer_token_permission_order: 'asc',
            },
          },
        },
        locale: {
          writable: true,
          private: false,
          configurable: false,
          visible: false,
          type: 'string',
          columnName: 'locale',
        },
      },
      lifecycles: {},
      indexes: [],
      foreignKeys: [],
      columnToAttribute: {
        id: 'id',
        document_id: 'documentId',
        action: 'action',
        token: 'token',
        created_at: 'createdAt',
        updated_at: 'updatedAt',
        published_at: 'publishedAt',
        createdBy: 'createdBy',
        updatedBy: 'updatedBy',
        localizations: 'localizations',
        locale: 'locale',
      },
    },
  ],
  [
    'admin::workflow',
    {
      uid: 'admin::workflow',
      singularName: 'workflow',
      tableName: 'strapi_workflows',
      attributes: {
        id: {
          type: 'increments',
          columnName: 'id',
        },
        documentId: {
          type: 'string',
          columnName: 'document_id',
        },
        name: {
          type: 'string',
          required: true,
          unique: true,
          columnName: 'name',
        },
        stages: {
          type: 'relation',
          target: 'admin::workflow-stage',
          relation: 'oneToMany',
          mappedBy: 'workflow',
          joinTable: {
            name: 'strapi_workflows_stages_workflow_links',
            joinColumn: {
              name: 'workflow_id',
              referencedColumn: 'id',
              referencedTable: 'strapi_workflows',
            },
            inverseJoinColumn: {
              name: 'workflow_stage_id',
              referencedColumn: 'id',
              referencedTable: 'strapi_workflows_stages',
            },
            pivotColumns: ['workflow_stage_id', 'workflow_id'],
            orderColumnName: 'workflow_stage_order',
            orderBy: {
              workflow_stage_order: 'asc',
            },
          },
        },
        contentTypes: {
          type: 'json',
          required: true,
          default: [],
          columnName: 'content_types',
        },
        createdAt: {
          type: 'datetime',
          columnName: 'created_at',
        },
        updatedAt: {
          type: 'datetime',
          columnName: 'updated_at',
        },
        publishedAt: {
          type: 'datetime',
          configurable: false,
          writable: true,
          visible: false,
          columnName: 'published_at',
        },
        createdBy: {
          type: 'relation',
          relation: 'oneToOne',
          target: 'admin::user',
          configurable: false,
          writable: false,
          visible: false,
          useJoinTable: false,
          private: true,
          owner: true,
          joinColumn: {
            name: 'created_by_id',
            referencedColumn: 'id',
            referencedTable: 'admin_users',
>>>>>>> 020096d9
          },
        },
      ],
      [
        'components_default_long_component_names_complex_links',
        {
          singularName: 'components_default_long_component_names_complex_links',
          uid: 'components_default_long_component_names_complex_links',
          tableName: 'components_default_long_component_names_complex_links',
          attributes: {
            id: {
              type: 'increments',
              columnName: 'id',
            },
            long_component_name_id: {
              type: 'integer',
              column: {
                unsigned: true,
              },
              columnName: 'long_component_name_id',
            },
            complex_id: {
              type: 'integer',
              column: {
                unsigned: true,
              },
              columnName: 'complex_id',
            },
          },
          indexes: [
            {
              name: 'components_default_long_component_names_complex_links_fk',
              columns: ['long_component_name_id'],
            },
            {
              name: 'components_default_long_component_names_complex_links_inv_fk',
              columns: ['complex_id'],
            },
            {
              name: 'components_default_long_component_names_complex_links_unique',
              columns: ['long_component_name_id', 'complex_id'],
              type: 'unique',
            },
          ],
          foreignKeys: [
            {
              name: 'components_default_long_component_names_complex_links_fk',
              columns: ['long_component_name_id'],
              referencedColumns: ['id'],
              referencedTable: 'components_default_long_component_names',
              onDelete: 'CASCADE',
            },
            {
              name: 'components_default_long_component_names_complex_links_inv_fk',
              columns: ['complex_id'],
              referencedColumns: ['id'],
              referencedTable: 'complexes',
              onDelete: 'CASCADE',
            },
          ],
          lifecycles: {},
          columnToAttribute: {
            id: 'id',
            long_component_name_id: 'long_component_name_id',
            complex_id: 'complex_id',
          },
        },
      ],
      [
        'components_default_long_component_names_complexes_links',
        {
          singularName: 'components_default_long_component_names_complexes_links',
          uid: 'components_default_long_component_names_complexes_links',
          tableName: 'components_default_long_component_names_complexes_links',
          attributes: {
            id: {
              type: 'increments',
              columnName: 'id',
            },
            long_component_name_id: {
              type: 'integer',
              column: {
                unsigned: true,
              },
              columnName: 'long_component_name_id',
            },
            complex_id: {
              type: 'integer',
              column: {
                unsigned: true,
              },
              columnName: 'complex_id',
            },
            complex_order: {
              type: 'float',
              column: {
                unsigned: true,
                defaultTo: null,
              },
              columnName: 'complex_order',
            },
          },
          indexes: [
            {
              name: 'components_default_long_component_names_complexes_links_fk',
              columns: ['long_component_name_id'],
            },
            {
              name: 'components_default_long_component_names_complexes_links_inv_fk',
              columns: ['complex_id'],
            },
            {
              name: 'components_default_long_component_names_complexes_links_unique',
              columns: ['long_component_name_id', 'complex_id'],
              type: 'unique',
            },
            {
              name: 'components_default_long_component_names_complexes_links_order_fk',
              columns: ['complex_order'],
            },
          ],
          foreignKeys: [
            {
              name: 'components_default_long_component_names_complexes_links_fk',
              columns: ['long_component_name_id'],
              referencedColumns: ['id'],
              referencedTable: 'components_default_long_component_names',
              onDelete: 'CASCADE',
            },
            {
              name: 'components_default_long_component_names_complexes_links_inv_fk',
              columns: ['complex_id'],
              referencedColumns: ['id'],
              referencedTable: 'complexes',
              onDelete: 'CASCADE',
            },
          ],
          lifecycles: {},
          columnToAttribute: {
            id: 'id',
            long_component_name_id: 'long_component_name_id',
            complex_id: 'complex_id',
            complex_order: 'complex_order',
          },
        },
      ],
    ],
  },
  dynamicZone: [
    [
      'default.long-component-name',
      {
        uid: 'default.long-component-name',
        singularName: 'long-component-name',
        tableName: 'components_default_long_component_names',
        attributes: {
          id: {
            type: 'increments',
            columnName: 'id',
          },
          longcomponentname: {
            type: 'string',
            columnName: 'longcomponentname',
          },
          complex: {
            type: 'relation',
            relation: 'oneToOne',
            target: 'api::complex.complex',
            joinTable: {
              name: 'components_default_long_component_names_complex_links',
              joinColumn: {
                name: 'long_component_name_id',
                referencedColumn: 'id',
              },
              inverseJoinColumn: {
                name: 'complex_id',
                referencedColumn: 'id',
              },
              pivotColumns: ['long_component_name_id', 'complex_id'],
            },
          },
<<<<<<< HEAD
          complexes: {
            type: 'relation',
            relation: 'oneToMany',
            target: 'api::complex.complex',
            joinTable: {
              name: 'components_default_long_component_names_complexes_links',
              joinColumn: {
                name: 'long_component_name_id',
                referencedColumn: 'id',
              },
              inverseJoinColumn: {
                name: 'complex_id',
                referencedColumn: 'id',
              },
              pivotColumns: ['long_component_name_id', 'complex_id'],
              orderColumnName: 'complex_order',
              orderBy: {
                complex_order: 'asc',
              },
            },
          },
        },
        lifecycles: {},
        indexes: [],
        foreignKeys: [],
        columnToAttribute: {
          id: 'id',
          longcomponentname: 'longcomponentname',
          complex: 'complex',
          complexes: 'complexes',
        },
      },
    ],
    [
      'api::complex.complex',
      {
        uid: 'api::complex.complex',
        singularName: 'complex',
        tableName: 'complexes',
        attributes: {
          id: {
            type: 'increments',
            columnName: 'id',
          },
          documentId: {
            type: 'string',
            columnName: 'document_id',
          },
          dz: {
            type: 'relation',
            relation: 'morphToMany',
            joinTable: {
              name: 'complexes_components',
              joinColumn: {
                name: 'entity_id',
                referencedColumn: 'id',
              },
              morphColumn: {
                idColumn: {
                  name: 'component_id',
                  referencedColumn: 'id',
                },
                typeColumn: {
                  name: 'component_type',
                },
                typeField: '__component',
              },
              on: {
                field: 'dz',
              },
              orderBy: {
                order: 'asc',
              },
              pivotColumns: ['entity_id', 'component_id', 'field', 'component_type'],
            },
          },
        },
        lifecycles: {},
        indexes: [],
        foreignKeys: [],
        columnToAttribute: {
          id: 'id',
          document_id: 'documentId',
          dz: 'dz',
        },
      },
    ],
    [
      'components_default_long_component_names_complex_links',
      {
        singularName: 'components_default_long_component_names_complex_links',
        uid: 'components_default_long_component_names_complex_links',
        tableName: 'components_default_long_component_names_complex_links',
        attributes: {
          id: {
            type: 'increments',
            columnName: 'id',
          },
          long_component_name_id: {
            type: 'integer',
            column: {
              unsigned: true,
            },
            columnName: 'long_component_name_id',
          },
          complex_id: {
            type: 'integer',
            column: {
              unsigned: true,
            },
            columnName: 'complex_id',
          },
        },
        indexes: [
          {
            name: 'components_default_long_component_names_complex_links_fk',
            columns: ['long_component_name_id'],
          },
          {
            name: 'components_default_long_component_names_complex_links_inv_fk',
            columns: ['complex_id'],
          },
          {
            name: 'components_default_long_component_names_complex_links_unique',
            columns: ['long_component_name_id', 'complex_id'],
            type: 'unique',
          },
        ],
        foreignKeys: [
          {
            name: 'components_default_long_component_names_complex_links_fk',
            columns: ['long_component_name_id'],
            referencedColumns: ['id'],
            referencedTable: 'components_default_long_component_names',
            onDelete: 'CASCADE',
          },
          {
            name: 'components_default_long_component_names_complex_links_inv_fk',
            columns: ['complex_id'],
            referencedColumns: ['id'],
            referencedTable: 'complexes',
            onDelete: 'CASCADE',
          },
        ],
        lifecycles: {},
        columnToAttribute: {
          id: 'id',
          long_component_name_id: 'long_component_name_id',
          complex_id: 'complex_id',
        },
      },
    ],
    [
      'components_default_long_component_names_complexes_links',
      {
        singularName: 'components_default_long_component_names_complexes_links',
        uid: 'components_default_long_component_names_complexes_links',
        tableName: 'components_default_long_component_names_complexes_links',
        attributes: {
          id: {
            type: 'increments',
            columnName: 'id',
          },
          long_component_name_id: {
            type: 'integer',
            column: {
              unsigned: true,
            },
            columnName: 'long_component_name_id',
          },
          complex_id: {
            type: 'integer',
            column: {
              unsigned: true,
            },
            columnName: 'complex_id',
          },
          complex_order: {
            type: 'float',
            column: {
              unsigned: true,
              defaultTo: null,
            },
            columnName: 'complex_order',
          },
        },
        indexes: [
          {
            name: 'components_default_long_component_names_complexes_links_fk',
            columns: ['long_component_name_id'],
          },
          {
            name: 'components_default_long_component_names_complexes_links_inv_fk',
            columns: ['complex_id'],
          },
          {
            name: 'components_default_long_component_names_complexes_links_unique',
            columns: ['long_component_name_id', 'complex_id'],
            type: 'unique',
          },
          {
            name: 'components_default_long_component_names_complexes_links_order_fk',
            columns: ['complex_order'],
          },
        ],
        foreignKeys: [
          {
            name: 'components_default_long_component_names_complexes_links_fk',
            columns: ['long_component_name_id'],
            referencedColumns: ['id'],
            referencedTable: 'components_default_long_component_names',
            onDelete: 'CASCADE',
          },
          {
            name: 'components_default_long_component_names_complexes_links_inv_fk',
            columns: ['complex_id'],
            referencedColumns: ['id'],
            referencedTable: 'complexes',
            onDelete: 'CASCADE',
          },
        ],
        lifecycles: {},
        columnToAttribute: {
          id: 'id',
          long_component_name_id: 'long_component_name_id',
          complex_id: 'complex_id',
          complex_order: 'complex_order',
        },
      },
    ],
  ],
};

type MetadataAttributes<T = typeof expectedMetadataResults> = {
  [P in keyof T]: T[P] extends { [key: string]: infer U } ? U : never;
}[keyof T];

export const buildMetadataWith = (attributes: MetadataAttributes) => {
  const metadata = { ...baseMetadata };

  // Map the attribute keys to the column names
  const attributeColumns = Object.keys(attributes).reduce((acc, key) => {
    acc[key] = key;
    return acc;
  }, {} as any);
  metadata.columnToAttribute = {
    ...metadata.columnToAttribute,
    ...attributeColumns,
  };
  metadata.attributes = { ...metadata.attributes, ...attributes };
  return [[metadata.uid, metadata]];
};
=======
        },
        localizations: {
          writable: true,
          private: false,
          configurable: false,
          visible: false,
          type: 'relation',
          relation: 'oneToMany',
          target: 'admin::workflow',
          joinTable: {
            name: 'strapi_workflows_localizations_links',
            joinColumn: {
              name: 'workflow_id',
              referencedColumn: 'id',
              referencedTable: 'strapi_workflows',
            },
            inverseJoinColumn: {
              name: 'inv_workflow_id',
              referencedColumn: 'id',
              referencedTable: 'strapi_workflows',
            },
            pivotColumns: ['workflow_id', 'inv_workflow_id'],
            orderColumnName: 'workflow_order',
            orderBy: {
              workflow_order: 'asc',
            },
          },
        },
        locale: {
          writable: true,
          private: false,
          configurable: false,
          visible: false,
          type: 'string',
          columnName: 'locale',
        },
      },
      lifecycles: {},
      indexes: [],
      foreignKeys: [],
      columnToAttribute: {
        id: 'id',
        document_id: 'documentId',
        name: 'name',
        stages: 'stages',
        content_types: 'contentTypes',
        created_at: 'createdAt',
        updated_at: 'updatedAt',
        published_at: 'publishedAt',
        createdBy: 'createdBy',
        updatedBy: 'updatedBy',
        localizations: 'localizations',
        locale: 'locale',
      },
    },
  ],
  [
    'admin::workflow-stage',
    {
      uid: 'admin::workflow-stage',
      singularName: 'workflow-stage',
      tableName: 'strapi_workflows_stages',
      attributes: {
        id: {
          type: 'increments',
          columnName: 'id',
        },
        documentId: {
          type: 'string',
          columnName: 'document_id',
        },
        name: {
          type: 'string',
          configurable: false,
          columnName: 'name',
        },
        color: {
          type: 'string',
          configurable: false,
          default: '#4945FF',
          columnName: 'color',
        },
        workflow: {
          type: 'relation',
          target: 'admin::workflow',
          relation: 'manyToOne',
          inversedBy: 'stages',
          configurable: false,
          joinTable: {
            name: 'strapi_workflows_stages_workflow_links',
            joinColumn: {
              name: 'workflow_stage_id',
              referencedColumn: 'id',
              referencedTable: 'strapi_workflows_stages',
            },
            inverseJoinColumn: {
              name: 'workflow_id',
              referencedColumn: 'id',
              referencedTable: 'strapi_workflows',
            },
            pivotColumns: ['workflow_stage_id', 'workflow_id'],
            inverseOrderColumnName: 'workflow_stage_order',
          },
        },
        permissions: {
          type: 'relation',
          target: 'admin::permission',
          relation: 'manyToMany',
          configurable: false,
          joinTable: {
            name: 'strapi_workflows_stages_permissions_links',
            joinColumn: {
              name: 'workflow_stage_id',
              referencedColumn: 'id',
              referencedTable: 'strapi_workflows_stages',
            },
            inverseJoinColumn: {
              name: 'permission_id',
              referencedColumn: 'id',
              referencedTable: 'admin_permissions',
            },
            pivotColumns: ['workflow_stage_id', 'permission_id'],
            orderColumnName: 'permission_order',
            orderBy: {
              permission_order: 'asc',
            },
          },
        },
        createdAt: {
          type: 'datetime',
          columnName: 'created_at',
        },
        updatedAt: {
          type: 'datetime',
          columnName: 'updated_at',
        },
        publishedAt: {
          type: 'datetime',
          configurable: false,
          writable: true,
          visible: false,
          columnName: 'published_at',
        },
        createdBy: {
          type: 'relation',
          relation: 'oneToOne',
          target: 'admin::user',
          configurable: false,
          writable: false,
          visible: false,
          useJoinTable: false,
          private: true,
          owner: true,
          joinColumn: {
            name: 'created_by_id',
            referencedColumn: 'id',
            referencedTable: 'admin_users',
          },
        },
        updatedBy: {
          type: 'relation',
          relation: 'oneToOne',
          target: 'admin::user',
          configurable: false,
          writable: false,
          visible: false,
          useJoinTable: false,
          private: true,
          owner: true,
          joinColumn: {
            name: 'updated_by_id',
            referencedColumn: 'id',
            referencedTable: 'admin_users',
          },
        },
        localizations: {
          writable: true,
          private: false,
          configurable: false,
          visible: false,
          type: 'relation',
          relation: 'oneToMany',
          target: 'admin::workflow-stage',
          joinTable: {
            name: 'strapi_workflows_stages_localizations_links',
            joinColumn: {
              name: 'workflow_stage_id',
              referencedColumn: 'id',
              referencedTable: 'strapi_workflows_stages',
            },
            inverseJoinColumn: {
              name: 'inv_workflow_stage_id',
              referencedColumn: 'id',
              referencedTable: 'strapi_workflows_stages',
            },
            pivotColumns: ['workflow_stage_id', 'inv_workflow_stage_id'],
            orderColumnName: 'workflow_stage_order',
            orderBy: {
              workflow_stage_order: 'asc',
            },
          },
        },
        locale: {
          writable: true,
          private: false,
          configurable: false,
          visible: false,
          type: 'string',
          columnName: 'locale',
        },
      },
      lifecycles: {},
      indexes: [],
      foreignKeys: [],
      columnToAttribute: {
        id: 'id',
        document_id: 'documentId',
        name: 'name',
        color: 'color',
        workflow: 'workflow',
        permissions: 'permissions',
        created_at: 'createdAt',
        updated_at: 'updatedAt',
        published_at: 'publishedAt',
        createdBy: 'createdBy',
        updatedBy: 'updatedBy',
        localizations: 'localizations',
        locale: 'locale',
      },
    },
  ],
  [
    'plugin::upload.file',
    {
      uid: 'plugin::upload.file',
      singularName: 'file',
      tableName: 'files',
      attributes: {
        id: {
          type: 'increments',
          columnName: 'id',
        },
        documentId: {
          type: 'string',
          columnName: 'document_id',
        },
        name: {
          type: 'string',
          configurable: false,
          required: true,
          columnName: 'name',
        },
        alternativeText: {
          type: 'string',
          configurable: false,
          columnName: 'alternative_text',
        },
        caption: {
          type: 'string',
          configurable: false,
          columnName: 'caption',
        },
        width: {
          type: 'integer',
          configurable: false,
          columnName: 'width',
        },
        height: {
          type: 'integer',
          configurable: false,
          columnName: 'height',
        },
        formats: {
          type: 'json',
          configurable: false,
          columnName: 'formats',
        },
        hash: {
          type: 'string',
          configurable: false,
          required: true,
          columnName: 'hash',
        },
        ext: {
          type: 'string',
          configurable: false,
          columnName: 'ext',
        },
        mime: {
          type: 'string',
          configurable: false,
          required: true,
          columnName: 'mime',
        },
        size: {
          type: 'decimal',
          configurable: false,
          required: true,
          columnName: 'size',
        },
        url: {
          type: 'string',
          configurable: false,
          required: true,
          columnName: 'url',
        },
        previewUrl: {
          type: 'string',
          configurable: false,
          columnName: 'preview_url',
        },
        provider: {
          type: 'string',
          configurable: false,
          required: true,
          columnName: 'provider',
        },
        provider_metadata: {
          type: 'json',
          configurable: false,
          columnName: 'provider_metadata',
        },
        related: {
          type: 'relation',
          relation: 'morphToMany',
          configurable: false,
          joinTable: {
            name: 'files_related_morphs',
            joinColumn: {
              name: 'file_id',
              referencedColumn: 'id',
            },
            morphColumn: {
              typeColumn: {
                name: 'related_type',
              },
              idColumn: {
                name: 'related_id',
                referencedColumn: 'id',
              },
            },
            orderBy: {
              order: 'asc',
            },
            pivotColumns: ['file_id', 'related_type', 'related_id'],
          },
        },
        folder: {
          type: 'relation',
          relation: 'manyToOne',
          target: 'plugin::upload.folder',
          inversedBy: 'files',
          private: true,
          joinTable: {
            name: 'files_folder_links',
            joinColumn: {
              name: 'file_id',
              referencedColumn: 'id',
              referencedTable: 'files',
            },
            inverseJoinColumn: {
              name: 'folder_id',
              referencedColumn: 'id',
              referencedTable: 'upload_folders',
            },
            pivotColumns: ['file_id', 'folder_id'],
            inverseOrderColumnName: 'file_order',
          },
        },
        folderPath: {
          type: 'string',
          min: 1,
          required: true,
          private: true,
          searchable: false,
          columnName: 'folder_path',
        },
        createdAt: {
          type: 'datetime',
          columnName: 'created_at',
        },
        updatedAt: {
          type: 'datetime',
          columnName: 'updated_at',
        },
        publishedAt: {
          type: 'datetime',
          configurable: false,
          writable: true,
          visible: false,
          columnName: 'published_at',
        },
        createdBy: {
          type: 'relation',
          relation: 'oneToOne',
          target: 'admin::user',
          configurable: false,
          writable: false,
          visible: false,
          useJoinTable: false,
          private: true,
          owner: true,
          joinColumn: {
            name: 'created_by_id',
            referencedColumn: 'id',
            referencedTable: 'admin_users',
          },
        },
        updatedBy: {
          type: 'relation',
          relation: 'oneToOne',
          target: 'admin::user',
          configurable: false,
          writable: false,
          visible: false,
          useJoinTable: false,
          private: true,
          owner: true,
          joinColumn: {
            name: 'updated_by_id',
            referencedColumn: 'id',
            referencedTable: 'admin_users',
          },
        },
        localizations: {
          writable: true,
          private: false,
          configurable: false,
          visible: false,
          type: 'relation',
          relation: 'oneToMany',
          target: 'plugin::upload.file',
          joinTable: {
            name: 'files_localizations_links',
            joinColumn: {
              name: 'file_id',
              referencedColumn: 'id',
              referencedTable: 'files',
            },
            inverseJoinColumn: {
              name: 'inv_file_id',
              referencedColumn: 'id',
              referencedTable: 'files',
            },
            pivotColumns: ['file_id', 'inv_file_id'],
            orderColumnName: 'file_order',
            orderBy: {
              file_order: 'asc',
            },
          },
        },
        locale: {
          writable: true,
          private: false,
          configurable: false,
          visible: false,
          type: 'string',
          columnName: 'locale',
        },
      },
      lifecycles: {},
      indexes: [],
      foreignKeys: [],
      columnToAttribute: {
        id: 'id',
        document_id: 'documentId',
        name: 'name',
        alternative_text: 'alternativeText',
        caption: 'caption',
        width: 'width',
        height: 'height',
        formats: 'formats',
        hash: 'hash',
        ext: 'ext',
        mime: 'mime',
        size: 'size',
        url: 'url',
        preview_url: 'previewUrl',
        provider: 'provider',
        provider_metadata: 'provider_metadata',
        related: 'related',
        folder: 'folder',
        folder_path: 'folderPath',
        created_at: 'createdAt',
        updated_at: 'updatedAt',
        published_at: 'publishedAt',
        createdBy: 'createdBy',
        updatedBy: 'updatedBy',
        localizations: 'localizations',
        locale: 'locale',
      },
    },
  ],
  [
    'plugin::upload.folder',
    {
      uid: 'plugin::upload.folder',
      singularName: 'folder',
      tableName: 'upload_folders',
      attributes: {
        id: {
          type: 'increments',
          columnName: 'id',
        },
        documentId: {
          type: 'string',
          columnName: 'document_id',
        },
        name: {
          type: 'string',
          min: 1,
          required: true,
          columnName: 'name',
        },
        pathId: {
          type: 'integer',
          unique: true,
          required: true,
          columnName: 'path_id',
        },
        parent: {
          type: 'relation',
          relation: 'manyToOne',
          target: 'plugin::upload.folder',
          inversedBy: 'children',
          joinTable: {
            name: 'upload_folders_parent_links',
            joinColumn: {
              name: 'folder_id',
              referencedColumn: 'id',
              referencedTable: 'upload_folders',
            },
            inverseJoinColumn: {
              name: 'inv_folder_id',
              referencedColumn: 'id',
              referencedTable: 'upload_folders',
            },
            pivotColumns: ['folder_id', 'inv_folder_id'],
            inverseOrderColumnName: 'folder_order',
          },
        },
        children: {
          type: 'relation',
          relation: 'oneToMany',
          target: 'plugin::upload.folder',
          mappedBy: 'parent',
          joinTable: {
            name: 'upload_folders_parent_links',
            joinColumn: {
              name: 'inv_folder_id',
              referencedColumn: 'id',
              referencedTable: 'upload_folders',
            },
            inverseJoinColumn: {
              name: 'folder_id',
              referencedColumn: 'id',
              referencedTable: 'upload_folders',
            },
            pivotColumns: ['folder_id', 'inv_folder_id'],
            orderColumnName: 'folder_order',
            orderBy: {
              folder_order: 'asc',
            },
          },
        },
        files: {
          type: 'relation',
          relation: 'oneToMany',
          target: 'plugin::upload.file',
          mappedBy: 'folder',
          joinTable: {
            name: 'files_folder_links',
            joinColumn: {
              name: 'folder_id',
              referencedColumn: 'id',
              referencedTable: 'upload_folders',
            },
            inverseJoinColumn: {
              name: 'file_id',
              referencedColumn: 'id',
              referencedTable: 'files',
            },
            pivotColumns: ['file_id', 'folder_id'],
            orderColumnName: 'file_order',
            orderBy: {
              file_order: 'asc',
            },
          },
        },
        path: {
          type: 'string',
          min: 1,
          required: true,
          columnName: 'path',
        },
        createdAt: {
          type: 'datetime',
          columnName: 'created_at',
        },
        updatedAt: {
          type: 'datetime',
          columnName: 'updated_at',
        },
        publishedAt: {
          type: 'datetime',
          configurable: false,
          writable: true,
          visible: false,
          columnName: 'published_at',
        },
        createdBy: {
          type: 'relation',
          relation: 'oneToOne',
          target: 'admin::user',
          configurable: false,
          writable: false,
          visible: false,
          useJoinTable: false,
          private: true,
          owner: true,
          joinColumn: {
            name: 'created_by_id',
            referencedColumn: 'id',
            referencedTable: 'admin_users',
          },
        },
        updatedBy: {
          type: 'relation',
          relation: 'oneToOne',
          target: 'admin::user',
          configurable: false,
          writable: false,
          visible: false,
          useJoinTable: false,
          private: true,
          owner: true,
          joinColumn: {
            name: 'updated_by_id',
            referencedColumn: 'id',
            referencedTable: 'admin_users',
          },
        },
        localizations: {
          writable: true,
          private: false,
          configurable: false,
          visible: false,
          type: 'relation',
          relation: 'oneToMany',
          target: 'plugin::upload.folder',
          joinTable: {
            name: 'upload_folders_localizations_links',
            joinColumn: {
              name: 'folder_id',
              referencedColumn: 'id',
              referencedTable: 'upload_folders',
            },
            inverseJoinColumn: {
              name: 'inv_folder_id',
              referencedColumn: 'id',
              referencedTable: 'upload_folders',
            },
            pivotColumns: ['folder_id', 'inv_folder_id'],
            orderColumnName: 'folder_order',
            orderBy: {
              folder_order: 'asc',
            },
          },
        },
        locale: {
          writable: true,
          private: false,
          configurable: false,
          visible: false,
          type: 'string',
          columnName: 'locale',
        },
      },
      lifecycles: {},
      indexes: [],
      foreignKeys: [],
      columnToAttribute: {
        id: 'id',
        document_id: 'documentId',
        name: 'name',
        path_id: 'pathId',
        parent: 'parent',
        children: 'children',
        files: 'files',
        path: 'path',
        created_at: 'createdAt',
        updated_at: 'updatedAt',
        published_at: 'publishedAt',
        createdBy: 'createdBy',
        updatedBy: 'updatedBy',
        localizations: 'localizations',
        locale: 'locale',
      },
    },
  ],
  [
    'plugin::content-releases.release',
    {
      uid: 'plugin::content-releases.release',
      singularName: 'release',
      tableName: 'strapi_releases',
      attributes: {
        id: {
          type: 'increments',
          columnName: 'id',
        },
        documentId: {
          type: 'string',
          columnName: 'document_id',
        },
        name: {
          type: 'string',
          required: true,
          columnName: 'name',
        },
        releasedAt: {
          type: 'datetime',
          columnName: 'released_at',
        },
        scheduledAt: {
          type: 'datetime',
          columnName: 'scheduled_at',
        },
        timezone: {
          type: 'string',
          columnName: 'timezone',
        },
        status: {
          type: 'enumeration',
          enum: ['ready', 'blocked', 'failed', 'done', 'empty'],
          required: true,
          columnName: 'status',
        },
        actions: {
          type: 'relation',
          relation: 'oneToMany',
          target: 'plugin::content-releases.release-action',
          mappedBy: 'release',
          joinTable: {
            name: 'strapi_release_actions_release_links',
            joinColumn: {
              name: 'release_id',
              referencedColumn: 'id',
              referencedTable: 'strapi_releases',
            },
            inverseJoinColumn: {
              name: 'release_action_id',
              referencedColumn: 'id',
              referencedTable: 'strapi_release_actions',
            },
            pivotColumns: ['release_action_id', 'release_id'],
            orderColumnName: 'release_action_order',
            orderBy: {
              release_action_order: 'asc',
            },
          },
        },
        createdAt: {
          type: 'datetime',
          columnName: 'created_at',
        },
        updatedAt: {
          type: 'datetime',
          columnName: 'updated_at',
        },
        publishedAt: {
          type: 'datetime',
          configurable: false,
          writable: true,
          visible: false,
          columnName: 'published_at',
        },
        createdBy: {
          type: 'relation',
          relation: 'oneToOne',
          target: 'admin::user',
          configurable: false,
          writable: false,
          visible: false,
          useJoinTable: false,
          private: true,
          owner: true,
          joinColumn: {
            name: 'created_by_id',
            referencedColumn: 'id',
            referencedTable: 'admin_users',
          },
        },
        updatedBy: {
          type: 'relation',
          relation: 'oneToOne',
          target: 'admin::user',
          configurable: false,
          writable: false,
          visible: false,
          useJoinTable: false,
          private: true,
          owner: true,
          joinColumn: {
            name: 'updated_by_id',
            referencedColumn: 'id',
            referencedTable: 'admin_users',
          },
        },
        localizations: {
          writable: true,
          private: false,
          configurable: false,
          visible: false,
          type: 'relation',
          relation: 'oneToMany',
          target: 'plugin::content-releases.release',
          joinTable: {
            name: 'strapi_releases_localizations_links',
            joinColumn: {
              name: 'release_id',
              referencedColumn: 'id',
              referencedTable: 'strapi_releases',
            },
            inverseJoinColumn: {
              name: 'inv_release_id',
              referencedColumn: 'id',
              referencedTable: 'strapi_releases',
            },
            pivotColumns: ['release_id', 'inv_release_id'],
            orderColumnName: 'release_order',
            orderBy: {
              release_order: 'asc',
            },
          },
        },
        locale: {
          writable: true,
          private: false,
          configurable: false,
          visible: false,
          type: 'string',
          columnName: 'locale',
        },
      },
      lifecycles: {},
      indexes: [],
      foreignKeys: [],
      columnToAttribute: {
        id: 'id',
        document_id: 'documentId',
        name: 'name',
        released_at: 'releasedAt',
        scheduled_at: 'scheduledAt',
        timezone: 'timezone',
        status: 'status',
        actions: 'actions',
        created_at: 'createdAt',
        updated_at: 'updatedAt',
        published_at: 'publishedAt',
        createdBy: 'createdBy',
        updatedBy: 'updatedBy',
        localizations: 'localizations',
        locale: 'locale',
      },
    },
  ],
  [
    'plugin::content-releases.release-action',
    {
      uid: 'plugin::content-releases.release-action',
      singularName: 'release-action',
      tableName: 'strapi_release_actions',
      attributes: {
        id: {
          type: 'increments',
          columnName: 'id',
        },
        documentId: {
          type: 'string',
          columnName: 'document_id',
        },
        type: {
          type: 'enumeration',
          enum: ['publish', 'unpublish'],
          required: true,
          columnName: 'type',
        },
        entry: {
          type: 'relation',
          relation: 'morphToOne',
          configurable: false,
          owner: true,
          morphColumn: {
            typeColumn: {
              name: 'target_type',
            },
            idColumn: {
              name: 'target_id',
              referencedColumn: 'id',
            },
          },
        },
        contentType: {
          type: 'string',
          required: true,
          columnName: 'content_type',
        },
        locale: {
          writable: true,
          private: false,
          configurable: false,
          visible: false,
          type: 'string',
          columnName: 'locale',
        },
        release: {
          type: 'relation',
          relation: 'manyToOne',
          target: 'plugin::content-releases.release',
          inversedBy: 'actions',
          joinTable: {
            name: 'strapi_release_actions_release_links',
            joinColumn: {
              name: 'release_action_id',
              referencedColumn: 'id',
              referencedTable: 'strapi_release_actions',
            },
            inverseJoinColumn: {
              name: 'release_id',
              referencedColumn: 'id',
              referencedTable: 'strapi_releases',
            },
            pivotColumns: ['release_action_id', 'release_id'],
            inverseOrderColumnName: 'release_action_order',
          },
        },
        isEntryValid: {
          type: 'boolean',
          columnName: 'is_entry_valid',
        },
        createdAt: {
          type: 'datetime',
          columnName: 'created_at',
        },
        updatedAt: {
          type: 'datetime',
          columnName: 'updated_at',
        },
        publishedAt: {
          type: 'datetime',
          configurable: false,
          writable: true,
          visible: false,
          columnName: 'published_at',
        },
        createdBy: {
          type: 'relation',
          relation: 'oneToOne',
          target: 'admin::user',
          configurable: false,
          writable: false,
          visible: false,
          useJoinTable: false,
          private: true,
          owner: true,
          joinColumn: {
            name: 'created_by_id',
            referencedColumn: 'id',
            referencedTable: 'admin_users',
          },
        },
        updatedBy: {
          type: 'relation',
          relation: 'oneToOne',
          target: 'admin::user',
          configurable: false,
          writable: false,
          visible: false,
          useJoinTable: false,
          private: true,
          owner: true,
          joinColumn: {
            name: 'updated_by_id',
            referencedColumn: 'id',
            referencedTable: 'admin_users',
          },
        },
        localizations: {
          writable: true,
          private: false,
          configurable: false,
          visible: false,
          type: 'relation',
          relation: 'oneToMany',
          target: 'plugin::content-releases.release-action',
          joinTable: {
            name: 'strapi_release_actions_localizations_links',
            joinColumn: {
              name: 'release_action_id',
              referencedColumn: 'id',
              referencedTable: 'strapi_release_actions',
            },
            inverseJoinColumn: {
              name: 'inv_release_action_id',
              referencedColumn: 'id',
              referencedTable: 'strapi_release_actions',
            },
            pivotColumns: ['release_action_id', 'inv_release_action_id'],
            orderColumnName: 'release_action_order',
            orderBy: {
              release_action_order: 'asc',
            },
          },
        },
      },
      lifecycles: {},
      indexes: [],
      foreignKeys: [],
      columnToAttribute: {
        id: 'id',
        document_id: 'documentId',
        type: 'type',
        entry: 'entry',
        content_type: 'contentType',
        locale: 'locale',
        release: 'release',
        is_entry_valid: 'isEntryValid',
        created_at: 'createdAt',
        updated_at: 'updatedAt',
        published_at: 'publishedAt',
        createdBy: 'createdBy',
        updatedBy: 'updatedBy',
        localizations: 'localizations',
      },
    },
  ],
  [
    'plugin::myplugin.test',
    {
      uid: 'plugin::myplugin.test',
      singularName: 'test',
      tableName: 'myplugin_test',
      attributes: {
        id: {
          type: 'increments',
          columnName: 'id',
        },
        documentId: {
          type: 'string',
          columnName: 'document_id',
        },
        type: {
          type: 'string',
          required: true,
          unique: true,
          pluginOptions: {
            i18n: {
              localized: true,
            },
          },
          columnName: 'type',
        },
        createdAt: {
          type: 'datetime',
          columnName: 'created_at',
        },
        updatedAt: {
          type: 'datetime',
          columnName: 'updated_at',
        },
        publishedAt: {
          type: 'datetime',
          configurable: false,
          writable: true,
          visible: false,
          columnName: 'published_at',
        },
        createdBy: {
          type: 'relation',
          relation: 'oneToOne',
          target: 'admin::user',
          configurable: false,
          writable: false,
          visible: false,
          useJoinTable: false,
          private: true,
          owner: true,
          joinColumn: {
            name: 'created_by_id',
            referencedColumn: 'id',
            referencedTable: 'admin_users',
          },
        },
        updatedBy: {
          type: 'relation',
          relation: 'oneToOne',
          target: 'admin::user',
          configurable: false,
          writable: false,
          visible: false,
          useJoinTable: false,
          private: true,
          owner: true,
          joinColumn: {
            name: 'updated_by_id',
            referencedColumn: 'id',
            referencedTable: 'admin_users',
          },
        },
        localizations: {
          writable: true,
          private: false,
          configurable: false,
          visible: false,
          type: 'relation',
          relation: 'oneToMany',
          target: 'plugin::myplugin.test',
          joinTable: {
            name: 'myplugin_test_localizations_links',
            joinColumn: {
              name: 'test_id',
              referencedColumn: 'id',
              referencedTable: 'myplugin_test',
            },
            inverseJoinColumn: {
              name: 'inv_test_id',
              referencedColumn: 'id',
              referencedTable: 'myplugin_test',
            },
            pivotColumns: ['test_id', 'inv_test_id'],
            orderColumnName: 'test_order',
            orderBy: {
              test_order: 'asc',
            },
          },
        },
        locale: {
          writable: true,
          private: false,
          configurable: false,
          visible: false,
          type: 'string',
          columnName: 'locale',
        },
        strapi_stage: {
          writable: true,
          private: false,
          configurable: false,
          visible: false,
          useJoinTable: true,
          type: 'relation',
          relation: 'oneToOne',
          target: 'admin::workflow-stage',
          joinTable: {
            name: 'myplugin_test_strapi_stage_links',
            joinColumn: {
              name: 'test_id',
              referencedColumn: 'id',
              referencedTable: 'myplugin_test',
            },
            inverseJoinColumn: {
              name: 'workflow_stage_id',
              referencedColumn: 'id',
              referencedTable: 'strapi_workflows_stages',
            },
            pivotColumns: ['test_id', 'workflow_stage_id'],
          },
        },
        strapi_assignee: {
          writable: true,
          private: false,
          configurable: false,
          visible: false,
          useJoinTable: true,
          type: 'relation',
          relation: 'oneToOne',
          target: 'admin::user',
          joinTable: {
            name: 'myplugin_test_strapi_assignee_links',
            joinColumn: {
              name: 'test_id',
              referencedColumn: 'id',
              referencedTable: 'myplugin_test',
            },
            inverseJoinColumn: {
              name: 'user_id',
              referencedColumn: 'id',
              referencedTable: 'admin_users',
            },
            pivotColumns: ['test_id', 'user_id'],
          },
        },
      },
      lifecycles: {},
      indexes: [],
      foreignKeys: [],
      columnToAttribute: {
        id: 'id',
        document_id: 'documentId',
        type: 'type',
        created_at: 'createdAt',
        updated_at: 'updatedAt',
        published_at: 'publishedAt',
        createdBy: 'createdBy',
        updatedBy: 'updatedBy',
        localizations: 'localizations',
        locale: 'locale',
        strapi_stage: 'strapi_stage',
        strapi_assignee: 'strapi_assignee',
      },
    },
  ],
  [
    'plugin::i18n.locale',
    {
      uid: 'plugin::i18n.locale',
      singularName: 'locale',
      tableName: 'i_18_n_locale',
      attributes: {
        id: {
          type: 'increments',
          columnName: 'id',
        },
        documentId: {
          type: 'string',
          columnName: 'document_id',
        },
        name: {
          type: 'string',
          min: 1,
          max: 50,
          configurable: false,
          columnName: 'name',
        },
        code: {
          type: 'string',
          unique: true,
          configurable: false,
          columnName: 'code',
        },
        createdAt: {
          type: 'datetime',
          columnName: 'created_at',
        },
        updatedAt: {
          type: 'datetime',
          columnName: 'updated_at',
        },
        publishedAt: {
          type: 'datetime',
          configurable: false,
          writable: true,
          visible: false,
          columnName: 'published_at',
        },
        createdBy: {
          type: 'relation',
          relation: 'oneToOne',
          target: 'admin::user',
          configurable: false,
          writable: false,
          visible: false,
          useJoinTable: false,
          private: true,
          owner: true,
          joinColumn: {
            name: 'created_by_id',
            referencedColumn: 'id',
            referencedTable: 'admin_users',
          },
        },
        updatedBy: {
          type: 'relation',
          relation: 'oneToOne',
          target: 'admin::user',
          configurable: false,
          writable: false,
          visible: false,
          useJoinTable: false,
          private: true,
          owner: true,
          joinColumn: {
            name: 'updated_by_id',
            referencedColumn: 'id',
            referencedTable: 'admin_users',
          },
        },
        localizations: {
          writable: true,
          private: false,
          configurable: false,
          visible: false,
          type: 'relation',
          relation: 'oneToMany',
          target: 'plugin::i18n.locale',
          joinTable: {
            name: 'i_18_n_locale_localizations_links',
            joinColumn: {
              name: 'locale_id',
              referencedColumn: 'id',
              referencedTable: 'i_18_n_locale',
            },
            inverseJoinColumn: {
              name: 'inv_locale_id',
              referencedColumn: 'id',
              referencedTable: 'i_18_n_locale',
            },
            pivotColumns: ['locale_id', 'inv_locale_id'],
            orderColumnName: 'locale_order',
            orderBy: {
              locale_order: 'asc',
            },
          },
        },
        locale: {
          writable: true,
          private: false,
          configurable: false,
          visible: false,
          type: 'string',
          columnName: 'locale',
        },
      },
      lifecycles: {},
      indexes: [],
      foreignKeys: [],
      columnToAttribute: {
        id: 'id',
        document_id: 'documentId',
        name: 'name',
        code: 'code',
        created_at: 'createdAt',
        updated_at: 'updatedAt',
        published_at: 'publishedAt',
        createdBy: 'createdBy',
        updatedBy: 'updatedBy',
        localizations: 'localizations',
        locale: 'locale',
      },
    },
  ],
  [
    'plugin::users-permissions.permission',
    {
      uid: 'plugin::users-permissions.permission',
      singularName: 'permission',
      tableName: 'up_permissions',
      attributes: {
        id: {
          type: 'increments',
          columnName: 'id',
        },
        documentId: {
          type: 'string',
          columnName: 'document_id',
        },
        action: {
          type: 'string',
          required: true,
          configurable: false,
          columnName: 'action',
        },
        role: {
          type: 'relation',
          relation: 'manyToOne',
          target: 'plugin::users-permissions.role',
          inversedBy: 'permissions',
          configurable: false,
          joinTable: {
            name: 'up_permissions_role_links',
            joinColumn: {
              name: 'permission_id',
              referencedColumn: 'id',
              referencedTable: 'up_permissions',
            },
            inverseJoinColumn: {
              name: 'role_id',
              referencedColumn: 'id',
              referencedTable: 'up_roles',
            },
            pivotColumns: ['permission_id', 'role_id'],
            inverseOrderColumnName: 'permission_order',
          },
        },
        createdAt: {
          type: 'datetime',
          columnName: 'created_at',
        },
        updatedAt: {
          type: 'datetime',
          columnName: 'updated_at',
        },
        publishedAt: {
          type: 'datetime',
          configurable: false,
          writable: true,
          visible: false,
          columnName: 'published_at',
        },
        createdBy: {
          type: 'relation',
          relation: 'oneToOne',
          target: 'admin::user',
          configurable: false,
          writable: false,
          visible: false,
          useJoinTable: false,
          private: true,
          owner: true,
          joinColumn: {
            name: 'created_by_id',
            referencedColumn: 'id',
            referencedTable: 'admin_users',
          },
        },
        updatedBy: {
          type: 'relation',
          relation: 'oneToOne',
          target: 'admin::user',
          configurable: false,
          writable: false,
          visible: false,
          useJoinTable: false,
          private: true,
          owner: true,
          joinColumn: {
            name: 'updated_by_id',
            referencedColumn: 'id',
            referencedTable: 'admin_users',
          },
        },
        localizations: {
          writable: true,
          private: false,
          configurable: false,
          visible: false,
          type: 'relation',
          relation: 'oneToMany',
          target: 'plugin::users-permissions.permission',
          joinTable: {
            name: 'up_permissions_localizations_links',
            joinColumn: {
              name: 'permission_id',
              referencedColumn: 'id',
              referencedTable: 'up_permissions',
            },
            inverseJoinColumn: {
              name: 'inv_permission_id',
              referencedColumn: 'id',
              referencedTable: 'up_permissions',
            },
            pivotColumns: ['permission_id', 'inv_permission_id'],
            orderColumnName: 'permission_order',
            orderBy: {
              permission_order: 'asc',
            },
          },
        },
        locale: {
          writable: true,
          private: false,
          configurable: false,
          visible: false,
          type: 'string',
          columnName: 'locale',
        },
      },
      lifecycles: {},
      indexes: [],
      foreignKeys: [],
      columnToAttribute: {
        id: 'id',
        document_id: 'documentId',
        action: 'action',
        role: 'role',
        created_at: 'createdAt',
        updated_at: 'updatedAt',
        published_at: 'publishedAt',
        createdBy: 'createdBy',
        updatedBy: 'updatedBy',
        localizations: 'localizations',
        locale: 'locale',
      },
    },
  ],
  [
    'plugin::users-permissions.role',
    {
      uid: 'plugin::users-permissions.role',
      singularName: 'role',
      tableName: 'up_roles',
      attributes: {
        id: {
          type: 'increments',
          columnName: 'id',
        },
        documentId: {
          type: 'string',
          columnName: 'document_id',
        },
        name: {
          type: 'string',
          minLength: 3,
          required: true,
          configurable: false,
          columnName: 'name',
        },
        description: {
          type: 'string',
          configurable: false,
          columnName: 'description',
        },
        type: {
          type: 'string',
          unique: true,
          configurable: false,
          columnName: 'type',
        },
        permissions: {
          type: 'relation',
          relation: 'oneToMany',
          target: 'plugin::users-permissions.permission',
          mappedBy: 'role',
          configurable: false,
          joinTable: {
            name: 'up_permissions_role_links',
            joinColumn: {
              name: 'role_id',
              referencedColumn: 'id',
              referencedTable: 'up_roles',
            },
            inverseJoinColumn: {
              name: 'permission_id',
              referencedColumn: 'id',
              referencedTable: 'up_permissions',
            },
            pivotColumns: ['permission_id', 'role_id'],
            orderColumnName: 'permission_order',
            orderBy: {
              permission_order: 'asc',
            },
          },
        },
        users: {
          type: 'relation',
          relation: 'oneToMany',
          target: 'plugin::users-permissions.user',
          mappedBy: 'role',
          configurable: false,
          joinTable: {
            name: 'up_users_role_links',
            joinColumn: {
              name: 'role_id',
              referencedColumn: 'id',
              referencedTable: 'up_roles',
            },
            inverseJoinColumn: {
              name: 'user_id',
              referencedColumn: 'id',
              referencedTable: 'up_users',
            },
            pivotColumns: ['user_id', 'role_id'],
            orderColumnName: 'user_order',
            orderBy: {
              user_order: 'asc',
            },
          },
        },
        createdAt: {
          type: 'datetime',
          columnName: 'created_at',
        },
        updatedAt: {
          type: 'datetime',
          columnName: 'updated_at',
        },
        publishedAt: {
          type: 'datetime',
          configurable: false,
          writable: true,
          visible: false,
          columnName: 'published_at',
        },
        createdBy: {
          type: 'relation',
          relation: 'oneToOne',
          target: 'admin::user',
          configurable: false,
          writable: false,
          visible: false,
          useJoinTable: false,
          private: true,
          owner: true,
          joinColumn: {
            name: 'created_by_id',
            referencedColumn: 'id',
            referencedTable: 'admin_users',
          },
        },
        updatedBy: {
          type: 'relation',
          relation: 'oneToOne',
          target: 'admin::user',
          configurable: false,
          writable: false,
          visible: false,
          useJoinTable: false,
          private: true,
          owner: true,
          joinColumn: {
            name: 'updated_by_id',
            referencedColumn: 'id',
            referencedTable: 'admin_users',
          },
        },
        localizations: {
          writable: true,
          private: false,
          configurable: false,
          visible: false,
          type: 'relation',
          relation: 'oneToMany',
          target: 'plugin::users-permissions.role',
          joinTable: {
            name: 'up_roles_localizations_links',
            joinColumn: {
              name: 'role_id',
              referencedColumn: 'id',
              referencedTable: 'up_roles',
            },
            inverseJoinColumn: {
              name: 'inv_role_id',
              referencedColumn: 'id',
              referencedTable: 'up_roles',
            },
            pivotColumns: ['role_id', 'inv_role_id'],
            orderColumnName: 'role_order',
            orderBy: {
              role_order: 'asc',
            },
          },
        },
        locale: {
          writable: true,
          private: false,
          configurable: false,
          visible: false,
          type: 'string',
          columnName: 'locale',
        },
      },
      lifecycles: {},
      indexes: [],
      foreignKeys: [],
      columnToAttribute: {
        id: 'id',
        document_id: 'documentId',
        name: 'name',
        description: 'description',
        type: 'type',
        permissions: 'permissions',
        users: 'users',
        created_at: 'createdAt',
        updated_at: 'updatedAt',
        published_at: 'publishedAt',
        createdBy: 'createdBy',
        updatedBy: 'updatedBy',
        localizations: 'localizations',
        locale: 'locale',
      },
    },
  ],
  [
    'plugin::users-permissions.user',
    {
      uid: 'plugin::users-permissions.user',
      singularName: 'user',
      tableName: 'up_users',
      attributes: {
        id: {
          type: 'increments',
          columnName: 'id',
        },
        documentId: {
          type: 'string',
          columnName: 'document_id',
        },
        username: {
          type: 'string',
          minLength: 3,
          unique: true,
          configurable: false,
          required: true,
          columnName: 'username',
        },
        email: {
          type: 'email',
          minLength: 6,
          configurable: false,
          required: true,
          columnName: 'email',
        },
        provider: {
          type: 'string',
          configurable: false,
          columnName: 'provider',
        },
        password: {
          type: 'password',
          minLength: 6,
          configurable: false,
          private: true,
          searchable: false,
          columnName: 'password',
        },
        resetPasswordToken: {
          type: 'string',
          configurable: false,
          private: true,
          searchable: false,
          columnName: 'reset_password_token',
        },
        confirmationToken: {
          type: 'string',
          configurable: false,
          private: true,
          searchable: false,
          columnName: 'confirmation_token',
        },
        confirmed: {
          type: 'boolean',
          default: false,
          configurable: false,
          columnName: 'confirmed',
        },
        blocked: {
          type: 'boolean',
          default: false,
          configurable: false,
          columnName: 'blocked',
        },
        role: {
          type: 'relation',
          relation: 'manyToOne',
          target: 'plugin::users-permissions.role',
          inversedBy: 'users',
          configurable: false,
          joinTable: {
            name: 'up_users_role_links',
            joinColumn: {
              name: 'user_id',
              referencedColumn: 'id',
              referencedTable: 'up_users',
            },
            inverseJoinColumn: {
              name: 'role_id',
              referencedColumn: 'id',
              referencedTable: 'up_roles',
            },
            pivotColumns: ['user_id', 'role_id'],
            inverseOrderColumnName: 'user_order',
          },
        },
        picture: {
          type: 'relation',
          relation: 'morphOne',
          target: 'plugin::upload.file',
          morphBy: 'related',
        },
        createdAt: {
          type: 'datetime',
          columnName: 'created_at',
        },
        updatedAt: {
          type: 'datetime',
          columnName: 'updated_at',
        },
        publishedAt: {
          type: 'datetime',
          configurable: false,
          writable: true,
          visible: false,
          columnName: 'published_at',
        },
        createdBy: {
          type: 'relation',
          relation: 'oneToOne',
          target: 'admin::user',
          configurable: false,
          writable: false,
          visible: false,
          useJoinTable: false,
          private: true,
          owner: true,
          joinColumn: {
            name: 'created_by_id',
            referencedColumn: 'id',
            referencedTable: 'admin_users',
          },
        },
        updatedBy: {
          type: 'relation',
          relation: 'oneToOne',
          target: 'admin::user',
          configurable: false,
          writable: false,
          visible: false,
          useJoinTable: false,
          private: true,
          owner: true,
          joinColumn: {
            name: 'updated_by_id',
            referencedColumn: 'id',
            referencedTable: 'admin_users',
          },
        },
        localizations: {
          writable: true,
          private: false,
          configurable: false,
          visible: false,
          type: 'relation',
          relation: 'oneToMany',
          target: 'plugin::users-permissions.user',
          joinTable: {
            name: 'up_users_localizations_links',
            joinColumn: {
              name: 'user_id',
              referencedColumn: 'id',
              referencedTable: 'up_users',
            },
            inverseJoinColumn: {
              name: 'inv_user_id',
              referencedColumn: 'id',
              referencedTable: 'up_users',
            },
            pivotColumns: ['user_id', 'inv_user_id'],
            orderColumnName: 'user_order',
            orderBy: {
              user_order: 'asc',
            },
          },
        },
        locale: {
          writable: true,
          private: false,
          configurable: false,
          visible: false,
          type: 'string',
          columnName: 'locale',
        },
        strapi_stage: {
          writable: true,
          private: false,
          configurable: false,
          visible: false,
          useJoinTable: true,
          type: 'relation',
          relation: 'oneToOne',
          target: 'admin::workflow-stage',
          joinTable: {
            name: 'up_users_strapi_stage_links',
            joinColumn: {
              name: 'user_id',
              referencedColumn: 'id',
              referencedTable: 'up_users',
            },
            inverseJoinColumn: {
              name: 'workflow_stage_id',
              referencedColumn: 'id',
              referencedTable: 'strapi_workflows_stages',
            },
            pivotColumns: ['user_id', 'workflow_stage_id'],
          },
        },
        strapi_assignee: {
          writable: true,
          private: false,
          configurable: false,
          visible: false,
          useJoinTable: true,
          type: 'relation',
          relation: 'oneToOne',
          target: 'admin::user',
          joinTable: {
            name: 'up_users_strapi_assignee_links',
            joinColumn: {
              name: 'user_id',
              referencedColumn: 'id',
              referencedTable: 'up_users',
            },
            inverseJoinColumn: {
              name: 'inv_user_id',
              referencedColumn: 'id',
              referencedTable: 'admin_users',
            },
            pivotColumns: ['user_id', 'inv_user_id'],
          },
        },
      },
      lifecycles: {},
      indexes: [],
      foreignKeys: [],
      columnToAttribute: {
        id: 'id',
        document_id: 'documentId',
        username: 'username',
        email: 'email',
        provider: 'provider',
        password: 'password',
        reset_password_token: 'resetPasswordToken',
        confirmation_token: 'confirmationToken',
        confirmed: 'confirmed',
        blocked: 'blocked',
        role: 'role',
        picture: 'picture',
        created_at: 'createdAt',
        updated_at: 'updatedAt',
        published_at: 'publishedAt',
        createdBy: 'createdBy',
        updatedBy: 'updatedBy',
        localizations: 'localizations',
        locale: 'locale',
        strapi_stage: 'strapi_stage',
        strapi_assignee: 'strapi_assignee',
      },
    },
  ],
  [
    'addresses_components',
    {
      singularName: 'addresses_components',
      uid: 'addresses_components',
      tableName: 'addresses_components',
      attributes: {
        id: {
          type: 'increments',
          columnName: 'id',
        },
        entity_id: {
          type: 'integer',
          column: {
            unsigned: true,
          },
          columnName: 'entity_id',
        },
        component_id: {
          type: 'integer',
          column: {
            unsigned: true,
          },
          columnName: 'component_id',
        },
        component_type: {
          type: 'string',
          columnName: 'component_type',
        },
        field: {
          type: 'string',
          columnName: 'field',
        },
        order: {
          type: 'float',
          column: {
            unsigned: true,
            defaultTo: null,
          },
          columnName: 'order',
        },
      },
      indexes: [
        {
          name: 'addresses_field_index',
          columns: ['field'],
        },
        {
          name: 'addresses_component_type_index',
          columns: ['component_type'],
        },
        {
          name: 'addresses_entity_fk',
          columns: ['entity_id'],
        },
        {
          name: 'addresses_unique',
          columns: ['entity_id', 'component_id', 'field', 'component_type'],
          type: 'unique',
        },
      ],
      foreignKeys: [
        {
          name: 'addresses_entity_fk',
          columns: ['entity_id'],
          referencedColumns: ['id'],
          referencedTable: 'addresses',
          onDelete: 'CASCADE',
        },
      ],
      lifecycles: {},
      columnToAttribute: {
        id: 'id',
        entity_id: 'entity_id',
        component_id: 'component_id',
        component_type: 'component_type',
        field: 'field',
        order: 'order',
      },
    },
  ],
  [
    'api::address.address',
    {
      uid: 'api::address.address',
      singularName: 'address',
      tableName: 'addresses',
      attributes: {
        id: {
          type: 'increments',
          columnName: 'id',
        },
        documentId: {
          type: 'string',
          columnName: 'document_id',
        },
        postal_code: {
          type: 'string',
          pluginOptions: {},
          maxLength: 2,
          columnName: 'postal_code',
        },
        categories: {
          type: 'relation',
          relation: 'manyToMany',
          target: 'api::category.category',
          inversedBy: 'addresses',
          joinTable: {
            name: 'addresses_categories_links',
            joinColumn: {
              name: 'address_id',
              referencedColumn: 'id',
              referencedTable: 'addresses',
            },
            inverseJoinColumn: {
              name: 'category_id',
              referencedColumn: 'id',
              referencedTable: 'categories',
            },
            pivotColumns: ['address_id', 'category_id'],
            orderColumnName: 'category_order',
            orderBy: {
              category_order: 'asc',
            },
            inverseOrderColumnName: 'address_order',
          },
        },
        cover: {
          type: 'relation',
          relation: 'morphOne',
          target: 'plugin::upload.file',
          morphBy: 'related',
        },
        images: {
          type: 'relation',
          relation: 'morphMany',
          target: 'plugin::upload.file',
          morphBy: 'related',
        },
        city: {
          type: 'string',
          required: true,
          maxLength: 200,
          pluginOptions: {},
          columnName: 'city',
        },
        json: {
          type: 'json',
          pluginOptions: {},
          columnName: 'json',
        },
        slug: {
          type: 'uid',
          columnName: 'slug',
        },
        notrepeat_req: {
          type: 'relation',
          relation: 'oneToOne',
          target: 'blog.test-como',
          joinTable: {
            name: 'addresses_components',
            joinColumn: {
              name: 'entity_id',
              referencedColumn: 'id',
            },
            inverseJoinColumn: {
              name: 'component_id',
              referencedColumn: 'id',
            },
            on: {
              field: 'notrepeat_req',
            },
            orderColumnName: 'order',
            orderBy: {
              order: 'asc',
            },
            pivotColumns: ['entity_id', 'component_id', 'field', 'component_type'],
          },
        },
        repeat_req: {
          type: 'relation',
          relation: 'oneToMany',
          target: 'blog.test-como',
          joinTable: {
            name: 'addresses_components',
            joinColumn: {
              name: 'entity_id',
              referencedColumn: 'id',
            },
            inverseJoinColumn: {
              name: 'component_id',
              referencedColumn: 'id',
            },
            on: {
              field: 'repeat_req',
            },
            orderColumnName: 'order',
            orderBy: {
              order: 'asc',
            },
            pivotColumns: ['entity_id', 'component_id', 'field', 'component_type'],
          },
        },
        repeat_req_min: {
          type: 'relation',
          relation: 'oneToMany',
          target: 'blog.test-como',
          joinTable: {
            name: 'addresses_components',
            joinColumn: {
              name: 'entity_id',
              referencedColumn: 'id',
            },
            inverseJoinColumn: {
              name: 'component_id',
              referencedColumn: 'id',
            },
            on: {
              field: 'repeat_req_min',
            },
            orderColumnName: 'order',
            orderBy: {
              order: 'asc',
            },
            pivotColumns: ['entity_id', 'component_id', 'field', 'component_type'],
          },
        },
        bidirectionalTemps: {
          type: 'relation',
          relation: 'oneToMany',
          target: 'api::temp.temp',
          mappedBy: 'bidirectionalAddress',
          joinColumn: {
            name: 'id',
            referencedColumn: 'bidirectional_address_id',
          },
        },
        createdAt: {
          type: 'datetime',
          columnName: 'created_at',
        },
        updatedAt: {
          type: 'datetime',
          columnName: 'updated_at',
        },
        publishedAt: {
          type: 'datetime',
          configurable: false,
          writable: true,
          visible: false,
          columnName: 'published_at',
        },
        createdBy: {
          type: 'relation',
          relation: 'oneToOne',
          target: 'admin::user',
          configurable: false,
          writable: false,
          visible: false,
          useJoinTable: false,
          private: true,
          owner: true,
          joinColumn: {
            name: 'created_by_id',
            referencedColumn: 'id',
            referencedTable: 'admin_users',
          },
        },
        updatedBy: {
          type: 'relation',
          relation: 'oneToOne',
          target: 'admin::user',
          configurable: false,
          writable: false,
          visible: false,
          useJoinTable: false,
          private: true,
          owner: true,
          joinColumn: {
            name: 'updated_by_id',
            referencedColumn: 'id',
            referencedTable: 'admin_users',
          },
        },
        localizations: {
          writable: true,
          private: false,
          configurable: false,
          visible: false,
          type: 'relation',
          relation: 'oneToMany',
          target: 'api::address.address',
          joinTable: {
            name: 'addresses_localizations_links',
            joinColumn: {
              name: 'address_id',
              referencedColumn: 'id',
              referencedTable: 'addresses',
            },
            inverseJoinColumn: {
              name: 'inv_address_id',
              referencedColumn: 'id',
              referencedTable: 'addresses',
            },
            pivotColumns: ['address_id', 'inv_address_id'],
            orderColumnName: 'address_order',
            orderBy: {
              address_order: 'asc',
            },
          },
        },
        locale: {
          writable: true,
          private: false,
          configurable: false,
          visible: false,
          type: 'string',
          columnName: 'locale',
        },
        strapi_stage: {
          writable: true,
          private: false,
          configurable: false,
          visible: false,
          useJoinTable: true,
          type: 'relation',
          relation: 'oneToOne',
          target: 'admin::workflow-stage',
          joinTable: {
            name: 'addresses_strapi_stage_links',
            joinColumn: {
              name: 'address_id',
              referencedColumn: 'id',
              referencedTable: 'addresses',
            },
            inverseJoinColumn: {
              name: 'workflow_stage_id',
              referencedColumn: 'id',
              referencedTable: 'strapi_workflows_stages',
            },
            pivotColumns: ['address_id', 'workflow_stage_id'],
          },
        },
        strapi_assignee: {
          writable: true,
          private: false,
          configurable: false,
          visible: false,
          useJoinTable: true,
          type: 'relation',
          relation: 'oneToOne',
          target: 'admin::user',
          joinTable: {
            name: 'addresses_strapi_assignee_links',
            joinColumn: {
              name: 'address_id',
              referencedColumn: 'id',
              referencedTable: 'addresses',
            },
            inverseJoinColumn: {
              name: 'user_id',
              referencedColumn: 'id',
              referencedTable: 'admin_users',
            },
            pivotColumns: ['address_id', 'user_id'],
          },
        },
      },
      lifecycles: {},
      indexes: [],
      foreignKeys: [],
      columnToAttribute: {
        id: 'id',
        document_id: 'documentId',
        postal_code: 'postal_code',
        categories: 'categories',
        cover: 'cover',
        images: 'images',
        city: 'city',
        json: 'json',
        slug: 'slug',
        notrepeat_req: 'notrepeat_req',
        repeat_req: 'repeat_req',
        repeat_req_min: 'repeat_req_min',
        bidirectionalTemps: 'bidirectionalTemps',
        created_at: 'createdAt',
        updated_at: 'updatedAt',
        published_at: 'publishedAt',
        createdBy: 'createdBy',
        updatedBy: 'updatedBy',
        localizations: 'localizations',
        locale: 'locale',
        strapi_stage: 'strapi_stage',
        strapi_assignee: 'strapi_assignee',
      },
    },
  ],
  [
    'api::category.category',
    {
      uid: 'api::category.category',
      singularName: 'category',
      tableName: 'categories',
      attributes: {
        id: {
          type: 'increments',
          columnName: 'id',
        },
        documentId: {
          type: 'string',
          columnName: 'document_id',
        },
        name: {
          type: 'string',
          pluginOptions: {
            i18n: {
              localized: true,
            },
          },
          columnName: 'name',
        },
        addresses: {
          type: 'relation',
          relation: 'manyToMany',
          target: 'api::address.address',
          mappedBy: 'categories',
          joinTable: {
            name: 'addresses_categories_links',
            joinColumn: {
              name: 'category_id',
              referencedColumn: 'id',
              referencedTable: 'categories',
            },
            inverseJoinColumn: {
              name: 'address_id',
              referencedColumn: 'id',
              referencedTable: 'addresses',
            },
            pivotColumns: ['address_id', 'category_id'],
            orderColumnName: 'address_order',
            orderBy: {
              address_order: 'asc',
            },
            inverseOrderColumnName: 'category_order',
          },
        },
        temps: {
          type: 'relation',
          relation: 'manyToMany',
          target: 'api::temp.temp',
          mappedBy: 'categories',
          joinTable: {
            name: 'temps_categories_links',
            joinColumn: {
              name: 'category_id',
              referencedColumn: 'id',
              referencedTable: 'categories',
            },
            inverseJoinColumn: {
              name: 'temp_id',
              referencedColumn: 'id',
              referencedTable: 'temps',
            },
            pivotColumns: ['temp_id', 'category_id'],
            orderColumnName: 'temp_order',
            orderBy: {
              temp_order: 'asc',
            },
            inverseOrderColumnName: 'category_order',
          },
        },
        datetime: {
          pluginOptions: {
            i18n: {
              localized: true,
            },
          },
          type: 'datetime',
          columnName: 'datetime',
        },
        date: {
          pluginOptions: {
            i18n: {
              localized: true,
            },
          },
          type: 'date',
          columnName: 'date',
        },
        relation_locales: {
          type: 'relation',
          relation: 'manyToMany',
          target: 'api::relation-locale.relation-locale',
          mappedBy: 'categories',
          joinTable: {
            name: 'relation_locales_categories_links',
            joinColumn: {
              name: 'category_id',
              referencedColumn: 'id',
              referencedTable: 'categories',
            },
            inverseJoinColumn: {
              name: 'relation_locale_id',
              referencedColumn: 'id',
              referencedTable: 'relation_locales',
            },
            pivotColumns: ['relation_locale_id', 'category_id'],
            orderColumnName: 'relation_locale_order',
            orderBy: {
              relation_locale_order: 'asc',
            },
            inverseOrderColumnName: 'category_order',
          },
        },
        createdAt: {
          type: 'datetime',
          columnName: 'created_at',
        },
        updatedAt: {
          type: 'datetime',
          columnName: 'updated_at',
        },
        publishedAt: {
          type: 'datetime',
          configurable: false,
          writable: true,
          visible: false,
          columnName: 'published_at',
        },
        createdBy: {
          type: 'relation',
          relation: 'oneToOne',
          target: 'admin::user',
          configurable: false,
          writable: false,
          visible: false,
          useJoinTable: false,
          private: true,
          owner: true,
          joinColumn: {
            name: 'created_by_id',
            referencedColumn: 'id',
            referencedTable: 'admin_users',
          },
        },
        updatedBy: {
          type: 'relation',
          relation: 'oneToOne',
          target: 'admin::user',
          configurable: false,
          writable: false,
          visible: false,
          useJoinTable: false,
          private: true,
          owner: true,
          joinColumn: {
            name: 'updated_by_id',
            referencedColumn: 'id',
            referencedTable: 'admin_users',
          },
        },
        localizations: {
          writable: true,
          private: false,
          configurable: false,
          visible: false,
          type: 'relation',
          relation: 'oneToMany',
          target: 'api::category.category',
          joinTable: {
            name: 'categories_localizations_links',
            joinColumn: {
              name: 'category_id',
              referencedColumn: 'id',
              referencedTable: 'categories',
            },
            inverseJoinColumn: {
              name: 'inv_category_id',
              referencedColumn: 'id',
              referencedTable: 'categories',
            },
            pivotColumns: ['category_id', 'inv_category_id'],
            orderColumnName: 'category_order',
            orderBy: {
              category_order: 'asc',
            },
          },
        },
        locale: {
          writable: true,
          private: false,
          configurable: false,
          visible: false,
          type: 'string',
          columnName: 'locale',
        },
        strapi_stage: {
          writable: true,
          private: false,
          configurable: false,
          visible: false,
          useJoinTable: true,
          type: 'relation',
          relation: 'oneToOne',
          target: 'admin::workflow-stage',
          joinTable: {
            name: 'categories_strapi_stage_links',
            joinColumn: {
              name: 'category_id',
              referencedColumn: 'id',
              referencedTable: 'categories',
            },
            inverseJoinColumn: {
              name: 'workflow_stage_id',
              referencedColumn: 'id',
              referencedTable: 'strapi_workflows_stages',
            },
            pivotColumns: ['category_id', 'workflow_stage_id'],
          },
        },
        strapi_assignee: {
          writable: true,
          private: false,
          configurable: false,
          visible: false,
          useJoinTable: true,
          type: 'relation',
          relation: 'oneToOne',
          target: 'admin::user',
          joinTable: {
            name: 'categories_strapi_assignee_links',
            joinColumn: {
              name: 'category_id',
              referencedColumn: 'id',
              referencedTable: 'categories',
            },
            inverseJoinColumn: {
              name: 'user_id',
              referencedColumn: 'id',
              referencedTable: 'admin_users',
            },
            pivotColumns: ['category_id', 'user_id'],
          },
        },
      },
      lifecycles: {},
      indexes: [],
      foreignKeys: [],
      columnToAttribute: {
        id: 'id',
        document_id: 'documentId',
        name: 'name',
        addresses: 'addresses',
        temps: 'temps',
        datetime: 'datetime',
        date: 'date',
        relation_locales: 'relation_locales',
        created_at: 'createdAt',
        updated_at: 'updatedAt',
        published_at: 'publishedAt',
        createdBy: 'createdBy',
        updatedBy: 'updatedBy',
        localizations: 'localizations',
        locale: 'locale',
        strapi_stage: 'strapi_stage',
        strapi_assignee: 'strapi_assignee',
      },
    },
  ],
  [
    'api::country.country',
    {
      uid: 'api::country.country',
      singularName: 'country',
      tableName: 'countries',
      attributes: {
        id: {
          type: 'increments',
          columnName: 'id',
        },
        documentId: {
          type: 'string',
          columnName: 'document_id',
        },
        name: {
          type: 'string',
          required: true,
          minLength: 3,
          pluginOptions: {
            i18n: {
              localized: true,
            },
          },
          columnName: 'name',
        },
        code: {
          type: 'string',
          maxLength: 3,
          unique: true,
          minLength: 2,
          pluginOptions: {
            i18n: {
              localized: true,
            },
          },
          columnName: 'code',
        },
        createdAt: {
          type: 'datetime',
          columnName: 'created_at',
        },
        updatedAt: {
          type: 'datetime',
          columnName: 'updated_at',
        },
        publishedAt: {
          type: 'datetime',
          configurable: false,
          writable: true,
          visible: false,
          columnName: 'published_at',
        },
        createdBy: {
          type: 'relation',
          relation: 'oneToOne',
          target: 'admin::user',
          configurable: false,
          writable: false,
          visible: false,
          useJoinTable: false,
          private: true,
          owner: true,
          joinColumn: {
            name: 'created_by_id',
            referencedColumn: 'id',
            referencedTable: 'admin_users',
          },
        },
        updatedBy: {
          type: 'relation',
          relation: 'oneToOne',
          target: 'admin::user',
          configurable: false,
          writable: false,
          visible: false,
          useJoinTable: false,
          private: true,
          owner: true,
          joinColumn: {
            name: 'updated_by_id',
            referencedColumn: 'id',
            referencedTable: 'admin_users',
          },
        },
        localizations: {
          writable: true,
          private: false,
          configurable: false,
          visible: false,
          type: 'relation',
          relation: 'oneToMany',
          target: 'api::country.country',
          joinTable: {
            name: 'countries_localizations_links',
            joinColumn: {
              name: 'country_id',
              referencedColumn: 'id',
              referencedTable: 'countries',
            },
            inverseJoinColumn: {
              name: 'inv_country_id',
              referencedColumn: 'id',
              referencedTable: 'countries',
            },
            pivotColumns: ['country_id', 'inv_country_id'],
            orderColumnName: 'country_order',
            orderBy: {
              country_order: 'asc',
            },
          },
        },
        locale: {
          writable: true,
          private: false,
          configurable: false,
          visible: false,
          type: 'string',
          columnName: 'locale',
        },
        strapi_stage: {
          writable: true,
          private: false,
          configurable: false,
          visible: false,
          useJoinTable: true,
          type: 'relation',
          relation: 'oneToOne',
          target: 'admin::workflow-stage',
          joinTable: {
            name: 'countries_strapi_stage_links',
            joinColumn: {
              name: 'country_id',
              referencedColumn: 'id',
              referencedTable: 'countries',
            },
            inverseJoinColumn: {
              name: 'workflow_stage_id',
              referencedColumn: 'id',
              referencedTable: 'strapi_workflows_stages',
            },
            pivotColumns: ['country_id', 'workflow_stage_id'],
          },
        },
        strapi_assignee: {
          writable: true,
          private: false,
          configurable: false,
          visible: false,
          useJoinTable: true,
          type: 'relation',
          relation: 'oneToOne',
          target: 'admin::user',
          joinTable: {
            name: 'countries_strapi_assignee_links',
            joinColumn: {
              name: 'country_id',
              referencedColumn: 'id',
              referencedTable: 'countries',
            },
            inverseJoinColumn: {
              name: 'user_id',
              referencedColumn: 'id',
              referencedTable: 'admin_users',
            },
            pivotColumns: ['country_id', 'user_id'],
          },
        },
      },
      lifecycles: {},
      indexes: [],
      foreignKeys: [],
      columnToAttribute: {
        id: 'id',
        document_id: 'documentId',
        name: 'name',
        code: 'code',
        created_at: 'createdAt',
        updated_at: 'updatedAt',
        published_at: 'publishedAt',
        createdBy: 'createdBy',
        updatedBy: 'updatedBy',
        localizations: 'localizations',
        locale: 'locale',
        strapi_stage: 'strapi_stage',
        strapi_assignee: 'strapi_assignee',
      },
    },
  ],
  [
    'api::homepage.homepage',
    {
      uid: 'api::homepage.homepage',
      singularName: 'homepage',
      tableName: 'homepages',
      attributes: {
        id: {
          type: 'increments',
          columnName: 'id',
        },
        documentId: {
          type: 'string',
          columnName: 'document_id',
        },
        title: {
          type: 'string',
          required: true,
          pluginOptions: {
            i18n: {
              localized: true,
            },
          },
          columnName: 'title',
        },
        slug: {
          type: 'uid',
          targetField: 'title',
          required: true,
          pluginOptions: {
            i18n: {
              localized: true,
            },
          },
          columnName: 'slug',
        },
        single: {
          type: 'relation',
          relation: 'morphOne',
          target: 'plugin::upload.file',
          morphBy: 'related',
        },
        multiple: {
          type: 'relation',
          relation: 'morphMany',
          target: 'plugin::upload.file',
          morphBy: 'related',
        },
        createdAt: {
          type: 'datetime',
          columnName: 'created_at',
        },
        updatedAt: {
          type: 'datetime',
          columnName: 'updated_at',
        },
        publishedAt: {
          type: 'datetime',
          configurable: false,
          writable: true,
          visible: false,
          columnName: 'published_at',
        },
        createdBy: {
          type: 'relation',
          relation: 'oneToOne',
          target: 'admin::user',
          configurable: false,
          writable: false,
          visible: false,
          useJoinTable: false,
          private: true,
          owner: true,
          joinColumn: {
            name: 'created_by_id',
            referencedColumn: 'id',
            referencedTable: 'admin_users',
          },
        },
        updatedBy: {
          type: 'relation',
          relation: 'oneToOne',
          target: 'admin::user',
          configurable: false,
          writable: false,
          visible: false,
          useJoinTable: false,
          private: true,
          owner: true,
          joinColumn: {
            name: 'updated_by_id',
            referencedColumn: 'id',
            referencedTable: 'admin_users',
          },
        },
        localizations: {
          writable: true,
          private: false,
          configurable: false,
          visible: false,
          type: 'relation',
          relation: 'oneToMany',
          target: 'api::homepage.homepage',
          joinTable: {
            name: 'homepages_localizations_links',
            joinColumn: {
              name: 'homepage_id',
              referencedColumn: 'id',
              referencedTable: 'homepages',
            },
            inverseJoinColumn: {
              name: 'inv_homepage_id',
              referencedColumn: 'id',
              referencedTable: 'homepages',
            },
            pivotColumns: ['homepage_id', 'inv_homepage_id'],
            orderColumnName: 'homepage_order',
            orderBy: {
              homepage_order: 'asc',
            },
          },
        },
        locale: {
          writable: true,
          private: false,
          configurable: false,
          visible: false,
          type: 'string',
          columnName: 'locale',
        },
        strapi_stage: {
          writable: true,
          private: false,
          configurable: false,
          visible: false,
          useJoinTable: true,
          type: 'relation',
          relation: 'oneToOne',
          target: 'admin::workflow-stage',
          joinTable: {
            name: 'homepages_strapi_stage_links',
            joinColumn: {
              name: 'homepage_id',
              referencedColumn: 'id',
              referencedTable: 'homepages',
            },
            inverseJoinColumn: {
              name: 'workflow_stage_id',
              referencedColumn: 'id',
              referencedTable: 'strapi_workflows_stages',
            },
            pivotColumns: ['homepage_id', 'workflow_stage_id'],
          },
        },
        strapi_assignee: {
          writable: true,
          private: false,
          configurable: false,
          visible: false,
          useJoinTable: true,
          type: 'relation',
          relation: 'oneToOne',
          target: 'admin::user',
          joinTable: {
            name: 'homepages_strapi_assignee_links',
            joinColumn: {
              name: 'homepage_id',
              referencedColumn: 'id',
              referencedTable: 'homepages',
            },
            inverseJoinColumn: {
              name: 'user_id',
              referencedColumn: 'id',
              referencedTable: 'admin_users',
            },
            pivotColumns: ['homepage_id', 'user_id'],
          },
        },
      },
      lifecycles: {},
      indexes: [],
      foreignKeys: [],
      columnToAttribute: {
        id: 'id',
        document_id: 'documentId',
        title: 'title',
        slug: 'slug',
        single: 'single',
        multiple: 'multiple',
        created_at: 'createdAt',
        updated_at: 'updatedAt',
        published_at: 'publishedAt',
        createdBy: 'createdBy',
        updatedBy: 'updatedBy',
        localizations: 'localizations',
        locale: 'locale',
        strapi_stage: 'strapi_stage',
        strapi_assignee: 'strapi_assignee',
      },
    },
  ],
  [
    'kitchensinks_components',
    {
      singularName: 'kitchensinks_components',
      uid: 'kitchensinks_components',
      tableName: 'kitchensinks_components',
      attributes: {
        id: {
          type: 'increments',
          columnName: 'id',
        },
        entity_id: {
          type: 'integer',
          column: {
            unsigned: true,
          },
          columnName: 'entity_id',
        },
        component_id: {
          type: 'integer',
          column: {
            unsigned: true,
          },
          columnName: 'component_id',
        },
        component_type: {
          type: 'string',
          columnName: 'component_type',
        },
        field: {
          type: 'string',
          columnName: 'field',
        },
        order: {
          type: 'float',
          column: {
            unsigned: true,
            defaultTo: null,
          },
          columnName: 'order',
        },
      },
      indexes: [
        {
          name: 'kitchensinks_field_index',
          columns: ['field'],
        },
        {
          name: 'kitchensinks_component_type_index',
          columns: ['component_type'],
        },
        {
          name: 'kitchensinks_entity_fk',
          columns: ['entity_id'],
        },
        {
          name: 'kitchensinks_unique',
          columns: ['entity_id', 'component_id', 'field', 'component_type'],
          type: 'unique',
        },
      ],
      foreignKeys: [
        {
          name: 'kitchensinks_entity_fk',
          columns: ['entity_id'],
          referencedColumns: ['id'],
          referencedTable: 'kitchensinks',
          onDelete: 'CASCADE',
        },
      ],
      lifecycles: {},
      columnToAttribute: {
        id: 'id',
        entity_id: 'entity_id',
        component_id: 'component_id',
        component_type: 'component_type',
        field: 'field',
        order: 'order',
      },
    },
  ],
  [
    'api::kitchensink.kitchensink',
    {
      uid: 'api::kitchensink.kitchensink',
      singularName: 'kitchensink',
      tableName: 'kitchensinks',
      attributes: {
        id: {
          type: 'increments',
          columnName: 'id',
        },
        documentId: {
          type: 'string',
          columnName: 'document_id',
        },
        short_text: {
          type: 'string',
          columnName: 'short_text',
        },
        long_text: {
          type: 'text',
          columnName: 'long_text',
        },
        rich_text: {
          type: 'richtext',
          columnName: 'rich_text',
        },
        blocks: {
          type: 'blocks',
          columnName: 'blocks',
        },
        integer: {
          type: 'integer',
          columnName: 'integer',
        },
        biginteger: {
          type: 'biginteger',
          columnName: 'biginteger',
        },
        decimal: {
          type: 'decimal',
          columnName: 'decimal',
        },
        float: {
          type: 'float',
          columnName: 'float',
        },
        date: {
          type: 'date',
          columnName: 'date',
        },
        datetime: {
          type: 'datetime',
          columnName: 'datetime',
        },
        time: {
          type: 'time',
          columnName: 'time',
        },
        timestamp: {
          type: 'timestamp',
          columnName: 'timestamp',
        },
        boolean: {
          type: 'boolean',
          columnName: 'boolean',
        },
        email: {
          type: 'email',
          columnName: 'email',
        },
        password: {
          type: 'password',
          columnName: 'password',
        },
        enumeration: {
          type: 'enumeration',
          enum: ['A', 'B', 'C', 'D', 'E'],
          columnName: 'enumeration',
        },
        single_media: {
          type: 'relation',
          relation: 'morphOne',
          target: 'plugin::upload.file',
          morphBy: 'related',
        },
        multiple_media: {
          type: 'relation',
          relation: 'morphMany',
          target: 'plugin::upload.file',
          morphBy: 'related',
        },
        json: {
          type: 'json',
          columnName: 'json',
        },
        single_compo: {
          type: 'relation',
          relation: 'oneToOne',
          target: 'basic.simple',
          joinTable: {
            name: 'kitchensinks_components',
            joinColumn: {
              name: 'entity_id',
              referencedColumn: 'id',
            },
            inverseJoinColumn: {
              name: 'component_id',
              referencedColumn: 'id',
            },
            on: {
              field: 'single_compo',
            },
            orderColumnName: 'order',
            orderBy: {
              order: 'asc',
            },
            pivotColumns: ['entity_id', 'component_id', 'field', 'component_type'],
          },
        },
        repeatable_compo: {
          type: 'relation',
          relation: 'oneToMany',
          target: 'basic.simple',
          joinTable: {
            name: 'kitchensinks_components',
            joinColumn: {
              name: 'entity_id',
              referencedColumn: 'id',
            },
            inverseJoinColumn: {
              name: 'component_id',
              referencedColumn: 'id',
            },
            on: {
              field: 'repeatable_compo',
            },
            orderColumnName: 'order',
            orderBy: {
              order: 'asc',
            },
            pivotColumns: ['entity_id', 'component_id', 'field', 'component_type'],
          },
        },
        dynamiczone: {
          type: 'relation',
          relation: 'morphToMany',
          joinTable: {
            name: 'kitchensinks_components',
            joinColumn: {
              name: 'entity_id',
              referencedColumn: 'id',
            },
            morphColumn: {
              idColumn: {
                name: 'component_id',
                referencedColumn: 'id',
              },
              typeColumn: {
                name: 'component_type',
              },
              typeField: '__component',
            },
            on: {
              field: 'dynamiczone',
            },
            orderBy: {
              order: 'asc',
            },
            pivotColumns: ['entity_id', 'component_id', 'field', 'component_type'],
          },
        },
        one_way_tag: {
          type: 'relation',
          relation: 'oneToOne',
          target: 'api::tag.tag',
          joinTable: {
            name: 'kitchensinks_one_way_tag_links',
            joinColumn: {
              name: 'kitchensink_id',
              referencedColumn: 'id',
              referencedTable: 'kitchensinks',
            },
            inverseJoinColumn: {
              name: 'tag_id',
              referencedColumn: 'id',
              referencedTable: 'tags',
            },
            pivotColumns: ['kitchensink_id', 'tag_id'],
          },
        },
        one_to_one_tag: {
          type: 'relation',
          relation: 'oneToOne',
          target: 'api::tag.tag',
          private: true,
          inversedBy: 'one_to_one_kitchensink',
          joinTable: {
            name: 'kitchensinks_one_to_one_tag_links',
            joinColumn: {
              name: 'kitchensink_id',
              referencedColumn: 'id',
              referencedTable: 'kitchensinks',
            },
            inverseJoinColumn: {
              name: 'tag_id',
              referencedColumn: 'id',
              referencedTable: 'tags',
            },
            pivotColumns: ['kitchensink_id', 'tag_id'],
          },
        },
        one_to_many_tags: {
          type: 'relation',
          relation: 'oneToMany',
          target: 'api::tag.tag',
          mappedBy: 'many_to_one_kitchensink',
          joinTable: {
            name: 'tags_many_to_one_kitchensink_links',
            joinColumn: {
              name: 'kitchensink_id',
              referencedColumn: 'id',
              referencedTable: 'kitchensinks',
            },
            inverseJoinColumn: {
              name: 'tag_id',
              referencedColumn: 'id',
              referencedTable: 'tags',
            },
            pivotColumns: ['tag_id', 'kitchensink_id'],
            orderColumnName: 'tag_order',
            orderBy: {
              tag_order: 'asc',
            },
          },
        },
        many_to_one_tag: {
          type: 'relation',
          relation: 'manyToOne',
          target: 'api::tag.tag',
          inversedBy: 'one_to_many_kitchensinks',
          joinTable: {
            name: 'kitchensinks_many_to_one_tag_links',
            joinColumn: {
              name: 'kitchensink_id',
              referencedColumn: 'id',
              referencedTable: 'kitchensinks',
            },
            inverseJoinColumn: {
              name: 'tag_id',
              referencedColumn: 'id',
              referencedTable: 'tags',
            },
            pivotColumns: ['kitchensink_id', 'tag_id'],
            inverseOrderColumnName: 'kitchensink_order',
          },
        },
        many_to_many_tags: {
          type: 'relation',
          relation: 'manyToMany',
          target: 'api::tag.tag',
          inversedBy: 'many_to_many_kitchensinks',
          joinTable: {
            name: 'kitchensinks_many_to_many_tags_links',
            joinColumn: {
              name: 'kitchensink_id',
              referencedColumn: 'id',
              referencedTable: 'kitchensinks',
            },
            inverseJoinColumn: {
              name: 'tag_id',
              referencedColumn: 'id',
              referencedTable: 'tags',
            },
            pivotColumns: ['kitchensink_id', 'tag_id'],
            orderColumnName: 'tag_order',
            orderBy: {
              tag_order: 'asc',
            },
            inverseOrderColumnName: 'kitchensink_order',
          },
        },
        many_way_tags: {
          type: 'relation',
          relation: 'oneToMany',
          target: 'api::tag.tag',
          joinTable: {
            name: 'kitchensinks_many_way_tags_links',
            joinColumn: {
              name: 'kitchensink_id',
              referencedColumn: 'id',
              referencedTable: 'kitchensinks',
            },
            inverseJoinColumn: {
              name: 'tag_id',
              referencedColumn: 'id',
              referencedTable: 'tags',
            },
            pivotColumns: ['kitchensink_id', 'tag_id'],
            orderColumnName: 'tag_order',
            orderBy: {
              tag_order: 'asc',
            },
          },
        },
        morph_to_one: {
          type: 'relation',
          relation: 'morphToOne',
          owner: true,
          morphColumn: {
            typeColumn: {
              name: 'target_type',
            },
            idColumn: {
              name: 'target_id',
              referencedColumn: 'id',
            },
          },
        },
        morph_to_many: {
          type: 'relation',
          relation: 'morphToMany',
          joinTable: {
            name: 'kitchensinks_morph_to_many_morphs',
            joinColumn: {
              name: 'kitchensink_id',
              referencedColumn: 'id',
            },
            morphColumn: {
              typeColumn: {
                name: 'morph_to_many_type',
              },
              idColumn: {
                name: 'morph_to_many_id',
                referencedColumn: 'id',
              },
            },
            orderBy: {
              order: 'asc',
            },
            pivotColumns: ['kitchensink_id', 'morph_to_many_type', 'morph_to_many_id'],
          },
        },
        custom_field: {
          type: 'string',
          customField: 'plugin::color-picker.color',
          columnName: 'custom_field',
        },
        custom_field_with_default_options: {
          type: 'string',
          regex: '^#([A-Fa-f0-9]{6}|[A-Fa-f0-9]{3})$',
          customField: 'plugin::color-picker.color',
          columnName: 'custom_field_with_default_options',
        },
        cats: {
          type: 'relation',
          relation: 'morphToMany',
          joinTable: {
            name: 'kitchensinks_components',
            joinColumn: {
              name: 'entity_id',
              referencedColumn: 'id',
            },
            morphColumn: {
              idColumn: {
                name: 'component_id',
                referencedColumn: 'id',
              },
              typeColumn: {
                name: 'component_type',
              },
              typeField: '__component',
            },
            on: {
              field: 'cats',
            },
            orderBy: {
              order: 'asc',
            },
            pivotColumns: ['entity_id', 'component_id', 'field', 'component_type'],
          },
        },
        slug: {
          type: 'uid',
          targetField: 'short_text',
          columnName: 'slug',
        },
        createdAt: {
          type: 'datetime',
          columnName: 'created_at',
        },
        updatedAt: {
          type: 'datetime',
          columnName: 'updated_at',
        },
        publishedAt: {
          type: 'datetime',
          configurable: false,
          writable: true,
          visible: false,
          columnName: 'published_at',
        },
        createdBy: {
          type: 'relation',
          relation: 'oneToOne',
          target: 'admin::user',
          configurable: false,
          writable: false,
          visible: false,
          useJoinTable: false,
          private: true,
          owner: true,
          joinColumn: {
            name: 'created_by_id',
            referencedColumn: 'id',
            referencedTable: 'admin_users',
          },
        },
        updatedBy: {
          type: 'relation',
          relation: 'oneToOne',
          target: 'admin::user',
          configurable: false,
          writable: false,
          visible: false,
          useJoinTable: false,
          private: true,
          owner: true,
          joinColumn: {
            name: 'updated_by_id',
            referencedColumn: 'id',
            referencedTable: 'admin_users',
          },
        },
        localizations: {
          writable: true,
          private: false,
          configurable: false,
          visible: false,
          type: 'relation',
          relation: 'oneToMany',
          target: 'api::kitchensink.kitchensink',
          joinTable: {
            name: 'kitchensinks_localizations_links',
            joinColumn: {
              name: 'kitchensink_id',
              referencedColumn: 'id',
              referencedTable: 'kitchensinks',
            },
            inverseJoinColumn: {
              name: 'inv_kitchensink_id',
              referencedColumn: 'id',
              referencedTable: 'kitchensinks',
            },
            pivotColumns: ['kitchensink_id', 'inv_kitchensink_id'],
            orderColumnName: 'kitchensink_order',
            orderBy: {
              kitchensink_order: 'asc',
            },
          },
        },
        locale: {
          writable: true,
          private: false,
          configurable: false,
          visible: false,
          type: 'string',
          columnName: 'locale',
        },
        strapi_stage: {
          writable: true,
          private: false,
          configurable: false,
          visible: false,
          useJoinTable: true,
          type: 'relation',
          relation: 'oneToOne',
          target: 'admin::workflow-stage',
          joinTable: {
            name: 'kitchensinks_strapi_stage_links',
            joinColumn: {
              name: 'kitchensink_id',
              referencedColumn: 'id',
              referencedTable: 'kitchensinks',
            },
            inverseJoinColumn: {
              name: 'workflow_stage_id',
              referencedColumn: 'id',
              referencedTable: 'strapi_workflows_stages',
            },
            pivotColumns: ['kitchensink_id', 'workflow_stage_id'],
          },
        },
        strapi_assignee: {
          writable: true,
          private: false,
          configurable: false,
          visible: false,
          useJoinTable: true,
          type: 'relation',
          relation: 'oneToOne',
          target: 'admin::user',
          joinTable: {
            name: 'kitchensinks_strapi_assignee_links',
            joinColumn: {
              name: 'kitchensink_id',
              referencedColumn: 'id',
              referencedTable: 'kitchensinks',
            },
            inverseJoinColumn: {
              name: 'user_id',
              referencedColumn: 'id',
              referencedTable: 'admin_users',
            },
            pivotColumns: ['kitchensink_id', 'user_id'],
          },
        },
      },
      lifecycles: {},
      indexes: [],
      foreignKeys: [],
      columnToAttribute: {
        id: 'id',
        document_id: 'documentId',
        short_text: 'short_text',
        long_text: 'long_text',
        rich_text: 'rich_text',
        blocks: 'blocks',
        integer: 'integer',
        biginteger: 'biginteger',
        decimal: 'decimal',
        float: 'float',
        date: 'date',
        datetime: 'datetime',
        time: 'time',
        timestamp: 'timestamp',
        boolean: 'boolean',
        email: 'email',
        password: 'password',
        enumeration: 'enumeration',
        single_media: 'single_media',
        multiple_media: 'multiple_media',
        json: 'json',
        single_compo: 'single_compo',
        repeatable_compo: 'repeatable_compo',
        dynamiczone: 'dynamiczone',
        one_way_tag: 'one_way_tag',
        one_to_one_tag: 'one_to_one_tag',
        one_to_many_tags: 'one_to_many_tags',
        many_to_one_tag: 'many_to_one_tag',
        many_to_many_tags: 'many_to_many_tags',
        many_way_tags: 'many_way_tags',
        morph_to_one: 'morph_to_one',
        morph_to_many: 'morph_to_many',
        custom_field: 'custom_field',
        custom_field_with_default_options: 'custom_field_with_default_options',
        cats: 'cats',
        slug: 'slug',
        created_at: 'createdAt',
        updated_at: 'updatedAt',
        published_at: 'publishedAt',
        createdBy: 'createdBy',
        updatedBy: 'updatedBy',
        localizations: 'localizations',
        locale: 'locale',
        strapi_stage: 'strapi_stage',
        strapi_assignee: 'strapi_assignee',
      },
    },
  ],
  [
    'api::like.like',
    {
      uid: 'api::like.like',
      singularName: 'like',
      tableName: 'likes',
      attributes: {
        id: {
          type: 'increments',
          columnName: 'id',
        },
        documentId: {
          type: 'string',
          columnName: 'document_id',
        },
        author: {
          type: 'relation',
          relation: 'oneToOne',
          target: 'plugin::users-permissions.user',
          joinTable: {
            name: 'likes_author_links',
            joinColumn: {
              name: 'like_id',
              referencedColumn: 'id',
              referencedTable: 'likes',
            },
            inverseJoinColumn: {
              name: 'user_id',
              referencedColumn: 'id',
              referencedTable: 'up_users',
            },
            pivotColumns: ['like_id', 'user_id'],
          },
        },
        review: {
          type: 'relation',
          relation: 'manyToOne',
          target: 'api::review.review',
          inversedBy: 'likes',
          joinTable: {
            name: 'likes_review_links',
            joinColumn: {
              name: 'like_id',
              referencedColumn: 'id',
              referencedTable: 'likes',
            },
            inverseJoinColumn: {
              name: 'review_id',
              referencedColumn: 'id',
              referencedTable: 'reviews',
            },
            pivotColumns: ['like_id', 'review_id'],
            inverseOrderColumnName: 'like_order',
          },
        },
        createdAt: {
          type: 'datetime',
          columnName: 'created_at',
        },
        updatedAt: {
          type: 'datetime',
          columnName: 'updated_at',
        },
        publishedAt: {
          type: 'datetime',
          configurable: false,
          writable: true,
          visible: false,
          columnName: 'published_at',
        },
        createdBy: {
          type: 'relation',
          relation: 'oneToOne',
          target: 'admin::user',
          configurable: false,
          writable: false,
          visible: false,
          useJoinTable: false,
          private: true,
          owner: true,
          joinColumn: {
            name: 'created_by_id',
            referencedColumn: 'id',
            referencedTable: 'admin_users',
          },
        },
        updatedBy: {
          type: 'relation',
          relation: 'oneToOne',
          target: 'admin::user',
          configurable: false,
          writable: false,
          visible: false,
          useJoinTable: false,
          private: true,
          owner: true,
          joinColumn: {
            name: 'updated_by_id',
            referencedColumn: 'id',
            referencedTable: 'admin_users',
          },
        },
        localizations: {
          writable: true,
          private: false,
          configurable: false,
          visible: false,
          type: 'relation',
          relation: 'oneToMany',
          target: 'api::like.like',
          joinTable: {
            name: 'likes_localizations_links',
            joinColumn: {
              name: 'like_id',
              referencedColumn: 'id',
              referencedTable: 'likes',
            },
            inverseJoinColumn: {
              name: 'inv_like_id',
              referencedColumn: 'id',
              referencedTable: 'likes',
            },
            pivotColumns: ['like_id', 'inv_like_id'],
            orderColumnName: 'like_order',
            orderBy: {
              like_order: 'asc',
            },
          },
        },
        locale: {
          writable: true,
          private: false,
          configurable: false,
          visible: false,
          type: 'string',
          columnName: 'locale',
        },
        strapi_stage: {
          writable: true,
          private: false,
          configurable: false,
          visible: false,
          useJoinTable: true,
          type: 'relation',
          relation: 'oneToOne',
          target: 'admin::workflow-stage',
          joinTable: {
            name: 'likes_strapi_stage_links',
            joinColumn: {
              name: 'like_id',
              referencedColumn: 'id',
              referencedTable: 'likes',
            },
            inverseJoinColumn: {
              name: 'workflow_stage_id',
              referencedColumn: 'id',
              referencedTable: 'strapi_workflows_stages',
            },
            pivotColumns: ['like_id', 'workflow_stage_id'],
          },
        },
        strapi_assignee: {
          writable: true,
          private: false,
          configurable: false,
          visible: false,
          useJoinTable: true,
          type: 'relation',
          relation: 'oneToOne',
          target: 'admin::user',
          joinTable: {
            name: 'likes_strapi_assignee_links',
            joinColumn: {
              name: 'like_id',
              referencedColumn: 'id',
              referencedTable: 'likes',
            },
            inverseJoinColumn: {
              name: 'user_id',
              referencedColumn: 'id',
              referencedTable: 'admin_users',
            },
            pivotColumns: ['like_id', 'user_id'],
          },
        },
      },
      lifecycles: {},
      indexes: [],
      foreignKeys: [],
      columnToAttribute: {
        id: 'id',
        document_id: 'documentId',
        author: 'author',
        review: 'review',
        created_at: 'createdAt',
        updated_at: 'updatedAt',
        published_at: 'publishedAt',
        createdBy: 'createdBy',
        updatedBy: 'updatedBy',
        localizations: 'localizations',
        locale: 'locale',
        strapi_stage: 'strapi_stage',
        strapi_assignee: 'strapi_assignee',
      },
    },
  ],
  [
    'api::menu.menu',
    {
      uid: 'api::menu.menu',
      singularName: 'menu',
      tableName: 'menus',
      attributes: {
        id: {
          type: 'increments',
          columnName: 'id',
        },
        documentId: {
          type: 'string',
          columnName: 'document_id',
        },
        description: {
          type: 'text',
          columnName: 'description',
        },
        menusections: {
          type: 'relation',
          relation: 'oneToMany',
          target: 'api::menusection.menusection',
          mappedBy: 'menu',
          joinTable: {
            name: 'menusections_menu_links',
            joinColumn: {
              name: 'menu_id',
              referencedColumn: 'id',
              referencedTable: 'menus',
            },
            inverseJoinColumn: {
              name: 'menusection_id',
              referencedColumn: 'id',
              referencedTable: 'menusections',
            },
            pivotColumns: ['menusection_id', 'menu_id'],
            orderColumnName: 'menusection_order',
            orderBy: {
              menusection_order: 'asc',
            },
          },
        },
        restaurant: {
          type: 'relation',
          relation: 'oneToOne',
          target: 'api::restaurant.restaurant',
          mappedBy: 'menu',
          joinTable: {
            name: 'restaurants_menu_links',
            joinColumn: {
              name: 'menu_id',
              referencedColumn: 'id',
              referencedTable: 'menus',
            },
            inverseJoinColumn: {
              name: 'restaurant_id',
              referencedColumn: 'id',
              referencedTable: 'restaurants',
            },
            pivotColumns: ['restaurant_id', 'menu_id'],
          },
        },
        createdAt: {
          type: 'datetime',
          columnName: 'created_at',
        },
        updatedAt: {
          type: 'datetime',
          columnName: 'updated_at',
        },
        publishedAt: {
          type: 'datetime',
          configurable: false,
          writable: true,
          visible: false,
          columnName: 'published_at',
        },
        createdBy: {
          type: 'relation',
          relation: 'oneToOne',
          target: 'admin::user',
          configurable: false,
          writable: false,
          visible: false,
          useJoinTable: false,
          private: true,
          owner: true,
          joinColumn: {
            name: 'created_by_id',
            referencedColumn: 'id',
            referencedTable: 'admin_users',
          },
        },
        updatedBy: {
          type: 'relation',
          relation: 'oneToOne',
          target: 'admin::user',
          configurable: false,
          writable: false,
          visible: false,
          useJoinTable: false,
          private: true,
          owner: true,
          joinColumn: {
            name: 'updated_by_id',
            referencedColumn: 'id',
            referencedTable: 'admin_users',
          },
        },
        localizations: {
          writable: true,
          private: false,
          configurable: false,
          visible: false,
          type: 'relation',
          relation: 'oneToMany',
          target: 'api::menu.menu',
          joinTable: {
            name: 'menus_localizations_links',
            joinColumn: {
              name: 'menu_id',
              referencedColumn: 'id',
              referencedTable: 'menus',
            },
            inverseJoinColumn: {
              name: 'inv_menu_id',
              referencedColumn: 'id',
              referencedTable: 'menus',
            },
            pivotColumns: ['menu_id', 'inv_menu_id'],
            orderColumnName: 'menu_order',
            orderBy: {
              menu_order: 'asc',
            },
          },
        },
        locale: {
          writable: true,
          private: false,
          configurable: false,
          visible: false,
          type: 'string',
          columnName: 'locale',
        },
        strapi_stage: {
          writable: true,
          private: false,
          configurable: false,
          visible: false,
          useJoinTable: true,
          type: 'relation',
          relation: 'oneToOne',
          target: 'admin::workflow-stage',
          joinTable: {
            name: 'menus_strapi_stage_links',
            joinColumn: {
              name: 'menu_id',
              referencedColumn: 'id',
              referencedTable: 'menus',
            },
            inverseJoinColumn: {
              name: 'workflow_stage_id',
              referencedColumn: 'id',
              referencedTable: 'strapi_workflows_stages',
            },
            pivotColumns: ['menu_id', 'workflow_stage_id'],
          },
        },
        strapi_assignee: {
          writable: true,
          private: false,
          configurable: false,
          visible: false,
          useJoinTable: true,
          type: 'relation',
          relation: 'oneToOne',
          target: 'admin::user',
          joinTable: {
            name: 'menus_strapi_assignee_links',
            joinColumn: {
              name: 'menu_id',
              referencedColumn: 'id',
              referencedTable: 'menus',
            },
            inverseJoinColumn: {
              name: 'user_id',
              referencedColumn: 'id',
              referencedTable: 'admin_users',
            },
            pivotColumns: ['menu_id', 'user_id'],
          },
        },
      },
      lifecycles: {},
      indexes: [],
      foreignKeys: [],
      columnToAttribute: {
        id: 'id',
        document_id: 'documentId',
        description: 'description',
        menusections: 'menusections',
        restaurant: 'restaurant',
        created_at: 'createdAt',
        updated_at: 'updatedAt',
        published_at: 'publishedAt',
        createdBy: 'createdBy',
        updatedBy: 'updatedBy',
        localizations: 'localizations',
        locale: 'locale',
        strapi_stage: 'strapi_stage',
        strapi_assignee: 'strapi_assignee',
      },
    },
  ],
  [
    'menusections_components',
    {
      singularName: 'menusections_components',
      uid: 'menusections_components',
      tableName: 'menusections_components',
      attributes: {
        id: {
          type: 'increments',
          columnName: 'id',
        },
        entity_id: {
          type: 'integer',
          column: {
            unsigned: true,
          },
          columnName: 'entity_id',
        },
        component_id: {
          type: 'integer',
          column: {
            unsigned: true,
          },
          columnName: 'component_id',
        },
        component_type: {
          type: 'string',
          columnName: 'component_type',
        },
        field: {
          type: 'string',
          columnName: 'field',
        },
        order: {
          type: 'float',
          column: {
            unsigned: true,
            defaultTo: null,
          },
          columnName: 'order',
        },
      },
      indexes: [
        {
          name: 'menusections_field_index',
          columns: ['field'],
        },
        {
          name: 'menusections_component_type_index',
          columns: ['component_type'],
        },
        {
          name: 'menusections_entity_fk',
          columns: ['entity_id'],
        },
        {
          name: 'menusections_unique',
          columns: ['entity_id', 'component_id', 'field', 'component_type'],
          type: 'unique',
        },
      ],
      foreignKeys: [
        {
          name: 'menusections_entity_fk',
          columns: ['entity_id'],
          referencedColumns: ['id'],
          referencedTable: 'menusections',
          onDelete: 'CASCADE',
        },
      ],
      lifecycles: {},
      columnToAttribute: {
        id: 'id',
        entity_id: 'entity_id',
        component_id: 'component_id',
        component_type: 'component_type',
        field: 'field',
        order: 'order',
      },
    },
  ],
  [
    'api::menusection.menusection',
    {
      uid: 'api::menusection.menusection',
      singularName: 'menusection',
      tableName: 'menusections',
      attributes: {
        id: {
          type: 'increments',
          columnName: 'id',
        },
        documentId: {
          type: 'string',
          columnName: 'document_id',
        },
        name: {
          type: 'string',
          required: true,
          minLength: 6,
          columnName: 'name',
        },
        dishes: {
          type: 'relation',
          relation: 'oneToMany',
          target: 'default.dish',
          joinTable: {
            name: 'menusections_components',
            joinColumn: {
              name: 'entity_id',
              referencedColumn: 'id',
            },
            inverseJoinColumn: {
              name: 'component_id',
              referencedColumn: 'id',
            },
            on: {
              field: 'dishes',
            },
            orderColumnName: 'order',
            orderBy: {
              order: 'asc',
            },
            pivotColumns: ['entity_id', 'component_id', 'field', 'component_type'],
          },
        },
        menu: {
          type: 'relation',
          relation: 'manyToOne',
          target: 'api::menu.menu',
          inversedBy: 'menusections',
          joinTable: {
            name: 'menusections_menu_links',
            joinColumn: {
              name: 'menusection_id',
              referencedColumn: 'id',
              referencedTable: 'menusections',
            },
            inverseJoinColumn: {
              name: 'menu_id',
              referencedColumn: 'id',
              referencedTable: 'menus',
            },
            pivotColumns: ['menusection_id', 'menu_id'],
            inverseOrderColumnName: 'menusection_order',
          },
        },
        createdAt: {
          type: 'datetime',
          columnName: 'created_at',
        },
        updatedAt: {
          type: 'datetime',
          columnName: 'updated_at',
        },
        publishedAt: {
          type: 'datetime',
          configurable: false,
          writable: true,
          visible: false,
          columnName: 'published_at',
        },
        createdBy: {
          type: 'relation',
          relation: 'oneToOne',
          target: 'admin::user',
          configurable: false,
          writable: false,
          visible: false,
          useJoinTable: false,
          private: true,
          owner: true,
          joinColumn: {
            name: 'created_by_id',
            referencedColumn: 'id',
            referencedTable: 'admin_users',
          },
        },
        updatedBy: {
          type: 'relation',
          relation: 'oneToOne',
          target: 'admin::user',
          configurable: false,
          writable: false,
          visible: false,
          useJoinTable: false,
          private: true,
          owner: true,
          joinColumn: {
            name: 'updated_by_id',
            referencedColumn: 'id',
            referencedTable: 'admin_users',
          },
        },
        localizations: {
          writable: true,
          private: false,
          configurable: false,
          visible: false,
          type: 'relation',
          relation: 'oneToMany',
          target: 'api::menusection.menusection',
          joinTable: {
            name: 'menusections_localizations_links',
            joinColumn: {
              name: 'menusection_id',
              referencedColumn: 'id',
              referencedTable: 'menusections',
            },
            inverseJoinColumn: {
              name: 'inv_menusection_id',
              referencedColumn: 'id',
              referencedTable: 'menusections',
            },
            pivotColumns: ['menusection_id', 'inv_menusection_id'],
            orderColumnName: 'menusection_order',
            orderBy: {
              menusection_order: 'asc',
            },
          },
        },
        locale: {
          writable: true,
          private: false,
          configurable: false,
          visible: false,
          type: 'string',
          columnName: 'locale',
        },
        strapi_stage: {
          writable: true,
          private: false,
          configurable: false,
          visible: false,
          useJoinTable: true,
          type: 'relation',
          relation: 'oneToOne',
          target: 'admin::workflow-stage',
          joinTable: {
            name: 'menusections_strapi_stage_links',
            joinColumn: {
              name: 'menusection_id',
              referencedColumn: 'id',
              referencedTable: 'menusections',
            },
            inverseJoinColumn: {
              name: 'workflow_stage_id',
              referencedColumn: 'id',
              referencedTable: 'strapi_workflows_stages',
            },
            pivotColumns: ['menusection_id', 'workflow_stage_id'],
          },
        },
        strapi_assignee: {
          writable: true,
          private: false,
          configurable: false,
          visible: false,
          useJoinTable: true,
          type: 'relation',
          relation: 'oneToOne',
          target: 'admin::user',
          joinTable: {
            name: 'menusections_strapi_assignee_links',
            joinColumn: {
              name: 'menusection_id',
              referencedColumn: 'id',
              referencedTable: 'menusections',
            },
            inverseJoinColumn: {
              name: 'user_id',
              referencedColumn: 'id',
              referencedTable: 'admin_users',
            },
            pivotColumns: ['menusection_id', 'user_id'],
          },
        },
      },
      lifecycles: {},
      indexes: [],
      foreignKeys: [],
      columnToAttribute: {
        id: 'id',
        document_id: 'documentId',
        name: 'name',
        dishes: 'dishes',
        menu: 'menu',
        created_at: 'createdAt',
        updated_at: 'updatedAt',
        published_at: 'publishedAt',
        createdBy: 'createdBy',
        updatedBy: 'updatedBy',
        localizations: 'localizations',
        locale: 'locale',
        strapi_stage: 'strapi_stage',
        strapi_assignee: 'strapi_assignee',
      },
    },
  ],
  [
    'relation_locales_components',
    {
      singularName: 'relation_locales_components',
      uid: 'relation_locales_components',
      tableName: 'relation_locales_components',
      attributes: {
        id: {
          type: 'increments',
          columnName: 'id',
        },
        entity_id: {
          type: 'integer',
          column: {
            unsigned: true,
          },
          columnName: 'entity_id',
        },
        component_id: {
          type: 'integer',
          column: {
            unsigned: true,
          },
          columnName: 'component_id',
        },
        component_type: {
          type: 'string',
          columnName: 'component_type',
        },
        field: {
          type: 'string',
          columnName: 'field',
        },
        order: {
          type: 'float',
          column: {
            unsigned: true,
            defaultTo: null,
          },
          columnName: 'order',
        },
      },
      indexes: [
        {
          name: 'relation_locales_field_index',
          columns: ['field'],
        },
        {
          name: 'relation_locales_component_type_index',
          columns: ['component_type'],
        },
        {
          name: 'relation_locales_entity_fk',
          columns: ['entity_id'],
        },
        {
          name: 'relation_locales_unique',
          columns: ['entity_id', 'component_id', 'field', 'component_type'],
          type: 'unique',
        },
      ],
      foreignKeys: [
        {
          name: 'relation_locales_entity_fk',
          columns: ['entity_id'],
          referencedColumns: ['id'],
          referencedTable: 'relation_locales',
          onDelete: 'CASCADE',
        },
      ],
      lifecycles: {},
      columnToAttribute: {
        id: 'id',
        entity_id: 'entity_id',
        component_id: 'component_id',
        component_type: 'component_type',
        field: 'field',
        order: 'order',
      },
    },
  ],
  [
    'api::relation-locale.relation-locale',
    {
      uid: 'api::relation-locale.relation-locale',
      singularName: 'relation-locale',
      tableName: 'relation_locales',
      attributes: {
        id: {
          type: 'increments',
          columnName: 'id',
        },
        documentId: {
          type: 'string',
          columnName: 'document_id',
        },
        categories: {
          type: 'relation',
          relation: 'manyToMany',
          target: 'api::category.category',
          inversedBy: 'relation_locales',
          joinTable: {
            name: 'relation_locales_categories_links',
            joinColumn: {
              name: 'relation_locale_id',
              referencedColumn: 'id',
              referencedTable: 'relation_locales',
            },
            inverseJoinColumn: {
              name: 'category_id',
              referencedColumn: 'id',
              referencedTable: 'categories',
            },
            pivotColumns: ['relation_locale_id', 'category_id'],
            orderColumnName: 'category_order',
            orderBy: {
              category_order: 'asc',
            },
            inverseOrderColumnName: 'relation_locale_order',
          },
        },
        title: {
          type: 'string',
          pluginOptions: {
            i18n: {
              localized: true,
            },
          },
          columnName: 'title',
        },
        repeatable_relations: {
          type: 'relation',
          relation: 'oneToMany',
          target: 'basic.relation',
          joinTable: {
            name: 'relation_locales_components',
            joinColumn: {
              name: 'entity_id',
              referencedColumn: 'id',
            },
            inverseJoinColumn: {
              name: 'component_id',
              referencedColumn: 'id',
            },
            on: {
              field: 'repeatable_relations',
            },
            orderColumnName: 'order',
            orderBy: {
              order: 'asc',
            },
            pivotColumns: ['entity_id', 'component_id', 'field', 'component_type'],
          },
        },
        dynamic_relations: {
          type: 'relation',
          relation: 'morphToMany',
          joinTable: {
            name: 'relation_locales_components',
            joinColumn: {
              name: 'entity_id',
              referencedColumn: 'id',
            },
            morphColumn: {
              idColumn: {
                name: 'component_id',
                referencedColumn: 'id',
              },
              typeColumn: {
                name: 'component_type',
              },
              typeField: '__component',
            },
            on: {
              field: 'dynamic_relations',
            },
            orderBy: {
              order: 'asc',
            },
            pivotColumns: ['entity_id', 'component_id', 'field', 'component_type'],
          },
        },
        single_relation: {
          type: 'relation',
          relation: 'oneToOne',
          target: 'basic.relation',
          joinTable: {
            name: 'relation_locales_components',
            joinColumn: {
              name: 'entity_id',
              referencedColumn: 'id',
            },
            inverseJoinColumn: {
              name: 'component_id',
              referencedColumn: 'id',
            },
            on: {
              field: 'single_relation',
            },
            orderColumnName: 'order',
            orderBy: {
              order: 'asc',
            },
            pivotColumns: ['entity_id', 'component_id', 'field', 'component_type'],
          },
        },
        require_single_relation: {
          type: 'relation',
          relation: 'oneToOne',
          target: 'basic.relation',
          joinTable: {
            name: 'relation_locales_components',
            joinColumn: {
              name: 'entity_id',
              referencedColumn: 'id',
            },
            inverseJoinColumn: {
              name: 'component_id',
              referencedColumn: 'id',
            },
            on: {
              field: 'require_single_relation',
            },
            orderColumnName: 'order',
            orderBy: {
              order: 'asc',
            },
            pivotColumns: ['entity_id', 'component_id', 'field', 'component_type'],
          },
        },
        createdAt: {
          type: 'datetime',
          columnName: 'created_at',
        },
        updatedAt: {
          type: 'datetime',
          columnName: 'updated_at',
        },
        publishedAt: {
          type: 'datetime',
          configurable: false,
          writable: true,
          visible: false,
          columnName: 'published_at',
        },
        createdBy: {
          type: 'relation',
          relation: 'oneToOne',
          target: 'admin::user',
          configurable: false,
          writable: false,
          visible: false,
          useJoinTable: false,
          private: true,
          owner: true,
          joinColumn: {
            name: 'created_by_id',
            referencedColumn: 'id',
            referencedTable: 'admin_users',
          },
        },
        updatedBy: {
          type: 'relation',
          relation: 'oneToOne',
          target: 'admin::user',
          configurable: false,
          writable: false,
          visible: false,
          useJoinTable: false,
          private: true,
          owner: true,
          joinColumn: {
            name: 'updated_by_id',
            referencedColumn: 'id',
            referencedTable: 'admin_users',
          },
        },
        localizations: {
          writable: true,
          private: false,
          configurable: false,
          visible: false,
          type: 'relation',
          relation: 'oneToMany',
          target: 'api::relation-locale.relation-locale',
          joinTable: {
            name: 'relation_locales_localizations_links',
            joinColumn: {
              name: 'relation_locale_id',
              referencedColumn: 'id',
              referencedTable: 'relation_locales',
            },
            inverseJoinColumn: {
              name: 'inv_relation_locale_id',
              referencedColumn: 'id',
              referencedTable: 'relation_locales',
            },
            pivotColumns: ['relation_locale_id', 'inv_relation_locale_id'],
            orderColumnName: 'relation_locale_order',
            orderBy: {
              relation_locale_order: 'asc',
            },
          },
        },
        locale: {
          writable: true,
          private: false,
          configurable: false,
          visible: false,
          type: 'string',
          columnName: 'locale',
        },
        strapi_stage: {
          writable: true,
          private: false,
          configurable: false,
          visible: false,
          useJoinTable: true,
          type: 'relation',
          relation: 'oneToOne',
          target: 'admin::workflow-stage',
          joinTable: {
            name: 'relation_locales_strapi_stage_links',
            joinColumn: {
              name: 'relation_locale_id',
              referencedColumn: 'id',
              referencedTable: 'relation_locales',
            },
            inverseJoinColumn: {
              name: 'workflow_stage_id',
              referencedColumn: 'id',
              referencedTable: 'strapi_workflows_stages',
            },
            pivotColumns: ['relation_locale_id', 'workflow_stage_id'],
          },
        },
        strapi_assignee: {
          writable: true,
          private: false,
          configurable: false,
          visible: false,
          useJoinTable: true,
          type: 'relation',
          relation: 'oneToOne',
          target: 'admin::user',
          joinTable: {
            name: 'relation_locales_strapi_assignee_links',
            joinColumn: {
              name: 'relation_locale_id',
              referencedColumn: 'id',
              referencedTable: 'relation_locales',
            },
            inverseJoinColumn: {
              name: 'user_id',
              referencedColumn: 'id',
              referencedTable: 'admin_users',
            },
            pivotColumns: ['relation_locale_id', 'user_id'],
          },
        },
      },
      lifecycles: {},
      indexes: [],
      foreignKeys: [],
      columnToAttribute: {
        id: 'id',
        document_id: 'documentId',
        categories: 'categories',
        title: 'title',
        repeatable_relations: 'repeatable_relations',
        dynamic_relations: 'dynamic_relations',
        single_relation: 'single_relation',
        require_single_relation: 'require_single_relation',
        created_at: 'createdAt',
        updated_at: 'updatedAt',
        published_at: 'publishedAt',
        createdBy: 'createdBy',
        updatedBy: 'updatedBy',
        localizations: 'localizations',
        locale: 'locale',
        strapi_stage: 'strapi_stage',
        strapi_assignee: 'strapi_assignee',
      },
    },
  ],
  [
    'restaurants_components',
    {
      singularName: 'restaurants_components',
      uid: 'restaurants_components',
      tableName: 'restaurants_components',
      attributes: {
        id: {
          type: 'increments',
          columnName: 'id',
        },
        entity_id: {
          type: 'integer',
          column: {
            unsigned: true,
          },
          columnName: 'entity_id',
        },
        component_id: {
          type: 'integer',
          column: {
            unsigned: true,
          },
          columnName: 'component_id',
        },
        component_type: {
          type: 'string',
          columnName: 'component_type',
        },
        field: {
          type: 'string',
          columnName: 'field',
        },
        order: {
          type: 'float',
          column: {
            unsigned: true,
            defaultTo: null,
          },
          columnName: 'order',
        },
      },
      indexes: [
        {
          name: 'restaurants_field_index',
          columns: ['field'],
        },
        {
          name: 'restaurants_component_type_index',
          columns: ['component_type'],
        },
        {
          name: 'restaurants_entity_fk',
          columns: ['entity_id'],
        },
        {
          name: 'restaurants_unique',
          columns: ['entity_id', 'component_id', 'field', 'component_type'],
          type: 'unique',
        },
      ],
      foreignKeys: [
        {
          name: 'restaurants_entity_fk',
          columns: ['entity_id'],
          referencedColumns: ['id'],
          referencedTable: 'restaurants',
          onDelete: 'CASCADE',
        },
      ],
      lifecycles: {},
      columnToAttribute: {
        id: 'id',
        entity_id: 'entity_id',
        component_id: 'component_id',
        component_type: 'component_type',
        field: 'field',
        order: 'order',
      },
    },
  ],
  [
    'api::restaurant.restaurant',
    {
      uid: 'api::restaurant.restaurant',
      singularName: 'restaurant',
      tableName: 'restaurants',
      attributes: {
        id: {
          type: 'increments',
          columnName: 'id',
        },
        documentId: {
          type: 'string',
          columnName: 'document_id',
        },
        name: {
          maxLength: 50,
          required: true,
          minLength: 5,
          type: 'string',
          pluginOptions: {
            i18n: {
              localized: true,
            },
          },
          columnName: 'name',
        },
        slug: {
          type: 'uid',
          targetField: 'name',
          pluginOptions: {},
          columnName: 'slug',
        },
        priceRange: {
          enum: ['very_cheap', 'cheap', 'average', 'expensive', 'very_expensive'],
          type: 'enumeration',
          pluginOptions: {
            i18n: {
              localized: true,
            },
          },
          columnName: 'price_range',
        },
        closingPeriod: {
          type: 'relation',
          relation: 'oneToOne',
          target: 'default.closingperiod',
          joinTable: {
            name: 'restaurants_components',
            joinColumn: {
              name: 'entity_id',
              referencedColumn: 'id',
            },
            inverseJoinColumn: {
              name: 'component_id',
              referencedColumn: 'id',
            },
            on: {
              field: 'closingPeriod',
            },
            orderColumnName: 'order',
            orderBy: {
              order: 'asc',
            },
            pivotColumns: ['entity_id', 'component_id', 'field', 'component_type'],
          },
        },
        contactEmail: {
          type: 'email',
          pluginOptions: {
            i18n: {
              localized: true,
            },
          },
          columnName: 'contact_email',
        },
        stars: {
          required: true,
          type: 'integer',
          min: 0,
          max: 3,
          pluginOptions: {
            i18n: {
              localized: true,
            },
          },
          columnName: 'stars',
        },
        averagePrice: {
          type: 'float',
          min: 0,
          max: 35.12,
          pluginOptions: {
            i18n: {
              localized: true,
            },
          },
          columnName: 'average_price',
        },
        address: {
          type: 'relation',
          relation: 'oneToOne',
          target: 'api::address.address',
          joinTable: {
            name: 'restaurants_address_links',
            joinColumn: {
              name: 'restaurant_id',
              referencedColumn: 'id',
              referencedTable: 'restaurants',
            },
            inverseJoinColumn: {
              name: 'address_id',
              referencedColumn: 'id',
              referencedTable: 'addresses',
            },
            pivotColumns: ['restaurant_id', 'address_id'],
          },
        },
        cover: {
          type: 'relation',
          relation: 'morphOne',
          target: 'plugin::upload.file',
          morphBy: 'related',
        },
        timestamp: {
          type: 'timestamp',
          columnName: 'timestamp',
        },
        images: {
          type: 'relation',
          relation: 'morphMany',
          target: 'plugin::upload.file',
          morphBy: 'related',
        },
        shortDescription: {
          type: 'text',
          pluginOptions: {
            i18n: {
              localized: true,
            },
          },
          columnName: 'short_description',
        },
        since: {
          type: 'date',
          pluginOptions: {
            i18n: {
              localized: true,
            },
          },
          columnName: 'since',
        },
        categories: {
          type: 'relation',
          relation: 'oneToMany',
          target: 'api::category.category',
          joinTable: {
            name: 'restaurants_categories_links',
            joinColumn: {
              name: 'restaurant_id',
              referencedColumn: 'id',
              referencedTable: 'restaurants',
            },
            inverseJoinColumn: {
              name: 'category_id',
              referencedColumn: 'id',
              referencedTable: 'categories',
            },
            pivotColumns: ['restaurant_id', 'category_id'],
            orderColumnName: 'category_order',
            orderBy: {
              category_order: 'asc',
            },
          },
        },
        description: {
          type: 'richtext',
          required: true,
          minLength: 10,
          pluginOptions: {
            i18n: {
              localized: true,
            },
          },
          columnName: 'description',
        },
        services: {
          type: 'relation',
          relation: 'oneToMany',
          target: 'default.restaurantservice',
          joinTable: {
            name: 'restaurants_components',
            joinColumn: {
              name: 'entity_id',
              referencedColumn: 'id',
            },
            inverseJoinColumn: {
              name: 'component_id',
              referencedColumn: 'id',
            },
            on: {
              field: 'services',
            },
            orderColumnName: 'order',
            orderBy: {
              order: 'asc',
            },
            pivotColumns: ['entity_id', 'component_id', 'field', 'component_type'],
          },
        },
        menu: {
          type: 'relation',
          relation: 'oneToOne',
          target: 'api::menu.menu',
          inversedBy: 'restaurant',
          joinTable: {
            name: 'restaurants_menu_links',
            joinColumn: {
              name: 'restaurant_id',
              referencedColumn: 'id',
              referencedTable: 'restaurants',
            },
            inverseJoinColumn: {
              name: 'menu_id',
              referencedColumn: 'id',
              referencedTable: 'menus',
            },
            pivotColumns: ['restaurant_id', 'menu_id'],
          },
        },
        openingTimes: {
          type: 'relation',
          relation: 'oneToMany',
          target: 'default.openingtimes',
          joinTable: {
            name: 'restaurants_components',
            joinColumn: {
              name: 'entity_id',
              referencedColumn: 'id',
            },
            inverseJoinColumn: {
              name: 'component_id',
              referencedColumn: 'id',
            },
            on: {
              field: 'openingTimes',
            },
            orderColumnName: 'order',
            orderBy: {
              order: 'asc',
            },
            pivotColumns: ['entity_id', 'component_id', 'field', 'component_type'],
          },
        },
        dz: {
          type: 'relation',
          relation: 'morphToMany',
          joinTable: {
            name: 'restaurants_components',
            joinColumn: {
              name: 'entity_id',
              referencedColumn: 'id',
            },
            morphColumn: {
              idColumn: {
                name: 'component_id',
                referencedColumn: 'id',
              },
              typeColumn: {
                name: 'component_type',
              },
              typeField: '__component',
            },
            on: {
              field: 'dz',
            },
            orderBy: {
              order: 'asc',
            },
            pivotColumns: ['entity_id', 'component_id', 'field', 'component_type'],
          },
        },
        createdAt: {
          type: 'datetime',
          columnName: 'created_at',
        },
        updatedAt: {
          type: 'datetime',
          columnName: 'updated_at',
        },
        publishedAt: {
          type: 'datetime',
          configurable: false,
          writable: true,
          visible: false,
          columnName: 'published_at',
        },
        createdBy: {
          type: 'relation',
          relation: 'oneToOne',
          target: 'admin::user',
          configurable: false,
          writable: false,
          visible: false,
          useJoinTable: false,
          private: false,
          owner: true,
          joinColumn: {
            name: 'created_by_id',
            referencedColumn: 'id',
            referencedTable: 'admin_users',
          },
        },
        updatedBy: {
          type: 'relation',
          relation: 'oneToOne',
          target: 'admin::user',
          configurable: false,
          writable: false,
          visible: false,
          useJoinTable: false,
          private: false,
          owner: true,
          joinColumn: {
            name: 'updated_by_id',
            referencedColumn: 'id',
            referencedTable: 'admin_users',
          },
        },
        localizations: {
          writable: true,
          private: false,
          configurable: false,
          visible: false,
          type: 'relation',
          relation: 'oneToMany',
          target: 'api::restaurant.restaurant',
          joinTable: {
            name: 'restaurants_localizations_links',
            joinColumn: {
              name: 'restaurant_id',
              referencedColumn: 'id',
              referencedTable: 'restaurants',
            },
            inverseJoinColumn: {
              name: 'inv_restaurant_id',
              referencedColumn: 'id',
              referencedTable: 'restaurants',
            },
            pivotColumns: ['restaurant_id', 'inv_restaurant_id'],
            orderColumnName: 'restaurant_order',
            orderBy: {
              restaurant_order: 'asc',
            },
          },
        },
        locale: {
          writable: true,
          private: false,
          configurable: false,
          visible: false,
          type: 'string',
          columnName: 'locale',
        },
        strapi_stage: {
          writable: true,
          private: false,
          configurable: false,
          visible: false,
          useJoinTable: true,
          type: 'relation',
          relation: 'oneToOne',
          target: 'admin::workflow-stage',
          joinTable: {
            name: 'restaurants_strapi_stage_links',
            joinColumn: {
              name: 'restaurant_id',
              referencedColumn: 'id',
              referencedTable: 'restaurants',
            },
            inverseJoinColumn: {
              name: 'workflow_stage_id',
              referencedColumn: 'id',
              referencedTable: 'strapi_workflows_stages',
            },
            pivotColumns: ['restaurant_id', 'workflow_stage_id'],
          },
        },
        strapi_assignee: {
          writable: true,
          private: false,
          configurable: false,
          visible: false,
          useJoinTable: true,
          type: 'relation',
          relation: 'oneToOne',
          target: 'admin::user',
          joinTable: {
            name: 'restaurants_strapi_assignee_links',
            joinColumn: {
              name: 'restaurant_id',
              referencedColumn: 'id',
              referencedTable: 'restaurants',
            },
            inverseJoinColumn: {
              name: 'user_id',
              referencedColumn: 'id',
              referencedTable: 'admin_users',
            },
            pivotColumns: ['restaurant_id', 'user_id'],
          },
        },
      },
      lifecycles: {},
      indexes: [],
      foreignKeys: [],
      columnToAttribute: {
        id: 'id',
        document_id: 'documentId',
        name: 'name',
        slug: 'slug',
        price_range: 'priceRange',
        closingPeriod: 'closingPeriod',
        contact_email: 'contactEmail',
        stars: 'stars',
        average_price: 'averagePrice',
        address: 'address',
        cover: 'cover',
        timestamp: 'timestamp',
        images: 'images',
        short_description: 'shortDescription',
        since: 'since',
        categories: 'categories',
        description: 'description',
        services: 'services',
        menu: 'menu',
        openingTimes: 'openingTimes',
        dz: 'dz',
        created_at: 'createdAt',
        updated_at: 'updatedAt',
        published_at: 'publishedAt',
        createdBy: 'createdBy',
        updatedBy: 'updatedBy',
        localizations: 'localizations',
        locale: 'locale',
        strapi_stage: 'strapi_stage',
        strapi_assignee: 'strapi_assignee',
      },
    },
  ],
  [
    'api::review.review',
    {
      uid: 'api::review.review',
      singularName: 'review',
      tableName: 'reviews',
      attributes: {
        id: {
          type: 'increments',
          columnName: 'id',
        },
        documentId: {
          type: 'string',
          columnName: 'document_id',
        },
        comment: {
          type: 'text',
          required: true,
          columnName: 'comment',
        },
        rating: {
          type: 'integer',
          required: true,
          min: 1,
          max: 5,
          columnName: 'rating',
        },
        likes: {
          type: 'relation',
          relation: 'oneToMany',
          target: 'api::like.like',
          mappedBy: 'review',
          joinTable: {
            name: 'likes_review_links',
            joinColumn: {
              name: 'review_id',
              referencedColumn: 'id',
              referencedTable: 'reviews',
            },
            inverseJoinColumn: {
              name: 'like_id',
              referencedColumn: 'id',
              referencedTable: 'likes',
            },
            pivotColumns: ['like_id', 'review_id'],
            orderColumnName: 'like_order',
            orderBy: {
              like_order: 'asc',
            },
          },
        },
        author: {
          type: 'relation',
          relation: 'oneToOne',
          target: 'plugin::users-permissions.user',
          joinTable: {
            name: 'reviews_author_links',
            joinColumn: {
              name: 'review_id',
              referencedColumn: 'id',
              referencedTable: 'reviews',
            },
            inverseJoinColumn: {
              name: 'user_id',
              referencedColumn: 'id',
              referencedTable: 'up_users',
            },
            pivotColumns: ['review_id', 'user_id'],
          },
        },
        restaurant: {
          type: 'relation',
          relation: 'oneToOne',
          target: 'api::restaurant.restaurant',
          joinTable: {
            name: 'reviews_restaurant_links',
            joinColumn: {
              name: 'review_id',
              referencedColumn: 'id',
              referencedTable: 'reviews',
            },
            inverseJoinColumn: {
              name: 'restaurant_id',
              referencedColumn: 'id',
              referencedTable: 'restaurants',
            },
            pivotColumns: ['review_id', 'restaurant_id'],
          },
        },
        createdAt: {
          type: 'datetime',
          columnName: 'created_at',
        },
        updatedAt: {
          type: 'datetime',
          columnName: 'updated_at',
        },
        publishedAt: {
          type: 'datetime',
          configurable: false,
          writable: true,
          visible: false,
          columnName: 'published_at',
        },
        createdBy: {
          type: 'relation',
          relation: 'oneToOne',
          target: 'admin::user',
          configurable: false,
          writable: false,
          visible: false,
          useJoinTable: false,
          private: true,
          owner: true,
          joinColumn: {
            name: 'created_by_id',
            referencedColumn: 'id',
            referencedTable: 'admin_users',
          },
        },
        updatedBy: {
          type: 'relation',
          relation: 'oneToOne',
          target: 'admin::user',
          configurable: false,
          writable: false,
          visible: false,
          useJoinTable: false,
          private: true,
          owner: true,
          joinColumn: {
            name: 'updated_by_id',
            referencedColumn: 'id',
            referencedTable: 'admin_users',
          },
        },
        localizations: {
          writable: true,
          private: false,
          configurable: false,
          visible: false,
          type: 'relation',
          relation: 'oneToMany',
          target: 'api::review.review',
          joinTable: {
            name: 'reviews_localizations_links',
            joinColumn: {
              name: 'review_id',
              referencedColumn: 'id',
              referencedTable: 'reviews',
            },
            inverseJoinColumn: {
              name: 'inv_review_id',
              referencedColumn: 'id',
              referencedTable: 'reviews',
            },
            pivotColumns: ['review_id', 'inv_review_id'],
            orderColumnName: 'review_order',
            orderBy: {
              review_order: 'asc',
            },
          },
        },
        locale: {
          writable: true,
          private: false,
          configurable: false,
          visible: false,
          type: 'string',
          columnName: 'locale',
        },
        strapi_stage: {
          writable: true,
          private: false,
          configurable: false,
          visible: false,
          useJoinTable: true,
          type: 'relation',
          relation: 'oneToOne',
          target: 'admin::workflow-stage',
          joinTable: {
            name: 'reviews_strapi_stage_links',
            joinColumn: {
              name: 'review_id',
              referencedColumn: 'id',
              referencedTable: 'reviews',
            },
            inverseJoinColumn: {
              name: 'workflow_stage_id',
              referencedColumn: 'id',
              referencedTable: 'strapi_workflows_stages',
            },
            pivotColumns: ['review_id', 'workflow_stage_id'],
          },
        },
        strapi_assignee: {
          writable: true,
          private: false,
          configurable: false,
          visible: false,
          useJoinTable: true,
          type: 'relation',
          relation: 'oneToOne',
          target: 'admin::user',
          joinTable: {
            name: 'reviews_strapi_assignee_links',
            joinColumn: {
              name: 'review_id',
              referencedColumn: 'id',
              referencedTable: 'reviews',
            },
            inverseJoinColumn: {
              name: 'user_id',
              referencedColumn: 'id',
              referencedTable: 'admin_users',
            },
            pivotColumns: ['review_id', 'user_id'],
          },
        },
      },
      lifecycles: {},
      indexes: [],
      foreignKeys: [],
      columnToAttribute: {
        id: 'id',
        document_id: 'documentId',
        comment: 'comment',
        rating: 'rating',
        likes: 'likes',
        author: 'author',
        restaurant: 'restaurant',
        created_at: 'createdAt',
        updated_at: 'updatedAt',
        published_at: 'publishedAt',
        createdBy: 'createdBy',
        updatedBy: 'updatedBy',
        localizations: 'localizations',
        locale: 'locale',
        strapi_stage: 'strapi_stage',
        strapi_assignee: 'strapi_assignee',
      },
    },
  ],
  [
    'api::tag.tag',
    {
      uid: 'api::tag.tag',
      singularName: 'tag',
      tableName: 'tags',
      attributes: {
        id: {
          type: 'increments',
          columnName: 'id',
        },
        documentId: {
          type: 'string',
          columnName: 'document_id',
        },
        name: {
          type: 'string',
          columnName: 'name',
        },
        many_to_one_kitchensink: {
          type: 'relation',
          relation: 'manyToOne',
          target: 'api::kitchensink.kitchensink',
          inversedBy: 'one_to_many_tags',
          joinTable: {
            name: 'tags_many_to_one_kitchensink_links',
            joinColumn: {
              name: 'tag_id',
              referencedColumn: 'id',
              referencedTable: 'tags',
            },
            inverseJoinColumn: {
              name: 'kitchensink_id',
              referencedColumn: 'id',
              referencedTable: 'kitchensinks',
            },
            pivotColumns: ['tag_id', 'kitchensink_id'],
            inverseOrderColumnName: 'tag_order',
          },
        },
        one_to_many_kitchensinks: {
          type: 'relation',
          relation: 'oneToMany',
          target: 'api::kitchensink.kitchensink',
          mappedBy: 'many_to_one_tag',
          joinTable: {
            name: 'kitchensinks_many_to_one_tag_links',
            joinColumn: {
              name: 'tag_id',
              referencedColumn: 'id',
              referencedTable: 'tags',
            },
            inverseJoinColumn: {
              name: 'kitchensink_id',
              referencedColumn: 'id',
              referencedTable: 'kitchensinks',
            },
            pivotColumns: ['kitchensink_id', 'tag_id'],
            orderColumnName: 'kitchensink_order',
            orderBy: {
              kitchensink_order: 'asc',
            },
          },
        },
        many_to_many_kitchensinks: {
          type: 'relation',
          relation: 'manyToMany',
          target: 'api::kitchensink.kitchensink',
          mappedBy: 'many_to_many_tags',
          joinTable: {
            name: 'kitchensinks_many_to_many_tags_links',
            joinColumn: {
              name: 'tag_id',
              referencedColumn: 'id',
              referencedTable: 'tags',
            },
            inverseJoinColumn: {
              name: 'kitchensink_id',
              referencedColumn: 'id',
              referencedTable: 'kitchensinks',
            },
            pivotColumns: ['kitchensink_id', 'tag_id'],
            orderColumnName: 'kitchensink_order',
            orderBy: {
              kitchensink_order: 'asc',
            },
            inverseOrderColumnName: 'tag_order',
          },
        },
        one_to_one_kitchensink: {
          type: 'relation',
          relation: 'oneToOne',
          target: 'api::kitchensink.kitchensink',
          mappedBy: 'one_to_one_tag',
          joinTable: {
            name: 'kitchensinks_one_to_one_tag_links',
            joinColumn: {
              name: 'tag_id',
              referencedColumn: 'id',
              referencedTable: 'tags',
            },
            inverseJoinColumn: {
              name: 'kitchensink_id',
              referencedColumn: 'id',
              referencedTable: 'kitchensinks',
            },
            pivotColumns: ['kitchensink_id', 'tag_id'],
          },
        },
        createdAt: {
          type: 'datetime',
          columnName: 'created_at',
        },
        updatedAt: {
          type: 'datetime',
          columnName: 'updated_at',
        },
        publishedAt: {
          type: 'datetime',
          configurable: false,
          writable: true,
          visible: false,
          columnName: 'published_at',
        },
        createdBy: {
          type: 'relation',
          relation: 'oneToOne',
          target: 'admin::user',
          configurable: false,
          writable: false,
          visible: false,
          useJoinTable: false,
          private: true,
          owner: true,
          joinColumn: {
            name: 'created_by_id',
            referencedColumn: 'id',
            referencedTable: 'admin_users',
          },
        },
        updatedBy: {
          type: 'relation',
          relation: 'oneToOne',
          target: 'admin::user',
          configurable: false,
          writable: false,
          visible: false,
          useJoinTable: false,
          private: true,
          owner: true,
          joinColumn: {
            name: 'updated_by_id',
            referencedColumn: 'id',
            referencedTable: 'admin_users',
          },
        },
        localizations: {
          writable: true,
          private: false,
          configurable: false,
          visible: false,
          type: 'relation',
          relation: 'oneToMany',
          target: 'api::tag.tag',
          joinTable: {
            name: 'tags_localizations_links',
            joinColumn: {
              name: 'tag_id',
              referencedColumn: 'id',
              referencedTable: 'tags',
            },
            inverseJoinColumn: {
              name: 'inv_tag_id',
              referencedColumn: 'id',
              referencedTable: 'tags',
            },
            pivotColumns: ['tag_id', 'inv_tag_id'],
            orderColumnName: 'tag_order',
            orderBy: {
              tag_order: 'asc',
            },
          },
        },
        locale: {
          writable: true,
          private: false,
          configurable: false,
          visible: false,
          type: 'string',
          columnName: 'locale',
        },
        strapi_stage: {
          writable: true,
          private: false,
          configurable: false,
          visible: false,
          useJoinTable: true,
          type: 'relation',
          relation: 'oneToOne',
          target: 'admin::workflow-stage',
          joinTable: {
            name: 'tags_strapi_stage_links',
            joinColumn: {
              name: 'tag_id',
              referencedColumn: 'id',
              referencedTable: 'tags',
            },
            inverseJoinColumn: {
              name: 'workflow_stage_id',
              referencedColumn: 'id',
              referencedTable: 'strapi_workflows_stages',
            },
            pivotColumns: ['tag_id', 'workflow_stage_id'],
          },
        },
        strapi_assignee: {
          writable: true,
          private: false,
          configurable: false,
          visible: false,
          useJoinTable: true,
          type: 'relation',
          relation: 'oneToOne',
          target: 'admin::user',
          joinTable: {
            name: 'tags_strapi_assignee_links',
            joinColumn: {
              name: 'tag_id',
              referencedColumn: 'id',
              referencedTable: 'tags',
            },
            inverseJoinColumn: {
              name: 'user_id',
              referencedColumn: 'id',
              referencedTable: 'admin_users',
            },
            pivotColumns: ['tag_id', 'user_id'],
          },
        },
      },
      lifecycles: {},
      indexes: [],
      foreignKeys: [],
      columnToAttribute: {
        id: 'id',
        document_id: 'documentId',
        name: 'name',
        many_to_one_kitchensink: 'many_to_one_kitchensink',
        one_to_many_kitchensinks: 'one_to_many_kitchensinks',
        many_to_many_kitchensinks: 'many_to_many_kitchensinks',
        one_to_one_kitchensink: 'one_to_one_kitchensink',
        created_at: 'createdAt',
        updated_at: 'updatedAt',
        published_at: 'publishedAt',
        createdBy: 'createdBy',
        updatedBy: 'updatedBy',
        localizations: 'localizations',
        locale: 'locale',
        strapi_stage: 'strapi_stage',
        strapi_assignee: 'strapi_assignee',
      },
    },
  ],
  [
    'api::temp.temp',
    {
      uid: 'api::temp.temp',
      singularName: 'temp',
      tableName: 'temps',
      attributes: {
        id: {
          type: 'increments',
          columnName: 'id',
        },
        documentId: {
          type: 'string',
          columnName: 'document_id',
        },
        name: {
          type: 'string',
          pluginOptions: {},
          columnName: 'name',
        },
        category: {
          type: 'relation',
          relation: 'oneToOne',
          target: 'api::category.category',
          joinTable: {
            name: 'temps_category_links',
            joinColumn: {
              name: 'temp_id',
              referencedColumn: 'id',
              referencedTable: 'temps',
            },
            inverseJoinColumn: {
              name: 'category_id',
              referencedColumn: 'id',
              referencedTable: 'categories',
            },
            pivotColumns: ['temp_id', 'category_id'],
          },
        },
        categories: {
          type: 'relation',
          relation: 'manyToMany',
          target: 'api::category.category',
          inversedBy: 'temps',
          joinTable: {
            name: 'temps_categories_links',
            joinColumn: {
              name: 'temp_id',
              referencedColumn: 'id',
              referencedTable: 'temps',
            },
            inverseJoinColumn: {
              name: 'category_id',
              referencedColumn: 'id',
              referencedTable: 'categories',
            },
            pivotColumns: ['temp_id', 'category_id'],
            orderColumnName: 'category_order',
            orderBy: {
              category_order: 'asc',
            },
            inverseOrderColumnName: 'temp_order',
          },
        },
        selfManyToMany: {
          type: 'relation',
          relation: 'manyToMany',
          target: 'api::temp.temp',
          inversedBy: 'selfManyToManyInv',
          joinTable: {
            name: 'temps_self_many_to_many_links',
            joinColumn: {
              name: 'temp_id',
              referencedColumn: 'id',
              referencedTable: 'temps',
            },
            inverseJoinColumn: {
              name: 'inv_temp_id',
              referencedColumn: 'id',
              referencedTable: 'temps',
            },
            pivotColumns: ['temp_id', 'inv_temp_id'],
            orderColumnName: 'temp_order',
            orderBy: {
              temp_order: 'asc',
            },
            inverseOrderColumnName: 'inv_temp_order',
          },
        },
        selfManyToManyInv: {
          type: 'relation',
          relation: 'manyToMany',
          target: 'api::temp.temp',
          inversedBy: 'selfManyToMany',
          joinTable: {
            name: 'temps_self_many_to_many_links',
            joinColumn: {
              name: 'inv_temp_id',
              referencedColumn: 'id',
              referencedTable: 'temps',
            },
            inverseJoinColumn: {
              name: 'temp_id',
              referencedColumn: 'id',
              referencedTable: 'temps',
            },
            pivotColumns: ['temp_id', 'inv_temp_id'],
            orderColumnName: 'inv_temp_order',
            orderBy: {
              inv_temp_order: 'asc',
            },
            inverseOrderColumnName: 'temp_order',
          },
        },
        bidirectionalAddress: {
          type: 'relation',
          relation: 'manyToOne',
          target: 'api::address.address',
          inversedBy: 'bidirectionalTemps',
          useJoinTable: false,
          owner: true,
          joinColumn: {
            name: 'bidirectional_address_id',
            referencedColumn: 'id',
            referencedTable: 'addresses',
          },
        },
        createdAt: {
          type: 'datetime',
          columnName: 'created_at',
        },
        updatedAt: {
          type: 'datetime',
          columnName: 'updated_at',
        },
        publishedAt: {
          type: 'datetime',
          configurable: false,
          writable: true,
          visible: false,
          columnName: 'published_at',
        },
        createdBy: {
          type: 'relation',
          relation: 'oneToOne',
          target: 'admin::user',
          configurable: false,
          writable: false,
          visible: false,
          useJoinTable: false,
          private: true,
          owner: true,
          joinColumn: {
            name: 'created_by_id',
            referencedColumn: 'id',
            referencedTable: 'admin_users',
          },
        },
        updatedBy: {
          type: 'relation',
          relation: 'oneToOne',
          target: 'admin::user',
          configurable: false,
          writable: false,
          visible: false,
          useJoinTable: false,
          private: true,
          owner: true,
          joinColumn: {
            name: 'updated_by_id',
            referencedColumn: 'id',
            referencedTable: 'admin_users',
          },
        },
        localizations: {
          writable: true,
          private: false,
          configurable: false,
          visible: false,
          type: 'relation',
          relation: 'oneToMany',
          target: 'api::temp.temp',
          joinTable: {
            name: 'temps_localizations_links',
            joinColumn: {
              name: 'temp_id',
              referencedColumn: 'id',
              referencedTable: 'temps',
            },
            inverseJoinColumn: {
              name: 'inv_temp_id',
              referencedColumn: 'id',
              referencedTable: 'temps',
            },
            pivotColumns: ['temp_id', 'inv_temp_id'],
            orderColumnName: 'temp_order',
            orderBy: {
              temp_order: 'asc',
            },
          },
        },
        locale: {
          writable: true,
          private: false,
          configurable: false,
          visible: false,
          type: 'string',
          columnName: 'locale',
        },
        strapi_stage: {
          writable: true,
          private: false,
          configurable: false,
          visible: false,
          useJoinTable: true,
          type: 'relation',
          relation: 'oneToOne',
          target: 'admin::workflow-stage',
          joinTable: {
            name: 'temps_strapi_stage_links',
            joinColumn: {
              name: 'temp_id',
              referencedColumn: 'id',
              referencedTable: 'temps',
            },
            inverseJoinColumn: {
              name: 'workflow_stage_id',
              referencedColumn: 'id',
              referencedTable: 'strapi_workflows_stages',
            },
            pivotColumns: ['temp_id', 'workflow_stage_id'],
          },
        },
        strapi_assignee: {
          writable: true,
          private: false,
          configurable: false,
          visible: false,
          useJoinTable: true,
          type: 'relation',
          relation: 'oneToOne',
          target: 'admin::user',
          joinTable: {
            name: 'temps_strapi_assignee_links',
            joinColumn: {
              name: 'temp_id',
              referencedColumn: 'id',
              referencedTable: 'temps',
            },
            inverseJoinColumn: {
              name: 'user_id',
              referencedColumn: 'id',
              referencedTable: 'admin_users',
            },
            pivotColumns: ['temp_id', 'user_id'],
          },
        },
      },
      lifecycles: {},
      indexes: [],
      foreignKeys: [],
      columnToAttribute: {
        id: 'id',
        document_id: 'documentId',
        name: 'name',
        category: 'category',
        categories: 'categories',
        selfManyToMany: 'selfManyToMany',
        selfManyToManyInv: 'selfManyToManyInv',
        bidirectionalAddress: 'bidirectionalAddress',
        created_at: 'createdAt',
        updated_at: 'updatedAt',
        published_at: 'publishedAt',
        createdBy: 'createdBy',
        updatedBy: 'updatedBy',
        localizations: 'localizations',
        locale: 'locale',
        strapi_stage: 'strapi_stage',
        strapi_assignee: 'strapi_assignee',
      },
    },
  ],
  [
    'admin::audit-log',
    {
      uid: 'admin::audit-log',
      singularName: 'audit-log',
      tableName: 'strapi_audit_logs',
      attributes: {
        id: {
          type: 'increments',
          columnName: 'id',
        },
        documentId: {
          type: 'string',
          columnName: 'document_id',
        },
        action: {
          type: 'string',
          required: true,
          columnName: 'action',
        },
        date: {
          type: 'datetime',
          required: true,
          columnName: 'date',
        },
        user: {
          type: 'relation',
          relation: 'oneToOne',
          target: 'admin::user',
          joinTable: {
            name: 'strapi_audit_logs_user_links',
            joinColumn: {
              name: 'audit_log_id',
              referencedColumn: 'id',
              referencedTable: 'strapi_audit_logs',
            },
            inverseJoinColumn: {
              name: 'user_id',
              referencedColumn: 'id',
              referencedTable: 'admin_users',
            },
            pivotColumns: ['audit_log_id', 'user_id'],
          },
        },
        payload: {
          type: 'json',
          columnName: 'payload',
        },
        createdAt: {
          type: 'datetime',
          columnName: 'created_at',
        },
        updatedAt: {
          type: 'datetime',
          columnName: 'updated_at',
        },
        publishedAt: {
          type: 'datetime',
          configurable: false,
          writable: true,
          visible: false,
          columnName: 'published_at',
        },
        createdBy: {
          type: 'relation',
          relation: 'oneToOne',
          target: 'admin::user',
          configurable: false,
          writable: false,
          visible: false,
          useJoinTable: false,
          private: true,
          owner: true,
          joinColumn: {
            name: 'created_by_id',
            referencedColumn: 'id',
            referencedTable: 'admin_users',
          },
        },
        updatedBy: {
          type: 'relation',
          relation: 'oneToOne',
          target: 'admin::user',
          configurable: false,
          writable: false,
          visible: false,
          useJoinTable: false,
          private: true,
          owner: true,
          joinColumn: {
            name: 'updated_by_id',
            referencedColumn: 'id',
            referencedTable: 'admin_users',
          },
        },
      },
      lifecycles: {},
      indexes: [],
      foreignKeys: [],
      columnToAttribute: {
        id: 'id',
        document_id: 'documentId',
        action: 'action',
        date: 'date',
        user: 'user',
        payload: 'payload',
        created_at: 'createdAt',
        updated_at: 'updatedAt',
        published_at: 'publishedAt',
        createdBy: 'createdBy',
        updatedBy: 'updatedBy',
      },
    },
  ],
  [
    'default.temp',
    {
      uid: 'default.temp',
      singularName: 'temp',
      tableName: 'components_default_temps',
      attributes: {
        id: {
          type: 'increments',
          columnName: 'id',
        },
        name: {
          type: 'string',
          required: true,
          columnName: 'name',
        },
        url: {
          type: 'string',
          columnName: 'url',
        },
      },
      lifecycles: {},
      indexes: [],
      foreignKeys: [],
      columnToAttribute: {
        id: 'id',
        name: 'name',
        url: 'url',
      },
    },
  ],
  [
    'default.restaurantservice',
    {
      uid: 'default.restaurantservice',
      singularName: 'restaurantservice',
      tableName: 'components_restaurantservices',
      attributes: {
        id: {
          type: 'increments',
          columnName: 'id',
        },
        name: {
          type: 'string',
          required: true,
          default: 'something',
          columnName: 'name',
        },
        media: {
          type: 'relation',
          relation: 'morphOne',
          target: 'plugin::upload.file',
          morphBy: 'related',
        },
        is_available: {
          type: 'boolean',
          required: true,
          default: true,
          columnName: 'is_available',
        },
      },
      lifecycles: {},
      indexes: [],
      foreignKeys: [],
      columnToAttribute: {
        id: 'id',
        name: 'name',
        media: 'media',
        is_available: 'is_available',
      },
    },
  ],
  [
    'components_openingtimes_components',
    {
      singularName: 'components_openingtimes_components',
      uid: 'components_openingtimes_components',
      tableName: 'components_openingtimes_components',
      attributes: {
        id: {
          type: 'increments',
          columnName: 'id',
        },
        entity_id: {
          type: 'integer',
          column: {
            unsigned: true,
          },
          columnName: 'entity_id',
        },
        component_id: {
          type: 'integer',
          column: {
            unsigned: true,
          },
          columnName: 'component_id',
        },
        component_type: {
          type: 'string',
          columnName: 'component_type',
        },
        field: {
          type: 'string',
          columnName: 'field',
        },
        order: {
          type: 'float',
          column: {
            unsigned: true,
            defaultTo: null,
          },
          columnName: 'order',
        },
      },
      indexes: [
        {
          name: 'components_openingtimes_field_index',
          columns: ['field'],
        },
        {
          name: 'components_openingtimes_component_type_index',
          columns: ['component_type'],
        },
        {
          name: 'components_openingtimes_entity_fk',
          columns: ['entity_id'],
        },
        {
          name: 'components_openingtimes_unique',
          columns: ['entity_id', 'component_id', 'field', 'component_type'],
          type: 'unique',
        },
      ],
      foreignKeys: [
        {
          name: 'components_openingtimes_entity_fk',
          columns: ['entity_id'],
          referencedColumns: ['id'],
          referencedTable: 'components_openingtimes',
          onDelete: 'CASCADE',
        },
      ],
      lifecycles: {},
      columnToAttribute: {
        id: 'id',
        entity_id: 'entity_id',
        component_id: 'component_id',
        component_type: 'component_type',
        field: 'field',
        order: 'order',
      },
    },
  ],
  [
    'default.openingtimes',
    {
      uid: 'default.openingtimes',
      singularName: 'openingtimes',
      tableName: 'components_openingtimes',
      attributes: {
        id: {
          type: 'increments',
          columnName: 'id',
        },
        label: {
          type: 'string',
          required: true,
          default: 'something',
          columnName: 'label',
        },
        time: {
          type: 'string',
          columnName: 'time',
        },
        dishrep: {
          type: 'relation',
          relation: 'oneToMany',
          target: 'default.dish',
          joinTable: {
            name: 'components_openingtimes_components',
            joinColumn: {
              name: 'entity_id',
              referencedColumn: 'id',
            },
            inverseJoinColumn: {
              name: 'component_id',
              referencedColumn: 'id',
            },
            on: {
              field: 'dishrep',
            },
            orderColumnName: 'order',
            orderBy: {
              order: 'asc',
            },
            pivotColumns: ['entity_id', 'component_id', 'field', 'component_type'],
          },
        },
      },
      lifecycles: {},
      indexes: [],
      foreignKeys: [],
      columnToAttribute: {
        id: 'id',
        label: 'label',
        time: 'time',
        dishrep: 'dishrep',
      },
    },
  ],
  [
    'default.dish',
    {
      uid: 'default.dish',
      singularName: 'dish',
      tableName: 'components_dishes',
      attributes: {
        id: {
          type: 'increments',
          columnName: 'id',
        },
        name: {
          type: 'string',
          required: false,
          default: 'My super dish',
          columnName: 'name',
        },
        description: {
          type: 'text',
          columnName: 'description',
        },
        price: {
          type: 'float',
          columnName: 'price',
        },
        picture: {
          type: 'relation',
          relation: 'morphOne',
          target: 'plugin::upload.file',
          morphBy: 'related',
        },
        very_long_description: {
          type: 'richtext',
          columnName: 'very_long_description',
        },
        categories: {
          type: 'relation',
          relation: 'oneToOne',
          target: 'api::category.category',
          joinTable: {
            name: 'components_dishes_categories_links',
            joinColumn: {
              name: 'dish_id',
              referencedColumn: 'id',
              referencedTable: 'components_dishes',
            },
            inverseJoinColumn: {
              name: 'category_id',
              referencedColumn: 'id',
              referencedTable: 'categories',
            },
            pivotColumns: ['dish_id', 'category_id'],
          },
        },
      },
      lifecycles: {},
      indexes: [],
      foreignKeys: [],
      columnToAttribute: {
        id: 'id',
        name: 'name',
        description: 'description',
        price: 'price',
        picture: 'picture',
        very_long_description: 'very_long_description',
        categories: 'categories',
      },
    },
  ],
  [
    'components_closingperiods_components',
    {
      singularName: 'components_closingperiods_components',
      uid: 'components_closingperiods_components',
      tableName: 'components_closingperiods_components',
      attributes: {
        id: {
          type: 'increments',
          columnName: 'id',
        },
        entity_id: {
          type: 'integer',
          column: {
            unsigned: true,
          },
          columnName: 'entity_id',
        },
        component_id: {
          type: 'integer',
          column: {
            unsigned: true,
          },
          columnName: 'component_id',
        },
        component_type: {
          type: 'string',
          columnName: 'component_type',
        },
        field: {
          type: 'string',
          columnName: 'field',
        },
        order: {
          type: 'float',
          column: {
            unsigned: true,
            defaultTo: null,
          },
          columnName: 'order',
        },
      },
      indexes: [
        {
          name: 'components_closingperiods_field_index',
          columns: ['field'],
        },
        {
          name: 'components_closingperiods_component_type_index',
          columns: ['component_type'],
        },
        {
          name: 'components_closingperiods_entity_fk',
          columns: ['entity_id'],
        },
        {
          name: 'components_closingperiods_unique',
          columns: ['entity_id', 'component_id', 'field', 'component_type'],
          type: 'unique',
        },
      ],
      foreignKeys: [
        {
          name: 'components_closingperiods_entity_fk',
          columns: ['entity_id'],
          referencedColumns: ['id'],
          referencedTable: 'components_closingperiods',
          onDelete: 'CASCADE',
        },
      ],
      lifecycles: {},
      columnToAttribute: {
        id: 'id',
        entity_id: 'entity_id',
        component_id: 'component_id',
        component_type: 'component_type',
        field: 'field',
        order: 'order',
      },
    },
  ],
  [
    'default.closingperiod',
    {
      uid: 'default.closingperiod',
      singularName: 'closingperiod',
      tableName: 'components_closingperiods',
      attributes: {
        id: {
          type: 'increments',
          columnName: 'id',
        },
        label: {
          type: 'string',
          default: 'toto',
          columnName: 'label',
        },
        start_date: {
          type: 'date',
          required: true,
          columnName: 'start_date',
        },
        end_date: {
          type: 'date',
          required: true,
          columnName: 'end_date',
        },
        media: {
          type: 'relation',
          relation: 'morphOne',
          target: 'plugin::upload.file',
          morphBy: 'related',
        },
        dish: {
          type: 'relation',
          relation: 'oneToMany',
          target: 'default.dish',
          joinTable: {
            name: 'components_closingperiods_components',
            joinColumn: {
              name: 'entity_id',
              referencedColumn: 'id',
            },
            inverseJoinColumn: {
              name: 'component_id',
              referencedColumn: 'id',
            },
            on: {
              field: 'dish',
            },
            orderColumnName: 'order',
            orderBy: {
              order: 'asc',
            },
            pivotColumns: ['entity_id', 'component_id', 'field', 'component_type'],
          },
        },
      },
      lifecycles: {},
      indexes: [],
      foreignKeys: [],
      columnToAttribute: {
        id: 'id',
        label: 'label',
        start_date: 'start_date',
        end_date: 'end_date',
        media: 'media',
        dish: 'dish',
      },
    },
  ],
  [
    'default.car',
    {
      uid: 'default.car',
      singularName: 'car',
      tableName: 'components_default_cars',
      attributes: {
        id: {
          type: 'increments',
          columnName: 'id',
        },
        name: {
          type: 'string',
          columnName: 'name',
        },
      },
      lifecycles: {},
      indexes: [],
      foreignKeys: [],
      columnToAttribute: {
        id: 'id',
        name: 'name',
      },
    },
  ],
  [
    'default.apple',
    {
      uid: 'default.apple',
      singularName: 'apple',
      tableName: 'components_default_apples',
      attributes: {
        id: {
          type: 'increments',
          columnName: 'id',
        },
        name: {
          type: 'string',
          required: true,
          columnName: 'name',
        },
      },
      lifecycles: {},
      indexes: [],
      foreignKeys: [],
      columnToAttribute: {
        id: 'id',
        name: 'name',
      },
    },
  ],
  [
    'blog.test-como',
    {
      uid: 'blog.test-como',
      singularName: 'test-como',
      tableName: 'components_blog_test_comos',
      attributes: {
        id: {
          type: 'increments',
          columnName: 'id',
        },
        name: {
          type: 'string',
          default: 'toto',
          columnName: 'name',
        },
      },
      lifecycles: {},
      indexes: [],
      foreignKeys: [],
      columnToAttribute: {
        id: 'id',
        name: 'name',
      },
    },
  ],
  [
    'basic.simple',
    {
      uid: 'basic.simple',
      singularName: 'simple',
      tableName: 'components_basic_simples',
      attributes: {
        id: {
          type: 'increments',
          columnName: 'id',
        },
        name: {
          type: 'string',
          required: true,
          columnName: 'name',
        },
        test: {
          type: 'string',
          columnName: 'test',
        },
      },
      lifecycles: {},
      indexes: [],
      foreignKeys: [],
      columnToAttribute: {
        id: 'id',
        name: 'name',
        test: 'test',
      },
    },
  ],
  [
    'basic.relation',
    {
      uid: 'basic.relation',
      singularName: 'relation',
      tableName: 'components_basic_relations',
      attributes: {
        id: {
          type: 'increments',
          columnName: 'id',
        },
        categories: {
          type: 'relation',
          relation: 'oneToMany',
          target: 'api::category.category',
          joinTable: {
            name: 'components_basic_relations_categories_links',
            joinColumn: {
              name: 'relation_id',
              referencedColumn: 'id',
              referencedTable: 'components_basic_relations',
            },
            inverseJoinColumn: {
              name: 'category_id',
              referencedColumn: 'id',
              referencedTable: 'categories',
            },
            pivotColumns: ['relation_id', 'category_id'],
            orderColumnName: 'category_order',
            orderBy: {
              category_order: 'asc',
            },
          },
        },
      },
      lifecycles: {},
      indexes: [],
      foreignKeys: [],
      columnToAttribute: {
        id: 'id',
        categories: 'categories',
      },
    },
  ],
  [
    'strapi::core-store',
    {
      uid: 'strapi::core-store',
      singularName: 'strapi_core_store_settings',
      tableName: 'strapi_core_store_settings',
      attributes: {
        id: {
          type: 'increments',
          columnName: 'id',
        },
        key: {
          type: 'string',
          columnName: 'key',
        },
        value: {
          type: 'text',
          columnName: 'value',
        },
        type: {
          type: 'string',
          columnName: 'type',
        },
        environment: {
          type: 'string',
          columnName: 'environment',
        },
        tag: {
          type: 'string',
          columnName: 'tag',
        },
      },
      lifecycles: {},
      indexes: [],
      foreignKeys: [],
      columnToAttribute: {
        id: 'id',
        key: 'key',
        value: 'value',
        type: 'type',
        environment: 'environment',
        tag: 'tag',
      },
    },
  ],
  [
    'strapi::webhook',
    {
      uid: 'strapi::webhook',
      singularName: 'strapi_webhooks',
      tableName: 'strapi_webhooks',
      attributes: {
        id: {
          type: 'increments',
          columnName: 'id',
        },
        name: {
          type: 'string',
          columnName: 'name',
        },
        url: {
          type: 'text',
          columnName: 'url',
        },
        headers: {
          type: 'json',
          columnName: 'headers',
        },
        events: {
          type: 'json',
          columnName: 'events',
        },
        enabled: {
          type: 'boolean',
          columnName: 'enabled',
        },
      },
      lifecycles: {},
      indexes: [],
      foreignKeys: [],
      columnToAttribute: {
        id: 'id',
        name: 'name',
        url: 'url',
        headers: 'headers',
        events: 'events',
        enabled: 'enabled',
      },
    },
  ],
  [
    'admin_permissions_role_links',
    {
      singularName: 'admin_permissions_role_links',
      uid: 'admin_permissions_role_links',
      tableName: 'admin_permissions_role_links',
      attributes: {
        id: {
          type: 'increments',
          columnName: 'id',
        },
        permission_id: {
          type: 'integer',
          column: {
            unsigned: true,
          },
          columnName: 'permission_id',
        },
        role_id: {
          type: 'integer',
          column: {
            unsigned: true,
          },
          columnName: 'role_id',
        },
        permission_order: {
          type: 'float',
          column: {
            unsigned: true,
            defaultTo: null,
          },
          columnName: 'permission_order',
        },
      },
      indexes: [
        {
          name: 'admin_permissions_role_links_fk',
          columns: ['permission_id'],
        },
        {
          name: 'admin_permissions_role_links_inv_fk',
          columns: ['role_id'],
        },
        {
          name: 'admin_permissions_role_links_unique',
          columns: ['permission_id', 'role_id'],
          type: 'unique',
        },
        {
          name: 'admin_permissions_role_links_order_inv_fk',
          columns: ['permission_order'],
        },
      ],
      foreignKeys: [
        {
          name: 'admin_permissions_role_links_fk',
          columns: ['permission_id'],
          referencedColumns: ['id'],
          referencedTable: 'admin_permissions',
          onDelete: 'CASCADE',
        },
        {
          name: 'admin_permissions_role_links_inv_fk',
          columns: ['role_id'],
          referencedColumns: ['id'],
          referencedTable: 'admin_roles',
          onDelete: 'CASCADE',
        },
      ],
      lifecycles: {},
      columnToAttribute: {
        id: 'id',
        permission_id: 'permission_id',
        role_id: 'role_id',
        permission_order: 'permission_order',
      },
    },
  ],
  [
    'admin_permissions_localizations_links',
    {
      singularName: 'admin_permissions_localizations_links',
      uid: 'admin_permissions_localizations_links',
      tableName: 'admin_permissions_localizations_links',
      attributes: {
        id: {
          type: 'increments',
          columnName: 'id',
        },
        permission_id: {
          type: 'integer',
          column: {
            unsigned: true,
          },
          columnName: 'permission_id',
        },
        inv_permission_id: {
          type: 'integer',
          column: {
            unsigned: true,
          },
          columnName: 'inv_permission_id',
        },
        permission_order: {
          type: 'float',
          column: {
            unsigned: true,
            defaultTo: null,
          },
          columnName: 'permission_order',
        },
      },
      indexes: [
        {
          name: 'admin_permissions_localizations_links_fk',
          columns: ['permission_id'],
        },
        {
          name: 'admin_permissions_localizations_links_inv_fk',
          columns: ['inv_permission_id'],
        },
        {
          name: 'admin_permissions_localizations_links_unique',
          columns: ['permission_id', 'inv_permission_id'],
          type: 'unique',
        },
        {
          name: 'admin_permissions_localizations_links_order_fk',
          columns: ['permission_order'],
        },
      ],
      foreignKeys: [
        {
          name: 'admin_permissions_localizations_links_fk',
          columns: ['permission_id'],
          referencedColumns: ['id'],
          referencedTable: 'admin_permissions',
          onDelete: 'CASCADE',
        },
        {
          name: 'admin_permissions_localizations_links_inv_fk',
          columns: ['inv_permission_id'],
          referencedColumns: ['id'],
          referencedTable: 'admin_permissions',
          onDelete: 'CASCADE',
        },
      ],
      lifecycles: {},
      columnToAttribute: {
        id: 'id',
        permission_id: 'permission_id',
        inv_permission_id: 'inv_permission_id',
        permission_order: 'permission_order',
      },
    },
  ],
  [
    'admin_users_roles_links',
    {
      singularName: 'admin_users_roles_links',
      uid: 'admin_users_roles_links',
      tableName: 'admin_users_roles_links',
      attributes: {
        id: {
          type: 'increments',
          columnName: 'id',
        },
        user_id: {
          type: 'integer',
          column: {
            unsigned: true,
          },
          columnName: 'user_id',
        },
        role_id: {
          type: 'integer',
          column: {
            unsigned: true,
          },
          columnName: 'role_id',
        },
        role_order: {
          type: 'float',
          column: {
            unsigned: true,
            defaultTo: null,
          },
          columnName: 'role_order',
        },
        user_order: {
          type: 'float',
          column: {
            unsigned: true,
            defaultTo: null,
          },
          columnName: 'user_order',
        },
      },
      indexes: [
        {
          name: 'admin_users_roles_links_fk',
          columns: ['user_id'],
        },
        {
          name: 'admin_users_roles_links_inv_fk',
          columns: ['role_id'],
        },
        {
          name: 'admin_users_roles_links_unique',
          columns: ['user_id', 'role_id'],
          type: 'unique',
        },
        {
          name: 'admin_users_roles_links_order_fk',
          columns: ['role_order'],
        },
        {
          name: 'admin_users_roles_links_order_inv_fk',
          columns: ['user_order'],
        },
      ],
      foreignKeys: [
        {
          name: 'admin_users_roles_links_fk',
          columns: ['user_id'],
          referencedColumns: ['id'],
          referencedTable: 'admin_users',
          onDelete: 'CASCADE',
        },
        {
          name: 'admin_users_roles_links_inv_fk',
          columns: ['role_id'],
          referencedColumns: ['id'],
          referencedTable: 'admin_roles',
          onDelete: 'CASCADE',
        },
      ],
      lifecycles: {},
      columnToAttribute: {
        id: 'id',
        user_id: 'user_id',
        role_id: 'role_id',
        role_order: 'role_order',
        user_order: 'user_order',
      },
    },
  ],
  [
    'admin_users_localizations_links',
    {
      singularName: 'admin_users_localizations_links',
      uid: 'admin_users_localizations_links',
      tableName: 'admin_users_localizations_links',
      attributes: {
        id: {
          type: 'increments',
          columnName: 'id',
        },
        user_id: {
          type: 'integer',
          column: {
            unsigned: true,
          },
          columnName: 'user_id',
        },
        inv_user_id: {
          type: 'integer',
          column: {
            unsigned: true,
          },
          columnName: 'inv_user_id',
        },
        user_order: {
          type: 'float',
          column: {
            unsigned: true,
            defaultTo: null,
          },
          columnName: 'user_order',
        },
      },
      indexes: [
        {
          name: 'admin_users_localizations_links_fk',
          columns: ['user_id'],
        },
        {
          name: 'admin_users_localizations_links_inv_fk',
          columns: ['inv_user_id'],
        },
        {
          name: 'admin_users_localizations_links_unique',
          columns: ['user_id', 'inv_user_id'],
          type: 'unique',
        },
        {
          name: 'admin_users_localizations_links_order_fk',
          columns: ['user_order'],
        },
      ],
      foreignKeys: [
        {
          name: 'admin_users_localizations_links_fk',
          columns: ['user_id'],
          referencedColumns: ['id'],
          referencedTable: 'admin_users',
          onDelete: 'CASCADE',
        },
        {
          name: 'admin_users_localizations_links_inv_fk',
          columns: ['inv_user_id'],
          referencedColumns: ['id'],
          referencedTable: 'admin_users',
          onDelete: 'CASCADE',
        },
      ],
      lifecycles: {},
      columnToAttribute: {
        id: 'id',
        user_id: 'user_id',
        inv_user_id: 'inv_user_id',
        user_order: 'user_order',
      },
    },
  ],
  [
    'admin_roles_localizations_links',
    {
      singularName: 'admin_roles_localizations_links',
      uid: 'admin_roles_localizations_links',
      tableName: 'admin_roles_localizations_links',
      attributes: {
        id: {
          type: 'increments',
          columnName: 'id',
        },
        role_id: {
          type: 'integer',
          column: {
            unsigned: true,
          },
          columnName: 'role_id',
        },
        inv_role_id: {
          type: 'integer',
          column: {
            unsigned: true,
          },
          columnName: 'inv_role_id',
        },
        role_order: {
          type: 'float',
          column: {
            unsigned: true,
            defaultTo: null,
          },
          columnName: 'role_order',
        },
      },
      indexes: [
        {
          name: 'admin_roles_localizations_links_fk',
          columns: ['role_id'],
        },
        {
          name: 'admin_roles_localizations_links_inv_fk',
          columns: ['inv_role_id'],
        },
        {
          name: 'admin_roles_localizations_links_unique',
          columns: ['role_id', 'inv_role_id'],
          type: 'unique',
        },
        {
          name: 'admin_roles_localizations_links_order_fk',
          columns: ['role_order'],
        },
      ],
      foreignKeys: [
        {
          name: 'admin_roles_localizations_links_fk',
          columns: ['role_id'],
          referencedColumns: ['id'],
          referencedTable: 'admin_roles',
          onDelete: 'CASCADE',
        },
        {
          name: 'admin_roles_localizations_links_inv_fk',
          columns: ['inv_role_id'],
          referencedColumns: ['id'],
          referencedTable: 'admin_roles',
          onDelete: 'CASCADE',
        },
      ],
      lifecycles: {},
      columnToAttribute: {
        id: 'id',
        role_id: 'role_id',
        inv_role_id: 'inv_role_id',
        role_order: 'role_order',
      },
    },
  ],
  [
    'strapi_api_tokens_localizations_links',
    {
      singularName: 'strapi_api_tokens_localizations_links',
      uid: 'strapi_api_tokens_localizations_links',
      tableName: 'strapi_api_tokens_localizations_links',
      attributes: {
        id: {
          type: 'increments',
          columnName: 'id',
        },
        api_token_id: {
          type: 'integer',
          column: {
            unsigned: true,
          },
          columnName: 'api_token_id',
        },
        inv_api_token_id: {
          type: 'integer',
          column: {
            unsigned: true,
          },
          columnName: 'inv_api_token_id',
        },
        api_token_order: {
          type: 'float',
          column: {
            unsigned: true,
            defaultTo: null,
          },
          columnName: 'api_token_order',
        },
      },
      indexes: [
        {
          name: 'strapi_api_tokens_localizations_links_fk',
          columns: ['api_token_id'],
        },
        {
          name: 'strapi_api_tokens_localizations_links_inv_fk',
          columns: ['inv_api_token_id'],
        },
        {
          name: 'strapi_api_tokens_localizations_links_unique',
          columns: ['api_token_id', 'inv_api_token_id'],
          type: 'unique',
        },
        {
          name: 'strapi_api_tokens_localizations_links_order_fk',
          columns: ['api_token_order'],
        },
      ],
      foreignKeys: [
        {
          name: 'strapi_api_tokens_localizations_links_fk',
          columns: ['api_token_id'],
          referencedColumns: ['id'],
          referencedTable: 'strapi_api_tokens',
          onDelete: 'CASCADE',
        },
        {
          name: 'strapi_api_tokens_localizations_links_inv_fk',
          columns: ['inv_api_token_id'],
          referencedColumns: ['id'],
          referencedTable: 'strapi_api_tokens',
          onDelete: 'CASCADE',
        },
      ],
      lifecycles: {},
      columnToAttribute: {
        id: 'id',
        api_token_id: 'api_token_id',
        inv_api_token_id: 'inv_api_token_id',
        api_token_order: 'api_token_order',
      },
    },
  ],
  [
    'strapi_api_token_permissions_token_links',
    {
      singularName: 'strapi_api_token_permissions_token_links',
      uid: 'strapi_api_token_permissions_token_links',
      tableName: 'strapi_api_token_permissions_token_links',
      attributes: {
        id: {
          type: 'increments',
          columnName: 'id',
        },
        api_token_permission_id: {
          type: 'integer',
          column: {
            unsigned: true,
          },
          columnName: 'api_token_permission_id',
        },
        api_token_id: {
          type: 'integer',
          column: {
            unsigned: true,
          },
          columnName: 'api_token_id',
        },
        api_token_permission_order: {
          type: 'float',
          column: {
            unsigned: true,
            defaultTo: null,
          },
          columnName: 'api_token_permission_order',
        },
      },
      indexes: [
        {
          name: 'strapi_api_token_permissions_token_links_fk',
          columns: ['api_token_permission_id'],
        },
        {
          name: 'strapi_api_token_permissions_token_links_inv_fk',
          columns: ['api_token_id'],
        },
        {
          name: 'strapi_api_token_permissions_token_links_unique',
          columns: ['api_token_permission_id', 'api_token_id'],
          type: 'unique',
        },
        {
          name: 'strapi_api_token_permissions_token_links_order_inv_fk',
          columns: ['api_token_permission_order'],
        },
      ],
      foreignKeys: [
        {
          name: 'strapi_api_token_permissions_token_links_fk',
          columns: ['api_token_permission_id'],
          referencedColumns: ['id'],
          referencedTable: 'strapi_api_token_permissions',
          onDelete: 'CASCADE',
        },
        {
          name: 'strapi_api_token_permissions_token_links_inv_fk',
          columns: ['api_token_id'],
          referencedColumns: ['id'],
          referencedTable: 'strapi_api_tokens',
          onDelete: 'CASCADE',
        },
      ],
      lifecycles: {},
      columnToAttribute: {
        id: 'id',
        api_token_permission_id: 'api_token_permission_id',
        api_token_id: 'api_token_id',
        api_token_permission_order: 'api_token_permission_order',
      },
    },
  ],
  [
    'strapi_api_token_permissions_localizations_links',
    {
      singularName: 'strapi_api_token_permissions_localizations_links',
      uid: 'strapi_api_token_permissions_localizations_links',
      tableName: 'strapi_api_token_permissions_localizations_links',
      attributes: {
        id: {
          type: 'increments',
          columnName: 'id',
        },
        api_token_permission_id: {
          type: 'integer',
          column: {
            unsigned: true,
          },
          columnName: 'api_token_permission_id',
        },
        inv_api_token_permission_id: {
          type: 'integer',
          column: {
            unsigned: true,
          },
          columnName: 'inv_api_token_permission_id',
        },
        api_token_permission_order: {
          type: 'float',
          column: {
            unsigned: true,
            defaultTo: null,
          },
          columnName: 'api_token_permission_order',
        },
      },
      indexes: [
        {
          name: 'strapi_api_token_permissions_localizations_links_fk',
          columns: ['api_token_permission_id'],
        },
        {
          name: 'strapi_api_token_permissions_localizations_links_inv_fk',
          columns: ['inv_api_token_permission_id'],
        },
        {
          name: 'strapi_api_token_permissions_localizations_links_unique',
          columns: ['api_token_permission_id', 'inv_api_token_permission_id'],
          type: 'unique',
        },
        {
          name: 'strapi_api_token_permissions_localizations_links_order_fk',
          columns: ['api_token_permission_order'],
        },
      ],
      foreignKeys: [
        {
          name: 'strapi_api_token_permissions_localizations_links_fk',
          columns: ['api_token_permission_id'],
          referencedColumns: ['id'],
          referencedTable: 'strapi_api_token_permissions',
          onDelete: 'CASCADE',
        },
        {
          name: 'strapi_api_token_permissions_localizations_links_inv_fk',
          columns: ['inv_api_token_permission_id'],
          referencedColumns: ['id'],
          referencedTable: 'strapi_api_token_permissions',
          onDelete: 'CASCADE',
        },
      ],
      lifecycles: {},
      columnToAttribute: {
        id: 'id',
        api_token_permission_id: 'api_token_permission_id',
        inv_api_token_permission_id: 'inv_api_token_permission_id',
        api_token_permission_order: 'api_token_permission_order',
      },
    },
  ],
  [
    'strapi_transfer_tokens_localizations_links',
    {
      singularName: 'strapi_transfer_tokens_localizations_links',
      uid: 'strapi_transfer_tokens_localizations_links',
      tableName: 'strapi_transfer_tokens_localizations_links',
      attributes: {
        id: {
          type: 'increments',
          columnName: 'id',
        },
        transfer_token_id: {
          type: 'integer',
          column: {
            unsigned: true,
          },
          columnName: 'transfer_token_id',
        },
        inv_transfer_token_id: {
          type: 'integer',
          column: {
            unsigned: true,
          },
          columnName: 'inv_transfer_token_id',
        },
        transfer_token_order: {
          type: 'float',
          column: {
            unsigned: true,
            defaultTo: null,
          },
          columnName: 'transfer_token_order',
        },
      },
      indexes: [
        {
          name: 'strapi_transfer_tokens_localizations_links_fk',
          columns: ['transfer_token_id'],
        },
        {
          name: 'strapi_transfer_tokens_localizations_links_inv_fk',
          columns: ['inv_transfer_token_id'],
        },
        {
          name: 'strapi_transfer_tokens_localizations_links_unique',
          columns: ['transfer_token_id', 'inv_transfer_token_id'],
          type: 'unique',
        },
        {
          name: 'strapi_transfer_tokens_localizations_links_order_fk',
          columns: ['transfer_token_order'],
        },
      ],
      foreignKeys: [
        {
          name: 'strapi_transfer_tokens_localizations_links_fk',
          columns: ['transfer_token_id'],
          referencedColumns: ['id'],
          referencedTable: 'strapi_transfer_tokens',
          onDelete: 'CASCADE',
        },
        {
          name: 'strapi_transfer_tokens_localizations_links_inv_fk',
          columns: ['inv_transfer_token_id'],
          referencedColumns: ['id'],
          referencedTable: 'strapi_transfer_tokens',
          onDelete: 'CASCADE',
        },
      ],
      lifecycles: {},
      columnToAttribute: {
        id: 'id',
        transfer_token_id: 'transfer_token_id',
        inv_transfer_token_id: 'inv_transfer_token_id',
        transfer_token_order: 'transfer_token_order',
      },
    },
  ],
  [
    'strapi_transfer_token_permissions_token_links',
    {
      singularName: 'strapi_transfer_token_permissions_token_links',
      uid: 'strapi_transfer_token_permissions_token_links',
      tableName: 'strapi_transfer_token_permissions_token_links',
      attributes: {
        id: {
          type: 'increments',
          columnName: 'id',
        },
        transfer_token_permission_id: {
          type: 'integer',
          column: {
            unsigned: true,
          },
          columnName: 'transfer_token_permission_id',
        },
        transfer_token_id: {
          type: 'integer',
          column: {
            unsigned: true,
          },
          columnName: 'transfer_token_id',
        },
        transfer_token_permission_order: {
          type: 'float',
          column: {
            unsigned: true,
            defaultTo: null,
          },
          columnName: 'transfer_token_permission_order',
        },
      },
      indexes: [
        {
          name: 'strapi_transfer_token_permissions_token_links_fk',
          columns: ['transfer_token_permission_id'],
        },
        {
          name: 'strapi_transfer_token_permissions_token_links_inv_fk',
          columns: ['transfer_token_id'],
        },
        {
          name: 'strapi_transfer_token_permissions_token_links_unique',
          columns: ['transfer_token_permission_id', 'transfer_token_id'],
          type: 'unique',
        },
        {
          name: 'strapi_transfer_token_permissions_token_links_order_inv_fk',
          columns: ['transfer_token_permission_order'],
        },
      ],
      foreignKeys: [
        {
          name: 'strapi_transfer_token_permissions_token_links_fk',
          columns: ['transfer_token_permission_id'],
          referencedColumns: ['id'],
          referencedTable: 'strapi_transfer_token_permissions',
          onDelete: 'CASCADE',
        },
        {
          name: 'strapi_transfer_token_permissions_token_links_inv_fk',
          columns: ['transfer_token_id'],
          referencedColumns: ['id'],
          referencedTable: 'strapi_transfer_tokens',
          onDelete: 'CASCADE',
        },
      ],
      lifecycles: {},
      columnToAttribute: {
        id: 'id',
        transfer_token_permission_id: 'transfer_token_permission_id',
        transfer_token_id: 'transfer_token_id',
        transfer_token_permission_order: 'transfer_token_permission_order',
      },
    },
  ],
  [
    'strapi_transfer_token_permissions_localizations_links',
    {
      singularName: 'strapi_transfer_token_permissions_localizations_links',
      uid: 'strapi_transfer_token_permissions_localizations_links',
      tableName: 'strapi_transfer_token_permissions_localizations_links',
      attributes: {
        id: {
          type: 'increments',
          columnName: 'id',
        },
        transfer_token_permission_id: {
          type: 'integer',
          column: {
            unsigned: true,
          },
          columnName: 'transfer_token_permission_id',
        },
        inv_transfer_token_permission_id: {
          type: 'integer',
          column: {
            unsigned: true,
          },
          columnName: 'inv_transfer_token_permission_id',
        },
        transfer_token_permission_order: {
          type: 'float',
          column: {
            unsigned: true,
            defaultTo: null,
          },
          columnName: 'transfer_token_permission_order',
        },
      },
      indexes: [
        {
          name: 'strapi_transfer_token_permissions_localizations_links_fk',
          columns: ['transfer_token_permission_id'],
        },
        {
          name: 'strapi_transfer_token_permissions_localizations_links_inv_fk',
          columns: ['inv_transfer_token_permission_id'],
        },
        {
          name: 'strapi_transfer_token_permissions_localizations_links_unique',
          columns: ['transfer_token_permission_id', 'inv_transfer_token_permission_id'],
          type: 'unique',
        },
        {
          name: 'strapi_transfer_token_permissions_localizations_links_order_fk',
          columns: ['transfer_token_permission_order'],
        },
      ],
      foreignKeys: [
        {
          name: 'strapi_transfer_token_permissions_localizations_links_fk',
          columns: ['transfer_token_permission_id'],
          referencedColumns: ['id'],
          referencedTable: 'strapi_transfer_token_permissions',
          onDelete: 'CASCADE',
        },
        {
          name: 'strapi_transfer_token_permissions_localizations_links_inv_fk',
          columns: ['inv_transfer_token_permission_id'],
          referencedColumns: ['id'],
          referencedTable: 'strapi_transfer_token_permissions',
          onDelete: 'CASCADE',
        },
      ],
      lifecycles: {},
      columnToAttribute: {
        id: 'id',
        transfer_token_permission_id: 'transfer_token_permission_id',
        inv_transfer_token_permission_id: 'inv_transfer_token_permission_id',
        transfer_token_permission_order: 'transfer_token_permission_order',
      },
    },
  ],
  [
    'strapi_workflows_localizations_links',
    {
      singularName: 'strapi_workflows_localizations_links',
      uid: 'strapi_workflows_localizations_links',
      tableName: 'strapi_workflows_localizations_links',
      attributes: {
        id: {
          type: 'increments',
          columnName: 'id',
        },
        workflow_id: {
          type: 'integer',
          column: {
            unsigned: true,
          },
          columnName: 'workflow_id',
        },
        inv_workflow_id: {
          type: 'integer',
          column: {
            unsigned: true,
          },
          columnName: 'inv_workflow_id',
        },
        workflow_order: {
          type: 'float',
          column: {
            unsigned: true,
            defaultTo: null,
          },
          columnName: 'workflow_order',
        },
      },
      indexes: [
        {
          name: 'strapi_workflows_localizations_links_fk',
          columns: ['workflow_id'],
        },
        {
          name: 'strapi_workflows_localizations_links_inv_fk',
          columns: ['inv_workflow_id'],
        },
        {
          name: 'strapi_workflows_localizations_links_unique',
          columns: ['workflow_id', 'inv_workflow_id'],
          type: 'unique',
        },
        {
          name: 'strapi_workflows_localizations_links_order_fk',
          columns: ['workflow_order'],
        },
      ],
      foreignKeys: [
        {
          name: 'strapi_workflows_localizations_links_fk',
          columns: ['workflow_id'],
          referencedColumns: ['id'],
          referencedTable: 'strapi_workflows',
          onDelete: 'CASCADE',
        },
        {
          name: 'strapi_workflows_localizations_links_inv_fk',
          columns: ['inv_workflow_id'],
          referencedColumns: ['id'],
          referencedTable: 'strapi_workflows',
          onDelete: 'CASCADE',
        },
      ],
      lifecycles: {},
      columnToAttribute: {
        id: 'id',
        workflow_id: 'workflow_id',
        inv_workflow_id: 'inv_workflow_id',
        workflow_order: 'workflow_order',
      },
    },
  ],
  [
    'strapi_workflows_stages_workflow_links',
    {
      singularName: 'strapi_workflows_stages_workflow_links',
      uid: 'strapi_workflows_stages_workflow_links',
      tableName: 'strapi_workflows_stages_workflow_links',
      attributes: {
        id: {
          type: 'increments',
          columnName: 'id',
        },
        workflow_stage_id: {
          type: 'integer',
          column: {
            unsigned: true,
          },
          columnName: 'workflow_stage_id',
        },
        workflow_id: {
          type: 'integer',
          column: {
            unsigned: true,
          },
          columnName: 'workflow_id',
        },
        workflow_stage_order: {
          type: 'float',
          column: {
            unsigned: true,
            defaultTo: null,
          },
          columnName: 'workflow_stage_order',
        },
      },
      indexes: [
        {
          name: 'strapi_workflows_stages_workflow_links_fk',
          columns: ['workflow_stage_id'],
        },
        {
          name: 'strapi_workflows_stages_workflow_links_inv_fk',
          columns: ['workflow_id'],
        },
        {
          name: 'strapi_workflows_stages_workflow_links_unique',
          columns: ['workflow_stage_id', 'workflow_id'],
          type: 'unique',
        },
        {
          name: 'strapi_workflows_stages_workflow_links_order_inv_fk',
          columns: ['workflow_stage_order'],
        },
      ],
      foreignKeys: [
        {
          name: 'strapi_workflows_stages_workflow_links_fk',
          columns: ['workflow_stage_id'],
          referencedColumns: ['id'],
          referencedTable: 'strapi_workflows_stages',
          onDelete: 'CASCADE',
        },
        {
          name: 'strapi_workflows_stages_workflow_links_inv_fk',
          columns: ['workflow_id'],
          referencedColumns: ['id'],
          referencedTable: 'strapi_workflows',
          onDelete: 'CASCADE',
        },
      ],
      lifecycles: {},
      columnToAttribute: {
        id: 'id',
        workflow_stage_id: 'workflow_stage_id',
        workflow_id: 'workflow_id',
        workflow_stage_order: 'workflow_stage_order',
      },
    },
  ],
  [
    'strapi_workflows_stages_permissions_links',
    {
      singularName: 'strapi_workflows_stages_permissions_links',
      uid: 'strapi_workflows_stages_permissions_links',
      tableName: 'strapi_workflows_stages_permissions_links',
      attributes: {
        id: {
          type: 'increments',
          columnName: 'id',
        },
        workflow_stage_id: {
          type: 'integer',
          column: {
            unsigned: true,
          },
          columnName: 'workflow_stage_id',
        },
        permission_id: {
          type: 'integer',
          column: {
            unsigned: true,
          },
          columnName: 'permission_id',
        },
        permission_order: {
          type: 'float',
          column: {
            unsigned: true,
            defaultTo: null,
          },
          columnName: 'permission_order',
        },
      },
      indexes: [
        {
          name: 'strapi_workflows_stages_permissions_links_fk',
          columns: ['workflow_stage_id'],
        },
        {
          name: 'strapi_workflows_stages_permissions_links_inv_fk',
          columns: ['permission_id'],
        },
        {
          name: 'strapi_workflows_stages_permissions_links_unique',
          columns: ['workflow_stage_id', 'permission_id'],
          type: 'unique',
        },
        {
          name: 'strapi_workflows_stages_permissions_links_order_fk',
          columns: ['permission_order'],
        },
      ],
      foreignKeys: [
        {
          name: 'strapi_workflows_stages_permissions_links_fk',
          columns: ['workflow_stage_id'],
          referencedColumns: ['id'],
          referencedTable: 'strapi_workflows_stages',
          onDelete: 'CASCADE',
        },
        {
          name: 'strapi_workflows_stages_permissions_links_inv_fk',
          columns: ['permission_id'],
          referencedColumns: ['id'],
          referencedTable: 'admin_permissions',
          onDelete: 'CASCADE',
        },
      ],
      lifecycles: {},
      columnToAttribute: {
        id: 'id',
        workflow_stage_id: 'workflow_stage_id',
        permission_id: 'permission_id',
        permission_order: 'permission_order',
      },
    },
  ],
  [
    'strapi_workflows_stages_localizations_links',
    {
      singularName: 'strapi_workflows_stages_localizations_links',
      uid: 'strapi_workflows_stages_localizations_links',
      tableName: 'strapi_workflows_stages_localizations_links',
      attributes: {
        id: {
          type: 'increments',
          columnName: 'id',
        },
        workflow_stage_id: {
          type: 'integer',
          column: {
            unsigned: true,
          },
          columnName: 'workflow_stage_id',
        },
        inv_workflow_stage_id: {
          type: 'integer',
          column: {
            unsigned: true,
          },
          columnName: 'inv_workflow_stage_id',
        },
        workflow_stage_order: {
          type: 'float',
          column: {
            unsigned: true,
            defaultTo: null,
          },
          columnName: 'workflow_stage_order',
        },
      },
      indexes: [
        {
          name: 'strapi_workflows_stages_localizations_links_fk',
          columns: ['workflow_stage_id'],
        },
        {
          name: 'strapi_workflows_stages_localizations_links_inv_fk',
          columns: ['inv_workflow_stage_id'],
        },
        {
          name: 'strapi_workflows_stages_localizations_links_unique',
          columns: ['workflow_stage_id', 'inv_workflow_stage_id'],
          type: 'unique',
        },
        {
          name: 'strapi_workflows_stages_localizations_links_order_fk',
          columns: ['workflow_stage_order'],
        },
      ],
      foreignKeys: [
        {
          name: 'strapi_workflows_stages_localizations_links_fk',
          columns: ['workflow_stage_id'],
          referencedColumns: ['id'],
          referencedTable: 'strapi_workflows_stages',
          onDelete: 'CASCADE',
        },
        {
          name: 'strapi_workflows_stages_localizations_links_inv_fk',
          columns: ['inv_workflow_stage_id'],
          referencedColumns: ['id'],
          referencedTable: 'strapi_workflows_stages',
          onDelete: 'CASCADE',
        },
      ],
      lifecycles: {},
      columnToAttribute: {
        id: 'id',
        workflow_stage_id: 'workflow_stage_id',
        inv_workflow_stage_id: 'inv_workflow_stage_id',
        workflow_stage_order: 'workflow_stage_order',
      },
    },
  ],
  [
    'files_related_morphs',
    {
      singularName: 'files_related_morphs',
      uid: 'files_related_morphs',
      tableName: 'files_related_morphs',
      attributes: {
        id: {
          type: 'increments',
          columnName: 'id',
        },
        file_id: {
          type: 'integer',
          column: {
            unsigned: true,
          },
          columnName: 'file_id',
        },
        related_id: {
          type: 'integer',
          column: {
            unsigned: true,
          },
          columnName: 'related_id',
        },
        related_type: {
          type: 'string',
          columnName: 'related_type',
        },
        field: {
          type: 'string',
          columnName: 'field',
        },
        order: {
          type: 'float',
          column: {
            unsigned: true,
          },
          columnName: 'order',
        },
      },
      indexes: [
        {
          name: 'files_related_morphs_fk',
          columns: ['file_id'],
        },
        {
          name: 'files_related_morphs_order_index',
          columns: ['order'],
        },
        {
          name: 'files_related_morphs_id_column_index',
          columns: ['related_id'],
        },
      ],
      foreignKeys: [
        {
          name: 'files_related_morphs_fk',
          columns: ['file_id'],
          referencedColumns: ['id'],
          referencedTable: 'files',
          onDelete: 'CASCADE',
        },
      ],
      lifecycles: {},
      columnToAttribute: {
        id: 'id',
        file_id: 'file_id',
        related_id: 'related_id',
        related_type: 'related_type',
        field: 'field',
        order: 'order',
      },
    },
  ],
  [
    'files_folder_links',
    {
      singularName: 'files_folder_links',
      uid: 'files_folder_links',
      tableName: 'files_folder_links',
      attributes: {
        id: {
          type: 'increments',
          columnName: 'id',
        },
        file_id: {
          type: 'integer',
          column: {
            unsigned: true,
          },
          columnName: 'file_id',
        },
        folder_id: {
          type: 'integer',
          column: {
            unsigned: true,
          },
          columnName: 'folder_id',
        },
        file_order: {
          type: 'float',
          column: {
            unsigned: true,
            defaultTo: null,
          },
          columnName: 'file_order',
        },
      },
      indexes: [
        {
          name: 'files_folder_links_fk',
          columns: ['file_id'],
        },
        {
          name: 'files_folder_links_inv_fk',
          columns: ['folder_id'],
        },
        {
          name: 'files_folder_links_unique',
          columns: ['file_id', 'folder_id'],
          type: 'unique',
        },
        {
          name: 'files_folder_links_order_inv_fk',
          columns: ['file_order'],
        },
      ],
      foreignKeys: [
        {
          name: 'files_folder_links_fk',
          columns: ['file_id'],
          referencedColumns: ['id'],
          referencedTable: 'files',
          onDelete: 'CASCADE',
        },
        {
          name: 'files_folder_links_inv_fk',
          columns: ['folder_id'],
          referencedColumns: ['id'],
          referencedTable: 'upload_folders',
          onDelete: 'CASCADE',
        },
      ],
      lifecycles: {},
      columnToAttribute: {
        id: 'id',
        file_id: 'file_id',
        folder_id: 'folder_id',
        file_order: 'file_order',
      },
    },
  ],
  [
    'files_localizations_links',
    {
      singularName: 'files_localizations_links',
      uid: 'files_localizations_links',
      tableName: 'files_localizations_links',
      attributes: {
        id: {
          type: 'increments',
          columnName: 'id',
        },
        file_id: {
          type: 'integer',
          column: {
            unsigned: true,
          },
          columnName: 'file_id',
        },
        inv_file_id: {
          type: 'integer',
          column: {
            unsigned: true,
          },
          columnName: 'inv_file_id',
        },
        file_order: {
          type: 'float',
          column: {
            unsigned: true,
            defaultTo: null,
          },
          columnName: 'file_order',
        },
      },
      indexes: [
        {
          name: 'files_localizations_links_fk',
          columns: ['file_id'],
        },
        {
          name: 'files_localizations_links_inv_fk',
          columns: ['inv_file_id'],
        },
        {
          name: 'files_localizations_links_unique',
          columns: ['file_id', 'inv_file_id'],
          type: 'unique',
        },
        {
          name: 'files_localizations_links_order_fk',
          columns: ['file_order'],
        },
      ],
      foreignKeys: [
        {
          name: 'files_localizations_links_fk',
          columns: ['file_id'],
          referencedColumns: ['id'],
          referencedTable: 'files',
          onDelete: 'CASCADE',
        },
        {
          name: 'files_localizations_links_inv_fk',
          columns: ['inv_file_id'],
          referencedColumns: ['id'],
          referencedTable: 'files',
          onDelete: 'CASCADE',
        },
      ],
      lifecycles: {},
      columnToAttribute: {
        id: 'id',
        file_id: 'file_id',
        inv_file_id: 'inv_file_id',
        file_order: 'file_order',
      },
    },
  ],
  [
    'upload_folders_parent_links',
    {
      singularName: 'upload_folders_parent_links',
      uid: 'upload_folders_parent_links',
      tableName: 'upload_folders_parent_links',
      attributes: {
        id: {
          type: 'increments',
          columnName: 'id',
        },
        folder_id: {
          type: 'integer',
          column: {
            unsigned: true,
          },
          columnName: 'folder_id',
        },
        inv_folder_id: {
          type: 'integer',
          column: {
            unsigned: true,
          },
          columnName: 'inv_folder_id',
        },
        folder_order: {
          type: 'float',
          column: {
            unsigned: true,
            defaultTo: null,
          },
          columnName: 'folder_order',
        },
      },
      indexes: [
        {
          name: 'upload_folders_parent_links_fk',
          columns: ['folder_id'],
        },
        {
          name: 'upload_folders_parent_links_inv_fk',
          columns: ['inv_folder_id'],
        },
        {
          name: 'upload_folders_parent_links_unique',
          columns: ['folder_id', 'inv_folder_id'],
          type: 'unique',
        },
        {
          name: 'upload_folders_parent_links_order_inv_fk',
          columns: ['folder_order'],
        },
      ],
      foreignKeys: [
        {
          name: 'upload_folders_parent_links_fk',
          columns: ['folder_id'],
          referencedColumns: ['id'],
          referencedTable: 'upload_folders',
          onDelete: 'CASCADE',
        },
        {
          name: 'upload_folders_parent_links_inv_fk',
          columns: ['inv_folder_id'],
          referencedColumns: ['id'],
          referencedTable: 'upload_folders',
          onDelete: 'CASCADE',
        },
      ],
      lifecycles: {},
      columnToAttribute: {
        id: 'id',
        folder_id: 'folder_id',
        inv_folder_id: 'inv_folder_id',
        folder_order: 'folder_order',
      },
    },
  ],
  [
    'upload_folders_localizations_links',
    {
      singularName: 'upload_folders_localizations_links',
      uid: 'upload_folders_localizations_links',
      tableName: 'upload_folders_localizations_links',
      attributes: {
        id: {
          type: 'increments',
          columnName: 'id',
        },
        folder_id: {
          type: 'integer',
          column: {
            unsigned: true,
          },
          columnName: 'folder_id',
        },
        inv_folder_id: {
          type: 'integer',
          column: {
            unsigned: true,
          },
          columnName: 'inv_folder_id',
        },
        folder_order: {
          type: 'float',
          column: {
            unsigned: true,
            defaultTo: null,
          },
          columnName: 'folder_order',
        },
      },
      indexes: [
        {
          name: 'upload_folders_localizations_links_fk',
          columns: ['folder_id'],
        },
        {
          name: 'upload_folders_localizations_links_inv_fk',
          columns: ['inv_folder_id'],
        },
        {
          name: 'upload_folders_localizations_links_unique',
          columns: ['folder_id', 'inv_folder_id'],
          type: 'unique',
        },
        {
          name: 'upload_folders_localizations_links_order_fk',
          columns: ['folder_order'],
        },
      ],
      foreignKeys: [
        {
          name: 'upload_folders_localizations_links_fk',
          columns: ['folder_id'],
          referencedColumns: ['id'],
          referencedTable: 'upload_folders',
          onDelete: 'CASCADE',
        },
        {
          name: 'upload_folders_localizations_links_inv_fk',
          columns: ['inv_folder_id'],
          referencedColumns: ['id'],
          referencedTable: 'upload_folders',
          onDelete: 'CASCADE',
        },
      ],
      lifecycles: {},
      columnToAttribute: {
        id: 'id',
        folder_id: 'folder_id',
        inv_folder_id: 'inv_folder_id',
        folder_order: 'folder_order',
      },
    },
  ],
  [
    'strapi_releases_localizations_links',
    {
      singularName: 'strapi_releases_localizations_links',
      uid: 'strapi_releases_localizations_links',
      tableName: 'strapi_releases_localizations_links',
      attributes: {
        id: {
          type: 'increments',
          columnName: 'id',
        },
        release_id: {
          type: 'integer',
          column: {
            unsigned: true,
          },
          columnName: 'release_id',
        },
        inv_release_id: {
          type: 'integer',
          column: {
            unsigned: true,
          },
          columnName: 'inv_release_id',
        },
        release_order: {
          type: 'float',
          column: {
            unsigned: true,
            defaultTo: null,
          },
          columnName: 'release_order',
        },
      },
      indexes: [
        {
          name: 'strapi_releases_localizations_links_fk',
          columns: ['release_id'],
        },
        {
          name: 'strapi_releases_localizations_links_inv_fk',
          columns: ['inv_release_id'],
        },
        {
          name: 'strapi_releases_localizations_links_unique',
          columns: ['release_id', 'inv_release_id'],
          type: 'unique',
        },
        {
          name: 'strapi_releases_localizations_links_order_fk',
          columns: ['release_order'],
        },
      ],
      foreignKeys: [
        {
          name: 'strapi_releases_localizations_links_fk',
          columns: ['release_id'],
          referencedColumns: ['id'],
          referencedTable: 'strapi_releases',
          onDelete: 'CASCADE',
        },
        {
          name: 'strapi_releases_localizations_links_inv_fk',
          columns: ['inv_release_id'],
          referencedColumns: ['id'],
          referencedTable: 'strapi_releases',
          onDelete: 'CASCADE',
        },
      ],
      lifecycles: {},
      columnToAttribute: {
        id: 'id',
        release_id: 'release_id',
        inv_release_id: 'inv_release_id',
        release_order: 'release_order',
      },
    },
  ],
  [
    'strapi_release_actions_release_links',
    {
      singularName: 'strapi_release_actions_release_links',
      uid: 'strapi_release_actions_release_links',
      tableName: 'strapi_release_actions_release_links',
      attributes: {
        id: {
          type: 'increments',
          columnName: 'id',
        },
        release_action_id: {
          type: 'integer',
          column: {
            unsigned: true,
          },
          columnName: 'release_action_id',
        },
        release_id: {
          type: 'integer',
          column: {
            unsigned: true,
          },
          columnName: 'release_id',
        },
        release_action_order: {
          type: 'float',
          column: {
            unsigned: true,
            defaultTo: null,
          },
          columnName: 'release_action_order',
        },
      },
      indexes: [
        {
          name: 'strapi_release_actions_release_links_fk',
          columns: ['release_action_id'],
        },
        {
          name: 'strapi_release_actions_release_links_inv_fk',
          columns: ['release_id'],
        },
        {
          name: 'strapi_release_actions_release_links_unique',
          columns: ['release_action_id', 'release_id'],
          type: 'unique',
        },
        {
          name: 'strapi_release_actions_release_links_order_inv_fk',
          columns: ['release_action_order'],
        },
      ],
      foreignKeys: [
        {
          name: 'strapi_release_actions_release_links_fk',
          columns: ['release_action_id'],
          referencedColumns: ['id'],
          referencedTable: 'strapi_release_actions',
          onDelete: 'CASCADE',
        },
        {
          name: 'strapi_release_actions_release_links_inv_fk',
          columns: ['release_id'],
          referencedColumns: ['id'],
          referencedTable: 'strapi_releases',
          onDelete: 'CASCADE',
        },
      ],
      lifecycles: {},
      columnToAttribute: {
        id: 'id',
        release_action_id: 'release_action_id',
        release_id: 'release_id',
        release_action_order: 'release_action_order',
      },
    },
  ],
  [
    'strapi_release_actions_localizations_links',
    {
      singularName: 'strapi_release_actions_localizations_links',
      uid: 'strapi_release_actions_localizations_links',
      tableName: 'strapi_release_actions_localizations_links',
      attributes: {
        id: {
          type: 'increments',
          columnName: 'id',
        },
        release_action_id: {
          type: 'integer',
          column: {
            unsigned: true,
          },
          columnName: 'release_action_id',
        },
        inv_release_action_id: {
          type: 'integer',
          column: {
            unsigned: true,
          },
          columnName: 'inv_release_action_id',
        },
        release_action_order: {
          type: 'float',
          column: {
            unsigned: true,
            defaultTo: null,
          },
          columnName: 'release_action_order',
        },
      },
      indexes: [
        {
          name: 'strapi_release_actions_localizations_links_fk',
          columns: ['release_action_id'],
        },
        {
          name: 'strapi_release_actions_localizations_links_inv_fk',
          columns: ['inv_release_action_id'],
        },
        {
          name: 'strapi_release_actions_localizations_links_unique',
          columns: ['release_action_id', 'inv_release_action_id'],
          type: 'unique',
        },
        {
          name: 'strapi_release_actions_localizations_links_order_fk',
          columns: ['release_action_order'],
        },
      ],
      foreignKeys: [
        {
          name: 'strapi_release_actions_localizations_links_fk',
          columns: ['release_action_id'],
          referencedColumns: ['id'],
          referencedTable: 'strapi_release_actions',
          onDelete: 'CASCADE',
        },
        {
          name: 'strapi_release_actions_localizations_links_inv_fk',
          columns: ['inv_release_action_id'],
          referencedColumns: ['id'],
          referencedTable: 'strapi_release_actions',
          onDelete: 'CASCADE',
        },
      ],
      lifecycles: {},
      columnToAttribute: {
        id: 'id',
        release_action_id: 'release_action_id',
        inv_release_action_id: 'inv_release_action_id',
        release_action_order: 'release_action_order',
      },
    },
  ],
  [
    'myplugin_test_localizations_links',
    {
      singularName: 'myplugin_test_localizations_links',
      uid: 'myplugin_test_localizations_links',
      tableName: 'myplugin_test_localizations_links',
      attributes: {
        id: {
          type: 'increments',
          columnName: 'id',
        },
        test_id: {
          type: 'integer',
          column: {
            unsigned: true,
          },
          columnName: 'test_id',
        },
        inv_test_id: {
          type: 'integer',
          column: {
            unsigned: true,
          },
          columnName: 'inv_test_id',
        },
        test_order: {
          type: 'float',
          column: {
            unsigned: true,
            defaultTo: null,
          },
          columnName: 'test_order',
        },
      },
      indexes: [
        {
          name: 'myplugin_test_localizations_links_fk',
          columns: ['test_id'],
        },
        {
          name: 'myplugin_test_localizations_links_inv_fk',
          columns: ['inv_test_id'],
        },
        {
          name: 'myplugin_test_localizations_links_unique',
          columns: ['test_id', 'inv_test_id'],
          type: 'unique',
        },
        {
          name: 'myplugin_test_localizations_links_order_fk',
          columns: ['test_order'],
        },
      ],
      foreignKeys: [
        {
          name: 'myplugin_test_localizations_links_fk',
          columns: ['test_id'],
          referencedColumns: ['id'],
          referencedTable: 'myplugin_test',
          onDelete: 'CASCADE',
        },
        {
          name: 'myplugin_test_localizations_links_inv_fk',
          columns: ['inv_test_id'],
          referencedColumns: ['id'],
          referencedTable: 'myplugin_test',
          onDelete: 'CASCADE',
        },
      ],
      lifecycles: {},
      columnToAttribute: {
        id: 'id',
        test_id: 'test_id',
        inv_test_id: 'inv_test_id',
        test_order: 'test_order',
      },
    },
  ],
  [
    'myplugin_test_strapi_stage_links',
    {
      singularName: 'myplugin_test_strapi_stage_links',
      uid: 'myplugin_test_strapi_stage_links',
      tableName: 'myplugin_test_strapi_stage_links',
      attributes: {
        id: {
          type: 'increments',
          columnName: 'id',
        },
        test_id: {
          type: 'integer',
          column: {
            unsigned: true,
          },
          columnName: 'test_id',
        },
        workflow_stage_id: {
          type: 'integer',
          column: {
            unsigned: true,
          },
          columnName: 'workflow_stage_id',
        },
      },
      indexes: [
        {
          name: 'myplugin_test_strapi_stage_links_fk',
          columns: ['test_id'],
        },
        {
          name: 'myplugin_test_strapi_stage_links_inv_fk',
          columns: ['workflow_stage_id'],
        },
        {
          name: 'myplugin_test_strapi_stage_links_unique',
          columns: ['test_id', 'workflow_stage_id'],
          type: 'unique',
        },
      ],
      foreignKeys: [
        {
          name: 'myplugin_test_strapi_stage_links_fk',
          columns: ['test_id'],
          referencedColumns: ['id'],
          referencedTable: 'myplugin_test',
          onDelete: 'CASCADE',
        },
        {
          name: 'myplugin_test_strapi_stage_links_inv_fk',
          columns: ['workflow_stage_id'],
          referencedColumns: ['id'],
          referencedTable: 'strapi_workflows_stages',
          onDelete: 'CASCADE',
        },
      ],
      lifecycles: {},
      columnToAttribute: {
        id: 'id',
        test_id: 'test_id',
        workflow_stage_id: 'workflow_stage_id',
      },
    },
  ],
  [
    'myplugin_test_strapi_assignee_links',
    {
      singularName: 'myplugin_test_strapi_assignee_links',
      uid: 'myplugin_test_strapi_assignee_links',
      tableName: 'myplugin_test_strapi_assignee_links',
      attributes: {
        id: {
          type: 'increments',
          columnName: 'id',
        },
        test_id: {
          type: 'integer',
          column: {
            unsigned: true,
          },
          columnName: 'test_id',
        },
        user_id: {
          type: 'integer',
          column: {
            unsigned: true,
          },
          columnName: 'user_id',
        },
      },
      indexes: [
        {
          name: 'myplugin_test_strapi_assignee_links_fk',
          columns: ['test_id'],
        },
        {
          name: 'myplugin_test_strapi_assignee_links_inv_fk',
          columns: ['user_id'],
        },
        {
          name: 'myplugin_test_strapi_assignee_links_unique',
          columns: ['test_id', 'user_id'],
          type: 'unique',
        },
      ],
      foreignKeys: [
        {
          name: 'myplugin_test_strapi_assignee_links_fk',
          columns: ['test_id'],
          referencedColumns: ['id'],
          referencedTable: 'myplugin_test',
          onDelete: 'CASCADE',
        },
        {
          name: 'myplugin_test_strapi_assignee_links_inv_fk',
          columns: ['user_id'],
          referencedColumns: ['id'],
          referencedTable: 'admin_users',
          onDelete: 'CASCADE',
        },
      ],
      lifecycles: {},
      columnToAttribute: {
        id: 'id',
        test_id: 'test_id',
        user_id: 'user_id',
      },
    },
  ],
  [
    'i_18_n_locale_localizations_links',
    {
      singularName: 'i_18_n_locale_localizations_links',
      uid: 'i_18_n_locale_localizations_links',
      tableName: 'i_18_n_locale_localizations_links',
      attributes: {
        id: {
          type: 'increments',
          columnName: 'id',
        },
        locale_id: {
          type: 'integer',
          column: {
            unsigned: true,
          },
          columnName: 'locale_id',
        },
        inv_locale_id: {
          type: 'integer',
          column: {
            unsigned: true,
          },
          columnName: 'inv_locale_id',
        },
        locale_order: {
          type: 'float',
          column: {
            unsigned: true,
            defaultTo: null,
          },
          columnName: 'locale_order',
        },
      },
      indexes: [
        {
          name: 'i_18_n_locale_localizations_links_fk',
          columns: ['locale_id'],
        },
        {
          name: 'i_18_n_locale_localizations_links_inv_fk',
          columns: ['inv_locale_id'],
        },
        {
          name: 'i_18_n_locale_localizations_links_unique',
          columns: ['locale_id', 'inv_locale_id'],
          type: 'unique',
        },
        {
          name: 'i_18_n_locale_localizations_links_order_fk',
          columns: ['locale_order'],
        },
      ],
      foreignKeys: [
        {
          name: 'i_18_n_locale_localizations_links_fk',
          columns: ['locale_id'],
          referencedColumns: ['id'],
          referencedTable: 'i_18_n_locale',
          onDelete: 'CASCADE',
        },
        {
          name: 'i_18_n_locale_localizations_links_inv_fk',
          columns: ['inv_locale_id'],
          referencedColumns: ['id'],
          referencedTable: 'i_18_n_locale',
          onDelete: 'CASCADE',
        },
      ],
      lifecycles: {},
      columnToAttribute: {
        id: 'id',
        locale_id: 'locale_id',
        inv_locale_id: 'inv_locale_id',
        locale_order: 'locale_order',
      },
    },
  ],
  [
    'up_permissions_role_links',
    {
      singularName: 'up_permissions_role_links',
      uid: 'up_permissions_role_links',
      tableName: 'up_permissions_role_links',
      attributes: {
        id: {
          type: 'increments',
          columnName: 'id',
        },
        permission_id: {
          type: 'integer',
          column: {
            unsigned: true,
          },
          columnName: 'permission_id',
        },
        role_id: {
          type: 'integer',
          column: {
            unsigned: true,
          },
          columnName: 'role_id',
        },
        permission_order: {
          type: 'float',
          column: {
            unsigned: true,
            defaultTo: null,
          },
          columnName: 'permission_order',
        },
      },
      indexes: [
        {
          name: 'up_permissions_role_links_fk',
          columns: ['permission_id'],
        },
        {
          name: 'up_permissions_role_links_inv_fk',
          columns: ['role_id'],
        },
        {
          name: 'up_permissions_role_links_unique',
          columns: ['permission_id', 'role_id'],
          type: 'unique',
        },
        {
          name: 'up_permissions_role_links_order_inv_fk',
          columns: ['permission_order'],
        },
      ],
      foreignKeys: [
        {
          name: 'up_permissions_role_links_fk',
          columns: ['permission_id'],
          referencedColumns: ['id'],
          referencedTable: 'up_permissions',
          onDelete: 'CASCADE',
        },
        {
          name: 'up_permissions_role_links_inv_fk',
          columns: ['role_id'],
          referencedColumns: ['id'],
          referencedTable: 'up_roles',
          onDelete: 'CASCADE',
        },
      ],
      lifecycles: {},
      columnToAttribute: {
        id: 'id',
        permission_id: 'permission_id',
        role_id: 'role_id',
        permission_order: 'permission_order',
      },
    },
  ],
  [
    'up_permissions_localizations_links',
    {
      singularName: 'up_permissions_localizations_links',
      uid: 'up_permissions_localizations_links',
      tableName: 'up_permissions_localizations_links',
      attributes: {
        id: {
          type: 'increments',
          columnName: 'id',
        },
        permission_id: {
          type: 'integer',
          column: {
            unsigned: true,
          },
          columnName: 'permission_id',
        },
        inv_permission_id: {
          type: 'integer',
          column: {
            unsigned: true,
          },
          columnName: 'inv_permission_id',
        },
        permission_order: {
          type: 'float',
          column: {
            unsigned: true,
            defaultTo: null,
          },
          columnName: 'permission_order',
        },
      },
      indexes: [
        {
          name: 'up_permissions_localizations_links_fk',
          columns: ['permission_id'],
        },
        {
          name: 'up_permissions_localizations_links_inv_fk',
          columns: ['inv_permission_id'],
        },
        {
          name: 'up_permissions_localizations_links_unique',
          columns: ['permission_id', 'inv_permission_id'],
          type: 'unique',
        },
        {
          name: 'up_permissions_localizations_links_order_fk',
          columns: ['permission_order'],
        },
      ],
      foreignKeys: [
        {
          name: 'up_permissions_localizations_links_fk',
          columns: ['permission_id'],
          referencedColumns: ['id'],
          referencedTable: 'up_permissions',
          onDelete: 'CASCADE',
        },
        {
          name: 'up_permissions_localizations_links_inv_fk',
          columns: ['inv_permission_id'],
          referencedColumns: ['id'],
          referencedTable: 'up_permissions',
          onDelete: 'CASCADE',
        },
      ],
      lifecycles: {},
      columnToAttribute: {
        id: 'id',
        permission_id: 'permission_id',
        inv_permission_id: 'inv_permission_id',
        permission_order: 'permission_order',
      },
    },
  ],
  [
    'up_roles_localizations_links',
    {
      singularName: 'up_roles_localizations_links',
      uid: 'up_roles_localizations_links',
      tableName: 'up_roles_localizations_links',
      attributes: {
        id: {
          type: 'increments',
          columnName: 'id',
        },
        role_id: {
          type: 'integer',
          column: {
            unsigned: true,
          },
          columnName: 'role_id',
        },
        inv_role_id: {
          type: 'integer',
          column: {
            unsigned: true,
          },
          columnName: 'inv_role_id',
        },
        role_order: {
          type: 'float',
          column: {
            unsigned: true,
            defaultTo: null,
          },
          columnName: 'role_order',
        },
      },
      indexes: [
        {
          name: 'up_roles_localizations_links_fk',
          columns: ['role_id'],
        },
        {
          name: 'up_roles_localizations_links_inv_fk',
          columns: ['inv_role_id'],
        },
        {
          name: 'up_roles_localizations_links_unique',
          columns: ['role_id', 'inv_role_id'],
          type: 'unique',
        },
        {
          name: 'up_roles_localizations_links_order_fk',
          columns: ['role_order'],
        },
      ],
      foreignKeys: [
        {
          name: 'up_roles_localizations_links_fk',
          columns: ['role_id'],
          referencedColumns: ['id'],
          referencedTable: 'up_roles',
          onDelete: 'CASCADE',
        },
        {
          name: 'up_roles_localizations_links_inv_fk',
          columns: ['inv_role_id'],
          referencedColumns: ['id'],
          referencedTable: 'up_roles',
          onDelete: 'CASCADE',
        },
      ],
      lifecycles: {},
      columnToAttribute: {
        id: 'id',
        role_id: 'role_id',
        inv_role_id: 'inv_role_id',
        role_order: 'role_order',
      },
    },
  ],
  [
    'up_users_role_links',
    {
      singularName: 'up_users_role_links',
      uid: 'up_users_role_links',
      tableName: 'up_users_role_links',
      attributes: {
        id: {
          type: 'increments',
          columnName: 'id',
        },
        user_id: {
          type: 'integer',
          column: {
            unsigned: true,
          },
          columnName: 'user_id',
        },
        role_id: {
          type: 'integer',
          column: {
            unsigned: true,
          },
          columnName: 'role_id',
        },
        user_order: {
          type: 'float',
          column: {
            unsigned: true,
            defaultTo: null,
          },
          columnName: 'user_order',
        },
      },
      indexes: [
        {
          name: 'up_users_role_links_fk',
          columns: ['user_id'],
        },
        {
          name: 'up_users_role_links_inv_fk',
          columns: ['role_id'],
        },
        {
          name: 'up_users_role_links_unique',
          columns: ['user_id', 'role_id'],
          type: 'unique',
        },
        {
          name: 'up_users_role_links_order_inv_fk',
          columns: ['user_order'],
        },
      ],
      foreignKeys: [
        {
          name: 'up_users_role_links_fk',
          columns: ['user_id'],
          referencedColumns: ['id'],
          referencedTable: 'up_users',
          onDelete: 'CASCADE',
        },
        {
          name: 'up_users_role_links_inv_fk',
          columns: ['role_id'],
          referencedColumns: ['id'],
          referencedTable: 'up_roles',
          onDelete: 'CASCADE',
        },
      ],
      lifecycles: {},
      columnToAttribute: {
        id: 'id',
        user_id: 'user_id',
        role_id: 'role_id',
        user_order: 'user_order',
      },
    },
  ],
  [
    'up_users_localizations_links',
    {
      singularName: 'up_users_localizations_links',
      uid: 'up_users_localizations_links',
      tableName: 'up_users_localizations_links',
      attributes: {
        id: {
          type: 'increments',
          columnName: 'id',
        },
        user_id: {
          type: 'integer',
          column: {
            unsigned: true,
          },
          columnName: 'user_id',
        },
        inv_user_id: {
          type: 'integer',
          column: {
            unsigned: true,
          },
          columnName: 'inv_user_id',
        },
        user_order: {
          type: 'float',
          column: {
            unsigned: true,
            defaultTo: null,
          },
          columnName: 'user_order',
        },
      },
      indexes: [
        {
          name: 'up_users_localizations_links_fk',
          columns: ['user_id'],
        },
        {
          name: 'up_users_localizations_links_inv_fk',
          columns: ['inv_user_id'],
        },
        {
          name: 'up_users_localizations_links_unique',
          columns: ['user_id', 'inv_user_id'],
          type: 'unique',
        },
        {
          name: 'up_users_localizations_links_order_fk',
          columns: ['user_order'],
        },
      ],
      foreignKeys: [
        {
          name: 'up_users_localizations_links_fk',
          columns: ['user_id'],
          referencedColumns: ['id'],
          referencedTable: 'up_users',
          onDelete: 'CASCADE',
        },
        {
          name: 'up_users_localizations_links_inv_fk',
          columns: ['inv_user_id'],
          referencedColumns: ['id'],
          referencedTable: 'up_users',
          onDelete: 'CASCADE',
        },
      ],
      lifecycles: {},
      columnToAttribute: {
        id: 'id',
        user_id: 'user_id',
        inv_user_id: 'inv_user_id',
        user_order: 'user_order',
      },
    },
  ],
  [
    'up_users_strapi_stage_links',
    {
      singularName: 'up_users_strapi_stage_links',
      uid: 'up_users_strapi_stage_links',
      tableName: 'up_users_strapi_stage_links',
      attributes: {
        id: {
          type: 'increments',
          columnName: 'id',
        },
        user_id: {
          type: 'integer',
          column: {
            unsigned: true,
          },
          columnName: 'user_id',
        },
        workflow_stage_id: {
          type: 'integer',
          column: {
            unsigned: true,
          },
          columnName: 'workflow_stage_id',
        },
      },
      indexes: [
        {
          name: 'up_users_strapi_stage_links_fk',
          columns: ['user_id'],
        },
        {
          name: 'up_users_strapi_stage_links_inv_fk',
          columns: ['workflow_stage_id'],
        },
        {
          name: 'up_users_strapi_stage_links_unique',
          columns: ['user_id', 'workflow_stage_id'],
          type: 'unique',
        },
      ],
      foreignKeys: [
        {
          name: 'up_users_strapi_stage_links_fk',
          columns: ['user_id'],
          referencedColumns: ['id'],
          referencedTable: 'up_users',
          onDelete: 'CASCADE',
        },
        {
          name: 'up_users_strapi_stage_links_inv_fk',
          columns: ['workflow_stage_id'],
          referencedColumns: ['id'],
          referencedTable: 'strapi_workflows_stages',
          onDelete: 'CASCADE',
        },
      ],
      lifecycles: {},
      columnToAttribute: {
        id: 'id',
        user_id: 'user_id',
        workflow_stage_id: 'workflow_stage_id',
      },
    },
  ],
  [
    'up_users_strapi_assignee_links',
    {
      singularName: 'up_users_strapi_assignee_links',
      uid: 'up_users_strapi_assignee_links',
      tableName: 'up_users_strapi_assignee_links',
      attributes: {
        id: {
          type: 'increments',
          columnName: 'id',
        },
        user_id: {
          type: 'integer',
          column: {
            unsigned: true,
          },
          columnName: 'user_id',
        },
        inv_user_id: {
          type: 'integer',
          column: {
            unsigned: true,
          },
          columnName: 'inv_user_id',
        },
      },
      indexes: [
        {
          name: 'up_users_strapi_assignee_links_fk',
          columns: ['user_id'],
        },
        {
          name: 'up_users_strapi_assignee_links_inv_fk',
          columns: ['inv_user_id'],
        },
        {
          name: 'up_users_strapi_assignee_links_unique',
          columns: ['user_id', 'inv_user_id'],
          type: 'unique',
        },
      ],
      foreignKeys: [
        {
          name: 'up_users_strapi_assignee_links_fk',
          columns: ['user_id'],
          referencedColumns: ['id'],
          referencedTable: 'up_users',
          onDelete: 'CASCADE',
        },
        {
          name: 'up_users_strapi_assignee_links_inv_fk',
          columns: ['inv_user_id'],
          referencedColumns: ['id'],
          referencedTable: 'admin_users',
          onDelete: 'CASCADE',
        },
      ],
      lifecycles: {},
      columnToAttribute: {
        id: 'id',
        user_id: 'user_id',
        inv_user_id: 'inv_user_id',
      },
    },
  ],
  [
    'addresses_categories_links',
    {
      singularName: 'addresses_categories_links',
      uid: 'addresses_categories_links',
      tableName: 'addresses_categories_links',
      attributes: {
        id: {
          type: 'increments',
          columnName: 'id',
        },
        address_id: {
          type: 'integer',
          column: {
            unsigned: true,
          },
          columnName: 'address_id',
        },
        category_id: {
          type: 'integer',
          column: {
            unsigned: true,
          },
          columnName: 'category_id',
        },
        category_order: {
          type: 'float',
          column: {
            unsigned: true,
            defaultTo: null,
          },
          columnName: 'category_order',
        },
        address_order: {
          type: 'float',
          column: {
            unsigned: true,
            defaultTo: null,
          },
          columnName: 'address_order',
        },
      },
      indexes: [
        {
          name: 'addresses_categories_links_fk',
          columns: ['address_id'],
        },
        {
          name: 'addresses_categories_links_inv_fk',
          columns: ['category_id'],
        },
        {
          name: 'addresses_categories_links_unique',
          columns: ['address_id', 'category_id'],
          type: 'unique',
        },
        {
          name: 'addresses_categories_links_order_fk',
          columns: ['category_order'],
        },
        {
          name: 'addresses_categories_links_order_inv_fk',
          columns: ['address_order'],
        },
      ],
      foreignKeys: [
        {
          name: 'addresses_categories_links_fk',
          columns: ['address_id'],
          referencedColumns: ['id'],
          referencedTable: 'addresses',
          onDelete: 'CASCADE',
        },
        {
          name: 'addresses_categories_links_inv_fk',
          columns: ['category_id'],
          referencedColumns: ['id'],
          referencedTable: 'categories',
          onDelete: 'CASCADE',
        },
      ],
      lifecycles: {},
      columnToAttribute: {
        id: 'id',
        address_id: 'address_id',
        category_id: 'category_id',
        category_order: 'category_order',
        address_order: 'address_order',
      },
    },
  ],
  [
    'addresses_localizations_links',
    {
      singularName: 'addresses_localizations_links',
      uid: 'addresses_localizations_links',
      tableName: 'addresses_localizations_links',
      attributes: {
        id: {
          type: 'increments',
          columnName: 'id',
        },
        address_id: {
          type: 'integer',
          column: {
            unsigned: true,
          },
          columnName: 'address_id',
        },
        inv_address_id: {
          type: 'integer',
          column: {
            unsigned: true,
          },
          columnName: 'inv_address_id',
        },
        address_order: {
          type: 'float',
          column: {
            unsigned: true,
            defaultTo: null,
          },
          columnName: 'address_order',
        },
      },
      indexes: [
        {
          name: 'addresses_localizations_links_fk',
          columns: ['address_id'],
        },
        {
          name: 'addresses_localizations_links_inv_fk',
          columns: ['inv_address_id'],
        },
        {
          name: 'addresses_localizations_links_unique',
          columns: ['address_id', 'inv_address_id'],
          type: 'unique',
        },
        {
          name: 'addresses_localizations_links_order_fk',
          columns: ['address_order'],
        },
      ],
      foreignKeys: [
        {
          name: 'addresses_localizations_links_fk',
          columns: ['address_id'],
          referencedColumns: ['id'],
          referencedTable: 'addresses',
          onDelete: 'CASCADE',
        },
        {
          name: 'addresses_localizations_links_inv_fk',
          columns: ['inv_address_id'],
          referencedColumns: ['id'],
          referencedTable: 'addresses',
          onDelete: 'CASCADE',
        },
      ],
      lifecycles: {},
      columnToAttribute: {
        id: 'id',
        address_id: 'address_id',
        inv_address_id: 'inv_address_id',
        address_order: 'address_order',
      },
    },
  ],
  [
    'addresses_strapi_stage_links',
    {
      singularName: 'addresses_strapi_stage_links',
      uid: 'addresses_strapi_stage_links',
      tableName: 'addresses_strapi_stage_links',
      attributes: {
        id: {
          type: 'increments',
          columnName: 'id',
        },
        address_id: {
          type: 'integer',
          column: {
            unsigned: true,
          },
          columnName: 'address_id',
        },
        workflow_stage_id: {
          type: 'integer',
          column: {
            unsigned: true,
          },
          columnName: 'workflow_stage_id',
        },
      },
      indexes: [
        {
          name: 'addresses_strapi_stage_links_fk',
          columns: ['address_id'],
        },
        {
          name: 'addresses_strapi_stage_links_inv_fk',
          columns: ['workflow_stage_id'],
        },
        {
          name: 'addresses_strapi_stage_links_unique',
          columns: ['address_id', 'workflow_stage_id'],
          type: 'unique',
        },
      ],
      foreignKeys: [
        {
          name: 'addresses_strapi_stage_links_fk',
          columns: ['address_id'],
          referencedColumns: ['id'],
          referencedTable: 'addresses',
          onDelete: 'CASCADE',
        },
        {
          name: 'addresses_strapi_stage_links_inv_fk',
          columns: ['workflow_stage_id'],
          referencedColumns: ['id'],
          referencedTable: 'strapi_workflows_stages',
          onDelete: 'CASCADE',
        },
      ],
      lifecycles: {},
      columnToAttribute: {
        id: 'id',
        address_id: 'address_id',
        workflow_stage_id: 'workflow_stage_id',
      },
    },
  ],
  [
    'addresses_strapi_assignee_links',
    {
      singularName: 'addresses_strapi_assignee_links',
      uid: 'addresses_strapi_assignee_links',
      tableName: 'addresses_strapi_assignee_links',
      attributes: {
        id: {
          type: 'increments',
          columnName: 'id',
        },
        address_id: {
          type: 'integer',
          column: {
            unsigned: true,
          },
          columnName: 'address_id',
        },
        user_id: {
          type: 'integer',
          column: {
            unsigned: true,
          },
          columnName: 'user_id',
        },
      },
      indexes: [
        {
          name: 'addresses_strapi_assignee_links_fk',
          columns: ['address_id'],
        },
        {
          name: 'addresses_strapi_assignee_links_inv_fk',
          columns: ['user_id'],
        },
        {
          name: 'addresses_strapi_assignee_links_unique',
          columns: ['address_id', 'user_id'],
          type: 'unique',
        },
      ],
      foreignKeys: [
        {
          name: 'addresses_strapi_assignee_links_fk',
          columns: ['address_id'],
          referencedColumns: ['id'],
          referencedTable: 'addresses',
          onDelete: 'CASCADE',
        },
        {
          name: 'addresses_strapi_assignee_links_inv_fk',
          columns: ['user_id'],
          referencedColumns: ['id'],
          referencedTable: 'admin_users',
          onDelete: 'CASCADE',
        },
      ],
      lifecycles: {},
      columnToAttribute: {
        id: 'id',
        address_id: 'address_id',
        user_id: 'user_id',
      },
    },
  ],
  [
    'categories_localizations_links',
    {
      singularName: 'categories_localizations_links',
      uid: 'categories_localizations_links',
      tableName: 'categories_localizations_links',
      attributes: {
        id: {
          type: 'increments',
          columnName: 'id',
        },
        category_id: {
          type: 'integer',
          column: {
            unsigned: true,
          },
          columnName: 'category_id',
        },
        inv_category_id: {
          type: 'integer',
          column: {
            unsigned: true,
          },
          columnName: 'inv_category_id',
        },
        category_order: {
          type: 'float',
          column: {
            unsigned: true,
            defaultTo: null,
          },
          columnName: 'category_order',
        },
      },
      indexes: [
        {
          name: 'categories_localizations_links_fk',
          columns: ['category_id'],
        },
        {
          name: 'categories_localizations_links_inv_fk',
          columns: ['inv_category_id'],
        },
        {
          name: 'categories_localizations_links_unique',
          columns: ['category_id', 'inv_category_id'],
          type: 'unique',
        },
        {
          name: 'categories_localizations_links_order_fk',
          columns: ['category_order'],
        },
      ],
      foreignKeys: [
        {
          name: 'categories_localizations_links_fk',
          columns: ['category_id'],
          referencedColumns: ['id'],
          referencedTable: 'categories',
          onDelete: 'CASCADE',
        },
        {
          name: 'categories_localizations_links_inv_fk',
          columns: ['inv_category_id'],
          referencedColumns: ['id'],
          referencedTable: 'categories',
          onDelete: 'CASCADE',
        },
      ],
      lifecycles: {},
      columnToAttribute: {
        id: 'id',
        category_id: 'category_id',
        inv_category_id: 'inv_category_id',
        category_order: 'category_order',
      },
    },
  ],
  [
    'categories_strapi_stage_links',
    {
      singularName: 'categories_strapi_stage_links',
      uid: 'categories_strapi_stage_links',
      tableName: 'categories_strapi_stage_links',
      attributes: {
        id: {
          type: 'increments',
          columnName: 'id',
        },
        category_id: {
          type: 'integer',
          column: {
            unsigned: true,
          },
          columnName: 'category_id',
        },
        workflow_stage_id: {
          type: 'integer',
          column: {
            unsigned: true,
          },
          columnName: 'workflow_stage_id',
        },
      },
      indexes: [
        {
          name: 'categories_strapi_stage_links_fk',
          columns: ['category_id'],
        },
        {
          name: 'categories_strapi_stage_links_inv_fk',
          columns: ['workflow_stage_id'],
        },
        {
          name: 'categories_strapi_stage_links_unique',
          columns: ['category_id', 'workflow_stage_id'],
          type: 'unique',
        },
      ],
      foreignKeys: [
        {
          name: 'categories_strapi_stage_links_fk',
          columns: ['category_id'],
          referencedColumns: ['id'],
          referencedTable: 'categories',
          onDelete: 'CASCADE',
        },
        {
          name: 'categories_strapi_stage_links_inv_fk',
          columns: ['workflow_stage_id'],
          referencedColumns: ['id'],
          referencedTable: 'strapi_workflows_stages',
          onDelete: 'CASCADE',
        },
      ],
      lifecycles: {},
      columnToAttribute: {
        id: 'id',
        category_id: 'category_id',
        workflow_stage_id: 'workflow_stage_id',
      },
    },
  ],
  [
    'categories_strapi_assignee_links',
    {
      singularName: 'categories_strapi_assignee_links',
      uid: 'categories_strapi_assignee_links',
      tableName: 'categories_strapi_assignee_links',
      attributes: {
        id: {
          type: 'increments',
          columnName: 'id',
        },
        category_id: {
          type: 'integer',
          column: {
            unsigned: true,
          },
          columnName: 'category_id',
        },
        user_id: {
          type: 'integer',
          column: {
            unsigned: true,
          },
          columnName: 'user_id',
        },
      },
      indexes: [
        {
          name: 'categories_strapi_assignee_links_fk',
          columns: ['category_id'],
        },
        {
          name: 'categories_strapi_assignee_links_inv_fk',
          columns: ['user_id'],
        },
        {
          name: 'categories_strapi_assignee_links_unique',
          columns: ['category_id', 'user_id'],
          type: 'unique',
        },
      ],
      foreignKeys: [
        {
          name: 'categories_strapi_assignee_links_fk',
          columns: ['category_id'],
          referencedColumns: ['id'],
          referencedTable: 'categories',
          onDelete: 'CASCADE',
        },
        {
          name: 'categories_strapi_assignee_links_inv_fk',
          columns: ['user_id'],
          referencedColumns: ['id'],
          referencedTable: 'admin_users',
          onDelete: 'CASCADE',
        },
      ],
      lifecycles: {},
      columnToAttribute: {
        id: 'id',
        category_id: 'category_id',
        user_id: 'user_id',
      },
    },
  ],
  [
    'countries_localizations_links',
    {
      singularName: 'countries_localizations_links',
      uid: 'countries_localizations_links',
      tableName: 'countries_localizations_links',
      attributes: {
        id: {
          type: 'increments',
          columnName: 'id',
        },
        country_id: {
          type: 'integer',
          column: {
            unsigned: true,
          },
          columnName: 'country_id',
        },
        inv_country_id: {
          type: 'integer',
          column: {
            unsigned: true,
          },
          columnName: 'inv_country_id',
        },
        country_order: {
          type: 'float',
          column: {
            unsigned: true,
            defaultTo: null,
          },
          columnName: 'country_order',
        },
      },
      indexes: [
        {
          name: 'countries_localizations_links_fk',
          columns: ['country_id'],
        },
        {
          name: 'countries_localizations_links_inv_fk',
          columns: ['inv_country_id'],
        },
        {
          name: 'countries_localizations_links_unique',
          columns: ['country_id', 'inv_country_id'],
          type: 'unique',
        },
        {
          name: 'countries_localizations_links_order_fk',
          columns: ['country_order'],
        },
      ],
      foreignKeys: [
        {
          name: 'countries_localizations_links_fk',
          columns: ['country_id'],
          referencedColumns: ['id'],
          referencedTable: 'countries',
          onDelete: 'CASCADE',
        },
        {
          name: 'countries_localizations_links_inv_fk',
          columns: ['inv_country_id'],
          referencedColumns: ['id'],
          referencedTable: 'countries',
          onDelete: 'CASCADE',
        },
      ],
      lifecycles: {},
      columnToAttribute: {
        id: 'id',
        country_id: 'country_id',
        inv_country_id: 'inv_country_id',
        country_order: 'country_order',
      },
    },
  ],
  [
    'countries_strapi_stage_links',
    {
      singularName: 'countries_strapi_stage_links',
      uid: 'countries_strapi_stage_links',
      tableName: 'countries_strapi_stage_links',
      attributes: {
        id: {
          type: 'increments',
          columnName: 'id',
        },
        country_id: {
          type: 'integer',
          column: {
            unsigned: true,
          },
          columnName: 'country_id',
        },
        workflow_stage_id: {
          type: 'integer',
          column: {
            unsigned: true,
          },
          columnName: 'workflow_stage_id',
        },
      },
      indexes: [
        {
          name: 'countries_strapi_stage_links_fk',
          columns: ['country_id'],
        },
        {
          name: 'countries_strapi_stage_links_inv_fk',
          columns: ['workflow_stage_id'],
        },
        {
          name: 'countries_strapi_stage_links_unique',
          columns: ['country_id', 'workflow_stage_id'],
          type: 'unique',
        },
      ],
      foreignKeys: [
        {
          name: 'countries_strapi_stage_links_fk',
          columns: ['country_id'],
          referencedColumns: ['id'],
          referencedTable: 'countries',
          onDelete: 'CASCADE',
        },
        {
          name: 'countries_strapi_stage_links_inv_fk',
          columns: ['workflow_stage_id'],
          referencedColumns: ['id'],
          referencedTable: 'strapi_workflows_stages',
          onDelete: 'CASCADE',
        },
      ],
      lifecycles: {},
      columnToAttribute: {
        id: 'id',
        country_id: 'country_id',
        workflow_stage_id: 'workflow_stage_id',
      },
    },
  ],
  [
    'countries_strapi_assignee_links',
    {
      singularName: 'countries_strapi_assignee_links',
      uid: 'countries_strapi_assignee_links',
      tableName: 'countries_strapi_assignee_links',
      attributes: {
        id: {
          type: 'increments',
          columnName: 'id',
        },
        country_id: {
          type: 'integer',
          column: {
            unsigned: true,
          },
          columnName: 'country_id',
        },
        user_id: {
          type: 'integer',
          column: {
            unsigned: true,
          },
          columnName: 'user_id',
        },
      },
      indexes: [
        {
          name: 'countries_strapi_assignee_links_fk',
          columns: ['country_id'],
        },
        {
          name: 'countries_strapi_assignee_links_inv_fk',
          columns: ['user_id'],
        },
        {
          name: 'countries_strapi_assignee_links_unique',
          columns: ['country_id', 'user_id'],
          type: 'unique',
        },
      ],
      foreignKeys: [
        {
          name: 'countries_strapi_assignee_links_fk',
          columns: ['country_id'],
          referencedColumns: ['id'],
          referencedTable: 'countries',
          onDelete: 'CASCADE',
        },
        {
          name: 'countries_strapi_assignee_links_inv_fk',
          columns: ['user_id'],
          referencedColumns: ['id'],
          referencedTable: 'admin_users',
          onDelete: 'CASCADE',
        },
      ],
      lifecycles: {},
      columnToAttribute: {
        id: 'id',
        country_id: 'country_id',
        user_id: 'user_id',
      },
    },
  ],
  [
    'homepages_localizations_links',
    {
      singularName: 'homepages_localizations_links',
      uid: 'homepages_localizations_links',
      tableName: 'homepages_localizations_links',
      attributes: {
        id: {
          type: 'increments',
          columnName: 'id',
        },
        homepage_id: {
          type: 'integer',
          column: {
            unsigned: true,
          },
          columnName: 'homepage_id',
        },
        inv_homepage_id: {
          type: 'integer',
          column: {
            unsigned: true,
          },
          columnName: 'inv_homepage_id',
        },
        homepage_order: {
          type: 'float',
          column: {
            unsigned: true,
            defaultTo: null,
          },
          columnName: 'homepage_order',
        },
      },
      indexes: [
        {
          name: 'homepages_localizations_links_fk',
          columns: ['homepage_id'],
        },
        {
          name: 'homepages_localizations_links_inv_fk',
          columns: ['inv_homepage_id'],
        },
        {
          name: 'homepages_localizations_links_unique',
          columns: ['homepage_id', 'inv_homepage_id'],
          type: 'unique',
        },
        {
          name: 'homepages_localizations_links_order_fk',
          columns: ['homepage_order'],
        },
      ],
      foreignKeys: [
        {
          name: 'homepages_localizations_links_fk',
          columns: ['homepage_id'],
          referencedColumns: ['id'],
          referencedTable: 'homepages',
          onDelete: 'CASCADE',
        },
        {
          name: 'homepages_localizations_links_inv_fk',
          columns: ['inv_homepage_id'],
          referencedColumns: ['id'],
          referencedTable: 'homepages',
          onDelete: 'CASCADE',
        },
      ],
      lifecycles: {},
      columnToAttribute: {
        id: 'id',
        homepage_id: 'homepage_id',
        inv_homepage_id: 'inv_homepage_id',
        homepage_order: 'homepage_order',
      },
    },
  ],
  [
    'homepages_strapi_stage_links',
    {
      singularName: 'homepages_strapi_stage_links',
      uid: 'homepages_strapi_stage_links',
      tableName: 'homepages_strapi_stage_links',
      attributes: {
        id: {
          type: 'increments',
          columnName: 'id',
        },
        homepage_id: {
          type: 'integer',
          column: {
            unsigned: true,
          },
          columnName: 'homepage_id',
        },
        workflow_stage_id: {
          type: 'integer',
          column: {
            unsigned: true,
          },
          columnName: 'workflow_stage_id',
        },
      },
      indexes: [
        {
          name: 'homepages_strapi_stage_links_fk',
          columns: ['homepage_id'],
        },
        {
          name: 'homepages_strapi_stage_links_inv_fk',
          columns: ['workflow_stage_id'],
        },
        {
          name: 'homepages_strapi_stage_links_unique',
          columns: ['homepage_id', 'workflow_stage_id'],
          type: 'unique',
        },
      ],
      foreignKeys: [
        {
          name: 'homepages_strapi_stage_links_fk',
          columns: ['homepage_id'],
          referencedColumns: ['id'],
          referencedTable: 'homepages',
          onDelete: 'CASCADE',
        },
        {
          name: 'homepages_strapi_stage_links_inv_fk',
          columns: ['workflow_stage_id'],
          referencedColumns: ['id'],
          referencedTable: 'strapi_workflows_stages',
          onDelete: 'CASCADE',
        },
      ],
      lifecycles: {},
      columnToAttribute: {
        id: 'id',
        homepage_id: 'homepage_id',
        workflow_stage_id: 'workflow_stage_id',
      },
    },
  ],
  [
    'homepages_strapi_assignee_links',
    {
      singularName: 'homepages_strapi_assignee_links',
      uid: 'homepages_strapi_assignee_links',
      tableName: 'homepages_strapi_assignee_links',
      attributes: {
        id: {
          type: 'increments',
          columnName: 'id',
        },
        homepage_id: {
          type: 'integer',
          column: {
            unsigned: true,
          },
          columnName: 'homepage_id',
        },
        user_id: {
          type: 'integer',
          column: {
            unsigned: true,
          },
          columnName: 'user_id',
        },
      },
      indexes: [
        {
          name: 'homepages_strapi_assignee_links_fk',
          columns: ['homepage_id'],
        },
        {
          name: 'homepages_strapi_assignee_links_inv_fk',
          columns: ['user_id'],
        },
        {
          name: 'homepages_strapi_assignee_links_unique',
          columns: ['homepage_id', 'user_id'],
          type: 'unique',
        },
      ],
      foreignKeys: [
        {
          name: 'homepages_strapi_assignee_links_fk',
          columns: ['homepage_id'],
          referencedColumns: ['id'],
          referencedTable: 'homepages',
          onDelete: 'CASCADE',
        },
        {
          name: 'homepages_strapi_assignee_links_inv_fk',
          columns: ['user_id'],
          referencedColumns: ['id'],
          referencedTable: 'admin_users',
          onDelete: 'CASCADE',
        },
      ],
      lifecycles: {},
      columnToAttribute: {
        id: 'id',
        homepage_id: 'homepage_id',
        user_id: 'user_id',
      },
    },
  ],
  [
    'kitchensinks_one_way_tag_links',
    {
      singularName: 'kitchensinks_one_way_tag_links',
      uid: 'kitchensinks_one_way_tag_links',
      tableName: 'kitchensinks_one_way_tag_links',
      attributes: {
        id: {
          type: 'increments',
          columnName: 'id',
        },
        kitchensink_id: {
          type: 'integer',
          column: {
            unsigned: true,
          },
          columnName: 'kitchensink_id',
        },
        tag_id: {
          type: 'integer',
          column: {
            unsigned: true,
          },
          columnName: 'tag_id',
        },
      },
      indexes: [
        {
          name: 'kitchensinks_one_way_tag_links_fk',
          columns: ['kitchensink_id'],
        },
        {
          name: 'kitchensinks_one_way_tag_links_inv_fk',
          columns: ['tag_id'],
        },
        {
          name: 'kitchensinks_one_way_tag_links_unique',
          columns: ['kitchensink_id', 'tag_id'],
          type: 'unique',
        },
      ],
      foreignKeys: [
        {
          name: 'kitchensinks_one_way_tag_links_fk',
          columns: ['kitchensink_id'],
          referencedColumns: ['id'],
          referencedTable: 'kitchensinks',
          onDelete: 'CASCADE',
        },
        {
          name: 'kitchensinks_one_way_tag_links_inv_fk',
          columns: ['tag_id'],
          referencedColumns: ['id'],
          referencedTable: 'tags',
          onDelete: 'CASCADE',
        },
      ],
      lifecycles: {},
      columnToAttribute: {
        id: 'id',
        kitchensink_id: 'kitchensink_id',
        tag_id: 'tag_id',
      },
    },
  ],
  [
    'kitchensinks_one_to_one_tag_links',
    {
      singularName: 'kitchensinks_one_to_one_tag_links',
      uid: 'kitchensinks_one_to_one_tag_links',
      tableName: 'kitchensinks_one_to_one_tag_links',
      attributes: {
        id: {
          type: 'increments',
          columnName: 'id',
        },
        kitchensink_id: {
          type: 'integer',
          column: {
            unsigned: true,
          },
          columnName: 'kitchensink_id',
        },
        tag_id: {
          type: 'integer',
          column: {
            unsigned: true,
          },
          columnName: 'tag_id',
        },
      },
      indexes: [
        {
          name: 'kitchensinks_one_to_one_tag_links_fk',
          columns: ['kitchensink_id'],
        },
        {
          name: 'kitchensinks_one_to_one_tag_links_inv_fk',
          columns: ['tag_id'],
        },
        {
          name: 'kitchensinks_one_to_one_tag_links_unique',
          columns: ['kitchensink_id', 'tag_id'],
          type: 'unique',
        },
      ],
      foreignKeys: [
        {
          name: 'kitchensinks_one_to_one_tag_links_fk',
          columns: ['kitchensink_id'],
          referencedColumns: ['id'],
          referencedTable: 'kitchensinks',
          onDelete: 'CASCADE',
        },
        {
          name: 'kitchensinks_one_to_one_tag_links_inv_fk',
          columns: ['tag_id'],
          referencedColumns: ['id'],
          referencedTable: 'tags',
          onDelete: 'CASCADE',
        },
      ],
      lifecycles: {},
      columnToAttribute: {
        id: 'id',
        kitchensink_id: 'kitchensink_id',
        tag_id: 'tag_id',
      },
    },
  ],
  [
    'kitchensinks_many_to_one_tag_links',
    {
      singularName: 'kitchensinks_many_to_one_tag_links',
      uid: 'kitchensinks_many_to_one_tag_links',
      tableName: 'kitchensinks_many_to_one_tag_links',
      attributes: {
        id: {
          type: 'increments',
          columnName: 'id',
        },
        kitchensink_id: {
          type: 'integer',
          column: {
            unsigned: true,
          },
          columnName: 'kitchensink_id',
        },
        tag_id: {
          type: 'integer',
          column: {
            unsigned: true,
          },
          columnName: 'tag_id',
        },
        kitchensink_order: {
          type: 'float',
          column: {
            unsigned: true,
            defaultTo: null,
          },
          columnName: 'kitchensink_order',
        },
      },
      indexes: [
        {
          name: 'kitchensinks_many_to_one_tag_links_fk',
          columns: ['kitchensink_id'],
        },
        {
          name: 'kitchensinks_many_to_one_tag_links_inv_fk',
          columns: ['tag_id'],
        },
        {
          name: 'kitchensinks_many_to_one_tag_links_unique',
          columns: ['kitchensink_id', 'tag_id'],
          type: 'unique',
        },
        {
          name: 'kitchensinks_many_to_one_tag_links_order_inv_fk',
          columns: ['kitchensink_order'],
        },
      ],
      foreignKeys: [
        {
          name: 'kitchensinks_many_to_one_tag_links_fk',
          columns: ['kitchensink_id'],
          referencedColumns: ['id'],
          referencedTable: 'kitchensinks',
          onDelete: 'CASCADE',
        },
        {
          name: 'kitchensinks_many_to_one_tag_links_inv_fk',
          columns: ['tag_id'],
          referencedColumns: ['id'],
          referencedTable: 'tags',
          onDelete: 'CASCADE',
        },
      ],
      lifecycles: {},
      columnToAttribute: {
        id: 'id',
        kitchensink_id: 'kitchensink_id',
        tag_id: 'tag_id',
        kitchensink_order: 'kitchensink_order',
      },
    },
  ],
  [
    'kitchensinks_many_to_many_tags_links',
    {
      singularName: 'kitchensinks_many_to_many_tags_links',
      uid: 'kitchensinks_many_to_many_tags_links',
      tableName: 'kitchensinks_many_to_many_tags_links',
      attributes: {
        id: {
          type: 'increments',
          columnName: 'id',
        },
        kitchensink_id: {
          type: 'integer',
          column: {
            unsigned: true,
          },
          columnName: 'kitchensink_id',
        },
        tag_id: {
          type: 'integer',
          column: {
            unsigned: true,
          },
          columnName: 'tag_id',
        },
        tag_order: {
          type: 'float',
          column: {
            unsigned: true,
            defaultTo: null,
          },
          columnName: 'tag_order',
        },
        kitchensink_order: {
          type: 'float',
          column: {
            unsigned: true,
            defaultTo: null,
          },
          columnName: 'kitchensink_order',
        },
      },
      indexes: [
        {
          name: 'kitchensinks_many_to_many_tags_links_fk',
          columns: ['kitchensink_id'],
        },
        {
          name: 'kitchensinks_many_to_many_tags_links_inv_fk',
          columns: ['tag_id'],
        },
        {
          name: 'kitchensinks_many_to_many_tags_links_unique',
          columns: ['kitchensink_id', 'tag_id'],
          type: 'unique',
        },
        {
          name: 'kitchensinks_many_to_many_tags_links_order_fk',
          columns: ['tag_order'],
        },
        {
          name: 'kitchensinks_many_to_many_tags_links_order_inv_fk',
          columns: ['kitchensink_order'],
        },
      ],
      foreignKeys: [
        {
          name: 'kitchensinks_many_to_many_tags_links_fk',
          columns: ['kitchensink_id'],
          referencedColumns: ['id'],
          referencedTable: 'kitchensinks',
          onDelete: 'CASCADE',
        },
        {
          name: 'kitchensinks_many_to_many_tags_links_inv_fk',
          columns: ['tag_id'],
          referencedColumns: ['id'],
          referencedTable: 'tags',
          onDelete: 'CASCADE',
        },
      ],
      lifecycles: {},
      columnToAttribute: {
        id: 'id',
        kitchensink_id: 'kitchensink_id',
        tag_id: 'tag_id',
        tag_order: 'tag_order',
        kitchensink_order: 'kitchensink_order',
      },
    },
  ],
  [
    'kitchensinks_many_way_tags_links',
    {
      singularName: 'kitchensinks_many_way_tags_links',
      uid: 'kitchensinks_many_way_tags_links',
      tableName: 'kitchensinks_many_way_tags_links',
      attributes: {
        id: {
          type: 'increments',
          columnName: 'id',
        },
        kitchensink_id: {
          type: 'integer',
          column: {
            unsigned: true,
          },
          columnName: 'kitchensink_id',
        },
        tag_id: {
          type: 'integer',
          column: {
            unsigned: true,
          },
          columnName: 'tag_id',
        },
        tag_order: {
          type: 'float',
          column: {
            unsigned: true,
            defaultTo: null,
          },
          columnName: 'tag_order',
        },
      },
      indexes: [
        {
          name: 'kitchensinks_many_way_tags_links_fk',
          columns: ['kitchensink_id'],
        },
        {
          name: 'kitchensinks_many_way_tags_links_inv_fk',
          columns: ['tag_id'],
        },
        {
          name: 'kitchensinks_many_way_tags_links_unique',
          columns: ['kitchensink_id', 'tag_id'],
          type: 'unique',
        },
        {
          name: 'kitchensinks_many_way_tags_links_order_fk',
          columns: ['tag_order'],
        },
      ],
      foreignKeys: [
        {
          name: 'kitchensinks_many_way_tags_links_fk',
          columns: ['kitchensink_id'],
          referencedColumns: ['id'],
          referencedTable: 'kitchensinks',
          onDelete: 'CASCADE',
        },
        {
          name: 'kitchensinks_many_way_tags_links_inv_fk',
          columns: ['tag_id'],
          referencedColumns: ['id'],
          referencedTable: 'tags',
          onDelete: 'CASCADE',
        },
      ],
      lifecycles: {},
      columnToAttribute: {
        id: 'id',
        kitchensink_id: 'kitchensink_id',
        tag_id: 'tag_id',
        tag_order: 'tag_order',
      },
    },
  ],
  [
    'kitchensinks_morph_to_many_morphs',
    {
      singularName: 'kitchensinks_morph_to_many_morphs',
      uid: 'kitchensinks_morph_to_many_morphs',
      tableName: 'kitchensinks_morph_to_many_morphs',
      attributes: {
        id: {
          type: 'increments',
          columnName: 'id',
        },
        kitchensink_id: {
          type: 'integer',
          column: {
            unsigned: true,
          },
          columnName: 'kitchensink_id',
        },
        morph_to_many_id: {
          type: 'integer',
          column: {
            unsigned: true,
          },
          columnName: 'morph_to_many_id',
        },
        morph_to_many_type: {
          type: 'string',
          columnName: 'morph_to_many_type',
        },
        field: {
          type: 'string',
          columnName: 'field',
        },
        order: {
          type: 'float',
          column: {
            unsigned: true,
          },
          columnName: 'order',
        },
      },
      indexes: [
        {
          name: 'kitchensinks_morph_to_many_morphs_fk',
          columns: ['kitchensink_id'],
        },
        {
          name: 'kitchensinks_morph_to_many_morphs_order_index',
          columns: ['order'],
        },
        {
          name: 'kitchensinks_morph_to_many_morphs_id_column_index',
          columns: ['morph_to_many_id'],
        },
      ],
      foreignKeys: [
        {
          name: 'kitchensinks_morph_to_many_morphs_fk',
          columns: ['kitchensink_id'],
          referencedColumns: ['id'],
          referencedTable: 'kitchensinks',
          onDelete: 'CASCADE',
        },
      ],
      lifecycles: {},
      columnToAttribute: {
        id: 'id',
        kitchensink_id: 'kitchensink_id',
        morph_to_many_id: 'morph_to_many_id',
        morph_to_many_type: 'morph_to_many_type',
        field: 'field',
        order: 'order',
      },
    },
  ],
  [
    'kitchensinks_localizations_links',
    {
      singularName: 'kitchensinks_localizations_links',
      uid: 'kitchensinks_localizations_links',
      tableName: 'kitchensinks_localizations_links',
      attributes: {
        id: {
          type: 'increments',
          columnName: 'id',
        },
        kitchensink_id: {
          type: 'integer',
          column: {
            unsigned: true,
          },
          columnName: 'kitchensink_id',
        },
        inv_kitchensink_id: {
          type: 'integer',
          column: {
            unsigned: true,
          },
          columnName: 'inv_kitchensink_id',
        },
        kitchensink_order: {
          type: 'float',
          column: {
            unsigned: true,
            defaultTo: null,
          },
          columnName: 'kitchensink_order',
        },
      },
      indexes: [
        {
          name: 'kitchensinks_localizations_links_fk',
          columns: ['kitchensink_id'],
        },
        {
          name: 'kitchensinks_localizations_links_inv_fk',
          columns: ['inv_kitchensink_id'],
        },
        {
          name: 'kitchensinks_localizations_links_unique',
          columns: ['kitchensink_id', 'inv_kitchensink_id'],
          type: 'unique',
        },
        {
          name: 'kitchensinks_localizations_links_order_fk',
          columns: ['kitchensink_order'],
        },
      ],
      foreignKeys: [
        {
          name: 'kitchensinks_localizations_links_fk',
          columns: ['kitchensink_id'],
          referencedColumns: ['id'],
          referencedTable: 'kitchensinks',
          onDelete: 'CASCADE',
        },
        {
          name: 'kitchensinks_localizations_links_inv_fk',
          columns: ['inv_kitchensink_id'],
          referencedColumns: ['id'],
          referencedTable: 'kitchensinks',
          onDelete: 'CASCADE',
        },
      ],
      lifecycles: {},
      columnToAttribute: {
        id: 'id',
        kitchensink_id: 'kitchensink_id',
        inv_kitchensink_id: 'inv_kitchensink_id',
        kitchensink_order: 'kitchensink_order',
      },
    },
  ],
  [
    'kitchensinks_strapi_stage_links',
    {
      singularName: 'kitchensinks_strapi_stage_links',
      uid: 'kitchensinks_strapi_stage_links',
      tableName: 'kitchensinks_strapi_stage_links',
      attributes: {
        id: {
          type: 'increments',
          columnName: 'id',
        },
        kitchensink_id: {
          type: 'integer',
          column: {
            unsigned: true,
          },
          columnName: 'kitchensink_id',
        },
        workflow_stage_id: {
          type: 'integer',
          column: {
            unsigned: true,
          },
          columnName: 'workflow_stage_id',
        },
      },
      indexes: [
        {
          name: 'kitchensinks_strapi_stage_links_fk',
          columns: ['kitchensink_id'],
        },
        {
          name: 'kitchensinks_strapi_stage_links_inv_fk',
          columns: ['workflow_stage_id'],
        },
        {
          name: 'kitchensinks_strapi_stage_links_unique',
          columns: ['kitchensink_id', 'workflow_stage_id'],
          type: 'unique',
        },
      ],
      foreignKeys: [
        {
          name: 'kitchensinks_strapi_stage_links_fk',
          columns: ['kitchensink_id'],
          referencedColumns: ['id'],
          referencedTable: 'kitchensinks',
          onDelete: 'CASCADE',
        },
        {
          name: 'kitchensinks_strapi_stage_links_inv_fk',
          columns: ['workflow_stage_id'],
          referencedColumns: ['id'],
          referencedTable: 'strapi_workflows_stages',
          onDelete: 'CASCADE',
        },
      ],
      lifecycles: {},
      columnToAttribute: {
        id: 'id',
        kitchensink_id: 'kitchensink_id',
        workflow_stage_id: 'workflow_stage_id',
      },
    },
  ],
  [
    'kitchensinks_strapi_assignee_links',
    {
      singularName: 'kitchensinks_strapi_assignee_links',
      uid: 'kitchensinks_strapi_assignee_links',
      tableName: 'kitchensinks_strapi_assignee_links',
      attributes: {
        id: {
          type: 'increments',
          columnName: 'id',
        },
        kitchensink_id: {
          type: 'integer',
          column: {
            unsigned: true,
          },
          columnName: 'kitchensink_id',
        },
        user_id: {
          type: 'integer',
          column: {
            unsigned: true,
          },
          columnName: 'user_id',
        },
      },
      indexes: [
        {
          name: 'kitchensinks_strapi_assignee_links_fk',
          columns: ['kitchensink_id'],
        },
        {
          name: 'kitchensinks_strapi_assignee_links_inv_fk',
          columns: ['user_id'],
        },
        {
          name: 'kitchensinks_strapi_assignee_links_unique',
          columns: ['kitchensink_id', 'user_id'],
          type: 'unique',
        },
      ],
      foreignKeys: [
        {
          name: 'kitchensinks_strapi_assignee_links_fk',
          columns: ['kitchensink_id'],
          referencedColumns: ['id'],
          referencedTable: 'kitchensinks',
          onDelete: 'CASCADE',
        },
        {
          name: 'kitchensinks_strapi_assignee_links_inv_fk',
          columns: ['user_id'],
          referencedColumns: ['id'],
          referencedTable: 'admin_users',
          onDelete: 'CASCADE',
        },
      ],
      lifecycles: {},
      columnToAttribute: {
        id: 'id',
        kitchensink_id: 'kitchensink_id',
        user_id: 'user_id',
      },
    },
  ],
  [
    'likes_author_links',
    {
      singularName: 'likes_author_links',
      uid: 'likes_author_links',
      tableName: 'likes_author_links',
      attributes: {
        id: {
          type: 'increments',
          columnName: 'id',
        },
        like_id: {
          type: 'integer',
          column: {
            unsigned: true,
          },
          columnName: 'like_id',
        },
        user_id: {
          type: 'integer',
          column: {
            unsigned: true,
          },
          columnName: 'user_id',
        },
      },
      indexes: [
        {
          name: 'likes_author_links_fk',
          columns: ['like_id'],
        },
        {
          name: 'likes_author_links_inv_fk',
          columns: ['user_id'],
        },
        {
          name: 'likes_author_links_unique',
          columns: ['like_id', 'user_id'],
          type: 'unique',
        },
      ],
      foreignKeys: [
        {
          name: 'likes_author_links_fk',
          columns: ['like_id'],
          referencedColumns: ['id'],
          referencedTable: 'likes',
          onDelete: 'CASCADE',
        },
        {
          name: 'likes_author_links_inv_fk',
          columns: ['user_id'],
          referencedColumns: ['id'],
          referencedTable: 'up_users',
          onDelete: 'CASCADE',
        },
      ],
      lifecycles: {},
      columnToAttribute: {
        id: 'id',
        like_id: 'like_id',
        user_id: 'user_id',
      },
    },
  ],
  [
    'likes_review_links',
    {
      singularName: 'likes_review_links',
      uid: 'likes_review_links',
      tableName: 'likes_review_links',
      attributes: {
        id: {
          type: 'increments',
          columnName: 'id',
        },
        like_id: {
          type: 'integer',
          column: {
            unsigned: true,
          },
          columnName: 'like_id',
        },
        review_id: {
          type: 'integer',
          column: {
            unsigned: true,
          },
          columnName: 'review_id',
        },
        like_order: {
          type: 'float',
          column: {
            unsigned: true,
            defaultTo: null,
          },
          columnName: 'like_order',
        },
      },
      indexes: [
        {
          name: 'likes_review_links_fk',
          columns: ['like_id'],
        },
        {
          name: 'likes_review_links_inv_fk',
          columns: ['review_id'],
        },
        {
          name: 'likes_review_links_unique',
          columns: ['like_id', 'review_id'],
          type: 'unique',
        },
        {
          name: 'likes_review_links_order_inv_fk',
          columns: ['like_order'],
        },
      ],
      foreignKeys: [
        {
          name: 'likes_review_links_fk',
          columns: ['like_id'],
          referencedColumns: ['id'],
          referencedTable: 'likes',
          onDelete: 'CASCADE',
        },
        {
          name: 'likes_review_links_inv_fk',
          columns: ['review_id'],
          referencedColumns: ['id'],
          referencedTable: 'reviews',
          onDelete: 'CASCADE',
        },
      ],
      lifecycles: {},
      columnToAttribute: {
        id: 'id',
        like_id: 'like_id',
        review_id: 'review_id',
        like_order: 'like_order',
      },
    },
  ],
  [
    'likes_localizations_links',
    {
      singularName: 'likes_localizations_links',
      uid: 'likes_localizations_links',
      tableName: 'likes_localizations_links',
      attributes: {
        id: {
          type: 'increments',
          columnName: 'id',
        },
        like_id: {
          type: 'integer',
          column: {
            unsigned: true,
          },
          columnName: 'like_id',
        },
        inv_like_id: {
          type: 'integer',
          column: {
            unsigned: true,
          },
          columnName: 'inv_like_id',
        },
        like_order: {
          type: 'float',
          column: {
            unsigned: true,
            defaultTo: null,
          },
          columnName: 'like_order',
        },
      },
      indexes: [
        {
          name: 'likes_localizations_links_fk',
          columns: ['like_id'],
        },
        {
          name: 'likes_localizations_links_inv_fk',
          columns: ['inv_like_id'],
        },
        {
          name: 'likes_localizations_links_unique',
          columns: ['like_id', 'inv_like_id'],
          type: 'unique',
        },
        {
          name: 'likes_localizations_links_order_fk',
          columns: ['like_order'],
        },
      ],
      foreignKeys: [
        {
          name: 'likes_localizations_links_fk',
          columns: ['like_id'],
          referencedColumns: ['id'],
          referencedTable: 'likes',
          onDelete: 'CASCADE',
        },
        {
          name: 'likes_localizations_links_inv_fk',
          columns: ['inv_like_id'],
          referencedColumns: ['id'],
          referencedTable: 'likes',
          onDelete: 'CASCADE',
        },
      ],
      lifecycles: {},
      columnToAttribute: {
        id: 'id',
        like_id: 'like_id',
        inv_like_id: 'inv_like_id',
        like_order: 'like_order',
      },
    },
  ],
  [
    'likes_strapi_stage_links',
    {
      singularName: 'likes_strapi_stage_links',
      uid: 'likes_strapi_stage_links',
      tableName: 'likes_strapi_stage_links',
      attributes: {
        id: {
          type: 'increments',
          columnName: 'id',
        },
        like_id: {
          type: 'integer',
          column: {
            unsigned: true,
          },
          columnName: 'like_id',
        },
        workflow_stage_id: {
          type: 'integer',
          column: {
            unsigned: true,
          },
          columnName: 'workflow_stage_id',
        },
      },
      indexes: [
        {
          name: 'likes_strapi_stage_links_fk',
          columns: ['like_id'],
        },
        {
          name: 'likes_strapi_stage_links_inv_fk',
          columns: ['workflow_stage_id'],
        },
        {
          name: 'likes_strapi_stage_links_unique',
          columns: ['like_id', 'workflow_stage_id'],
          type: 'unique',
        },
      ],
      foreignKeys: [
        {
          name: 'likes_strapi_stage_links_fk',
          columns: ['like_id'],
          referencedColumns: ['id'],
          referencedTable: 'likes',
          onDelete: 'CASCADE',
        },
        {
          name: 'likes_strapi_stage_links_inv_fk',
          columns: ['workflow_stage_id'],
          referencedColumns: ['id'],
          referencedTable: 'strapi_workflows_stages',
          onDelete: 'CASCADE',
        },
      ],
      lifecycles: {},
      columnToAttribute: {
        id: 'id',
        like_id: 'like_id',
        workflow_stage_id: 'workflow_stage_id',
      },
    },
  ],
  [
    'likes_strapi_assignee_links',
    {
      singularName: 'likes_strapi_assignee_links',
      uid: 'likes_strapi_assignee_links',
      tableName: 'likes_strapi_assignee_links',
      attributes: {
        id: {
          type: 'increments',
          columnName: 'id',
        },
        like_id: {
          type: 'integer',
          column: {
            unsigned: true,
          },
          columnName: 'like_id',
        },
        user_id: {
          type: 'integer',
          column: {
            unsigned: true,
          },
          columnName: 'user_id',
        },
      },
      indexes: [
        {
          name: 'likes_strapi_assignee_links_fk',
          columns: ['like_id'],
        },
        {
          name: 'likes_strapi_assignee_links_inv_fk',
          columns: ['user_id'],
        },
        {
          name: 'likes_strapi_assignee_links_unique',
          columns: ['like_id', 'user_id'],
          type: 'unique',
        },
      ],
      foreignKeys: [
        {
          name: 'likes_strapi_assignee_links_fk',
          columns: ['like_id'],
          referencedColumns: ['id'],
          referencedTable: 'likes',
          onDelete: 'CASCADE',
        },
        {
          name: 'likes_strapi_assignee_links_inv_fk',
          columns: ['user_id'],
          referencedColumns: ['id'],
          referencedTable: 'admin_users',
          onDelete: 'CASCADE',
        },
      ],
      lifecycles: {},
      columnToAttribute: {
        id: 'id',
        like_id: 'like_id',
        user_id: 'user_id',
      },
    },
  ],
  [
    'menus_localizations_links',
    {
      singularName: 'menus_localizations_links',
      uid: 'menus_localizations_links',
      tableName: 'menus_localizations_links',
      attributes: {
        id: {
          type: 'increments',
          columnName: 'id',
        },
        menu_id: {
          type: 'integer',
          column: {
            unsigned: true,
          },
          columnName: 'menu_id',
        },
        inv_menu_id: {
          type: 'integer',
          column: {
            unsigned: true,
          },
          columnName: 'inv_menu_id',
        },
        menu_order: {
          type: 'float',
          column: {
            unsigned: true,
            defaultTo: null,
          },
          columnName: 'menu_order',
        },
      },
      indexes: [
        {
          name: 'menus_localizations_links_fk',
          columns: ['menu_id'],
        },
        {
          name: 'menus_localizations_links_inv_fk',
          columns: ['inv_menu_id'],
        },
        {
          name: 'menus_localizations_links_unique',
          columns: ['menu_id', 'inv_menu_id'],
          type: 'unique',
        },
        {
          name: 'menus_localizations_links_order_fk',
          columns: ['menu_order'],
        },
      ],
      foreignKeys: [
        {
          name: 'menus_localizations_links_fk',
          columns: ['menu_id'],
          referencedColumns: ['id'],
          referencedTable: 'menus',
          onDelete: 'CASCADE',
        },
        {
          name: 'menus_localizations_links_inv_fk',
          columns: ['inv_menu_id'],
          referencedColumns: ['id'],
          referencedTable: 'menus',
          onDelete: 'CASCADE',
        },
      ],
      lifecycles: {},
      columnToAttribute: {
        id: 'id',
        menu_id: 'menu_id',
        inv_menu_id: 'inv_menu_id',
        menu_order: 'menu_order',
      },
    },
  ],
  [
    'menus_strapi_stage_links',
    {
      singularName: 'menus_strapi_stage_links',
      uid: 'menus_strapi_stage_links',
      tableName: 'menus_strapi_stage_links',
      attributes: {
        id: {
          type: 'increments',
          columnName: 'id',
        },
        menu_id: {
          type: 'integer',
          column: {
            unsigned: true,
          },
          columnName: 'menu_id',
        },
        workflow_stage_id: {
          type: 'integer',
          column: {
            unsigned: true,
          },
          columnName: 'workflow_stage_id',
        },
      },
      indexes: [
        {
          name: 'menus_strapi_stage_links_fk',
          columns: ['menu_id'],
        },
        {
          name: 'menus_strapi_stage_links_inv_fk',
          columns: ['workflow_stage_id'],
        },
        {
          name: 'menus_strapi_stage_links_unique',
          columns: ['menu_id', 'workflow_stage_id'],
          type: 'unique',
        },
      ],
      foreignKeys: [
        {
          name: 'menus_strapi_stage_links_fk',
          columns: ['menu_id'],
          referencedColumns: ['id'],
          referencedTable: 'menus',
          onDelete: 'CASCADE',
        },
        {
          name: 'menus_strapi_stage_links_inv_fk',
          columns: ['workflow_stage_id'],
          referencedColumns: ['id'],
          referencedTable: 'strapi_workflows_stages',
          onDelete: 'CASCADE',
        },
      ],
      lifecycles: {},
      columnToAttribute: {
        id: 'id',
        menu_id: 'menu_id',
        workflow_stage_id: 'workflow_stage_id',
      },
    },
  ],
  [
    'menus_strapi_assignee_links',
    {
      singularName: 'menus_strapi_assignee_links',
      uid: 'menus_strapi_assignee_links',
      tableName: 'menus_strapi_assignee_links',
      attributes: {
        id: {
          type: 'increments',
          columnName: 'id',
        },
        menu_id: {
          type: 'integer',
          column: {
            unsigned: true,
          },
          columnName: 'menu_id',
        },
        user_id: {
          type: 'integer',
          column: {
            unsigned: true,
          },
          columnName: 'user_id',
        },
      },
      indexes: [
        {
          name: 'menus_strapi_assignee_links_fk',
          columns: ['menu_id'],
        },
        {
          name: 'menus_strapi_assignee_links_inv_fk',
          columns: ['user_id'],
        },
        {
          name: 'menus_strapi_assignee_links_unique',
          columns: ['menu_id', 'user_id'],
          type: 'unique',
        },
      ],
      foreignKeys: [
        {
          name: 'menus_strapi_assignee_links_fk',
          columns: ['menu_id'],
          referencedColumns: ['id'],
          referencedTable: 'menus',
          onDelete: 'CASCADE',
        },
        {
          name: 'menus_strapi_assignee_links_inv_fk',
          columns: ['user_id'],
          referencedColumns: ['id'],
          referencedTable: 'admin_users',
          onDelete: 'CASCADE',
        },
      ],
      lifecycles: {},
      columnToAttribute: {
        id: 'id',
        menu_id: 'menu_id',
        user_id: 'user_id',
      },
    },
  ],
  [
    'menusections_menu_links',
    {
      singularName: 'menusections_menu_links',
      uid: 'menusections_menu_links',
      tableName: 'menusections_menu_links',
      attributes: {
        id: {
          type: 'increments',
          columnName: 'id',
        },
        menusection_id: {
          type: 'integer',
          column: {
            unsigned: true,
          },
          columnName: 'menusection_id',
        },
        menu_id: {
          type: 'integer',
          column: {
            unsigned: true,
          },
          columnName: 'menu_id',
        },
        menusection_order: {
          type: 'float',
          column: {
            unsigned: true,
            defaultTo: null,
          },
          columnName: 'menusection_order',
        },
      },
      indexes: [
        {
          name: 'menusections_menu_links_fk',
          columns: ['menusection_id'],
        },
        {
          name: 'menusections_menu_links_inv_fk',
          columns: ['menu_id'],
        },
        {
          name: 'menusections_menu_links_unique',
          columns: ['menusection_id', 'menu_id'],
          type: 'unique',
        },
        {
          name: 'menusections_menu_links_order_inv_fk',
          columns: ['menusection_order'],
        },
      ],
      foreignKeys: [
        {
          name: 'menusections_menu_links_fk',
          columns: ['menusection_id'],
          referencedColumns: ['id'],
          referencedTable: 'menusections',
          onDelete: 'CASCADE',
        },
        {
          name: 'menusections_menu_links_inv_fk',
          columns: ['menu_id'],
          referencedColumns: ['id'],
          referencedTable: 'menus',
          onDelete: 'CASCADE',
        },
      ],
      lifecycles: {},
      columnToAttribute: {
        id: 'id',
        menusection_id: 'menusection_id',
        menu_id: 'menu_id',
        menusection_order: 'menusection_order',
      },
    },
  ],
  [
    'menusections_localizations_links',
    {
      singularName: 'menusections_localizations_links',
      uid: 'menusections_localizations_links',
      tableName: 'menusections_localizations_links',
      attributes: {
        id: {
          type: 'increments',
          columnName: 'id',
        },
        menusection_id: {
          type: 'integer',
          column: {
            unsigned: true,
          },
          columnName: 'menusection_id',
        },
        inv_menusection_id: {
          type: 'integer',
          column: {
            unsigned: true,
          },
          columnName: 'inv_menusection_id',
        },
        menusection_order: {
          type: 'float',
          column: {
            unsigned: true,
            defaultTo: null,
          },
          columnName: 'menusection_order',
        },
      },
      indexes: [
        {
          name: 'menusections_localizations_links_fk',
          columns: ['menusection_id'],
        },
        {
          name: 'menusections_localizations_links_inv_fk',
          columns: ['inv_menusection_id'],
        },
        {
          name: 'menusections_localizations_links_unique',
          columns: ['menusection_id', 'inv_menusection_id'],
          type: 'unique',
        },
        {
          name: 'menusections_localizations_links_order_fk',
          columns: ['menusection_order'],
        },
      ],
      foreignKeys: [
        {
          name: 'menusections_localizations_links_fk',
          columns: ['menusection_id'],
          referencedColumns: ['id'],
          referencedTable: 'menusections',
          onDelete: 'CASCADE',
        },
        {
          name: 'menusections_localizations_links_inv_fk',
          columns: ['inv_menusection_id'],
          referencedColumns: ['id'],
          referencedTable: 'menusections',
          onDelete: 'CASCADE',
        },
      ],
      lifecycles: {},
      columnToAttribute: {
        id: 'id',
        menusection_id: 'menusection_id',
        inv_menusection_id: 'inv_menusection_id',
        menusection_order: 'menusection_order',
      },
    },
  ],
  [
    'menusections_strapi_stage_links',
    {
      singularName: 'menusections_strapi_stage_links',
      uid: 'menusections_strapi_stage_links',
      tableName: 'menusections_strapi_stage_links',
      attributes: {
        id: {
          type: 'increments',
          columnName: 'id',
        },
        menusection_id: {
          type: 'integer',
          column: {
            unsigned: true,
          },
          columnName: 'menusection_id',
        },
        workflow_stage_id: {
          type: 'integer',
          column: {
            unsigned: true,
          },
          columnName: 'workflow_stage_id',
        },
      },
      indexes: [
        {
          name: 'menusections_strapi_stage_links_fk',
          columns: ['menusection_id'],
        },
        {
          name: 'menusections_strapi_stage_links_inv_fk',
          columns: ['workflow_stage_id'],
        },
        {
          name: 'menusections_strapi_stage_links_unique',
          columns: ['menusection_id', 'workflow_stage_id'],
          type: 'unique',
        },
      ],
      foreignKeys: [
        {
          name: 'menusections_strapi_stage_links_fk',
          columns: ['menusection_id'],
          referencedColumns: ['id'],
          referencedTable: 'menusections',
          onDelete: 'CASCADE',
        },
        {
          name: 'menusections_strapi_stage_links_inv_fk',
          columns: ['workflow_stage_id'],
          referencedColumns: ['id'],
          referencedTable: 'strapi_workflows_stages',
          onDelete: 'CASCADE',
        },
      ],
      lifecycles: {},
      columnToAttribute: {
        id: 'id',
        menusection_id: 'menusection_id',
        workflow_stage_id: 'workflow_stage_id',
      },
    },
  ],
  [
    'menusections_strapi_assignee_links',
    {
      singularName: 'menusections_strapi_assignee_links',
      uid: 'menusections_strapi_assignee_links',
      tableName: 'menusections_strapi_assignee_links',
      attributes: {
        id: {
          type: 'increments',
          columnName: 'id',
        },
        menusection_id: {
          type: 'integer',
          column: {
            unsigned: true,
          },
          columnName: 'menusection_id',
        },
        user_id: {
          type: 'integer',
          column: {
            unsigned: true,
          },
          columnName: 'user_id',
        },
      },
      indexes: [
        {
          name: 'menusections_strapi_assignee_links_fk',
          columns: ['menusection_id'],
        },
        {
          name: 'menusections_strapi_assignee_links_inv_fk',
          columns: ['user_id'],
        },
        {
          name: 'menusections_strapi_assignee_links_unique',
          columns: ['menusection_id', 'user_id'],
          type: 'unique',
        },
      ],
      foreignKeys: [
        {
          name: 'menusections_strapi_assignee_links_fk',
          columns: ['menusection_id'],
          referencedColumns: ['id'],
          referencedTable: 'menusections',
          onDelete: 'CASCADE',
        },
        {
          name: 'menusections_strapi_assignee_links_inv_fk',
          columns: ['user_id'],
          referencedColumns: ['id'],
          referencedTable: 'admin_users',
          onDelete: 'CASCADE',
        },
      ],
      lifecycles: {},
      columnToAttribute: {
        id: 'id',
        menusection_id: 'menusection_id',
        user_id: 'user_id',
      },
    },
  ],
  [
    'relation_locales_categories_links',
    {
      singularName: 'relation_locales_categories_links',
      uid: 'relation_locales_categories_links',
      tableName: 'relation_locales_categories_links',
      attributes: {
        id: {
          type: 'increments',
          columnName: 'id',
        },
        relation_locale_id: {
          type: 'integer',
          column: {
            unsigned: true,
          },
          columnName: 'relation_locale_id',
        },
        category_id: {
          type: 'integer',
          column: {
            unsigned: true,
          },
          columnName: 'category_id',
        },
        category_order: {
          type: 'float',
          column: {
            unsigned: true,
            defaultTo: null,
          },
          columnName: 'category_order',
        },
        relation_locale_order: {
          type: 'float',
          column: {
            unsigned: true,
            defaultTo: null,
          },
          columnName: 'relation_locale_order',
        },
      },
      indexes: [
        {
          name: 'relation_locales_categories_links_fk',
          columns: ['relation_locale_id'],
        },
        {
          name: 'relation_locales_categories_links_inv_fk',
          columns: ['category_id'],
        },
        {
          name: 'relation_locales_categories_links_unique',
          columns: ['relation_locale_id', 'category_id'],
          type: 'unique',
        },
        {
          name: 'relation_locales_categories_links_order_fk',
          columns: ['category_order'],
        },
        {
          name: 'relation_locales_categories_links_order_inv_fk',
          columns: ['relation_locale_order'],
        },
      ],
      foreignKeys: [
        {
          name: 'relation_locales_categories_links_fk',
          columns: ['relation_locale_id'],
          referencedColumns: ['id'],
          referencedTable: 'relation_locales',
          onDelete: 'CASCADE',
        },
        {
          name: 'relation_locales_categories_links_inv_fk',
          columns: ['category_id'],
          referencedColumns: ['id'],
          referencedTable: 'categories',
          onDelete: 'CASCADE',
        },
      ],
      lifecycles: {},
      columnToAttribute: {
        id: 'id',
        relation_locale_id: 'relation_locale_id',
        category_id: 'category_id',
        category_order: 'category_order',
        relation_locale_order: 'relation_locale_order',
      },
    },
  ],
  [
    'relation_locales_localizations_links',
    {
      singularName: 'relation_locales_localizations_links',
      uid: 'relation_locales_localizations_links',
      tableName: 'relation_locales_localizations_links',
      attributes: {
        id: {
          type: 'increments',
          columnName: 'id',
        },
        relation_locale_id: {
          type: 'integer',
          column: {
            unsigned: true,
          },
          columnName: 'relation_locale_id',
        },
        inv_relation_locale_id: {
          type: 'integer',
          column: {
            unsigned: true,
          },
          columnName: 'inv_relation_locale_id',
        },
        relation_locale_order: {
          type: 'float',
          column: {
            unsigned: true,
            defaultTo: null,
          },
          columnName: 'relation_locale_order',
        },
      },
      indexes: [
        {
          name: 'relation_locales_localizations_links_fk',
          columns: ['relation_locale_id'],
        },
        {
          name: 'relation_locales_localizations_links_inv_fk',
          columns: ['inv_relation_locale_id'],
        },
        {
          name: 'relation_locales_localizations_links_unique',
          columns: ['relation_locale_id', 'inv_relation_locale_id'],
          type: 'unique',
        },
        {
          name: 'relation_locales_localizations_links_order_fk',
          columns: ['relation_locale_order'],
        },
      ],
      foreignKeys: [
        {
          name: 'relation_locales_localizations_links_fk',
          columns: ['relation_locale_id'],
          referencedColumns: ['id'],
          referencedTable: 'relation_locales',
          onDelete: 'CASCADE',
        },
        {
          name: 'relation_locales_localizations_links_inv_fk',
          columns: ['inv_relation_locale_id'],
          referencedColumns: ['id'],
          referencedTable: 'relation_locales',
          onDelete: 'CASCADE',
        },
      ],
      lifecycles: {},
      columnToAttribute: {
        id: 'id',
        relation_locale_id: 'relation_locale_id',
        inv_relation_locale_id: 'inv_relation_locale_id',
        relation_locale_order: 'relation_locale_order',
      },
    },
  ],
  [
    'relation_locales_strapi_stage_links',
    {
      singularName: 'relation_locales_strapi_stage_links',
      uid: 'relation_locales_strapi_stage_links',
      tableName: 'relation_locales_strapi_stage_links',
      attributes: {
        id: {
          type: 'increments',
          columnName: 'id',
        },
        relation_locale_id: {
          type: 'integer',
          column: {
            unsigned: true,
          },
          columnName: 'relation_locale_id',
        },
        workflow_stage_id: {
          type: 'integer',
          column: {
            unsigned: true,
          },
          columnName: 'workflow_stage_id',
        },
      },
      indexes: [
        {
          name: 'relation_locales_strapi_stage_links_fk',
          columns: ['relation_locale_id'],
        },
        {
          name: 'relation_locales_strapi_stage_links_inv_fk',
          columns: ['workflow_stage_id'],
        },
        {
          name: 'relation_locales_strapi_stage_links_unique',
          columns: ['relation_locale_id', 'workflow_stage_id'],
          type: 'unique',
        },
      ],
      foreignKeys: [
        {
          name: 'relation_locales_strapi_stage_links_fk',
          columns: ['relation_locale_id'],
          referencedColumns: ['id'],
          referencedTable: 'relation_locales',
          onDelete: 'CASCADE',
        },
        {
          name: 'relation_locales_strapi_stage_links_inv_fk',
          columns: ['workflow_stage_id'],
          referencedColumns: ['id'],
          referencedTable: 'strapi_workflows_stages',
          onDelete: 'CASCADE',
        },
      ],
      lifecycles: {},
      columnToAttribute: {
        id: 'id',
        relation_locale_id: 'relation_locale_id',
        workflow_stage_id: 'workflow_stage_id',
      },
    },
  ],
  [
    'relation_locales_strapi_assignee_links',
    {
      singularName: 'relation_locales_strapi_assignee_links',
      uid: 'relation_locales_strapi_assignee_links',
      tableName: 'relation_locales_strapi_assignee_links',
      attributes: {
        id: {
          type: 'increments',
          columnName: 'id',
        },
        relation_locale_id: {
          type: 'integer',
          column: {
            unsigned: true,
          },
          columnName: 'relation_locale_id',
        },
        user_id: {
          type: 'integer',
          column: {
            unsigned: true,
          },
          columnName: 'user_id',
        },
      },
      indexes: [
        {
          name: 'relation_locales_strapi_assignee_links_fk',
          columns: ['relation_locale_id'],
        },
        {
          name: 'relation_locales_strapi_assignee_links_inv_fk',
          columns: ['user_id'],
        },
        {
          name: 'relation_locales_strapi_assignee_links_unique',
          columns: ['relation_locale_id', 'user_id'],
          type: 'unique',
        },
      ],
      foreignKeys: [
        {
          name: 'relation_locales_strapi_assignee_links_fk',
          columns: ['relation_locale_id'],
          referencedColumns: ['id'],
          referencedTable: 'relation_locales',
          onDelete: 'CASCADE',
        },
        {
          name: 'relation_locales_strapi_assignee_links_inv_fk',
          columns: ['user_id'],
          referencedColumns: ['id'],
          referencedTable: 'admin_users',
          onDelete: 'CASCADE',
        },
      ],
      lifecycles: {},
      columnToAttribute: {
        id: 'id',
        relation_locale_id: 'relation_locale_id',
        user_id: 'user_id',
      },
    },
  ],
  [
    'restaurants_address_links',
    {
      singularName: 'restaurants_address_links',
      uid: 'restaurants_address_links',
      tableName: 'restaurants_address_links',
      attributes: {
        id: {
          type: 'increments',
          columnName: 'id',
        },
        restaurant_id: {
          type: 'integer',
          column: {
            unsigned: true,
          },
          columnName: 'restaurant_id',
        },
        address_id: {
          type: 'integer',
          column: {
            unsigned: true,
          },
          columnName: 'address_id',
        },
      },
      indexes: [
        {
          name: 'restaurants_address_links_fk',
          columns: ['restaurant_id'],
        },
        {
          name: 'restaurants_address_links_inv_fk',
          columns: ['address_id'],
        },
        {
          name: 'restaurants_address_links_unique',
          columns: ['restaurant_id', 'address_id'],
          type: 'unique',
        },
      ],
      foreignKeys: [
        {
          name: 'restaurants_address_links_fk',
          columns: ['restaurant_id'],
          referencedColumns: ['id'],
          referencedTable: 'restaurants',
          onDelete: 'CASCADE',
        },
        {
          name: 'restaurants_address_links_inv_fk',
          columns: ['address_id'],
          referencedColumns: ['id'],
          referencedTable: 'addresses',
          onDelete: 'CASCADE',
        },
      ],
      lifecycles: {},
      columnToAttribute: {
        id: 'id',
        restaurant_id: 'restaurant_id',
        address_id: 'address_id',
      },
    },
  ],
  [
    'restaurants_categories_links',
    {
      singularName: 'restaurants_categories_links',
      uid: 'restaurants_categories_links',
      tableName: 'restaurants_categories_links',
      attributes: {
        id: {
          type: 'increments',
          columnName: 'id',
        },
        restaurant_id: {
          type: 'integer',
          column: {
            unsigned: true,
          },
          columnName: 'restaurant_id',
        },
        category_id: {
          type: 'integer',
          column: {
            unsigned: true,
          },
          columnName: 'category_id',
        },
        category_order: {
          type: 'float',
          column: {
            unsigned: true,
            defaultTo: null,
          },
          columnName: 'category_order',
        },
      },
      indexes: [
        {
          name: 'restaurants_categories_links_fk',
          columns: ['restaurant_id'],
        },
        {
          name: 'restaurants_categories_links_inv_fk',
          columns: ['category_id'],
        },
        {
          name: 'restaurants_categories_links_unique',
          columns: ['restaurant_id', 'category_id'],
          type: 'unique',
        },
        {
          name: 'restaurants_categories_links_order_fk',
          columns: ['category_order'],
        },
      ],
      foreignKeys: [
        {
          name: 'restaurants_categories_links_fk',
          columns: ['restaurant_id'],
          referencedColumns: ['id'],
          referencedTable: 'restaurants',
          onDelete: 'CASCADE',
        },
        {
          name: 'restaurants_categories_links_inv_fk',
          columns: ['category_id'],
          referencedColumns: ['id'],
          referencedTable: 'categories',
          onDelete: 'CASCADE',
        },
      ],
      lifecycles: {},
      columnToAttribute: {
        id: 'id',
        restaurant_id: 'restaurant_id',
        category_id: 'category_id',
        category_order: 'category_order',
      },
    },
  ],
  [
    'restaurants_menu_links',
    {
      singularName: 'restaurants_menu_links',
      uid: 'restaurants_menu_links',
      tableName: 'restaurants_menu_links',
      attributes: {
        id: {
          type: 'increments',
          columnName: 'id',
        },
        restaurant_id: {
          type: 'integer',
          column: {
            unsigned: true,
          },
          columnName: 'restaurant_id',
        },
        menu_id: {
          type: 'integer',
          column: {
            unsigned: true,
          },
          columnName: 'menu_id',
        },
      },
      indexes: [
        {
          name: 'restaurants_menu_links_fk',
          columns: ['restaurant_id'],
        },
        {
          name: 'restaurants_menu_links_inv_fk',
          columns: ['menu_id'],
        },
        {
          name: 'restaurants_menu_links_unique',
          columns: ['restaurant_id', 'menu_id'],
          type: 'unique',
        },
      ],
      foreignKeys: [
        {
          name: 'restaurants_menu_links_fk',
          columns: ['restaurant_id'],
          referencedColumns: ['id'],
          referencedTable: 'restaurants',
          onDelete: 'CASCADE',
        },
        {
          name: 'restaurants_menu_links_inv_fk',
          columns: ['menu_id'],
          referencedColumns: ['id'],
          referencedTable: 'menus',
          onDelete: 'CASCADE',
        },
      ],
      lifecycles: {},
      columnToAttribute: {
        id: 'id',
        restaurant_id: 'restaurant_id',
        menu_id: 'menu_id',
      },
    },
  ],
  [
    'restaurants_localizations_links',
    {
      singularName: 'restaurants_localizations_links',
      uid: 'restaurants_localizations_links',
      tableName: 'restaurants_localizations_links',
      attributes: {
        id: {
          type: 'increments',
          columnName: 'id',
        },
        restaurant_id: {
          type: 'integer',
          column: {
            unsigned: true,
          },
          columnName: 'restaurant_id',
        },
        inv_restaurant_id: {
          type: 'integer',
          column: {
            unsigned: true,
          },
          columnName: 'inv_restaurant_id',
        },
        restaurant_order: {
          type: 'float',
          column: {
            unsigned: true,
            defaultTo: null,
          },
          columnName: 'restaurant_order',
        },
      },
      indexes: [
        {
          name: 'restaurants_localizations_links_fk',
          columns: ['restaurant_id'],
        },
        {
          name: 'restaurants_localizations_links_inv_fk',
          columns: ['inv_restaurant_id'],
        },
        {
          name: 'restaurants_localizations_links_unique',
          columns: ['restaurant_id', 'inv_restaurant_id'],
          type: 'unique',
        },
        {
          name: 'restaurants_localizations_links_order_fk',
          columns: ['restaurant_order'],
        },
      ],
      foreignKeys: [
        {
          name: 'restaurants_localizations_links_fk',
          columns: ['restaurant_id'],
          referencedColumns: ['id'],
          referencedTable: 'restaurants',
          onDelete: 'CASCADE',
        },
        {
          name: 'restaurants_localizations_links_inv_fk',
          columns: ['inv_restaurant_id'],
          referencedColumns: ['id'],
          referencedTable: 'restaurants',
          onDelete: 'CASCADE',
        },
      ],
      lifecycles: {},
      columnToAttribute: {
        id: 'id',
        restaurant_id: 'restaurant_id',
        inv_restaurant_id: 'inv_restaurant_id',
        restaurant_order: 'restaurant_order',
      },
    },
  ],
  [
    'restaurants_strapi_stage_links',
    {
      singularName: 'restaurants_strapi_stage_links',
      uid: 'restaurants_strapi_stage_links',
      tableName: 'restaurants_strapi_stage_links',
      attributes: {
        id: {
          type: 'increments',
          columnName: 'id',
        },
        restaurant_id: {
          type: 'integer',
          column: {
            unsigned: true,
          },
          columnName: 'restaurant_id',
        },
        workflow_stage_id: {
          type: 'integer',
          column: {
            unsigned: true,
          },
          columnName: 'workflow_stage_id',
        },
      },
      indexes: [
        {
          name: 'restaurants_strapi_stage_links_fk',
          columns: ['restaurant_id'],
        },
        {
          name: 'restaurants_strapi_stage_links_inv_fk',
          columns: ['workflow_stage_id'],
        },
        {
          name: 'restaurants_strapi_stage_links_unique',
          columns: ['restaurant_id', 'workflow_stage_id'],
          type: 'unique',
        },
      ],
      foreignKeys: [
        {
          name: 'restaurants_strapi_stage_links_fk',
          columns: ['restaurant_id'],
          referencedColumns: ['id'],
          referencedTable: 'restaurants',
          onDelete: 'CASCADE',
        },
        {
          name: 'restaurants_strapi_stage_links_inv_fk',
          columns: ['workflow_stage_id'],
          referencedColumns: ['id'],
          referencedTable: 'strapi_workflows_stages',
          onDelete: 'CASCADE',
        },
      ],
      lifecycles: {},
      columnToAttribute: {
        id: 'id',
        restaurant_id: 'restaurant_id',
        workflow_stage_id: 'workflow_stage_id',
      },
    },
  ],
  [
    'restaurants_strapi_assignee_links',
    {
      singularName: 'restaurants_strapi_assignee_links',
      uid: 'restaurants_strapi_assignee_links',
      tableName: 'restaurants_strapi_assignee_links',
      attributes: {
        id: {
          type: 'increments',
          columnName: 'id',
        },
        restaurant_id: {
          type: 'integer',
          column: {
            unsigned: true,
          },
          columnName: 'restaurant_id',
        },
        user_id: {
          type: 'integer',
          column: {
            unsigned: true,
          },
          columnName: 'user_id',
        },
      },
      indexes: [
        {
          name: 'restaurants_strapi_assignee_links_fk',
          columns: ['restaurant_id'],
        },
        {
          name: 'restaurants_strapi_assignee_links_inv_fk',
          columns: ['user_id'],
        },
        {
          name: 'restaurants_strapi_assignee_links_unique',
          columns: ['restaurant_id', 'user_id'],
          type: 'unique',
        },
      ],
      foreignKeys: [
        {
          name: 'restaurants_strapi_assignee_links_fk',
          columns: ['restaurant_id'],
          referencedColumns: ['id'],
          referencedTable: 'restaurants',
          onDelete: 'CASCADE',
        },
        {
          name: 'restaurants_strapi_assignee_links_inv_fk',
          columns: ['user_id'],
          referencedColumns: ['id'],
          referencedTable: 'admin_users',
          onDelete: 'CASCADE',
        },
      ],
      lifecycles: {},
      columnToAttribute: {
        id: 'id',
        restaurant_id: 'restaurant_id',
        user_id: 'user_id',
      },
    },
  ],
  [
    'reviews_author_links',
    {
      singularName: 'reviews_author_links',
      uid: 'reviews_author_links',
      tableName: 'reviews_author_links',
      attributes: {
        id: {
          type: 'increments',
          columnName: 'id',
        },
        review_id: {
          type: 'integer',
          column: {
            unsigned: true,
          },
          columnName: 'review_id',
        },
        user_id: {
          type: 'integer',
          column: {
            unsigned: true,
          },
          columnName: 'user_id',
        },
      },
      indexes: [
        {
          name: 'reviews_author_links_fk',
          columns: ['review_id'],
        },
        {
          name: 'reviews_author_links_inv_fk',
          columns: ['user_id'],
        },
        {
          name: 'reviews_author_links_unique',
          columns: ['review_id', 'user_id'],
          type: 'unique',
        },
      ],
      foreignKeys: [
        {
          name: 'reviews_author_links_fk',
          columns: ['review_id'],
          referencedColumns: ['id'],
          referencedTable: 'reviews',
          onDelete: 'CASCADE',
        },
        {
          name: 'reviews_author_links_inv_fk',
          columns: ['user_id'],
          referencedColumns: ['id'],
          referencedTable: 'up_users',
          onDelete: 'CASCADE',
        },
      ],
      lifecycles: {},
      columnToAttribute: {
        id: 'id',
        review_id: 'review_id',
        user_id: 'user_id',
      },
    },
  ],
  [
    'reviews_restaurant_links',
    {
      singularName: 'reviews_restaurant_links',
      uid: 'reviews_restaurant_links',
      tableName: 'reviews_restaurant_links',
      attributes: {
        id: {
          type: 'increments',
          columnName: 'id',
        },
        review_id: {
          type: 'integer',
          column: {
            unsigned: true,
          },
          columnName: 'review_id',
        },
        restaurant_id: {
          type: 'integer',
          column: {
            unsigned: true,
          },
          columnName: 'restaurant_id',
        },
      },
      indexes: [
        {
          name: 'reviews_restaurant_links_fk',
          columns: ['review_id'],
        },
        {
          name: 'reviews_restaurant_links_inv_fk',
          columns: ['restaurant_id'],
        },
        {
          name: 'reviews_restaurant_links_unique',
          columns: ['review_id', 'restaurant_id'],
          type: 'unique',
        },
      ],
      foreignKeys: [
        {
          name: 'reviews_restaurant_links_fk',
          columns: ['review_id'],
          referencedColumns: ['id'],
          referencedTable: 'reviews',
          onDelete: 'CASCADE',
        },
        {
          name: 'reviews_restaurant_links_inv_fk',
          columns: ['restaurant_id'],
          referencedColumns: ['id'],
          referencedTable: 'restaurants',
          onDelete: 'CASCADE',
        },
      ],
      lifecycles: {},
      columnToAttribute: {
        id: 'id',
        review_id: 'review_id',
        restaurant_id: 'restaurant_id',
      },
    },
  ],
  [
    'reviews_localizations_links',
    {
      singularName: 'reviews_localizations_links',
      uid: 'reviews_localizations_links',
      tableName: 'reviews_localizations_links',
      attributes: {
        id: {
          type: 'increments',
          columnName: 'id',
        },
        review_id: {
          type: 'integer',
          column: {
            unsigned: true,
          },
          columnName: 'review_id',
        },
        inv_review_id: {
          type: 'integer',
          column: {
            unsigned: true,
          },
          columnName: 'inv_review_id',
        },
        review_order: {
          type: 'float',
          column: {
            unsigned: true,
            defaultTo: null,
          },
          columnName: 'review_order',
        },
      },
      indexes: [
        {
          name: 'reviews_localizations_links_fk',
          columns: ['review_id'],
        },
        {
          name: 'reviews_localizations_links_inv_fk',
          columns: ['inv_review_id'],
        },
        {
          name: 'reviews_localizations_links_unique',
          columns: ['review_id', 'inv_review_id'],
          type: 'unique',
        },
        {
          name: 'reviews_localizations_links_order_fk',
          columns: ['review_order'],
        },
      ],
      foreignKeys: [
        {
          name: 'reviews_localizations_links_fk',
          columns: ['review_id'],
          referencedColumns: ['id'],
          referencedTable: 'reviews',
          onDelete: 'CASCADE',
        },
        {
          name: 'reviews_localizations_links_inv_fk',
          columns: ['inv_review_id'],
          referencedColumns: ['id'],
          referencedTable: 'reviews',
          onDelete: 'CASCADE',
        },
      ],
      lifecycles: {},
      columnToAttribute: {
        id: 'id',
        review_id: 'review_id',
        inv_review_id: 'inv_review_id',
        review_order: 'review_order',
      },
    },
  ],
  [
    'reviews_strapi_stage_links',
    {
      singularName: 'reviews_strapi_stage_links',
      uid: 'reviews_strapi_stage_links',
      tableName: 'reviews_strapi_stage_links',
      attributes: {
        id: {
          type: 'increments',
          columnName: 'id',
        },
        review_id: {
          type: 'integer',
          column: {
            unsigned: true,
          },
          columnName: 'review_id',
        },
        workflow_stage_id: {
          type: 'integer',
          column: {
            unsigned: true,
          },
          columnName: 'workflow_stage_id',
        },
      },
      indexes: [
        {
          name: 'reviews_strapi_stage_links_fk',
          columns: ['review_id'],
        },
        {
          name: 'reviews_strapi_stage_links_inv_fk',
          columns: ['workflow_stage_id'],
        },
        {
          name: 'reviews_strapi_stage_links_unique',
          columns: ['review_id', 'workflow_stage_id'],
          type: 'unique',
        },
      ],
      foreignKeys: [
        {
          name: 'reviews_strapi_stage_links_fk',
          columns: ['review_id'],
          referencedColumns: ['id'],
          referencedTable: 'reviews',
          onDelete: 'CASCADE',
        },
        {
          name: 'reviews_strapi_stage_links_inv_fk',
          columns: ['workflow_stage_id'],
          referencedColumns: ['id'],
          referencedTable: 'strapi_workflows_stages',
          onDelete: 'CASCADE',
        },
      ],
      lifecycles: {},
      columnToAttribute: {
        id: 'id',
        review_id: 'review_id',
        workflow_stage_id: 'workflow_stage_id',
      },
    },
  ],
  [
    'reviews_strapi_assignee_links',
    {
      singularName: 'reviews_strapi_assignee_links',
      uid: 'reviews_strapi_assignee_links',
      tableName: 'reviews_strapi_assignee_links',
      attributes: {
        id: {
          type: 'increments',
          columnName: 'id',
        },
        review_id: {
          type: 'integer',
          column: {
            unsigned: true,
          },
          columnName: 'review_id',
        },
        user_id: {
          type: 'integer',
          column: {
            unsigned: true,
          },
          columnName: 'user_id',
        },
      },
      indexes: [
        {
          name: 'reviews_strapi_assignee_links_fk',
          columns: ['review_id'],
        },
        {
          name: 'reviews_strapi_assignee_links_inv_fk',
          columns: ['user_id'],
        },
        {
          name: 'reviews_strapi_assignee_links_unique',
          columns: ['review_id', 'user_id'],
          type: 'unique',
        },
      ],
      foreignKeys: [
        {
          name: 'reviews_strapi_assignee_links_fk',
          columns: ['review_id'],
          referencedColumns: ['id'],
          referencedTable: 'reviews',
          onDelete: 'CASCADE',
        },
        {
          name: 'reviews_strapi_assignee_links_inv_fk',
          columns: ['user_id'],
          referencedColumns: ['id'],
          referencedTable: 'admin_users',
          onDelete: 'CASCADE',
        },
      ],
      lifecycles: {},
      columnToAttribute: {
        id: 'id',
        review_id: 'review_id',
        user_id: 'user_id',
      },
    },
  ],
  [
    'tags_many_to_one_kitchensink_links',
    {
      singularName: 'tags_many_to_one_kitchensink_links',
      uid: 'tags_many_to_one_kitchensink_links',
      tableName: 'tags_many_to_one_kitchensink_links',
      attributes: {
        id: {
          type: 'increments',
          columnName: 'id',
        },
        tag_id: {
          type: 'integer',
          column: {
            unsigned: true,
          },
          columnName: 'tag_id',
        },
        kitchensink_id: {
          type: 'integer',
          column: {
            unsigned: true,
          },
          columnName: 'kitchensink_id',
        },
        tag_order: {
          type: 'float',
          column: {
            unsigned: true,
            defaultTo: null,
          },
          columnName: 'tag_order',
        },
      },
      indexes: [
        {
          name: 'tags_many_to_one_kitchensink_links_fk',
          columns: ['tag_id'],
        },
        {
          name: 'tags_many_to_one_kitchensink_links_inv_fk',
          columns: ['kitchensink_id'],
        },
        {
          name: 'tags_many_to_one_kitchensink_links_unique',
          columns: ['tag_id', 'kitchensink_id'],
          type: 'unique',
        },
        {
          name: 'tags_many_to_one_kitchensink_links_order_inv_fk',
          columns: ['tag_order'],
        },
      ],
      foreignKeys: [
        {
          name: 'tags_many_to_one_kitchensink_links_fk',
          columns: ['tag_id'],
          referencedColumns: ['id'],
          referencedTable: 'tags',
          onDelete: 'CASCADE',
        },
        {
          name: 'tags_many_to_one_kitchensink_links_inv_fk',
          columns: ['kitchensink_id'],
          referencedColumns: ['id'],
          referencedTable: 'kitchensinks',
          onDelete: 'CASCADE',
        },
      ],
      lifecycles: {},
      columnToAttribute: {
        id: 'id',
        tag_id: 'tag_id',
        kitchensink_id: 'kitchensink_id',
        tag_order: 'tag_order',
      },
    },
  ],
  [
    'tags_localizations_links',
    {
      singularName: 'tags_localizations_links',
      uid: 'tags_localizations_links',
      tableName: 'tags_localizations_links',
      attributes: {
        id: {
          type: 'increments',
          columnName: 'id',
        },
        tag_id: {
          type: 'integer',
          column: {
            unsigned: true,
          },
          columnName: 'tag_id',
        },
        inv_tag_id: {
          type: 'integer',
          column: {
            unsigned: true,
          },
          columnName: 'inv_tag_id',
        },
        tag_order: {
          type: 'float',
          column: {
            unsigned: true,
            defaultTo: null,
          },
          columnName: 'tag_order',
        },
      },
      indexes: [
        {
          name: 'tags_localizations_links_fk',
          columns: ['tag_id'],
        },
        {
          name: 'tags_localizations_links_inv_fk',
          columns: ['inv_tag_id'],
        },
        {
          name: 'tags_localizations_links_unique',
          columns: ['tag_id', 'inv_tag_id'],
          type: 'unique',
        },
        {
          name: 'tags_localizations_links_order_fk',
          columns: ['tag_order'],
        },
      ],
      foreignKeys: [
        {
          name: 'tags_localizations_links_fk',
          columns: ['tag_id'],
          referencedColumns: ['id'],
          referencedTable: 'tags',
          onDelete: 'CASCADE',
        },
        {
          name: 'tags_localizations_links_inv_fk',
          columns: ['inv_tag_id'],
          referencedColumns: ['id'],
          referencedTable: 'tags',
          onDelete: 'CASCADE',
        },
      ],
      lifecycles: {},
      columnToAttribute: {
        id: 'id',
        tag_id: 'tag_id',
        inv_tag_id: 'inv_tag_id',
        tag_order: 'tag_order',
      },
    },
  ],
  [
    'tags_strapi_stage_links',
    {
      singularName: 'tags_strapi_stage_links',
      uid: 'tags_strapi_stage_links',
      tableName: 'tags_strapi_stage_links',
      attributes: {
        id: {
          type: 'increments',
          columnName: 'id',
        },
        tag_id: {
          type: 'integer',
          column: {
            unsigned: true,
          },
          columnName: 'tag_id',
        },
        workflow_stage_id: {
          type: 'integer',
          column: {
            unsigned: true,
          },
          columnName: 'workflow_stage_id',
        },
      },
      indexes: [
        {
          name: 'tags_strapi_stage_links_fk',
          columns: ['tag_id'],
        },
        {
          name: 'tags_strapi_stage_links_inv_fk',
          columns: ['workflow_stage_id'],
        },
        {
          name: 'tags_strapi_stage_links_unique',
          columns: ['tag_id', 'workflow_stage_id'],
          type: 'unique',
        },
      ],
      foreignKeys: [
        {
          name: 'tags_strapi_stage_links_fk',
          columns: ['tag_id'],
          referencedColumns: ['id'],
          referencedTable: 'tags',
          onDelete: 'CASCADE',
        },
        {
          name: 'tags_strapi_stage_links_inv_fk',
          columns: ['workflow_stage_id'],
          referencedColumns: ['id'],
          referencedTable: 'strapi_workflows_stages',
          onDelete: 'CASCADE',
        },
      ],
      lifecycles: {},
      columnToAttribute: {
        id: 'id',
        tag_id: 'tag_id',
        workflow_stage_id: 'workflow_stage_id',
      },
    },
  ],
  [
    'tags_strapi_assignee_links',
    {
      singularName: 'tags_strapi_assignee_links',
      uid: 'tags_strapi_assignee_links',
      tableName: 'tags_strapi_assignee_links',
      attributes: {
        id: {
          type: 'increments',
          columnName: 'id',
        },
        tag_id: {
          type: 'integer',
          column: {
            unsigned: true,
          },
          columnName: 'tag_id',
        },
        user_id: {
          type: 'integer',
          column: {
            unsigned: true,
          },
          columnName: 'user_id',
        },
      },
      indexes: [
        {
          name: 'tags_strapi_assignee_links_fk',
          columns: ['tag_id'],
        },
        {
          name: 'tags_strapi_assignee_links_inv_fk',
          columns: ['user_id'],
        },
        {
          name: 'tags_strapi_assignee_links_unique',
          columns: ['tag_id', 'user_id'],
          type: 'unique',
        },
      ],
      foreignKeys: [
        {
          name: 'tags_strapi_assignee_links_fk',
          columns: ['tag_id'],
          referencedColumns: ['id'],
          referencedTable: 'tags',
          onDelete: 'CASCADE',
        },
        {
          name: 'tags_strapi_assignee_links_inv_fk',
          columns: ['user_id'],
          referencedColumns: ['id'],
          referencedTable: 'admin_users',
          onDelete: 'CASCADE',
        },
      ],
      lifecycles: {},
      columnToAttribute: {
        id: 'id',
        tag_id: 'tag_id',
        user_id: 'user_id',
      },
    },
  ],
  [
    'temps_category_links',
    {
      singularName: 'temps_category_links',
      uid: 'temps_category_links',
      tableName: 'temps_category_links',
      attributes: {
        id: {
          type: 'increments',
          columnName: 'id',
        },
        temp_id: {
          type: 'integer',
          column: {
            unsigned: true,
          },
          columnName: 'temp_id',
        },
        category_id: {
          type: 'integer',
          column: {
            unsigned: true,
          },
          columnName: 'category_id',
        },
      },
      indexes: [
        {
          name: 'temps_category_links_fk',
          columns: ['temp_id'],
        },
        {
          name: 'temps_category_links_inv_fk',
          columns: ['category_id'],
        },
        {
          name: 'temps_category_links_unique',
          columns: ['temp_id', 'category_id'],
          type: 'unique',
        },
      ],
      foreignKeys: [
        {
          name: 'temps_category_links_fk',
          columns: ['temp_id'],
          referencedColumns: ['id'],
          referencedTable: 'temps',
          onDelete: 'CASCADE',
        },
        {
          name: 'temps_category_links_inv_fk',
          columns: ['category_id'],
          referencedColumns: ['id'],
          referencedTable: 'categories',
          onDelete: 'CASCADE',
        },
      ],
      lifecycles: {},
      columnToAttribute: {
        id: 'id',
        temp_id: 'temp_id',
        category_id: 'category_id',
      },
    },
  ],
  [
    'temps_categories_links',
    {
      singularName: 'temps_categories_links',
      uid: 'temps_categories_links',
      tableName: 'temps_categories_links',
      attributes: {
        id: {
          type: 'increments',
          columnName: 'id',
        },
        temp_id: {
          type: 'integer',
          column: {
            unsigned: true,
          },
          columnName: 'temp_id',
        },
        category_id: {
          type: 'integer',
          column: {
            unsigned: true,
          },
          columnName: 'category_id',
        },
        category_order: {
          type: 'float',
          column: {
            unsigned: true,
            defaultTo: null,
          },
          columnName: 'category_order',
        },
        temp_order: {
          type: 'float',
          column: {
            unsigned: true,
            defaultTo: null,
          },
          columnName: 'temp_order',
        },
      },
      indexes: [
        {
          name: 'temps_categories_links_fk',
          columns: ['temp_id'],
        },
        {
          name: 'temps_categories_links_inv_fk',
          columns: ['category_id'],
        },
        {
          name: 'temps_categories_links_unique',
          columns: ['temp_id', 'category_id'],
          type: 'unique',
        },
        {
          name: 'temps_categories_links_order_fk',
          columns: ['category_order'],
        },
        {
          name: 'temps_categories_links_order_inv_fk',
          columns: ['temp_order'],
        },
      ],
      foreignKeys: [
        {
          name: 'temps_categories_links_fk',
          columns: ['temp_id'],
          referencedColumns: ['id'],
          referencedTable: 'temps',
          onDelete: 'CASCADE',
        },
        {
          name: 'temps_categories_links_inv_fk',
          columns: ['category_id'],
          referencedColumns: ['id'],
          referencedTable: 'categories',
          onDelete: 'CASCADE',
        },
      ],
      lifecycles: {},
      columnToAttribute: {
        id: 'id',
        temp_id: 'temp_id',
        category_id: 'category_id',
        category_order: 'category_order',
        temp_order: 'temp_order',
      },
    },
  ],
  [
    'temps_self_many_to_many_links',
    {
      singularName: 'temps_self_many_to_many_links',
      uid: 'temps_self_many_to_many_links',
      tableName: 'temps_self_many_to_many_links',
      attributes: {
        id: {
          type: 'increments',
          columnName: 'id',
        },
        temp_id: {
          type: 'integer',
          column: {
            unsigned: true,
          },
          columnName: 'temp_id',
        },
        inv_temp_id: {
          type: 'integer',
          column: {
            unsigned: true,
          },
          columnName: 'inv_temp_id',
        },
        temp_order: {
          type: 'float',
          column: {
            unsigned: true,
            defaultTo: null,
          },
          columnName: 'temp_order',
        },
        inv_temp_order: {
          type: 'float',
          column: {
            unsigned: true,
            defaultTo: null,
          },
          columnName: 'inv_temp_order',
        },
      },
      indexes: [
        {
          name: 'temps_self_many_to_many_links_fk',
          columns: ['temp_id'],
        },
        {
          name: 'temps_self_many_to_many_links_inv_fk',
          columns: ['inv_temp_id'],
        },
        {
          name: 'temps_self_many_to_many_links_unique',
          columns: ['temp_id', 'inv_temp_id'],
          type: 'unique',
        },
        {
          name: 'temps_self_many_to_many_links_order_fk',
          columns: ['temp_order'],
        },
        {
          name: 'temps_self_many_to_many_links_order_inv_fk',
          columns: ['inv_temp_order'],
        },
      ],
      foreignKeys: [
        {
          name: 'temps_self_many_to_many_links_fk',
          columns: ['temp_id'],
          referencedColumns: ['id'],
          referencedTable: 'temps',
          onDelete: 'CASCADE',
        },
        {
          name: 'temps_self_many_to_many_links_inv_fk',
          columns: ['inv_temp_id'],
          referencedColumns: ['id'],
          referencedTable: 'temps',
          onDelete: 'CASCADE',
        },
      ],
      lifecycles: {},
      columnToAttribute: {
        id: 'id',
        temp_id: 'temp_id',
        inv_temp_id: 'inv_temp_id',
        temp_order: 'temp_order',
        inv_temp_order: 'inv_temp_order',
      },
    },
  ],
  [
    'temps_localizations_links',
    {
      singularName: 'temps_localizations_links',
      uid: 'temps_localizations_links',
      tableName: 'temps_localizations_links',
      attributes: {
        id: {
          type: 'increments',
          columnName: 'id',
        },
        temp_id: {
          type: 'integer',
          column: {
            unsigned: true,
          },
          columnName: 'temp_id',
        },
        inv_temp_id: {
          type: 'integer',
          column: {
            unsigned: true,
          },
          columnName: 'inv_temp_id',
        },
        temp_order: {
          type: 'float',
          column: {
            unsigned: true,
            defaultTo: null,
          },
          columnName: 'temp_order',
        },
      },
      indexes: [
        {
          name: 'temps_localizations_links_fk',
          columns: ['temp_id'],
        },
        {
          name: 'temps_localizations_links_inv_fk',
          columns: ['inv_temp_id'],
        },
        {
          name: 'temps_localizations_links_unique',
          columns: ['temp_id', 'inv_temp_id'],
          type: 'unique',
        },
        {
          name: 'temps_localizations_links_order_fk',
          columns: ['temp_order'],
        },
      ],
      foreignKeys: [
        {
          name: 'temps_localizations_links_fk',
          columns: ['temp_id'],
          referencedColumns: ['id'],
          referencedTable: 'temps',
          onDelete: 'CASCADE',
        },
        {
          name: 'temps_localizations_links_inv_fk',
          columns: ['inv_temp_id'],
          referencedColumns: ['id'],
          referencedTable: 'temps',
          onDelete: 'CASCADE',
        },
      ],
      lifecycles: {},
      columnToAttribute: {
        id: 'id',
        temp_id: 'temp_id',
        inv_temp_id: 'inv_temp_id',
        temp_order: 'temp_order',
      },
    },
  ],
  [
    'temps_strapi_stage_links',
    {
      singularName: 'temps_strapi_stage_links',
      uid: 'temps_strapi_stage_links',
      tableName: 'temps_strapi_stage_links',
      attributes: {
        id: {
          type: 'increments',
          columnName: 'id',
        },
        temp_id: {
          type: 'integer',
          column: {
            unsigned: true,
          },
          columnName: 'temp_id',
        },
        workflow_stage_id: {
          type: 'integer',
          column: {
            unsigned: true,
          },
          columnName: 'workflow_stage_id',
        },
      },
      indexes: [
        {
          name: 'temps_strapi_stage_links_fk',
          columns: ['temp_id'],
        },
        {
          name: 'temps_strapi_stage_links_inv_fk',
          columns: ['workflow_stage_id'],
        },
        {
          name: 'temps_strapi_stage_links_unique',
          columns: ['temp_id', 'workflow_stage_id'],
          type: 'unique',
        },
      ],
      foreignKeys: [
        {
          name: 'temps_strapi_stage_links_fk',
          columns: ['temp_id'],
          referencedColumns: ['id'],
          referencedTable: 'temps',
          onDelete: 'CASCADE',
        },
        {
          name: 'temps_strapi_stage_links_inv_fk',
          columns: ['workflow_stage_id'],
          referencedColumns: ['id'],
          referencedTable: 'strapi_workflows_stages',
          onDelete: 'CASCADE',
        },
      ],
      lifecycles: {},
      columnToAttribute: {
        id: 'id',
        temp_id: 'temp_id',
        workflow_stage_id: 'workflow_stage_id',
      },
    },
  ],
  [
    'temps_strapi_assignee_links',
    {
      singularName: 'temps_strapi_assignee_links',
      uid: 'temps_strapi_assignee_links',
      tableName: 'temps_strapi_assignee_links',
      attributes: {
        id: {
          type: 'increments',
          columnName: 'id',
        },
        temp_id: {
          type: 'integer',
          column: {
            unsigned: true,
          },
          columnName: 'temp_id',
        },
        user_id: {
          type: 'integer',
          column: {
            unsigned: true,
          },
          columnName: 'user_id',
        },
      },
      indexes: [
        {
          name: 'temps_strapi_assignee_links_fk',
          columns: ['temp_id'],
        },
        {
          name: 'temps_strapi_assignee_links_inv_fk',
          columns: ['user_id'],
        },
        {
          name: 'temps_strapi_assignee_links_unique',
          columns: ['temp_id', 'user_id'],
          type: 'unique',
        },
      ],
      foreignKeys: [
        {
          name: 'temps_strapi_assignee_links_fk',
          columns: ['temp_id'],
          referencedColumns: ['id'],
          referencedTable: 'temps',
          onDelete: 'CASCADE',
        },
        {
          name: 'temps_strapi_assignee_links_inv_fk',
          columns: ['user_id'],
          referencedColumns: ['id'],
          referencedTable: 'admin_users',
          onDelete: 'CASCADE',
        },
      ],
      lifecycles: {},
      columnToAttribute: {
        id: 'id',
        temp_id: 'temp_id',
        user_id: 'user_id',
      },
    },
  ],
  [
    'strapi_audit_logs_user_links',
    {
      singularName: 'strapi_audit_logs_user_links',
      uid: 'strapi_audit_logs_user_links',
      tableName: 'strapi_audit_logs_user_links',
      attributes: {
        id: {
          type: 'increments',
          columnName: 'id',
        },
        audit_log_id: {
          type: 'integer',
          column: {
            unsigned: true,
          },
          columnName: 'audit_log_id',
        },
        user_id: {
          type: 'integer',
          column: {
            unsigned: true,
          },
          columnName: 'user_id',
        },
      },
      indexes: [
        {
          name: 'strapi_audit_logs_user_links_fk',
          columns: ['audit_log_id'],
        },
        {
          name: 'strapi_audit_logs_user_links_inv_fk',
          columns: ['user_id'],
        },
        {
          name: 'strapi_audit_logs_user_links_unique',
          columns: ['audit_log_id', 'user_id'],
          type: 'unique',
        },
      ],
      foreignKeys: [
        {
          name: 'strapi_audit_logs_user_links_fk',
          columns: ['audit_log_id'],
          referencedColumns: ['id'],
          referencedTable: 'strapi_audit_logs',
          onDelete: 'CASCADE',
        },
        {
          name: 'strapi_audit_logs_user_links_inv_fk',
          columns: ['user_id'],
          referencedColumns: ['id'],
          referencedTable: 'admin_users',
          onDelete: 'CASCADE',
        },
      ],
      lifecycles: {},
      columnToAttribute: {
        id: 'id',
        audit_log_id: 'audit_log_id',
        user_id: 'user_id',
      },
    },
  ],
  [
    'components_dishes_categories_links',
    {
      singularName: 'components_dishes_categories_links',
      uid: 'components_dishes_categories_links',
      tableName: 'components_dishes_categories_links',
      attributes: {
        id: {
          type: 'increments',
          columnName: 'id',
        },
        dish_id: {
          type: 'integer',
          column: {
            unsigned: true,
          },
          columnName: 'dish_id',
        },
        category_id: {
          type: 'integer',
          column: {
            unsigned: true,
          },
          columnName: 'category_id',
        },
      },
      indexes: [
        {
          name: 'components_dishes_categories_links_fk',
          columns: ['dish_id'],
        },
        {
          name: 'components_dishes_categories_links_inv_fk',
          columns: ['category_id'],
        },
        {
          name: 'components_dishes_categories_links_unique',
          columns: ['dish_id', 'category_id'],
          type: 'unique',
        },
      ],
      foreignKeys: [
        {
          name: 'components_dishes_categories_links_fk',
          columns: ['dish_id'],
          referencedColumns: ['id'],
          referencedTable: 'components_dishes',
          onDelete: 'CASCADE',
        },
        {
          name: 'components_dishes_categories_links_inv_fk',
          columns: ['category_id'],
          referencedColumns: ['id'],
          referencedTable: 'categories',
          onDelete: 'CASCADE',
        },
      ],
      lifecycles: {},
      columnToAttribute: {
        id: 'id',
        dish_id: 'dish_id',
        category_id: 'category_id',
      },
    },
  ],
  [
    'components_basic_relations_categories_links',
    {
      singularName: 'components_basic_relations_categories_links',
      uid: 'components_basic_relations_categories_links',
      tableName: 'components_basic_relations_categories_links',
      attributes: {
        id: {
          type: 'increments',
          columnName: 'id',
        },
        relation_id: {
          type: 'integer',
          column: {
            unsigned: true,
          },
          columnName: 'relation_id',
        },
        category_id: {
          type: 'integer',
          column: {
            unsigned: true,
          },
          columnName: 'category_id',
        },
        category_order: {
          type: 'float',
          column: {
            unsigned: true,
            defaultTo: null,
          },
          columnName: 'category_order',
        },
      },
      indexes: [
        {
          name: 'components_basic_relations_categories_links_fk',
          columns: ['relation_id'],
        },
        {
          name: 'components_basic_relations_categories_links_inv_fk',
          columns: ['category_id'],
        },
        {
          name: 'components_basic_relations_categories_links_unique',
          columns: ['relation_id', 'category_id'],
          type: 'unique',
        },
        {
          name: 'components_basic_relations_categories_links_order_fk',
          columns: ['category_order'],
        },
      ],
      foreignKeys: [
        {
          name: 'components_basic_relations_categories_links_fk',
          columns: ['relation_id'],
          referencedColumns: ['id'],
          referencedTable: 'components_basic_relations',
          onDelete: 'CASCADE',
        },
        {
          name: 'components_basic_relations_categories_links_inv_fk',
          columns: ['category_id'],
          referencedColumns: ['id'],
          referencedTable: 'categories',
          onDelete: 'CASCADE',
        },
      ],
      lifecycles: {},
      columnToAttribute: {
        id: 'id',
        relation_id: 'relation_id',
        category_id: 'category_id',
        category_order: 'category_order',
      },
    },
  ],
];
>>>>>>> 020096d9
<|MERGE_RESOLUTION|>--- conflicted
+++ resolved
@@ -1,4 +1,3 @@
-<<<<<<< HEAD
 export const baseMetadata = {
   uid: 'api::complex.complex',
   singularName: 'complex',
@@ -84,10 +83,12 @@
                 joinColumn: {
                   name: 'complex_id',
                   referencedColumn: 'id',
+                  referencedTable: 'components_default_long_component_names',
                 },
                 inverseJoinColumn: {
                   name: 'inv_complex_id',
                   referencedColumn: 'id',
+                  referencedTable: 'complexes',
                 },
                 pivotColumns: ['complex_id', 'inv_complex_id'],
               },
@@ -248,10 +249,12 @@
                 joinColumn: {
                   name: 'inv_complex_id',
                   referencedColumn: 'id',
+                  referencedTable: 'complexes',
                 },
                 inverseJoinColumn: {
                   name: 'complex_id',
                   referencedColumn: 'id',
+                  referencedTable: 'components_default_long_component_names',
                 },
                 pivotColumns: ['complex_id', 'inv_complex_id'],
                 orderColumnName: 'complex_order',
@@ -259,682 +262,6 @@
                   complex_order: 'asc',
                 },
               },
-=======
-export const metadata = [
-  [
-    'admin::permission',
-    {
-      uid: 'admin::permission',
-      singularName: 'permission',
-      tableName: 'admin_permissions',
-      attributes: {
-        id: {
-          type: 'increments',
-          columnName: 'id',
-        },
-        documentId: {
-          type: 'string',
-          columnName: 'document_id',
-        },
-        action: {
-          type: 'string',
-          minLength: 1,
-          configurable: false,
-          required: true,
-          columnName: 'action',
-        },
-        actionParameters: {
-          type: 'json',
-          configurable: false,
-          required: false,
-          default: {},
-          columnName: 'action_parameters',
-        },
-        subject: {
-          type: 'string',
-          minLength: 1,
-          configurable: false,
-          required: false,
-          columnName: 'subject',
-        },
-        properties: {
-          type: 'json',
-          configurable: false,
-          required: false,
-          default: {},
-          columnName: 'properties',
-        },
-        conditions: {
-          type: 'json',
-          configurable: false,
-          required: false,
-          default: [],
-          columnName: 'conditions',
-        },
-        role: {
-          configurable: false,
-          type: 'relation',
-          relation: 'manyToOne',
-          inversedBy: 'permissions',
-          target: 'admin::role',
-          joinTable: {
-            name: 'admin_permissions_role_links',
-            joinColumn: {
-              name: 'permission_id',
-              referencedColumn: 'id',
-              referencedTable: 'admin_permissions',
-            },
-            inverseJoinColumn: {
-              name: 'role_id',
-              referencedColumn: 'id',
-              referencedTable: 'admin_roles',
-            },
-            pivotColumns: ['permission_id', 'role_id'],
-            inverseOrderColumnName: 'permission_order',
-          },
-        },
-        createdAt: {
-          type: 'datetime',
-          columnName: 'created_at',
-        },
-        updatedAt: {
-          type: 'datetime',
-          columnName: 'updated_at',
-        },
-        publishedAt: {
-          type: 'datetime',
-          configurable: false,
-          writable: true,
-          visible: false,
-          columnName: 'published_at',
-        },
-        createdBy: {
-          type: 'relation',
-          relation: 'oneToOne',
-          target: 'admin::user',
-          configurable: false,
-          writable: false,
-          visible: false,
-          useJoinTable: false,
-          private: true,
-          owner: true,
-          joinColumn: {
-            name: 'created_by_id',
-            referencedColumn: 'id',
-            referencedTable: 'admin_users',
-          },
-        },
-        updatedBy: {
-          type: 'relation',
-          relation: 'oneToOne',
-          target: 'admin::user',
-          configurable: false,
-          writable: false,
-          visible: false,
-          useJoinTable: false,
-          private: true,
-          owner: true,
-          joinColumn: {
-            name: 'updated_by_id',
-            referencedColumn: 'id',
-            referencedTable: 'admin_users',
-          },
-        },
-        localizations: {
-          writable: true,
-          private: false,
-          configurable: false,
-          visible: false,
-          type: 'relation',
-          relation: 'oneToMany',
-          target: 'admin::permission',
-          joinTable: {
-            name: 'admin_permissions_localizations_links',
-            joinColumn: {
-              name: 'permission_id',
-              referencedColumn: 'id',
-              referencedTable: 'admin_permissions',
-            },
-            inverseJoinColumn: {
-              name: 'inv_permission_id',
-              referencedColumn: 'id',
-              referencedTable: 'admin_permissions',
-            },
-            pivotColumns: ['permission_id', 'inv_permission_id'],
-            orderColumnName: 'permission_order',
-            orderBy: {
-              permission_order: 'asc',
-            },
-          },
-        },
-        locale: {
-          writable: true,
-          private: false,
-          configurable: false,
-          visible: false,
-          type: 'string',
-          columnName: 'locale',
-        },
-      },
-      lifecycles: {},
-      indexes: [],
-      foreignKeys: [],
-      columnToAttribute: {
-        id: 'id',
-        document_id: 'documentId',
-        action: 'action',
-        action_parameters: 'actionParameters',
-        subject: 'subject',
-        properties: 'properties',
-        conditions: 'conditions',
-        role: 'role',
-        created_at: 'createdAt',
-        updated_at: 'updatedAt',
-        published_at: 'publishedAt',
-        createdBy: 'createdBy',
-        updatedBy: 'updatedBy',
-        localizations: 'localizations',
-        locale: 'locale',
-      },
-    },
-  ],
-  [
-    'admin::user',
-    {
-      uid: 'admin::user',
-      singularName: 'user',
-      tableName: 'admin_users',
-      attributes: {
-        id: {
-          type: 'increments',
-          columnName: 'id',
-        },
-        documentId: {
-          type: 'string',
-          columnName: 'document_id',
-        },
-        firstname: {
-          type: 'string',
-          unique: false,
-          minLength: 1,
-          configurable: false,
-          required: false,
-          columnName: 'firstname',
-        },
-        lastname: {
-          type: 'string',
-          unique: false,
-          minLength: 1,
-          configurable: false,
-          required: false,
-          columnName: 'lastname',
-        },
-        username: {
-          type: 'string',
-          unique: false,
-          configurable: false,
-          required: false,
-          columnName: 'username',
-        },
-        email: {
-          type: 'email',
-          minLength: 6,
-          configurable: false,
-          required: true,
-          unique: true,
-          private: true,
-          columnName: 'email',
-        },
-        password: {
-          type: 'password',
-          minLength: 6,
-          configurable: false,
-          required: false,
-          private: true,
-          searchable: false,
-          columnName: 'password',
-        },
-        resetPasswordToken: {
-          type: 'string',
-          configurable: false,
-          private: true,
-          searchable: false,
-          columnName: 'reset_password_token',
-        },
-        registrationToken: {
-          type: 'string',
-          configurable: false,
-          private: true,
-          searchable: false,
-          columnName: 'registration_token',
-        },
-        isActive: {
-          type: 'boolean',
-          default: false,
-          configurable: false,
-          private: true,
-          columnName: 'is_active',
-        },
-        roles: {
-          configurable: false,
-          private: true,
-          type: 'relation',
-          relation: 'manyToMany',
-          inversedBy: 'users',
-          target: 'admin::role',
-          collectionName: 'strapi_users_roles',
-          joinTable: {
-            name: 'admin_users_roles_links',
-            joinColumn: {
-              name: 'user_id',
-              referencedColumn: 'id',
-              referencedTable: 'admin_users',
-            },
-            inverseJoinColumn: {
-              name: 'role_id',
-              referencedColumn: 'id',
-              referencedTable: 'admin_roles',
-            },
-            pivotColumns: ['user_id', 'role_id'],
-            orderColumnName: 'role_order',
-            orderBy: {
-              role_order: 'asc',
-            },
-            inverseOrderColumnName: 'user_order',
-          },
-        },
-        blocked: {
-          type: 'boolean',
-          default: false,
-          configurable: false,
-          private: true,
-          columnName: 'blocked',
-        },
-        preferedLanguage: {
-          type: 'string',
-          configurable: false,
-          required: false,
-          searchable: false,
-          columnName: 'prefered_language',
-        },
-        createdAt: {
-          type: 'datetime',
-          columnName: 'created_at',
-        },
-        updatedAt: {
-          type: 'datetime',
-          columnName: 'updated_at',
-        },
-        publishedAt: {
-          type: 'datetime',
-          configurable: false,
-          writable: true,
-          visible: false,
-          columnName: 'published_at',
-        },
-        createdBy: {
-          type: 'relation',
-          relation: 'oneToOne',
-          target: 'admin::user',
-          configurable: false,
-          writable: false,
-          visible: false,
-          useJoinTable: false,
-          private: true,
-          owner: true,
-          joinColumn: {
-            name: 'created_by_id',
-            referencedColumn: 'id',
-            referencedTable: 'admin_users',
-          },
-        },
-        updatedBy: {
-          type: 'relation',
-          relation: 'oneToOne',
-          target: 'admin::user',
-          configurable: false,
-          writable: false,
-          visible: false,
-          useJoinTable: false,
-          private: true,
-          owner: true,
-          joinColumn: {
-            name: 'updated_by_id',
-            referencedColumn: 'id',
-            referencedTable: 'admin_users',
-          },
-        },
-        localizations: {
-          writable: true,
-          private: false,
-          configurable: false,
-          visible: false,
-          type: 'relation',
-          relation: 'oneToMany',
-          target: 'admin::user',
-          joinTable: {
-            name: 'admin_users_localizations_links',
-            joinColumn: {
-              name: 'user_id',
-              referencedColumn: 'id',
-              referencedTable: 'admin_users',
-            },
-            inverseJoinColumn: {
-              name: 'inv_user_id',
-              referencedColumn: 'id',
-              referencedTable: 'admin_users',
-            },
-            pivotColumns: ['user_id', 'inv_user_id'],
-            orderColumnName: 'user_order',
-            orderBy: {
-              user_order: 'asc',
-            },
-          },
-        },
-        locale: {
-          writable: true,
-          private: false,
-          configurable: false,
-          visible: false,
-          type: 'string',
-          columnName: 'locale',
-        },
-      },
-      lifecycles: {},
-      indexes: [],
-      foreignKeys: [],
-      columnToAttribute: {
-        id: 'id',
-        document_id: 'documentId',
-        firstname: 'firstname',
-        lastname: 'lastname',
-        username: 'username',
-        email: 'email',
-        password: 'password',
-        reset_password_token: 'resetPasswordToken',
-        registration_token: 'registrationToken',
-        is_active: 'isActive',
-        roles: 'roles',
-        blocked: 'blocked',
-        prefered_language: 'preferedLanguage',
-        created_at: 'createdAt',
-        updated_at: 'updatedAt',
-        published_at: 'publishedAt',
-        createdBy: 'createdBy',
-        updatedBy: 'updatedBy',
-        localizations: 'localizations',
-        locale: 'locale',
-      },
-    },
-  ],
-  [
-    'admin::role',
-    {
-      uid: 'admin::role',
-      singularName: 'role',
-      tableName: 'admin_roles',
-      attributes: {
-        id: {
-          type: 'increments',
-          columnName: 'id',
-        },
-        documentId: {
-          type: 'string',
-          columnName: 'document_id',
-        },
-        name: {
-          type: 'string',
-          minLength: 1,
-          unique: true,
-          configurable: false,
-          required: true,
-          columnName: 'name',
-        },
-        code: {
-          type: 'string',
-          minLength: 1,
-          unique: true,
-          configurable: false,
-          required: true,
-          columnName: 'code',
-        },
-        description: {
-          type: 'string',
-          configurable: false,
-          columnName: 'description',
-        },
-        users: {
-          configurable: false,
-          type: 'relation',
-          relation: 'manyToMany',
-          mappedBy: 'roles',
-          target: 'admin::user',
-          joinTable: {
-            name: 'admin_users_roles_links',
-            joinColumn: {
-              name: 'role_id',
-              referencedColumn: 'id',
-              referencedTable: 'admin_roles',
-            },
-            inverseJoinColumn: {
-              name: 'user_id',
-              referencedColumn: 'id',
-              referencedTable: 'admin_users',
-            },
-            pivotColumns: ['user_id', 'role_id'],
-            orderColumnName: 'user_order',
-            orderBy: {
-              user_order: 'asc',
-            },
-            inverseOrderColumnName: 'role_order',
-          },
-        },
-        permissions: {
-          configurable: false,
-          type: 'relation',
-          relation: 'oneToMany',
-          mappedBy: 'role',
-          target: 'admin::permission',
-          joinTable: {
-            name: 'admin_permissions_role_links',
-            joinColumn: {
-              name: 'role_id',
-              referencedColumn: 'id',
-              referencedTable: 'admin_roles',
-            },
-            inverseJoinColumn: {
-              name: 'permission_id',
-              referencedColumn: 'id',
-              referencedTable: 'admin_permissions',
-            },
-            pivotColumns: ['permission_id', 'role_id'],
-            orderColumnName: 'permission_order',
-            orderBy: {
-              permission_order: 'asc',
-            },
-          },
-        },
-        createdAt: {
-          type: 'datetime',
-          columnName: 'created_at',
-        },
-        updatedAt: {
-          type: 'datetime',
-          columnName: 'updated_at',
-        },
-        publishedAt: {
-          type: 'datetime',
-          configurable: false,
-          writable: true,
-          visible: false,
-          columnName: 'published_at',
-        },
-        createdBy: {
-          type: 'relation',
-          relation: 'oneToOne',
-          target: 'admin::user',
-          configurable: false,
-          writable: false,
-          visible: false,
-          useJoinTable: false,
-          private: true,
-          owner: true,
-          joinColumn: {
-            name: 'created_by_id',
-            referencedColumn: 'id',
-            referencedTable: 'admin_users',
-          },
-        },
-        updatedBy: {
-          type: 'relation',
-          relation: 'oneToOne',
-          target: 'admin::user',
-          configurable: false,
-          writable: false,
-          visible: false,
-          useJoinTable: false,
-          private: true,
-          owner: true,
-          joinColumn: {
-            name: 'updated_by_id',
-            referencedColumn: 'id',
-            referencedTable: 'admin_users',
-          },
-        },
-        localizations: {
-          writable: true,
-          private: false,
-          configurable: false,
-          visible: false,
-          type: 'relation',
-          relation: 'oneToMany',
-          target: 'admin::role',
-          joinTable: {
-            name: 'admin_roles_localizations_links',
-            joinColumn: {
-              name: 'role_id',
-              referencedColumn: 'id',
-              referencedTable: 'admin_roles',
-            },
-            inverseJoinColumn: {
-              name: 'inv_role_id',
-              referencedColumn: 'id',
-              referencedTable: 'admin_roles',
-            },
-            pivotColumns: ['role_id', 'inv_role_id'],
-            orderColumnName: 'role_order',
-            orderBy: {
-              role_order: 'asc',
-            },
-          },
-        },
-        locale: {
-          writable: true,
-          private: false,
-          configurable: false,
-          visible: false,
-          type: 'string',
-          columnName: 'locale',
-        },
-      },
-      lifecycles: {},
-      indexes: [],
-      foreignKeys: [],
-      columnToAttribute: {
-        id: 'id',
-        document_id: 'documentId',
-        name: 'name',
-        code: 'code',
-        description: 'description',
-        users: 'users',
-        permissions: 'permissions',
-        created_at: 'createdAt',
-        updated_at: 'updatedAt',
-        published_at: 'publishedAt',
-        createdBy: 'createdBy',
-        updatedBy: 'updatedBy',
-        localizations: 'localizations',
-        locale: 'locale',
-      },
-    },
-  ],
-  [
-    'admin::api-token',
-    {
-      uid: 'admin::api-token',
-      singularName: 'api-token',
-      tableName: 'strapi_api_tokens',
-      attributes: {
-        id: {
-          type: 'increments',
-          columnName: 'id',
-        },
-        documentId: {
-          type: 'string',
-          columnName: 'document_id',
-        },
-        name: {
-          type: 'string',
-          minLength: 1,
-          configurable: false,
-          required: true,
-          unique: true,
-          columnName: 'name',
-        },
-        description: {
-          type: 'string',
-          minLength: 1,
-          configurable: false,
-          required: false,
-          default: '',
-          columnName: 'description',
-        },
-        type: {
-          type: 'enumeration',
-          enum: ['read-only', 'full-access', 'custom'],
-          configurable: false,
-          required: true,
-          default: 'read-only',
-          columnName: 'type',
-        },
-        accessKey: {
-          type: 'string',
-          minLength: 1,
-          configurable: false,
-          required: true,
-          searchable: false,
-          columnName: 'access_key',
-        },
-        lastUsedAt: {
-          type: 'datetime',
-          configurable: false,
-          required: false,
-          columnName: 'last_used_at',
-        },
-        permissions: {
-          type: 'relation',
-          target: 'admin::api-token-permission',
-          relation: 'oneToMany',
-          mappedBy: 'token',
-          configurable: false,
-          required: false,
-          joinTable: {
-            name: 'strapi_api_token_permissions_token_links',
-            joinColumn: {
-              name: 'api_token_id',
-              referencedColumn: 'id',
-              referencedTable: 'strapi_api_tokens',
-            },
-            inverseJoinColumn: {
-              name: 'api_token_permission_id',
-              referencedColumn: 'id',
-              referencedTable: 'strapi_api_token_permissions',
-            },
-            pivotColumns: ['api_token_permission_id', 'api_token_id'],
-            orderColumnName: 'api_token_permission_order',
-            orderBy: {
-              api_token_permission_order: 'asc',
->>>>>>> 020096d9
             },
           },
           lifecycles: {},
@@ -947,7 +274,6 @@
             complexes: 'complexes',
           },
         },
-<<<<<<< HEAD
       ],
       [
         'complexes_complexhasmanycomplexes_links',
@@ -1089,110 +415,6 @@
             document_id: 'documentId',
             complexhasandbelongstoonecomplex: 'complexhasandbelongstoonecomplex',
             complex: 'complex',
-=======
-        localizations: {
-          writable: true,
-          private: false,
-          configurable: false,
-          visible: false,
-          type: 'relation',
-          relation: 'oneToMany',
-          target: 'admin::api-token',
-          joinTable: {
-            name: 'strapi_api_tokens_localizations_links',
-            joinColumn: {
-              name: 'api_token_id',
-              referencedColumn: 'id',
-              referencedTable: 'strapi_api_tokens',
-            },
-            inverseJoinColumn: {
-              name: 'inv_api_token_id',
-              referencedColumn: 'id',
-              referencedTable: 'strapi_api_tokens',
-            },
-            pivotColumns: ['api_token_id', 'inv_api_token_id'],
-            orderColumnName: 'api_token_order',
-            orderBy: {
-              api_token_order: 'asc',
-            },
-          },
-        },
-        locale: {
-          writable: true,
-          private: false,
-          configurable: false,
-          visible: false,
-          type: 'string',
-          columnName: 'locale',
-        },
-      },
-      lifecycles: {},
-      indexes: [],
-      foreignKeys: [],
-      columnToAttribute: {
-        id: 'id',
-        document_id: 'documentId',
-        name: 'name',
-        description: 'description',
-        type: 'type',
-        access_key: 'accessKey',
-        last_used_at: 'lastUsedAt',
-        permissions: 'permissions',
-        expires_at: 'expiresAt',
-        lifespan: 'lifespan',
-        created_at: 'createdAt',
-        updated_at: 'updatedAt',
-        published_at: 'publishedAt',
-        createdBy: 'createdBy',
-        updatedBy: 'updatedBy',
-        localizations: 'localizations',
-        locale: 'locale',
-      },
-    },
-  ],
-  [
-    'admin::api-token-permission',
-    {
-      uid: 'admin::api-token-permission',
-      singularName: 'api-token-permission',
-      tableName: 'strapi_api_token_permissions',
-      attributes: {
-        id: {
-          type: 'increments',
-          columnName: 'id',
-        },
-        documentId: {
-          type: 'string',
-          columnName: 'document_id',
-        },
-        action: {
-          type: 'string',
-          minLength: 1,
-          configurable: false,
-          required: true,
-          columnName: 'action',
-        },
-        token: {
-          configurable: false,
-          type: 'relation',
-          relation: 'manyToOne',
-          inversedBy: 'permissions',
-          target: 'admin::api-token',
-          joinTable: {
-            name: 'strapi_api_token_permissions_token_links',
-            joinColumn: {
-              name: 'api_token_permission_id',
-              referencedColumn: 'id',
-              referencedTable: 'strapi_api_token_permissions',
-            },
-            inverseJoinColumn: {
-              name: 'api_token_id',
-              referencedColumn: 'id',
-              referencedTable: 'strapi_api_tokens',
-            },
-            pivotColumns: ['api_token_permission_id', 'api_token_id'],
-            inverseOrderColumnName: 'api_token_permission_order',
->>>>>>> 020096d9
           },
         },
       ],
@@ -1311,10 +533,12 @@
                 joinColumn: {
                   name: 'inv_complex_id',
                   referencedColumn: 'id',
+                  referencedTable: 'complexes',
                 },
                 inverseJoinColumn: {
                   name: 'complex_id',
                   referencedColumn: 'id',
+                  referencedTable: 'components_default_long_component_names',
                 },
                 pivotColumns: ['complex_id', 'inv_complex_id'],
                 orderColumnName: 'inv_complex_order',
@@ -1335,7 +559,6 @@
             complexes: 'complexes',
           },
         },
-<<<<<<< HEAD
       ],
       [
         'complexes_complexeshasandbelongstomanycomplexes_links',
@@ -1454,10 +677,12 @@
                 joinColumn: {
                   name: 'long_component_name_id',
                   referencedColumn: 'id',
+                  referencedTable: 'complexes',
                 },
                 inverseJoinColumn: {
                   name: 'complex_id',
                   referencedColumn: 'id',
+                  referencedTable: 'components_default_long_component_names',
                 },
                 pivotColumns: ['long_component_name_id', 'complex_id'],
               },
@@ -1471,10 +696,12 @@
                 joinColumn: {
                   name: 'long_component_name_id',
                   referencedColumn: 'id',
+                  referencedTable: 'complexes',
                 },
                 inverseJoinColumn: {
                   name: 'complex_id',
                   referencedColumn: 'id',
+                  referencedTable: 'components_default_long_component_names',
                 },
                 pivotColumns: ['long_component_name_id', 'complex_id'],
                 orderColumnName: 'complex_order',
@@ -1482,129 +709,6 @@
                   complex_order: 'asc',
                 },
               },
-=======
-        localizations: {
-          writable: true,
-          private: false,
-          configurable: false,
-          visible: false,
-          type: 'relation',
-          relation: 'oneToMany',
-          target: 'admin::api-token-permission',
-          joinTable: {
-            name: 'strapi_api_token_permissions_localizations_links',
-            joinColumn: {
-              name: 'api_token_permission_id',
-              referencedColumn: 'id',
-              referencedTable: 'strapi_api_token_permissions',
-            },
-            inverseJoinColumn: {
-              name: 'inv_api_token_permission_id',
-              referencedColumn: 'id',
-              referencedTable: 'strapi_api_token_permissions',
-            },
-            pivotColumns: ['api_token_permission_id', 'inv_api_token_permission_id'],
-            orderColumnName: 'api_token_permission_order',
-            orderBy: {
-              api_token_permission_order: 'asc',
-            },
-          },
-        },
-        locale: {
-          writable: true,
-          private: false,
-          configurable: false,
-          visible: false,
-          type: 'string',
-          columnName: 'locale',
-        },
-      },
-      lifecycles: {},
-      indexes: [],
-      foreignKeys: [],
-      columnToAttribute: {
-        id: 'id',
-        document_id: 'documentId',
-        action: 'action',
-        token: 'token',
-        created_at: 'createdAt',
-        updated_at: 'updatedAt',
-        published_at: 'publishedAt',
-        createdBy: 'createdBy',
-        updatedBy: 'updatedBy',
-        localizations: 'localizations',
-        locale: 'locale',
-      },
-    },
-  ],
-  [
-    'admin::transfer-token',
-    {
-      uid: 'admin::transfer-token',
-      singularName: 'transfer-token',
-      tableName: 'strapi_transfer_tokens',
-      attributes: {
-        id: {
-          type: 'increments',
-          columnName: 'id',
-        },
-        documentId: {
-          type: 'string',
-          columnName: 'document_id',
-        },
-        name: {
-          type: 'string',
-          minLength: 1,
-          configurable: false,
-          required: true,
-          unique: true,
-          columnName: 'name',
-        },
-        description: {
-          type: 'string',
-          minLength: 1,
-          configurable: false,
-          required: false,
-          default: '',
-          columnName: 'description',
-        },
-        accessKey: {
-          type: 'string',
-          minLength: 1,
-          configurable: false,
-          required: true,
-          columnName: 'access_key',
-        },
-        lastUsedAt: {
-          type: 'datetime',
-          configurable: false,
-          required: false,
-          columnName: 'last_used_at',
-        },
-        permissions: {
-          type: 'relation',
-          target: 'admin::transfer-token-permission',
-          relation: 'oneToMany',
-          mappedBy: 'token',
-          configurable: false,
-          required: false,
-          joinTable: {
-            name: 'strapi_transfer_token_permissions_token_links',
-            joinColumn: {
-              name: 'transfer_token_id',
-              referencedColumn: 'id',
-              referencedTable: 'strapi_transfer_tokens',
-            },
-            inverseJoinColumn: {
-              name: 'transfer_token_permission_id',
-              referencedColumn: 'id',
-              referencedTable: 'strapi_transfer_token_permissions',
-            },
-            pivotColumns: ['transfer_token_permission_id', 'transfer_token_id'],
-            orderColumnName: 'transfer_token_permission_order',
-            orderBy: {
-              transfer_token_permission_order: 'asc',
->>>>>>> 020096d9
             },
           },
           lifecycles: {},
@@ -1666,7 +770,6 @@
             morphToMany: 'morphToMany',
           },
         },
-<<<<<<< HEAD
       ],
       [
         'components_default_long_component_names_complex_links',
@@ -1714,14 +817,14 @@
               name: 'components_default_long_component_names_complex_links_fk',
               columns: ['long_component_name_id'],
               referencedColumns: ['id'],
+              referencedTable: 'complexes',
+              onDelete: 'CASCADE',
+            },
+            {
+              name: 'components_default_long_component_names_complex_links_inv_fk',
+              columns: ['complex_id'],
+              referencedColumns: ['id'],
               referencedTable: 'components_default_long_component_names',
-              onDelete: 'CASCADE',
-            },
-            {
-              name: 'components_default_long_component_names_complex_links_inv_fk',
-              columns: ['complex_id'],
-              referencedColumns: ['id'],
-              referencedTable: 'complexes',
               onDelete: 'CASCADE',
             },
           ],
@@ -1791,14 +894,14 @@
               name: 'components_default_long_component_names_complexes_links_fk',
               columns: ['long_component_name_id'],
               referencedColumns: ['id'],
+              referencedTable: 'complexes',
+              onDelete: 'CASCADE',
+            },
+            {
+              name: 'components_default_long_component_names_complexes_links_inv_fk',
+              columns: ['complex_id'],
+              referencedColumns: ['id'],
               referencedTable: 'components_default_long_component_names',
-              onDelete: 'CASCADE',
-            },
-            {
-              name: 'components_default_long_component_names_complexes_links_inv_fk',
-              columns: ['complex_id'],
-              referencedColumns: ['id'],
-              referencedTable: 'complexes',
               onDelete: 'CASCADE',
             },
           ],
@@ -1839,10 +942,12 @@
                 joinColumn: {
                   name: 'long_component_name_id',
                   referencedColumn: 'id',
+                  referencedTable: 'complexes',
                 },
                 inverseJoinColumn: {
                   name: 'complex_id',
                   referencedColumn: 'id',
+                  referencedTable: 'components_default_long_component_names',
                 },
                 pivotColumns: ['long_component_name_id', 'complex_id'],
               },
@@ -1856,10 +961,12 @@
                 joinColumn: {
                   name: 'long_component_name_id',
                   referencedColumn: 'id',
+                  referencedTable: 'complexes',
                 },
                 inverseJoinColumn: {
                   name: 'complex_id',
                   referencedColumn: 'id',
+                  referencedTable: 'components_default_long_component_names',
                 },
                 pivotColumns: ['long_component_name_id', 'complex_id'],
                 orderColumnName: 'complex_order',
@@ -1919,140 +1026,6 @@
                 pivotColumns: ['entity_id', 'component_id', 'field', 'component_type'],
               },
             },
-=======
-        localizations: {
-          writable: true,
-          private: false,
-          configurable: false,
-          visible: false,
-          type: 'relation',
-          relation: 'oneToMany',
-          target: 'admin::transfer-token',
-          joinTable: {
-            name: 'strapi_transfer_tokens_localizations_links',
-            joinColumn: {
-              name: 'transfer_token_id',
-              referencedColumn: 'id',
-              referencedTable: 'strapi_transfer_tokens',
-            },
-            inverseJoinColumn: {
-              name: 'inv_transfer_token_id',
-              referencedColumn: 'id',
-              referencedTable: 'strapi_transfer_tokens',
-            },
-            pivotColumns: ['transfer_token_id', 'inv_transfer_token_id'],
-            orderColumnName: 'transfer_token_order',
-            orderBy: {
-              transfer_token_order: 'asc',
-            },
-          },
-        },
-        locale: {
-          writable: true,
-          private: false,
-          configurable: false,
-          visible: false,
-          type: 'string',
-          columnName: 'locale',
-        },
-      },
-      lifecycles: {},
-      indexes: [],
-      foreignKeys: [],
-      columnToAttribute: {
-        id: 'id',
-        document_id: 'documentId',
-        name: 'name',
-        description: 'description',
-        access_key: 'accessKey',
-        last_used_at: 'lastUsedAt',
-        permissions: 'permissions',
-        expires_at: 'expiresAt',
-        lifespan: 'lifespan',
-        created_at: 'createdAt',
-        updated_at: 'updatedAt',
-        published_at: 'publishedAt',
-        createdBy: 'createdBy',
-        updatedBy: 'updatedBy',
-        localizations: 'localizations',
-        locale: 'locale',
-      },
-    },
-  ],
-  [
-    'admin::transfer-token-permission',
-    {
-      uid: 'admin::transfer-token-permission',
-      singularName: 'transfer-token-permission',
-      tableName: 'strapi_transfer_token_permissions',
-      attributes: {
-        id: {
-          type: 'increments',
-          columnName: 'id',
-        },
-        documentId: {
-          type: 'string',
-          columnName: 'document_id',
-        },
-        action: {
-          type: 'string',
-          minLength: 1,
-          configurable: false,
-          required: true,
-          columnName: 'action',
-        },
-        token: {
-          configurable: false,
-          type: 'relation',
-          relation: 'manyToOne',
-          inversedBy: 'permissions',
-          target: 'admin::transfer-token',
-          joinTable: {
-            name: 'strapi_transfer_token_permissions_token_links',
-            joinColumn: {
-              name: 'transfer_token_permission_id',
-              referencedColumn: 'id',
-              referencedTable: 'strapi_transfer_token_permissions',
-            },
-            inverseJoinColumn: {
-              name: 'transfer_token_id',
-              referencedColumn: 'id',
-              referencedTable: 'strapi_transfer_tokens',
-            },
-            pivotColumns: ['transfer_token_permission_id', 'transfer_token_id'],
-            inverseOrderColumnName: 'transfer_token_permission_order',
-          },
-        },
-        createdAt: {
-          type: 'datetime',
-          columnName: 'created_at',
-        },
-        updatedAt: {
-          type: 'datetime',
-          columnName: 'updated_at',
-        },
-        publishedAt: {
-          type: 'datetime',
-          configurable: false,
-          writable: true,
-          visible: false,
-          columnName: 'published_at',
-        },
-        createdBy: {
-          type: 'relation',
-          relation: 'oneToOne',
-          target: 'admin::user',
-          configurable: false,
-          writable: false,
-          visible: false,
-          useJoinTable: false,
-          private: true,
-          owner: true,
-          joinColumn: {
-            name: 'created_by_id',
-            referencedColumn: 'id',
-            referencedTable: 'admin_users',
->>>>>>> 020096d9
           },
           lifecycles: {},
           indexes: [],
@@ -2063,7 +1036,6 @@
             repeatable: 'repeatable',
           },
         },
-<<<<<<< HEAD
       ],
       [
         'components_default_long_component_names_complex_links',
@@ -2234,10 +1206,12 @@
                 joinColumn: {
                   name: 'long_component_name_id',
                   referencedColumn: 'id',
+                  referencedTable: 'components_default_long_component_names',
                 },
                 inverseJoinColumn: {
                   name: 'complex_id',
                   referencedColumn: 'id',
+                  referencedTable: 'complexes',
                 },
                 pivotColumns: ['long_component_name_id', 'complex_id'],
               },
@@ -2251,10 +1225,12 @@
                 joinColumn: {
                   name: 'long_component_name_id',
                   referencedColumn: 'id',
+                  referencedTable: 'components_default_long_component_names',
                 },
                 inverseJoinColumn: {
                   name: 'complex_id',
                   referencedColumn: 'id',
+                  referencedTable: 'complexes',
                 },
                 pivotColumns: ['long_component_name_id', 'complex_id'],
                 orderColumnName: 'complex_order',
@@ -2322,142 +1298,6 @@
             id: 'id',
             document_id: 'documentId',
             single: 'single',
-=======
-        localizations: {
-          writable: true,
-          private: false,
-          configurable: false,
-          visible: false,
-          type: 'relation',
-          relation: 'oneToMany',
-          target: 'admin::transfer-token-permission',
-          joinTable: {
-            name: 'strapi_transfer_token_permissions_localizations_links',
-            joinColumn: {
-              name: 'transfer_token_permission_id',
-              referencedColumn: 'id',
-              referencedTable: 'strapi_transfer_token_permissions',
-            },
-            inverseJoinColumn: {
-              name: 'inv_transfer_token_permission_id',
-              referencedColumn: 'id',
-              referencedTable: 'strapi_transfer_token_permissions',
-            },
-            pivotColumns: ['transfer_token_permission_id', 'inv_transfer_token_permission_id'],
-            orderColumnName: 'transfer_token_permission_order',
-            orderBy: {
-              transfer_token_permission_order: 'asc',
-            },
-          },
-        },
-        locale: {
-          writable: true,
-          private: false,
-          configurable: false,
-          visible: false,
-          type: 'string',
-          columnName: 'locale',
-        },
-      },
-      lifecycles: {},
-      indexes: [],
-      foreignKeys: [],
-      columnToAttribute: {
-        id: 'id',
-        document_id: 'documentId',
-        action: 'action',
-        token: 'token',
-        created_at: 'createdAt',
-        updated_at: 'updatedAt',
-        published_at: 'publishedAt',
-        createdBy: 'createdBy',
-        updatedBy: 'updatedBy',
-        localizations: 'localizations',
-        locale: 'locale',
-      },
-    },
-  ],
-  [
-    'admin::workflow',
-    {
-      uid: 'admin::workflow',
-      singularName: 'workflow',
-      tableName: 'strapi_workflows',
-      attributes: {
-        id: {
-          type: 'increments',
-          columnName: 'id',
-        },
-        documentId: {
-          type: 'string',
-          columnName: 'document_id',
-        },
-        name: {
-          type: 'string',
-          required: true,
-          unique: true,
-          columnName: 'name',
-        },
-        stages: {
-          type: 'relation',
-          target: 'admin::workflow-stage',
-          relation: 'oneToMany',
-          mappedBy: 'workflow',
-          joinTable: {
-            name: 'strapi_workflows_stages_workflow_links',
-            joinColumn: {
-              name: 'workflow_id',
-              referencedColumn: 'id',
-              referencedTable: 'strapi_workflows',
-            },
-            inverseJoinColumn: {
-              name: 'workflow_stage_id',
-              referencedColumn: 'id',
-              referencedTable: 'strapi_workflows_stages',
-            },
-            pivotColumns: ['workflow_stage_id', 'workflow_id'],
-            orderColumnName: 'workflow_stage_order',
-            orderBy: {
-              workflow_stage_order: 'asc',
-            },
-          },
-        },
-        contentTypes: {
-          type: 'json',
-          required: true,
-          default: [],
-          columnName: 'content_types',
-        },
-        createdAt: {
-          type: 'datetime',
-          columnName: 'created_at',
-        },
-        updatedAt: {
-          type: 'datetime',
-          columnName: 'updated_at',
-        },
-        publishedAt: {
-          type: 'datetime',
-          configurable: false,
-          writable: true,
-          visible: false,
-          columnName: 'published_at',
-        },
-        createdBy: {
-          type: 'relation',
-          relation: 'oneToOne',
-          target: 'admin::user',
-          configurable: false,
-          writable: false,
-          visible: false,
-          useJoinTable: false,
-          private: true,
-          owner: true,
-          joinColumn: {
-            name: 'created_by_id',
-            referencedColumn: 'id',
-            referencedTable: 'admin_users',
->>>>>>> 020096d9
           },
         },
       ],
@@ -2507,14 +1347,14 @@
               name: 'components_default_long_component_names_complex_links_fk',
               columns: ['long_component_name_id'],
               referencedColumns: ['id'],
+              referencedTable: 'complexes',
+              onDelete: 'CASCADE',
+            },
+            {
+              name: 'components_default_long_component_names_complex_links_inv_fk',
+              columns: ['complex_id'],
+              referencedColumns: ['id'],
               referencedTable: 'components_default_long_component_names',
-              onDelete: 'CASCADE',
-            },
-            {
-              name: 'components_default_long_component_names_complex_links_inv_fk',
-              columns: ['complex_id'],
-              referencedColumns: ['id'],
-              referencedTable: 'complexes',
               onDelete: 'CASCADE',
             },
           ],
@@ -2584,14 +1424,14 @@
               name: 'components_default_long_component_names_complexes_links_fk',
               columns: ['long_component_name_id'],
               referencedColumns: ['id'],
+              referencedTable: 'complexes',
+              onDelete: 'CASCADE',
+            },
+            {
+              name: 'components_default_long_component_names_complexes_links_inv_fk',
+              columns: ['complex_id'],
+              referencedColumns: ['id'],
               referencedTable: 'components_default_long_component_names',
-              onDelete: 'CASCADE',
-            },
-            {
-              name: 'components_default_long_component_names_complexes_links_inv_fk',
-              columns: ['complex_id'],
-              referencedColumns: ['id'],
-              referencedTable: 'complexes',
               onDelete: 'CASCADE',
             },
           ],
@@ -2631,15 +1471,16 @@
               joinColumn: {
                 name: 'long_component_name_id',
                 referencedColumn: 'id',
+                referencedTable: 'complexes',
               },
               inverseJoinColumn: {
                 name: 'complex_id',
                 referencedColumn: 'id',
+                referencedTable: 'components_default_long_component_names',
               },
               pivotColumns: ['long_component_name_id', 'complex_id'],
             },
           },
-<<<<<<< HEAD
           complexes: {
             type: 'relation',
             relation: 'oneToMany',
@@ -2649,10 +1490,12 @@
               joinColumn: {
                 name: 'long_component_name_id',
                 referencedColumn: 'id',
+                referencedTable: 'complexes',
               },
               inverseJoinColumn: {
                 name: 'complex_id',
                 referencedColumn: 'id',
+                referencedTable: 'components_default_long_component_names',
               },
               pivotColumns: ['long_component_name_id', 'complex_id'],
               orderColumnName: 'complex_order',
@@ -2773,14 +1616,14 @@
             name: 'components_default_long_component_names_complex_links_fk',
             columns: ['long_component_name_id'],
             referencedColumns: ['id'],
-            referencedTable: 'components_default_long_component_names',
+            referencedTable: 'complexes',
             onDelete: 'CASCADE',
           },
           {
             name: 'components_default_long_component_names_complex_links_inv_fk',
             columns: ['complex_id'],
             referencedColumns: ['id'],
-            referencedTable: 'complexes',
+            referencedTable: 'components_default_long_component_names',
             onDelete: 'CASCADE',
           },
         ],
@@ -2850,14 +1693,14 @@
             name: 'components_default_long_component_names_complexes_links_fk',
             columns: ['long_component_name_id'],
             referencedColumns: ['id'],
-            referencedTable: 'components_default_long_component_names',
+            referencedTable: 'complexes',
             onDelete: 'CASCADE',
           },
           {
             name: 'components_default_long_component_names_complexes_links_inv_fk',
             columns: ['complex_id'],
             referencedColumns: ['id'],
-            referencedTable: 'complexes',
+            referencedTable: 'components_default_long_component_names',
             onDelete: 'CASCADE',
           },
         ],
@@ -2891,13896 +1734,4 @@
   };
   metadata.attributes = { ...metadata.attributes, ...attributes };
   return [[metadata.uid, metadata]];
-};
-=======
-        },
-        localizations: {
-          writable: true,
-          private: false,
-          configurable: false,
-          visible: false,
-          type: 'relation',
-          relation: 'oneToMany',
-          target: 'admin::workflow',
-          joinTable: {
-            name: 'strapi_workflows_localizations_links',
-            joinColumn: {
-              name: 'workflow_id',
-              referencedColumn: 'id',
-              referencedTable: 'strapi_workflows',
-            },
-            inverseJoinColumn: {
-              name: 'inv_workflow_id',
-              referencedColumn: 'id',
-              referencedTable: 'strapi_workflows',
-            },
-            pivotColumns: ['workflow_id', 'inv_workflow_id'],
-            orderColumnName: 'workflow_order',
-            orderBy: {
-              workflow_order: 'asc',
-            },
-          },
-        },
-        locale: {
-          writable: true,
-          private: false,
-          configurable: false,
-          visible: false,
-          type: 'string',
-          columnName: 'locale',
-        },
-      },
-      lifecycles: {},
-      indexes: [],
-      foreignKeys: [],
-      columnToAttribute: {
-        id: 'id',
-        document_id: 'documentId',
-        name: 'name',
-        stages: 'stages',
-        content_types: 'contentTypes',
-        created_at: 'createdAt',
-        updated_at: 'updatedAt',
-        published_at: 'publishedAt',
-        createdBy: 'createdBy',
-        updatedBy: 'updatedBy',
-        localizations: 'localizations',
-        locale: 'locale',
-      },
-    },
-  ],
-  [
-    'admin::workflow-stage',
-    {
-      uid: 'admin::workflow-stage',
-      singularName: 'workflow-stage',
-      tableName: 'strapi_workflows_stages',
-      attributes: {
-        id: {
-          type: 'increments',
-          columnName: 'id',
-        },
-        documentId: {
-          type: 'string',
-          columnName: 'document_id',
-        },
-        name: {
-          type: 'string',
-          configurable: false,
-          columnName: 'name',
-        },
-        color: {
-          type: 'string',
-          configurable: false,
-          default: '#4945FF',
-          columnName: 'color',
-        },
-        workflow: {
-          type: 'relation',
-          target: 'admin::workflow',
-          relation: 'manyToOne',
-          inversedBy: 'stages',
-          configurable: false,
-          joinTable: {
-            name: 'strapi_workflows_stages_workflow_links',
-            joinColumn: {
-              name: 'workflow_stage_id',
-              referencedColumn: 'id',
-              referencedTable: 'strapi_workflows_stages',
-            },
-            inverseJoinColumn: {
-              name: 'workflow_id',
-              referencedColumn: 'id',
-              referencedTable: 'strapi_workflows',
-            },
-            pivotColumns: ['workflow_stage_id', 'workflow_id'],
-            inverseOrderColumnName: 'workflow_stage_order',
-          },
-        },
-        permissions: {
-          type: 'relation',
-          target: 'admin::permission',
-          relation: 'manyToMany',
-          configurable: false,
-          joinTable: {
-            name: 'strapi_workflows_stages_permissions_links',
-            joinColumn: {
-              name: 'workflow_stage_id',
-              referencedColumn: 'id',
-              referencedTable: 'strapi_workflows_stages',
-            },
-            inverseJoinColumn: {
-              name: 'permission_id',
-              referencedColumn: 'id',
-              referencedTable: 'admin_permissions',
-            },
-            pivotColumns: ['workflow_stage_id', 'permission_id'],
-            orderColumnName: 'permission_order',
-            orderBy: {
-              permission_order: 'asc',
-            },
-          },
-        },
-        createdAt: {
-          type: 'datetime',
-          columnName: 'created_at',
-        },
-        updatedAt: {
-          type: 'datetime',
-          columnName: 'updated_at',
-        },
-        publishedAt: {
-          type: 'datetime',
-          configurable: false,
-          writable: true,
-          visible: false,
-          columnName: 'published_at',
-        },
-        createdBy: {
-          type: 'relation',
-          relation: 'oneToOne',
-          target: 'admin::user',
-          configurable: false,
-          writable: false,
-          visible: false,
-          useJoinTable: false,
-          private: true,
-          owner: true,
-          joinColumn: {
-            name: 'created_by_id',
-            referencedColumn: 'id',
-            referencedTable: 'admin_users',
-          },
-        },
-        updatedBy: {
-          type: 'relation',
-          relation: 'oneToOne',
-          target: 'admin::user',
-          configurable: false,
-          writable: false,
-          visible: false,
-          useJoinTable: false,
-          private: true,
-          owner: true,
-          joinColumn: {
-            name: 'updated_by_id',
-            referencedColumn: 'id',
-            referencedTable: 'admin_users',
-          },
-        },
-        localizations: {
-          writable: true,
-          private: false,
-          configurable: false,
-          visible: false,
-          type: 'relation',
-          relation: 'oneToMany',
-          target: 'admin::workflow-stage',
-          joinTable: {
-            name: 'strapi_workflows_stages_localizations_links',
-            joinColumn: {
-              name: 'workflow_stage_id',
-              referencedColumn: 'id',
-              referencedTable: 'strapi_workflows_stages',
-            },
-            inverseJoinColumn: {
-              name: 'inv_workflow_stage_id',
-              referencedColumn: 'id',
-              referencedTable: 'strapi_workflows_stages',
-            },
-            pivotColumns: ['workflow_stage_id', 'inv_workflow_stage_id'],
-            orderColumnName: 'workflow_stage_order',
-            orderBy: {
-              workflow_stage_order: 'asc',
-            },
-          },
-        },
-        locale: {
-          writable: true,
-          private: false,
-          configurable: false,
-          visible: false,
-          type: 'string',
-          columnName: 'locale',
-        },
-      },
-      lifecycles: {},
-      indexes: [],
-      foreignKeys: [],
-      columnToAttribute: {
-        id: 'id',
-        document_id: 'documentId',
-        name: 'name',
-        color: 'color',
-        workflow: 'workflow',
-        permissions: 'permissions',
-        created_at: 'createdAt',
-        updated_at: 'updatedAt',
-        published_at: 'publishedAt',
-        createdBy: 'createdBy',
-        updatedBy: 'updatedBy',
-        localizations: 'localizations',
-        locale: 'locale',
-      },
-    },
-  ],
-  [
-    'plugin::upload.file',
-    {
-      uid: 'plugin::upload.file',
-      singularName: 'file',
-      tableName: 'files',
-      attributes: {
-        id: {
-          type: 'increments',
-          columnName: 'id',
-        },
-        documentId: {
-          type: 'string',
-          columnName: 'document_id',
-        },
-        name: {
-          type: 'string',
-          configurable: false,
-          required: true,
-          columnName: 'name',
-        },
-        alternativeText: {
-          type: 'string',
-          configurable: false,
-          columnName: 'alternative_text',
-        },
-        caption: {
-          type: 'string',
-          configurable: false,
-          columnName: 'caption',
-        },
-        width: {
-          type: 'integer',
-          configurable: false,
-          columnName: 'width',
-        },
-        height: {
-          type: 'integer',
-          configurable: false,
-          columnName: 'height',
-        },
-        formats: {
-          type: 'json',
-          configurable: false,
-          columnName: 'formats',
-        },
-        hash: {
-          type: 'string',
-          configurable: false,
-          required: true,
-          columnName: 'hash',
-        },
-        ext: {
-          type: 'string',
-          configurable: false,
-          columnName: 'ext',
-        },
-        mime: {
-          type: 'string',
-          configurable: false,
-          required: true,
-          columnName: 'mime',
-        },
-        size: {
-          type: 'decimal',
-          configurable: false,
-          required: true,
-          columnName: 'size',
-        },
-        url: {
-          type: 'string',
-          configurable: false,
-          required: true,
-          columnName: 'url',
-        },
-        previewUrl: {
-          type: 'string',
-          configurable: false,
-          columnName: 'preview_url',
-        },
-        provider: {
-          type: 'string',
-          configurable: false,
-          required: true,
-          columnName: 'provider',
-        },
-        provider_metadata: {
-          type: 'json',
-          configurable: false,
-          columnName: 'provider_metadata',
-        },
-        related: {
-          type: 'relation',
-          relation: 'morphToMany',
-          configurable: false,
-          joinTable: {
-            name: 'files_related_morphs',
-            joinColumn: {
-              name: 'file_id',
-              referencedColumn: 'id',
-            },
-            morphColumn: {
-              typeColumn: {
-                name: 'related_type',
-              },
-              idColumn: {
-                name: 'related_id',
-                referencedColumn: 'id',
-              },
-            },
-            orderBy: {
-              order: 'asc',
-            },
-            pivotColumns: ['file_id', 'related_type', 'related_id'],
-          },
-        },
-        folder: {
-          type: 'relation',
-          relation: 'manyToOne',
-          target: 'plugin::upload.folder',
-          inversedBy: 'files',
-          private: true,
-          joinTable: {
-            name: 'files_folder_links',
-            joinColumn: {
-              name: 'file_id',
-              referencedColumn: 'id',
-              referencedTable: 'files',
-            },
-            inverseJoinColumn: {
-              name: 'folder_id',
-              referencedColumn: 'id',
-              referencedTable: 'upload_folders',
-            },
-            pivotColumns: ['file_id', 'folder_id'],
-            inverseOrderColumnName: 'file_order',
-          },
-        },
-        folderPath: {
-          type: 'string',
-          min: 1,
-          required: true,
-          private: true,
-          searchable: false,
-          columnName: 'folder_path',
-        },
-        createdAt: {
-          type: 'datetime',
-          columnName: 'created_at',
-        },
-        updatedAt: {
-          type: 'datetime',
-          columnName: 'updated_at',
-        },
-        publishedAt: {
-          type: 'datetime',
-          configurable: false,
-          writable: true,
-          visible: false,
-          columnName: 'published_at',
-        },
-        createdBy: {
-          type: 'relation',
-          relation: 'oneToOne',
-          target: 'admin::user',
-          configurable: false,
-          writable: false,
-          visible: false,
-          useJoinTable: false,
-          private: true,
-          owner: true,
-          joinColumn: {
-            name: 'created_by_id',
-            referencedColumn: 'id',
-            referencedTable: 'admin_users',
-          },
-        },
-        updatedBy: {
-          type: 'relation',
-          relation: 'oneToOne',
-          target: 'admin::user',
-          configurable: false,
-          writable: false,
-          visible: false,
-          useJoinTable: false,
-          private: true,
-          owner: true,
-          joinColumn: {
-            name: 'updated_by_id',
-            referencedColumn: 'id',
-            referencedTable: 'admin_users',
-          },
-        },
-        localizations: {
-          writable: true,
-          private: false,
-          configurable: false,
-          visible: false,
-          type: 'relation',
-          relation: 'oneToMany',
-          target: 'plugin::upload.file',
-          joinTable: {
-            name: 'files_localizations_links',
-            joinColumn: {
-              name: 'file_id',
-              referencedColumn: 'id',
-              referencedTable: 'files',
-            },
-            inverseJoinColumn: {
-              name: 'inv_file_id',
-              referencedColumn: 'id',
-              referencedTable: 'files',
-            },
-            pivotColumns: ['file_id', 'inv_file_id'],
-            orderColumnName: 'file_order',
-            orderBy: {
-              file_order: 'asc',
-            },
-          },
-        },
-        locale: {
-          writable: true,
-          private: false,
-          configurable: false,
-          visible: false,
-          type: 'string',
-          columnName: 'locale',
-        },
-      },
-      lifecycles: {},
-      indexes: [],
-      foreignKeys: [],
-      columnToAttribute: {
-        id: 'id',
-        document_id: 'documentId',
-        name: 'name',
-        alternative_text: 'alternativeText',
-        caption: 'caption',
-        width: 'width',
-        height: 'height',
-        formats: 'formats',
-        hash: 'hash',
-        ext: 'ext',
-        mime: 'mime',
-        size: 'size',
-        url: 'url',
-        preview_url: 'previewUrl',
-        provider: 'provider',
-        provider_metadata: 'provider_metadata',
-        related: 'related',
-        folder: 'folder',
-        folder_path: 'folderPath',
-        created_at: 'createdAt',
-        updated_at: 'updatedAt',
-        published_at: 'publishedAt',
-        createdBy: 'createdBy',
-        updatedBy: 'updatedBy',
-        localizations: 'localizations',
-        locale: 'locale',
-      },
-    },
-  ],
-  [
-    'plugin::upload.folder',
-    {
-      uid: 'plugin::upload.folder',
-      singularName: 'folder',
-      tableName: 'upload_folders',
-      attributes: {
-        id: {
-          type: 'increments',
-          columnName: 'id',
-        },
-        documentId: {
-          type: 'string',
-          columnName: 'document_id',
-        },
-        name: {
-          type: 'string',
-          min: 1,
-          required: true,
-          columnName: 'name',
-        },
-        pathId: {
-          type: 'integer',
-          unique: true,
-          required: true,
-          columnName: 'path_id',
-        },
-        parent: {
-          type: 'relation',
-          relation: 'manyToOne',
-          target: 'plugin::upload.folder',
-          inversedBy: 'children',
-          joinTable: {
-            name: 'upload_folders_parent_links',
-            joinColumn: {
-              name: 'folder_id',
-              referencedColumn: 'id',
-              referencedTable: 'upload_folders',
-            },
-            inverseJoinColumn: {
-              name: 'inv_folder_id',
-              referencedColumn: 'id',
-              referencedTable: 'upload_folders',
-            },
-            pivotColumns: ['folder_id', 'inv_folder_id'],
-            inverseOrderColumnName: 'folder_order',
-          },
-        },
-        children: {
-          type: 'relation',
-          relation: 'oneToMany',
-          target: 'plugin::upload.folder',
-          mappedBy: 'parent',
-          joinTable: {
-            name: 'upload_folders_parent_links',
-            joinColumn: {
-              name: 'inv_folder_id',
-              referencedColumn: 'id',
-              referencedTable: 'upload_folders',
-            },
-            inverseJoinColumn: {
-              name: 'folder_id',
-              referencedColumn: 'id',
-              referencedTable: 'upload_folders',
-            },
-            pivotColumns: ['folder_id', 'inv_folder_id'],
-            orderColumnName: 'folder_order',
-            orderBy: {
-              folder_order: 'asc',
-            },
-          },
-        },
-        files: {
-          type: 'relation',
-          relation: 'oneToMany',
-          target: 'plugin::upload.file',
-          mappedBy: 'folder',
-          joinTable: {
-            name: 'files_folder_links',
-            joinColumn: {
-              name: 'folder_id',
-              referencedColumn: 'id',
-              referencedTable: 'upload_folders',
-            },
-            inverseJoinColumn: {
-              name: 'file_id',
-              referencedColumn: 'id',
-              referencedTable: 'files',
-            },
-            pivotColumns: ['file_id', 'folder_id'],
-            orderColumnName: 'file_order',
-            orderBy: {
-              file_order: 'asc',
-            },
-          },
-        },
-        path: {
-          type: 'string',
-          min: 1,
-          required: true,
-          columnName: 'path',
-        },
-        createdAt: {
-          type: 'datetime',
-          columnName: 'created_at',
-        },
-        updatedAt: {
-          type: 'datetime',
-          columnName: 'updated_at',
-        },
-        publishedAt: {
-          type: 'datetime',
-          configurable: false,
-          writable: true,
-          visible: false,
-          columnName: 'published_at',
-        },
-        createdBy: {
-          type: 'relation',
-          relation: 'oneToOne',
-          target: 'admin::user',
-          configurable: false,
-          writable: false,
-          visible: false,
-          useJoinTable: false,
-          private: true,
-          owner: true,
-          joinColumn: {
-            name: 'created_by_id',
-            referencedColumn: 'id',
-            referencedTable: 'admin_users',
-          },
-        },
-        updatedBy: {
-          type: 'relation',
-          relation: 'oneToOne',
-          target: 'admin::user',
-          configurable: false,
-          writable: false,
-          visible: false,
-          useJoinTable: false,
-          private: true,
-          owner: true,
-          joinColumn: {
-            name: 'updated_by_id',
-            referencedColumn: 'id',
-            referencedTable: 'admin_users',
-          },
-        },
-        localizations: {
-          writable: true,
-          private: false,
-          configurable: false,
-          visible: false,
-          type: 'relation',
-          relation: 'oneToMany',
-          target: 'plugin::upload.folder',
-          joinTable: {
-            name: 'upload_folders_localizations_links',
-            joinColumn: {
-              name: 'folder_id',
-              referencedColumn: 'id',
-              referencedTable: 'upload_folders',
-            },
-            inverseJoinColumn: {
-              name: 'inv_folder_id',
-              referencedColumn: 'id',
-              referencedTable: 'upload_folders',
-            },
-            pivotColumns: ['folder_id', 'inv_folder_id'],
-            orderColumnName: 'folder_order',
-            orderBy: {
-              folder_order: 'asc',
-            },
-          },
-        },
-        locale: {
-          writable: true,
-          private: false,
-          configurable: false,
-          visible: false,
-          type: 'string',
-          columnName: 'locale',
-        },
-      },
-      lifecycles: {},
-      indexes: [],
-      foreignKeys: [],
-      columnToAttribute: {
-        id: 'id',
-        document_id: 'documentId',
-        name: 'name',
-        path_id: 'pathId',
-        parent: 'parent',
-        children: 'children',
-        files: 'files',
-        path: 'path',
-        created_at: 'createdAt',
-        updated_at: 'updatedAt',
-        published_at: 'publishedAt',
-        createdBy: 'createdBy',
-        updatedBy: 'updatedBy',
-        localizations: 'localizations',
-        locale: 'locale',
-      },
-    },
-  ],
-  [
-    'plugin::content-releases.release',
-    {
-      uid: 'plugin::content-releases.release',
-      singularName: 'release',
-      tableName: 'strapi_releases',
-      attributes: {
-        id: {
-          type: 'increments',
-          columnName: 'id',
-        },
-        documentId: {
-          type: 'string',
-          columnName: 'document_id',
-        },
-        name: {
-          type: 'string',
-          required: true,
-          columnName: 'name',
-        },
-        releasedAt: {
-          type: 'datetime',
-          columnName: 'released_at',
-        },
-        scheduledAt: {
-          type: 'datetime',
-          columnName: 'scheduled_at',
-        },
-        timezone: {
-          type: 'string',
-          columnName: 'timezone',
-        },
-        status: {
-          type: 'enumeration',
-          enum: ['ready', 'blocked', 'failed', 'done', 'empty'],
-          required: true,
-          columnName: 'status',
-        },
-        actions: {
-          type: 'relation',
-          relation: 'oneToMany',
-          target: 'plugin::content-releases.release-action',
-          mappedBy: 'release',
-          joinTable: {
-            name: 'strapi_release_actions_release_links',
-            joinColumn: {
-              name: 'release_id',
-              referencedColumn: 'id',
-              referencedTable: 'strapi_releases',
-            },
-            inverseJoinColumn: {
-              name: 'release_action_id',
-              referencedColumn: 'id',
-              referencedTable: 'strapi_release_actions',
-            },
-            pivotColumns: ['release_action_id', 'release_id'],
-            orderColumnName: 'release_action_order',
-            orderBy: {
-              release_action_order: 'asc',
-            },
-          },
-        },
-        createdAt: {
-          type: 'datetime',
-          columnName: 'created_at',
-        },
-        updatedAt: {
-          type: 'datetime',
-          columnName: 'updated_at',
-        },
-        publishedAt: {
-          type: 'datetime',
-          configurable: false,
-          writable: true,
-          visible: false,
-          columnName: 'published_at',
-        },
-        createdBy: {
-          type: 'relation',
-          relation: 'oneToOne',
-          target: 'admin::user',
-          configurable: false,
-          writable: false,
-          visible: false,
-          useJoinTable: false,
-          private: true,
-          owner: true,
-          joinColumn: {
-            name: 'created_by_id',
-            referencedColumn: 'id',
-            referencedTable: 'admin_users',
-          },
-        },
-        updatedBy: {
-          type: 'relation',
-          relation: 'oneToOne',
-          target: 'admin::user',
-          configurable: false,
-          writable: false,
-          visible: false,
-          useJoinTable: false,
-          private: true,
-          owner: true,
-          joinColumn: {
-            name: 'updated_by_id',
-            referencedColumn: 'id',
-            referencedTable: 'admin_users',
-          },
-        },
-        localizations: {
-          writable: true,
-          private: false,
-          configurable: false,
-          visible: false,
-          type: 'relation',
-          relation: 'oneToMany',
-          target: 'plugin::content-releases.release',
-          joinTable: {
-            name: 'strapi_releases_localizations_links',
-            joinColumn: {
-              name: 'release_id',
-              referencedColumn: 'id',
-              referencedTable: 'strapi_releases',
-            },
-            inverseJoinColumn: {
-              name: 'inv_release_id',
-              referencedColumn: 'id',
-              referencedTable: 'strapi_releases',
-            },
-            pivotColumns: ['release_id', 'inv_release_id'],
-            orderColumnName: 'release_order',
-            orderBy: {
-              release_order: 'asc',
-            },
-          },
-        },
-        locale: {
-          writable: true,
-          private: false,
-          configurable: false,
-          visible: false,
-          type: 'string',
-          columnName: 'locale',
-        },
-      },
-      lifecycles: {},
-      indexes: [],
-      foreignKeys: [],
-      columnToAttribute: {
-        id: 'id',
-        document_id: 'documentId',
-        name: 'name',
-        released_at: 'releasedAt',
-        scheduled_at: 'scheduledAt',
-        timezone: 'timezone',
-        status: 'status',
-        actions: 'actions',
-        created_at: 'createdAt',
-        updated_at: 'updatedAt',
-        published_at: 'publishedAt',
-        createdBy: 'createdBy',
-        updatedBy: 'updatedBy',
-        localizations: 'localizations',
-        locale: 'locale',
-      },
-    },
-  ],
-  [
-    'plugin::content-releases.release-action',
-    {
-      uid: 'plugin::content-releases.release-action',
-      singularName: 'release-action',
-      tableName: 'strapi_release_actions',
-      attributes: {
-        id: {
-          type: 'increments',
-          columnName: 'id',
-        },
-        documentId: {
-          type: 'string',
-          columnName: 'document_id',
-        },
-        type: {
-          type: 'enumeration',
-          enum: ['publish', 'unpublish'],
-          required: true,
-          columnName: 'type',
-        },
-        entry: {
-          type: 'relation',
-          relation: 'morphToOne',
-          configurable: false,
-          owner: true,
-          morphColumn: {
-            typeColumn: {
-              name: 'target_type',
-            },
-            idColumn: {
-              name: 'target_id',
-              referencedColumn: 'id',
-            },
-          },
-        },
-        contentType: {
-          type: 'string',
-          required: true,
-          columnName: 'content_type',
-        },
-        locale: {
-          writable: true,
-          private: false,
-          configurable: false,
-          visible: false,
-          type: 'string',
-          columnName: 'locale',
-        },
-        release: {
-          type: 'relation',
-          relation: 'manyToOne',
-          target: 'plugin::content-releases.release',
-          inversedBy: 'actions',
-          joinTable: {
-            name: 'strapi_release_actions_release_links',
-            joinColumn: {
-              name: 'release_action_id',
-              referencedColumn: 'id',
-              referencedTable: 'strapi_release_actions',
-            },
-            inverseJoinColumn: {
-              name: 'release_id',
-              referencedColumn: 'id',
-              referencedTable: 'strapi_releases',
-            },
-            pivotColumns: ['release_action_id', 'release_id'],
-            inverseOrderColumnName: 'release_action_order',
-          },
-        },
-        isEntryValid: {
-          type: 'boolean',
-          columnName: 'is_entry_valid',
-        },
-        createdAt: {
-          type: 'datetime',
-          columnName: 'created_at',
-        },
-        updatedAt: {
-          type: 'datetime',
-          columnName: 'updated_at',
-        },
-        publishedAt: {
-          type: 'datetime',
-          configurable: false,
-          writable: true,
-          visible: false,
-          columnName: 'published_at',
-        },
-        createdBy: {
-          type: 'relation',
-          relation: 'oneToOne',
-          target: 'admin::user',
-          configurable: false,
-          writable: false,
-          visible: false,
-          useJoinTable: false,
-          private: true,
-          owner: true,
-          joinColumn: {
-            name: 'created_by_id',
-            referencedColumn: 'id',
-            referencedTable: 'admin_users',
-          },
-        },
-        updatedBy: {
-          type: 'relation',
-          relation: 'oneToOne',
-          target: 'admin::user',
-          configurable: false,
-          writable: false,
-          visible: false,
-          useJoinTable: false,
-          private: true,
-          owner: true,
-          joinColumn: {
-            name: 'updated_by_id',
-            referencedColumn: 'id',
-            referencedTable: 'admin_users',
-          },
-        },
-        localizations: {
-          writable: true,
-          private: false,
-          configurable: false,
-          visible: false,
-          type: 'relation',
-          relation: 'oneToMany',
-          target: 'plugin::content-releases.release-action',
-          joinTable: {
-            name: 'strapi_release_actions_localizations_links',
-            joinColumn: {
-              name: 'release_action_id',
-              referencedColumn: 'id',
-              referencedTable: 'strapi_release_actions',
-            },
-            inverseJoinColumn: {
-              name: 'inv_release_action_id',
-              referencedColumn: 'id',
-              referencedTable: 'strapi_release_actions',
-            },
-            pivotColumns: ['release_action_id', 'inv_release_action_id'],
-            orderColumnName: 'release_action_order',
-            orderBy: {
-              release_action_order: 'asc',
-            },
-          },
-        },
-      },
-      lifecycles: {},
-      indexes: [],
-      foreignKeys: [],
-      columnToAttribute: {
-        id: 'id',
-        document_id: 'documentId',
-        type: 'type',
-        entry: 'entry',
-        content_type: 'contentType',
-        locale: 'locale',
-        release: 'release',
-        is_entry_valid: 'isEntryValid',
-        created_at: 'createdAt',
-        updated_at: 'updatedAt',
-        published_at: 'publishedAt',
-        createdBy: 'createdBy',
-        updatedBy: 'updatedBy',
-        localizations: 'localizations',
-      },
-    },
-  ],
-  [
-    'plugin::myplugin.test',
-    {
-      uid: 'plugin::myplugin.test',
-      singularName: 'test',
-      tableName: 'myplugin_test',
-      attributes: {
-        id: {
-          type: 'increments',
-          columnName: 'id',
-        },
-        documentId: {
-          type: 'string',
-          columnName: 'document_id',
-        },
-        type: {
-          type: 'string',
-          required: true,
-          unique: true,
-          pluginOptions: {
-            i18n: {
-              localized: true,
-            },
-          },
-          columnName: 'type',
-        },
-        createdAt: {
-          type: 'datetime',
-          columnName: 'created_at',
-        },
-        updatedAt: {
-          type: 'datetime',
-          columnName: 'updated_at',
-        },
-        publishedAt: {
-          type: 'datetime',
-          configurable: false,
-          writable: true,
-          visible: false,
-          columnName: 'published_at',
-        },
-        createdBy: {
-          type: 'relation',
-          relation: 'oneToOne',
-          target: 'admin::user',
-          configurable: false,
-          writable: false,
-          visible: false,
-          useJoinTable: false,
-          private: true,
-          owner: true,
-          joinColumn: {
-            name: 'created_by_id',
-            referencedColumn: 'id',
-            referencedTable: 'admin_users',
-          },
-        },
-        updatedBy: {
-          type: 'relation',
-          relation: 'oneToOne',
-          target: 'admin::user',
-          configurable: false,
-          writable: false,
-          visible: false,
-          useJoinTable: false,
-          private: true,
-          owner: true,
-          joinColumn: {
-            name: 'updated_by_id',
-            referencedColumn: 'id',
-            referencedTable: 'admin_users',
-          },
-        },
-        localizations: {
-          writable: true,
-          private: false,
-          configurable: false,
-          visible: false,
-          type: 'relation',
-          relation: 'oneToMany',
-          target: 'plugin::myplugin.test',
-          joinTable: {
-            name: 'myplugin_test_localizations_links',
-            joinColumn: {
-              name: 'test_id',
-              referencedColumn: 'id',
-              referencedTable: 'myplugin_test',
-            },
-            inverseJoinColumn: {
-              name: 'inv_test_id',
-              referencedColumn: 'id',
-              referencedTable: 'myplugin_test',
-            },
-            pivotColumns: ['test_id', 'inv_test_id'],
-            orderColumnName: 'test_order',
-            orderBy: {
-              test_order: 'asc',
-            },
-          },
-        },
-        locale: {
-          writable: true,
-          private: false,
-          configurable: false,
-          visible: false,
-          type: 'string',
-          columnName: 'locale',
-        },
-        strapi_stage: {
-          writable: true,
-          private: false,
-          configurable: false,
-          visible: false,
-          useJoinTable: true,
-          type: 'relation',
-          relation: 'oneToOne',
-          target: 'admin::workflow-stage',
-          joinTable: {
-            name: 'myplugin_test_strapi_stage_links',
-            joinColumn: {
-              name: 'test_id',
-              referencedColumn: 'id',
-              referencedTable: 'myplugin_test',
-            },
-            inverseJoinColumn: {
-              name: 'workflow_stage_id',
-              referencedColumn: 'id',
-              referencedTable: 'strapi_workflows_stages',
-            },
-            pivotColumns: ['test_id', 'workflow_stage_id'],
-          },
-        },
-        strapi_assignee: {
-          writable: true,
-          private: false,
-          configurable: false,
-          visible: false,
-          useJoinTable: true,
-          type: 'relation',
-          relation: 'oneToOne',
-          target: 'admin::user',
-          joinTable: {
-            name: 'myplugin_test_strapi_assignee_links',
-            joinColumn: {
-              name: 'test_id',
-              referencedColumn: 'id',
-              referencedTable: 'myplugin_test',
-            },
-            inverseJoinColumn: {
-              name: 'user_id',
-              referencedColumn: 'id',
-              referencedTable: 'admin_users',
-            },
-            pivotColumns: ['test_id', 'user_id'],
-          },
-        },
-      },
-      lifecycles: {},
-      indexes: [],
-      foreignKeys: [],
-      columnToAttribute: {
-        id: 'id',
-        document_id: 'documentId',
-        type: 'type',
-        created_at: 'createdAt',
-        updated_at: 'updatedAt',
-        published_at: 'publishedAt',
-        createdBy: 'createdBy',
-        updatedBy: 'updatedBy',
-        localizations: 'localizations',
-        locale: 'locale',
-        strapi_stage: 'strapi_stage',
-        strapi_assignee: 'strapi_assignee',
-      },
-    },
-  ],
-  [
-    'plugin::i18n.locale',
-    {
-      uid: 'plugin::i18n.locale',
-      singularName: 'locale',
-      tableName: 'i_18_n_locale',
-      attributes: {
-        id: {
-          type: 'increments',
-          columnName: 'id',
-        },
-        documentId: {
-          type: 'string',
-          columnName: 'document_id',
-        },
-        name: {
-          type: 'string',
-          min: 1,
-          max: 50,
-          configurable: false,
-          columnName: 'name',
-        },
-        code: {
-          type: 'string',
-          unique: true,
-          configurable: false,
-          columnName: 'code',
-        },
-        createdAt: {
-          type: 'datetime',
-          columnName: 'created_at',
-        },
-        updatedAt: {
-          type: 'datetime',
-          columnName: 'updated_at',
-        },
-        publishedAt: {
-          type: 'datetime',
-          configurable: false,
-          writable: true,
-          visible: false,
-          columnName: 'published_at',
-        },
-        createdBy: {
-          type: 'relation',
-          relation: 'oneToOne',
-          target: 'admin::user',
-          configurable: false,
-          writable: false,
-          visible: false,
-          useJoinTable: false,
-          private: true,
-          owner: true,
-          joinColumn: {
-            name: 'created_by_id',
-            referencedColumn: 'id',
-            referencedTable: 'admin_users',
-          },
-        },
-        updatedBy: {
-          type: 'relation',
-          relation: 'oneToOne',
-          target: 'admin::user',
-          configurable: false,
-          writable: false,
-          visible: false,
-          useJoinTable: false,
-          private: true,
-          owner: true,
-          joinColumn: {
-            name: 'updated_by_id',
-            referencedColumn: 'id',
-            referencedTable: 'admin_users',
-          },
-        },
-        localizations: {
-          writable: true,
-          private: false,
-          configurable: false,
-          visible: false,
-          type: 'relation',
-          relation: 'oneToMany',
-          target: 'plugin::i18n.locale',
-          joinTable: {
-            name: 'i_18_n_locale_localizations_links',
-            joinColumn: {
-              name: 'locale_id',
-              referencedColumn: 'id',
-              referencedTable: 'i_18_n_locale',
-            },
-            inverseJoinColumn: {
-              name: 'inv_locale_id',
-              referencedColumn: 'id',
-              referencedTable: 'i_18_n_locale',
-            },
-            pivotColumns: ['locale_id', 'inv_locale_id'],
-            orderColumnName: 'locale_order',
-            orderBy: {
-              locale_order: 'asc',
-            },
-          },
-        },
-        locale: {
-          writable: true,
-          private: false,
-          configurable: false,
-          visible: false,
-          type: 'string',
-          columnName: 'locale',
-        },
-      },
-      lifecycles: {},
-      indexes: [],
-      foreignKeys: [],
-      columnToAttribute: {
-        id: 'id',
-        document_id: 'documentId',
-        name: 'name',
-        code: 'code',
-        created_at: 'createdAt',
-        updated_at: 'updatedAt',
-        published_at: 'publishedAt',
-        createdBy: 'createdBy',
-        updatedBy: 'updatedBy',
-        localizations: 'localizations',
-        locale: 'locale',
-      },
-    },
-  ],
-  [
-    'plugin::users-permissions.permission',
-    {
-      uid: 'plugin::users-permissions.permission',
-      singularName: 'permission',
-      tableName: 'up_permissions',
-      attributes: {
-        id: {
-          type: 'increments',
-          columnName: 'id',
-        },
-        documentId: {
-          type: 'string',
-          columnName: 'document_id',
-        },
-        action: {
-          type: 'string',
-          required: true,
-          configurable: false,
-          columnName: 'action',
-        },
-        role: {
-          type: 'relation',
-          relation: 'manyToOne',
-          target: 'plugin::users-permissions.role',
-          inversedBy: 'permissions',
-          configurable: false,
-          joinTable: {
-            name: 'up_permissions_role_links',
-            joinColumn: {
-              name: 'permission_id',
-              referencedColumn: 'id',
-              referencedTable: 'up_permissions',
-            },
-            inverseJoinColumn: {
-              name: 'role_id',
-              referencedColumn: 'id',
-              referencedTable: 'up_roles',
-            },
-            pivotColumns: ['permission_id', 'role_id'],
-            inverseOrderColumnName: 'permission_order',
-          },
-        },
-        createdAt: {
-          type: 'datetime',
-          columnName: 'created_at',
-        },
-        updatedAt: {
-          type: 'datetime',
-          columnName: 'updated_at',
-        },
-        publishedAt: {
-          type: 'datetime',
-          configurable: false,
-          writable: true,
-          visible: false,
-          columnName: 'published_at',
-        },
-        createdBy: {
-          type: 'relation',
-          relation: 'oneToOne',
-          target: 'admin::user',
-          configurable: false,
-          writable: false,
-          visible: false,
-          useJoinTable: false,
-          private: true,
-          owner: true,
-          joinColumn: {
-            name: 'created_by_id',
-            referencedColumn: 'id',
-            referencedTable: 'admin_users',
-          },
-        },
-        updatedBy: {
-          type: 'relation',
-          relation: 'oneToOne',
-          target: 'admin::user',
-          configurable: false,
-          writable: false,
-          visible: false,
-          useJoinTable: false,
-          private: true,
-          owner: true,
-          joinColumn: {
-            name: 'updated_by_id',
-            referencedColumn: 'id',
-            referencedTable: 'admin_users',
-          },
-        },
-        localizations: {
-          writable: true,
-          private: false,
-          configurable: false,
-          visible: false,
-          type: 'relation',
-          relation: 'oneToMany',
-          target: 'plugin::users-permissions.permission',
-          joinTable: {
-            name: 'up_permissions_localizations_links',
-            joinColumn: {
-              name: 'permission_id',
-              referencedColumn: 'id',
-              referencedTable: 'up_permissions',
-            },
-            inverseJoinColumn: {
-              name: 'inv_permission_id',
-              referencedColumn: 'id',
-              referencedTable: 'up_permissions',
-            },
-            pivotColumns: ['permission_id', 'inv_permission_id'],
-            orderColumnName: 'permission_order',
-            orderBy: {
-              permission_order: 'asc',
-            },
-          },
-        },
-        locale: {
-          writable: true,
-          private: false,
-          configurable: false,
-          visible: false,
-          type: 'string',
-          columnName: 'locale',
-        },
-      },
-      lifecycles: {},
-      indexes: [],
-      foreignKeys: [],
-      columnToAttribute: {
-        id: 'id',
-        document_id: 'documentId',
-        action: 'action',
-        role: 'role',
-        created_at: 'createdAt',
-        updated_at: 'updatedAt',
-        published_at: 'publishedAt',
-        createdBy: 'createdBy',
-        updatedBy: 'updatedBy',
-        localizations: 'localizations',
-        locale: 'locale',
-      },
-    },
-  ],
-  [
-    'plugin::users-permissions.role',
-    {
-      uid: 'plugin::users-permissions.role',
-      singularName: 'role',
-      tableName: 'up_roles',
-      attributes: {
-        id: {
-          type: 'increments',
-          columnName: 'id',
-        },
-        documentId: {
-          type: 'string',
-          columnName: 'document_id',
-        },
-        name: {
-          type: 'string',
-          minLength: 3,
-          required: true,
-          configurable: false,
-          columnName: 'name',
-        },
-        description: {
-          type: 'string',
-          configurable: false,
-          columnName: 'description',
-        },
-        type: {
-          type: 'string',
-          unique: true,
-          configurable: false,
-          columnName: 'type',
-        },
-        permissions: {
-          type: 'relation',
-          relation: 'oneToMany',
-          target: 'plugin::users-permissions.permission',
-          mappedBy: 'role',
-          configurable: false,
-          joinTable: {
-            name: 'up_permissions_role_links',
-            joinColumn: {
-              name: 'role_id',
-              referencedColumn: 'id',
-              referencedTable: 'up_roles',
-            },
-            inverseJoinColumn: {
-              name: 'permission_id',
-              referencedColumn: 'id',
-              referencedTable: 'up_permissions',
-            },
-            pivotColumns: ['permission_id', 'role_id'],
-            orderColumnName: 'permission_order',
-            orderBy: {
-              permission_order: 'asc',
-            },
-          },
-        },
-        users: {
-          type: 'relation',
-          relation: 'oneToMany',
-          target: 'plugin::users-permissions.user',
-          mappedBy: 'role',
-          configurable: false,
-          joinTable: {
-            name: 'up_users_role_links',
-            joinColumn: {
-              name: 'role_id',
-              referencedColumn: 'id',
-              referencedTable: 'up_roles',
-            },
-            inverseJoinColumn: {
-              name: 'user_id',
-              referencedColumn: 'id',
-              referencedTable: 'up_users',
-            },
-            pivotColumns: ['user_id', 'role_id'],
-            orderColumnName: 'user_order',
-            orderBy: {
-              user_order: 'asc',
-            },
-          },
-        },
-        createdAt: {
-          type: 'datetime',
-          columnName: 'created_at',
-        },
-        updatedAt: {
-          type: 'datetime',
-          columnName: 'updated_at',
-        },
-        publishedAt: {
-          type: 'datetime',
-          configurable: false,
-          writable: true,
-          visible: false,
-          columnName: 'published_at',
-        },
-        createdBy: {
-          type: 'relation',
-          relation: 'oneToOne',
-          target: 'admin::user',
-          configurable: false,
-          writable: false,
-          visible: false,
-          useJoinTable: false,
-          private: true,
-          owner: true,
-          joinColumn: {
-            name: 'created_by_id',
-            referencedColumn: 'id',
-            referencedTable: 'admin_users',
-          },
-        },
-        updatedBy: {
-          type: 'relation',
-          relation: 'oneToOne',
-          target: 'admin::user',
-          configurable: false,
-          writable: false,
-          visible: false,
-          useJoinTable: false,
-          private: true,
-          owner: true,
-          joinColumn: {
-            name: 'updated_by_id',
-            referencedColumn: 'id',
-            referencedTable: 'admin_users',
-          },
-        },
-        localizations: {
-          writable: true,
-          private: false,
-          configurable: false,
-          visible: false,
-          type: 'relation',
-          relation: 'oneToMany',
-          target: 'plugin::users-permissions.role',
-          joinTable: {
-            name: 'up_roles_localizations_links',
-            joinColumn: {
-              name: 'role_id',
-              referencedColumn: 'id',
-              referencedTable: 'up_roles',
-            },
-            inverseJoinColumn: {
-              name: 'inv_role_id',
-              referencedColumn: 'id',
-              referencedTable: 'up_roles',
-            },
-            pivotColumns: ['role_id', 'inv_role_id'],
-            orderColumnName: 'role_order',
-            orderBy: {
-              role_order: 'asc',
-            },
-          },
-        },
-        locale: {
-          writable: true,
-          private: false,
-          configurable: false,
-          visible: false,
-          type: 'string',
-          columnName: 'locale',
-        },
-      },
-      lifecycles: {},
-      indexes: [],
-      foreignKeys: [],
-      columnToAttribute: {
-        id: 'id',
-        document_id: 'documentId',
-        name: 'name',
-        description: 'description',
-        type: 'type',
-        permissions: 'permissions',
-        users: 'users',
-        created_at: 'createdAt',
-        updated_at: 'updatedAt',
-        published_at: 'publishedAt',
-        createdBy: 'createdBy',
-        updatedBy: 'updatedBy',
-        localizations: 'localizations',
-        locale: 'locale',
-      },
-    },
-  ],
-  [
-    'plugin::users-permissions.user',
-    {
-      uid: 'plugin::users-permissions.user',
-      singularName: 'user',
-      tableName: 'up_users',
-      attributes: {
-        id: {
-          type: 'increments',
-          columnName: 'id',
-        },
-        documentId: {
-          type: 'string',
-          columnName: 'document_id',
-        },
-        username: {
-          type: 'string',
-          minLength: 3,
-          unique: true,
-          configurable: false,
-          required: true,
-          columnName: 'username',
-        },
-        email: {
-          type: 'email',
-          minLength: 6,
-          configurable: false,
-          required: true,
-          columnName: 'email',
-        },
-        provider: {
-          type: 'string',
-          configurable: false,
-          columnName: 'provider',
-        },
-        password: {
-          type: 'password',
-          minLength: 6,
-          configurable: false,
-          private: true,
-          searchable: false,
-          columnName: 'password',
-        },
-        resetPasswordToken: {
-          type: 'string',
-          configurable: false,
-          private: true,
-          searchable: false,
-          columnName: 'reset_password_token',
-        },
-        confirmationToken: {
-          type: 'string',
-          configurable: false,
-          private: true,
-          searchable: false,
-          columnName: 'confirmation_token',
-        },
-        confirmed: {
-          type: 'boolean',
-          default: false,
-          configurable: false,
-          columnName: 'confirmed',
-        },
-        blocked: {
-          type: 'boolean',
-          default: false,
-          configurable: false,
-          columnName: 'blocked',
-        },
-        role: {
-          type: 'relation',
-          relation: 'manyToOne',
-          target: 'plugin::users-permissions.role',
-          inversedBy: 'users',
-          configurable: false,
-          joinTable: {
-            name: 'up_users_role_links',
-            joinColumn: {
-              name: 'user_id',
-              referencedColumn: 'id',
-              referencedTable: 'up_users',
-            },
-            inverseJoinColumn: {
-              name: 'role_id',
-              referencedColumn: 'id',
-              referencedTable: 'up_roles',
-            },
-            pivotColumns: ['user_id', 'role_id'],
-            inverseOrderColumnName: 'user_order',
-          },
-        },
-        picture: {
-          type: 'relation',
-          relation: 'morphOne',
-          target: 'plugin::upload.file',
-          morphBy: 'related',
-        },
-        createdAt: {
-          type: 'datetime',
-          columnName: 'created_at',
-        },
-        updatedAt: {
-          type: 'datetime',
-          columnName: 'updated_at',
-        },
-        publishedAt: {
-          type: 'datetime',
-          configurable: false,
-          writable: true,
-          visible: false,
-          columnName: 'published_at',
-        },
-        createdBy: {
-          type: 'relation',
-          relation: 'oneToOne',
-          target: 'admin::user',
-          configurable: false,
-          writable: false,
-          visible: false,
-          useJoinTable: false,
-          private: true,
-          owner: true,
-          joinColumn: {
-            name: 'created_by_id',
-            referencedColumn: 'id',
-            referencedTable: 'admin_users',
-          },
-        },
-        updatedBy: {
-          type: 'relation',
-          relation: 'oneToOne',
-          target: 'admin::user',
-          configurable: false,
-          writable: false,
-          visible: false,
-          useJoinTable: false,
-          private: true,
-          owner: true,
-          joinColumn: {
-            name: 'updated_by_id',
-            referencedColumn: 'id',
-            referencedTable: 'admin_users',
-          },
-        },
-        localizations: {
-          writable: true,
-          private: false,
-          configurable: false,
-          visible: false,
-          type: 'relation',
-          relation: 'oneToMany',
-          target: 'plugin::users-permissions.user',
-          joinTable: {
-            name: 'up_users_localizations_links',
-            joinColumn: {
-              name: 'user_id',
-              referencedColumn: 'id',
-              referencedTable: 'up_users',
-            },
-            inverseJoinColumn: {
-              name: 'inv_user_id',
-              referencedColumn: 'id',
-              referencedTable: 'up_users',
-            },
-            pivotColumns: ['user_id', 'inv_user_id'],
-            orderColumnName: 'user_order',
-            orderBy: {
-              user_order: 'asc',
-            },
-          },
-        },
-        locale: {
-          writable: true,
-          private: false,
-          configurable: false,
-          visible: false,
-          type: 'string',
-          columnName: 'locale',
-        },
-        strapi_stage: {
-          writable: true,
-          private: false,
-          configurable: false,
-          visible: false,
-          useJoinTable: true,
-          type: 'relation',
-          relation: 'oneToOne',
-          target: 'admin::workflow-stage',
-          joinTable: {
-            name: 'up_users_strapi_stage_links',
-            joinColumn: {
-              name: 'user_id',
-              referencedColumn: 'id',
-              referencedTable: 'up_users',
-            },
-            inverseJoinColumn: {
-              name: 'workflow_stage_id',
-              referencedColumn: 'id',
-              referencedTable: 'strapi_workflows_stages',
-            },
-            pivotColumns: ['user_id', 'workflow_stage_id'],
-          },
-        },
-        strapi_assignee: {
-          writable: true,
-          private: false,
-          configurable: false,
-          visible: false,
-          useJoinTable: true,
-          type: 'relation',
-          relation: 'oneToOne',
-          target: 'admin::user',
-          joinTable: {
-            name: 'up_users_strapi_assignee_links',
-            joinColumn: {
-              name: 'user_id',
-              referencedColumn: 'id',
-              referencedTable: 'up_users',
-            },
-            inverseJoinColumn: {
-              name: 'inv_user_id',
-              referencedColumn: 'id',
-              referencedTable: 'admin_users',
-            },
-            pivotColumns: ['user_id', 'inv_user_id'],
-          },
-        },
-      },
-      lifecycles: {},
-      indexes: [],
-      foreignKeys: [],
-      columnToAttribute: {
-        id: 'id',
-        document_id: 'documentId',
-        username: 'username',
-        email: 'email',
-        provider: 'provider',
-        password: 'password',
-        reset_password_token: 'resetPasswordToken',
-        confirmation_token: 'confirmationToken',
-        confirmed: 'confirmed',
-        blocked: 'blocked',
-        role: 'role',
-        picture: 'picture',
-        created_at: 'createdAt',
-        updated_at: 'updatedAt',
-        published_at: 'publishedAt',
-        createdBy: 'createdBy',
-        updatedBy: 'updatedBy',
-        localizations: 'localizations',
-        locale: 'locale',
-        strapi_stage: 'strapi_stage',
-        strapi_assignee: 'strapi_assignee',
-      },
-    },
-  ],
-  [
-    'addresses_components',
-    {
-      singularName: 'addresses_components',
-      uid: 'addresses_components',
-      tableName: 'addresses_components',
-      attributes: {
-        id: {
-          type: 'increments',
-          columnName: 'id',
-        },
-        entity_id: {
-          type: 'integer',
-          column: {
-            unsigned: true,
-          },
-          columnName: 'entity_id',
-        },
-        component_id: {
-          type: 'integer',
-          column: {
-            unsigned: true,
-          },
-          columnName: 'component_id',
-        },
-        component_type: {
-          type: 'string',
-          columnName: 'component_type',
-        },
-        field: {
-          type: 'string',
-          columnName: 'field',
-        },
-        order: {
-          type: 'float',
-          column: {
-            unsigned: true,
-            defaultTo: null,
-          },
-          columnName: 'order',
-        },
-      },
-      indexes: [
-        {
-          name: 'addresses_field_index',
-          columns: ['field'],
-        },
-        {
-          name: 'addresses_component_type_index',
-          columns: ['component_type'],
-        },
-        {
-          name: 'addresses_entity_fk',
-          columns: ['entity_id'],
-        },
-        {
-          name: 'addresses_unique',
-          columns: ['entity_id', 'component_id', 'field', 'component_type'],
-          type: 'unique',
-        },
-      ],
-      foreignKeys: [
-        {
-          name: 'addresses_entity_fk',
-          columns: ['entity_id'],
-          referencedColumns: ['id'],
-          referencedTable: 'addresses',
-          onDelete: 'CASCADE',
-        },
-      ],
-      lifecycles: {},
-      columnToAttribute: {
-        id: 'id',
-        entity_id: 'entity_id',
-        component_id: 'component_id',
-        component_type: 'component_type',
-        field: 'field',
-        order: 'order',
-      },
-    },
-  ],
-  [
-    'api::address.address',
-    {
-      uid: 'api::address.address',
-      singularName: 'address',
-      tableName: 'addresses',
-      attributes: {
-        id: {
-          type: 'increments',
-          columnName: 'id',
-        },
-        documentId: {
-          type: 'string',
-          columnName: 'document_id',
-        },
-        postal_code: {
-          type: 'string',
-          pluginOptions: {},
-          maxLength: 2,
-          columnName: 'postal_code',
-        },
-        categories: {
-          type: 'relation',
-          relation: 'manyToMany',
-          target: 'api::category.category',
-          inversedBy: 'addresses',
-          joinTable: {
-            name: 'addresses_categories_links',
-            joinColumn: {
-              name: 'address_id',
-              referencedColumn: 'id',
-              referencedTable: 'addresses',
-            },
-            inverseJoinColumn: {
-              name: 'category_id',
-              referencedColumn: 'id',
-              referencedTable: 'categories',
-            },
-            pivotColumns: ['address_id', 'category_id'],
-            orderColumnName: 'category_order',
-            orderBy: {
-              category_order: 'asc',
-            },
-            inverseOrderColumnName: 'address_order',
-          },
-        },
-        cover: {
-          type: 'relation',
-          relation: 'morphOne',
-          target: 'plugin::upload.file',
-          morphBy: 'related',
-        },
-        images: {
-          type: 'relation',
-          relation: 'morphMany',
-          target: 'plugin::upload.file',
-          morphBy: 'related',
-        },
-        city: {
-          type: 'string',
-          required: true,
-          maxLength: 200,
-          pluginOptions: {},
-          columnName: 'city',
-        },
-        json: {
-          type: 'json',
-          pluginOptions: {},
-          columnName: 'json',
-        },
-        slug: {
-          type: 'uid',
-          columnName: 'slug',
-        },
-        notrepeat_req: {
-          type: 'relation',
-          relation: 'oneToOne',
-          target: 'blog.test-como',
-          joinTable: {
-            name: 'addresses_components',
-            joinColumn: {
-              name: 'entity_id',
-              referencedColumn: 'id',
-            },
-            inverseJoinColumn: {
-              name: 'component_id',
-              referencedColumn: 'id',
-            },
-            on: {
-              field: 'notrepeat_req',
-            },
-            orderColumnName: 'order',
-            orderBy: {
-              order: 'asc',
-            },
-            pivotColumns: ['entity_id', 'component_id', 'field', 'component_type'],
-          },
-        },
-        repeat_req: {
-          type: 'relation',
-          relation: 'oneToMany',
-          target: 'blog.test-como',
-          joinTable: {
-            name: 'addresses_components',
-            joinColumn: {
-              name: 'entity_id',
-              referencedColumn: 'id',
-            },
-            inverseJoinColumn: {
-              name: 'component_id',
-              referencedColumn: 'id',
-            },
-            on: {
-              field: 'repeat_req',
-            },
-            orderColumnName: 'order',
-            orderBy: {
-              order: 'asc',
-            },
-            pivotColumns: ['entity_id', 'component_id', 'field', 'component_type'],
-          },
-        },
-        repeat_req_min: {
-          type: 'relation',
-          relation: 'oneToMany',
-          target: 'blog.test-como',
-          joinTable: {
-            name: 'addresses_components',
-            joinColumn: {
-              name: 'entity_id',
-              referencedColumn: 'id',
-            },
-            inverseJoinColumn: {
-              name: 'component_id',
-              referencedColumn: 'id',
-            },
-            on: {
-              field: 'repeat_req_min',
-            },
-            orderColumnName: 'order',
-            orderBy: {
-              order: 'asc',
-            },
-            pivotColumns: ['entity_id', 'component_id', 'field', 'component_type'],
-          },
-        },
-        bidirectionalTemps: {
-          type: 'relation',
-          relation: 'oneToMany',
-          target: 'api::temp.temp',
-          mappedBy: 'bidirectionalAddress',
-          joinColumn: {
-            name: 'id',
-            referencedColumn: 'bidirectional_address_id',
-          },
-        },
-        createdAt: {
-          type: 'datetime',
-          columnName: 'created_at',
-        },
-        updatedAt: {
-          type: 'datetime',
-          columnName: 'updated_at',
-        },
-        publishedAt: {
-          type: 'datetime',
-          configurable: false,
-          writable: true,
-          visible: false,
-          columnName: 'published_at',
-        },
-        createdBy: {
-          type: 'relation',
-          relation: 'oneToOne',
-          target: 'admin::user',
-          configurable: false,
-          writable: false,
-          visible: false,
-          useJoinTable: false,
-          private: true,
-          owner: true,
-          joinColumn: {
-            name: 'created_by_id',
-            referencedColumn: 'id',
-            referencedTable: 'admin_users',
-          },
-        },
-        updatedBy: {
-          type: 'relation',
-          relation: 'oneToOne',
-          target: 'admin::user',
-          configurable: false,
-          writable: false,
-          visible: false,
-          useJoinTable: false,
-          private: true,
-          owner: true,
-          joinColumn: {
-            name: 'updated_by_id',
-            referencedColumn: 'id',
-            referencedTable: 'admin_users',
-          },
-        },
-        localizations: {
-          writable: true,
-          private: false,
-          configurable: false,
-          visible: false,
-          type: 'relation',
-          relation: 'oneToMany',
-          target: 'api::address.address',
-          joinTable: {
-            name: 'addresses_localizations_links',
-            joinColumn: {
-              name: 'address_id',
-              referencedColumn: 'id',
-              referencedTable: 'addresses',
-            },
-            inverseJoinColumn: {
-              name: 'inv_address_id',
-              referencedColumn: 'id',
-              referencedTable: 'addresses',
-            },
-            pivotColumns: ['address_id', 'inv_address_id'],
-            orderColumnName: 'address_order',
-            orderBy: {
-              address_order: 'asc',
-            },
-          },
-        },
-        locale: {
-          writable: true,
-          private: false,
-          configurable: false,
-          visible: false,
-          type: 'string',
-          columnName: 'locale',
-        },
-        strapi_stage: {
-          writable: true,
-          private: false,
-          configurable: false,
-          visible: false,
-          useJoinTable: true,
-          type: 'relation',
-          relation: 'oneToOne',
-          target: 'admin::workflow-stage',
-          joinTable: {
-            name: 'addresses_strapi_stage_links',
-            joinColumn: {
-              name: 'address_id',
-              referencedColumn: 'id',
-              referencedTable: 'addresses',
-            },
-            inverseJoinColumn: {
-              name: 'workflow_stage_id',
-              referencedColumn: 'id',
-              referencedTable: 'strapi_workflows_stages',
-            },
-            pivotColumns: ['address_id', 'workflow_stage_id'],
-          },
-        },
-        strapi_assignee: {
-          writable: true,
-          private: false,
-          configurable: false,
-          visible: false,
-          useJoinTable: true,
-          type: 'relation',
-          relation: 'oneToOne',
-          target: 'admin::user',
-          joinTable: {
-            name: 'addresses_strapi_assignee_links',
-            joinColumn: {
-              name: 'address_id',
-              referencedColumn: 'id',
-              referencedTable: 'addresses',
-            },
-            inverseJoinColumn: {
-              name: 'user_id',
-              referencedColumn: 'id',
-              referencedTable: 'admin_users',
-            },
-            pivotColumns: ['address_id', 'user_id'],
-          },
-        },
-      },
-      lifecycles: {},
-      indexes: [],
-      foreignKeys: [],
-      columnToAttribute: {
-        id: 'id',
-        document_id: 'documentId',
-        postal_code: 'postal_code',
-        categories: 'categories',
-        cover: 'cover',
-        images: 'images',
-        city: 'city',
-        json: 'json',
-        slug: 'slug',
-        notrepeat_req: 'notrepeat_req',
-        repeat_req: 'repeat_req',
-        repeat_req_min: 'repeat_req_min',
-        bidirectionalTemps: 'bidirectionalTemps',
-        created_at: 'createdAt',
-        updated_at: 'updatedAt',
-        published_at: 'publishedAt',
-        createdBy: 'createdBy',
-        updatedBy: 'updatedBy',
-        localizations: 'localizations',
-        locale: 'locale',
-        strapi_stage: 'strapi_stage',
-        strapi_assignee: 'strapi_assignee',
-      },
-    },
-  ],
-  [
-    'api::category.category',
-    {
-      uid: 'api::category.category',
-      singularName: 'category',
-      tableName: 'categories',
-      attributes: {
-        id: {
-          type: 'increments',
-          columnName: 'id',
-        },
-        documentId: {
-          type: 'string',
-          columnName: 'document_id',
-        },
-        name: {
-          type: 'string',
-          pluginOptions: {
-            i18n: {
-              localized: true,
-            },
-          },
-          columnName: 'name',
-        },
-        addresses: {
-          type: 'relation',
-          relation: 'manyToMany',
-          target: 'api::address.address',
-          mappedBy: 'categories',
-          joinTable: {
-            name: 'addresses_categories_links',
-            joinColumn: {
-              name: 'category_id',
-              referencedColumn: 'id',
-              referencedTable: 'categories',
-            },
-            inverseJoinColumn: {
-              name: 'address_id',
-              referencedColumn: 'id',
-              referencedTable: 'addresses',
-            },
-            pivotColumns: ['address_id', 'category_id'],
-            orderColumnName: 'address_order',
-            orderBy: {
-              address_order: 'asc',
-            },
-            inverseOrderColumnName: 'category_order',
-          },
-        },
-        temps: {
-          type: 'relation',
-          relation: 'manyToMany',
-          target: 'api::temp.temp',
-          mappedBy: 'categories',
-          joinTable: {
-            name: 'temps_categories_links',
-            joinColumn: {
-              name: 'category_id',
-              referencedColumn: 'id',
-              referencedTable: 'categories',
-            },
-            inverseJoinColumn: {
-              name: 'temp_id',
-              referencedColumn: 'id',
-              referencedTable: 'temps',
-            },
-            pivotColumns: ['temp_id', 'category_id'],
-            orderColumnName: 'temp_order',
-            orderBy: {
-              temp_order: 'asc',
-            },
-            inverseOrderColumnName: 'category_order',
-          },
-        },
-        datetime: {
-          pluginOptions: {
-            i18n: {
-              localized: true,
-            },
-          },
-          type: 'datetime',
-          columnName: 'datetime',
-        },
-        date: {
-          pluginOptions: {
-            i18n: {
-              localized: true,
-            },
-          },
-          type: 'date',
-          columnName: 'date',
-        },
-        relation_locales: {
-          type: 'relation',
-          relation: 'manyToMany',
-          target: 'api::relation-locale.relation-locale',
-          mappedBy: 'categories',
-          joinTable: {
-            name: 'relation_locales_categories_links',
-            joinColumn: {
-              name: 'category_id',
-              referencedColumn: 'id',
-              referencedTable: 'categories',
-            },
-            inverseJoinColumn: {
-              name: 'relation_locale_id',
-              referencedColumn: 'id',
-              referencedTable: 'relation_locales',
-            },
-            pivotColumns: ['relation_locale_id', 'category_id'],
-            orderColumnName: 'relation_locale_order',
-            orderBy: {
-              relation_locale_order: 'asc',
-            },
-            inverseOrderColumnName: 'category_order',
-          },
-        },
-        createdAt: {
-          type: 'datetime',
-          columnName: 'created_at',
-        },
-        updatedAt: {
-          type: 'datetime',
-          columnName: 'updated_at',
-        },
-        publishedAt: {
-          type: 'datetime',
-          configurable: false,
-          writable: true,
-          visible: false,
-          columnName: 'published_at',
-        },
-        createdBy: {
-          type: 'relation',
-          relation: 'oneToOne',
-          target: 'admin::user',
-          configurable: false,
-          writable: false,
-          visible: false,
-          useJoinTable: false,
-          private: true,
-          owner: true,
-          joinColumn: {
-            name: 'created_by_id',
-            referencedColumn: 'id',
-            referencedTable: 'admin_users',
-          },
-        },
-        updatedBy: {
-          type: 'relation',
-          relation: 'oneToOne',
-          target: 'admin::user',
-          configurable: false,
-          writable: false,
-          visible: false,
-          useJoinTable: false,
-          private: true,
-          owner: true,
-          joinColumn: {
-            name: 'updated_by_id',
-            referencedColumn: 'id',
-            referencedTable: 'admin_users',
-          },
-        },
-        localizations: {
-          writable: true,
-          private: false,
-          configurable: false,
-          visible: false,
-          type: 'relation',
-          relation: 'oneToMany',
-          target: 'api::category.category',
-          joinTable: {
-            name: 'categories_localizations_links',
-            joinColumn: {
-              name: 'category_id',
-              referencedColumn: 'id',
-              referencedTable: 'categories',
-            },
-            inverseJoinColumn: {
-              name: 'inv_category_id',
-              referencedColumn: 'id',
-              referencedTable: 'categories',
-            },
-            pivotColumns: ['category_id', 'inv_category_id'],
-            orderColumnName: 'category_order',
-            orderBy: {
-              category_order: 'asc',
-            },
-          },
-        },
-        locale: {
-          writable: true,
-          private: false,
-          configurable: false,
-          visible: false,
-          type: 'string',
-          columnName: 'locale',
-        },
-        strapi_stage: {
-          writable: true,
-          private: false,
-          configurable: false,
-          visible: false,
-          useJoinTable: true,
-          type: 'relation',
-          relation: 'oneToOne',
-          target: 'admin::workflow-stage',
-          joinTable: {
-            name: 'categories_strapi_stage_links',
-            joinColumn: {
-              name: 'category_id',
-              referencedColumn: 'id',
-              referencedTable: 'categories',
-            },
-            inverseJoinColumn: {
-              name: 'workflow_stage_id',
-              referencedColumn: 'id',
-              referencedTable: 'strapi_workflows_stages',
-            },
-            pivotColumns: ['category_id', 'workflow_stage_id'],
-          },
-        },
-        strapi_assignee: {
-          writable: true,
-          private: false,
-          configurable: false,
-          visible: false,
-          useJoinTable: true,
-          type: 'relation',
-          relation: 'oneToOne',
-          target: 'admin::user',
-          joinTable: {
-            name: 'categories_strapi_assignee_links',
-            joinColumn: {
-              name: 'category_id',
-              referencedColumn: 'id',
-              referencedTable: 'categories',
-            },
-            inverseJoinColumn: {
-              name: 'user_id',
-              referencedColumn: 'id',
-              referencedTable: 'admin_users',
-            },
-            pivotColumns: ['category_id', 'user_id'],
-          },
-        },
-      },
-      lifecycles: {},
-      indexes: [],
-      foreignKeys: [],
-      columnToAttribute: {
-        id: 'id',
-        document_id: 'documentId',
-        name: 'name',
-        addresses: 'addresses',
-        temps: 'temps',
-        datetime: 'datetime',
-        date: 'date',
-        relation_locales: 'relation_locales',
-        created_at: 'createdAt',
-        updated_at: 'updatedAt',
-        published_at: 'publishedAt',
-        createdBy: 'createdBy',
-        updatedBy: 'updatedBy',
-        localizations: 'localizations',
-        locale: 'locale',
-        strapi_stage: 'strapi_stage',
-        strapi_assignee: 'strapi_assignee',
-      },
-    },
-  ],
-  [
-    'api::country.country',
-    {
-      uid: 'api::country.country',
-      singularName: 'country',
-      tableName: 'countries',
-      attributes: {
-        id: {
-          type: 'increments',
-          columnName: 'id',
-        },
-        documentId: {
-          type: 'string',
-          columnName: 'document_id',
-        },
-        name: {
-          type: 'string',
-          required: true,
-          minLength: 3,
-          pluginOptions: {
-            i18n: {
-              localized: true,
-            },
-          },
-          columnName: 'name',
-        },
-        code: {
-          type: 'string',
-          maxLength: 3,
-          unique: true,
-          minLength: 2,
-          pluginOptions: {
-            i18n: {
-              localized: true,
-            },
-          },
-          columnName: 'code',
-        },
-        createdAt: {
-          type: 'datetime',
-          columnName: 'created_at',
-        },
-        updatedAt: {
-          type: 'datetime',
-          columnName: 'updated_at',
-        },
-        publishedAt: {
-          type: 'datetime',
-          configurable: false,
-          writable: true,
-          visible: false,
-          columnName: 'published_at',
-        },
-        createdBy: {
-          type: 'relation',
-          relation: 'oneToOne',
-          target: 'admin::user',
-          configurable: false,
-          writable: false,
-          visible: false,
-          useJoinTable: false,
-          private: true,
-          owner: true,
-          joinColumn: {
-            name: 'created_by_id',
-            referencedColumn: 'id',
-            referencedTable: 'admin_users',
-          },
-        },
-        updatedBy: {
-          type: 'relation',
-          relation: 'oneToOne',
-          target: 'admin::user',
-          configurable: false,
-          writable: false,
-          visible: false,
-          useJoinTable: false,
-          private: true,
-          owner: true,
-          joinColumn: {
-            name: 'updated_by_id',
-            referencedColumn: 'id',
-            referencedTable: 'admin_users',
-          },
-        },
-        localizations: {
-          writable: true,
-          private: false,
-          configurable: false,
-          visible: false,
-          type: 'relation',
-          relation: 'oneToMany',
-          target: 'api::country.country',
-          joinTable: {
-            name: 'countries_localizations_links',
-            joinColumn: {
-              name: 'country_id',
-              referencedColumn: 'id',
-              referencedTable: 'countries',
-            },
-            inverseJoinColumn: {
-              name: 'inv_country_id',
-              referencedColumn: 'id',
-              referencedTable: 'countries',
-            },
-            pivotColumns: ['country_id', 'inv_country_id'],
-            orderColumnName: 'country_order',
-            orderBy: {
-              country_order: 'asc',
-            },
-          },
-        },
-        locale: {
-          writable: true,
-          private: false,
-          configurable: false,
-          visible: false,
-          type: 'string',
-          columnName: 'locale',
-        },
-        strapi_stage: {
-          writable: true,
-          private: false,
-          configurable: false,
-          visible: false,
-          useJoinTable: true,
-          type: 'relation',
-          relation: 'oneToOne',
-          target: 'admin::workflow-stage',
-          joinTable: {
-            name: 'countries_strapi_stage_links',
-            joinColumn: {
-              name: 'country_id',
-              referencedColumn: 'id',
-              referencedTable: 'countries',
-            },
-            inverseJoinColumn: {
-              name: 'workflow_stage_id',
-              referencedColumn: 'id',
-              referencedTable: 'strapi_workflows_stages',
-            },
-            pivotColumns: ['country_id', 'workflow_stage_id'],
-          },
-        },
-        strapi_assignee: {
-          writable: true,
-          private: false,
-          configurable: false,
-          visible: false,
-          useJoinTable: true,
-          type: 'relation',
-          relation: 'oneToOne',
-          target: 'admin::user',
-          joinTable: {
-            name: 'countries_strapi_assignee_links',
-            joinColumn: {
-              name: 'country_id',
-              referencedColumn: 'id',
-              referencedTable: 'countries',
-            },
-            inverseJoinColumn: {
-              name: 'user_id',
-              referencedColumn: 'id',
-              referencedTable: 'admin_users',
-            },
-            pivotColumns: ['country_id', 'user_id'],
-          },
-        },
-      },
-      lifecycles: {},
-      indexes: [],
-      foreignKeys: [],
-      columnToAttribute: {
-        id: 'id',
-        document_id: 'documentId',
-        name: 'name',
-        code: 'code',
-        created_at: 'createdAt',
-        updated_at: 'updatedAt',
-        published_at: 'publishedAt',
-        createdBy: 'createdBy',
-        updatedBy: 'updatedBy',
-        localizations: 'localizations',
-        locale: 'locale',
-        strapi_stage: 'strapi_stage',
-        strapi_assignee: 'strapi_assignee',
-      },
-    },
-  ],
-  [
-    'api::homepage.homepage',
-    {
-      uid: 'api::homepage.homepage',
-      singularName: 'homepage',
-      tableName: 'homepages',
-      attributes: {
-        id: {
-          type: 'increments',
-          columnName: 'id',
-        },
-        documentId: {
-          type: 'string',
-          columnName: 'document_id',
-        },
-        title: {
-          type: 'string',
-          required: true,
-          pluginOptions: {
-            i18n: {
-              localized: true,
-            },
-          },
-          columnName: 'title',
-        },
-        slug: {
-          type: 'uid',
-          targetField: 'title',
-          required: true,
-          pluginOptions: {
-            i18n: {
-              localized: true,
-            },
-          },
-          columnName: 'slug',
-        },
-        single: {
-          type: 'relation',
-          relation: 'morphOne',
-          target: 'plugin::upload.file',
-          morphBy: 'related',
-        },
-        multiple: {
-          type: 'relation',
-          relation: 'morphMany',
-          target: 'plugin::upload.file',
-          morphBy: 'related',
-        },
-        createdAt: {
-          type: 'datetime',
-          columnName: 'created_at',
-        },
-        updatedAt: {
-          type: 'datetime',
-          columnName: 'updated_at',
-        },
-        publishedAt: {
-          type: 'datetime',
-          configurable: false,
-          writable: true,
-          visible: false,
-          columnName: 'published_at',
-        },
-        createdBy: {
-          type: 'relation',
-          relation: 'oneToOne',
-          target: 'admin::user',
-          configurable: false,
-          writable: false,
-          visible: false,
-          useJoinTable: false,
-          private: true,
-          owner: true,
-          joinColumn: {
-            name: 'created_by_id',
-            referencedColumn: 'id',
-            referencedTable: 'admin_users',
-          },
-        },
-        updatedBy: {
-          type: 'relation',
-          relation: 'oneToOne',
-          target: 'admin::user',
-          configurable: false,
-          writable: false,
-          visible: false,
-          useJoinTable: false,
-          private: true,
-          owner: true,
-          joinColumn: {
-            name: 'updated_by_id',
-            referencedColumn: 'id',
-            referencedTable: 'admin_users',
-          },
-        },
-        localizations: {
-          writable: true,
-          private: false,
-          configurable: false,
-          visible: false,
-          type: 'relation',
-          relation: 'oneToMany',
-          target: 'api::homepage.homepage',
-          joinTable: {
-            name: 'homepages_localizations_links',
-            joinColumn: {
-              name: 'homepage_id',
-              referencedColumn: 'id',
-              referencedTable: 'homepages',
-            },
-            inverseJoinColumn: {
-              name: 'inv_homepage_id',
-              referencedColumn: 'id',
-              referencedTable: 'homepages',
-            },
-            pivotColumns: ['homepage_id', 'inv_homepage_id'],
-            orderColumnName: 'homepage_order',
-            orderBy: {
-              homepage_order: 'asc',
-            },
-          },
-        },
-        locale: {
-          writable: true,
-          private: false,
-          configurable: false,
-          visible: false,
-          type: 'string',
-          columnName: 'locale',
-        },
-        strapi_stage: {
-          writable: true,
-          private: false,
-          configurable: false,
-          visible: false,
-          useJoinTable: true,
-          type: 'relation',
-          relation: 'oneToOne',
-          target: 'admin::workflow-stage',
-          joinTable: {
-            name: 'homepages_strapi_stage_links',
-            joinColumn: {
-              name: 'homepage_id',
-              referencedColumn: 'id',
-              referencedTable: 'homepages',
-            },
-            inverseJoinColumn: {
-              name: 'workflow_stage_id',
-              referencedColumn: 'id',
-              referencedTable: 'strapi_workflows_stages',
-            },
-            pivotColumns: ['homepage_id', 'workflow_stage_id'],
-          },
-        },
-        strapi_assignee: {
-          writable: true,
-          private: false,
-          configurable: false,
-          visible: false,
-          useJoinTable: true,
-          type: 'relation',
-          relation: 'oneToOne',
-          target: 'admin::user',
-          joinTable: {
-            name: 'homepages_strapi_assignee_links',
-            joinColumn: {
-              name: 'homepage_id',
-              referencedColumn: 'id',
-              referencedTable: 'homepages',
-            },
-            inverseJoinColumn: {
-              name: 'user_id',
-              referencedColumn: 'id',
-              referencedTable: 'admin_users',
-            },
-            pivotColumns: ['homepage_id', 'user_id'],
-          },
-        },
-      },
-      lifecycles: {},
-      indexes: [],
-      foreignKeys: [],
-      columnToAttribute: {
-        id: 'id',
-        document_id: 'documentId',
-        title: 'title',
-        slug: 'slug',
-        single: 'single',
-        multiple: 'multiple',
-        created_at: 'createdAt',
-        updated_at: 'updatedAt',
-        published_at: 'publishedAt',
-        createdBy: 'createdBy',
-        updatedBy: 'updatedBy',
-        localizations: 'localizations',
-        locale: 'locale',
-        strapi_stage: 'strapi_stage',
-        strapi_assignee: 'strapi_assignee',
-      },
-    },
-  ],
-  [
-    'kitchensinks_components',
-    {
-      singularName: 'kitchensinks_components',
-      uid: 'kitchensinks_components',
-      tableName: 'kitchensinks_components',
-      attributes: {
-        id: {
-          type: 'increments',
-          columnName: 'id',
-        },
-        entity_id: {
-          type: 'integer',
-          column: {
-            unsigned: true,
-          },
-          columnName: 'entity_id',
-        },
-        component_id: {
-          type: 'integer',
-          column: {
-            unsigned: true,
-          },
-          columnName: 'component_id',
-        },
-        component_type: {
-          type: 'string',
-          columnName: 'component_type',
-        },
-        field: {
-          type: 'string',
-          columnName: 'field',
-        },
-        order: {
-          type: 'float',
-          column: {
-            unsigned: true,
-            defaultTo: null,
-          },
-          columnName: 'order',
-        },
-      },
-      indexes: [
-        {
-          name: 'kitchensinks_field_index',
-          columns: ['field'],
-        },
-        {
-          name: 'kitchensinks_component_type_index',
-          columns: ['component_type'],
-        },
-        {
-          name: 'kitchensinks_entity_fk',
-          columns: ['entity_id'],
-        },
-        {
-          name: 'kitchensinks_unique',
-          columns: ['entity_id', 'component_id', 'field', 'component_type'],
-          type: 'unique',
-        },
-      ],
-      foreignKeys: [
-        {
-          name: 'kitchensinks_entity_fk',
-          columns: ['entity_id'],
-          referencedColumns: ['id'],
-          referencedTable: 'kitchensinks',
-          onDelete: 'CASCADE',
-        },
-      ],
-      lifecycles: {},
-      columnToAttribute: {
-        id: 'id',
-        entity_id: 'entity_id',
-        component_id: 'component_id',
-        component_type: 'component_type',
-        field: 'field',
-        order: 'order',
-      },
-    },
-  ],
-  [
-    'api::kitchensink.kitchensink',
-    {
-      uid: 'api::kitchensink.kitchensink',
-      singularName: 'kitchensink',
-      tableName: 'kitchensinks',
-      attributes: {
-        id: {
-          type: 'increments',
-          columnName: 'id',
-        },
-        documentId: {
-          type: 'string',
-          columnName: 'document_id',
-        },
-        short_text: {
-          type: 'string',
-          columnName: 'short_text',
-        },
-        long_text: {
-          type: 'text',
-          columnName: 'long_text',
-        },
-        rich_text: {
-          type: 'richtext',
-          columnName: 'rich_text',
-        },
-        blocks: {
-          type: 'blocks',
-          columnName: 'blocks',
-        },
-        integer: {
-          type: 'integer',
-          columnName: 'integer',
-        },
-        biginteger: {
-          type: 'biginteger',
-          columnName: 'biginteger',
-        },
-        decimal: {
-          type: 'decimal',
-          columnName: 'decimal',
-        },
-        float: {
-          type: 'float',
-          columnName: 'float',
-        },
-        date: {
-          type: 'date',
-          columnName: 'date',
-        },
-        datetime: {
-          type: 'datetime',
-          columnName: 'datetime',
-        },
-        time: {
-          type: 'time',
-          columnName: 'time',
-        },
-        timestamp: {
-          type: 'timestamp',
-          columnName: 'timestamp',
-        },
-        boolean: {
-          type: 'boolean',
-          columnName: 'boolean',
-        },
-        email: {
-          type: 'email',
-          columnName: 'email',
-        },
-        password: {
-          type: 'password',
-          columnName: 'password',
-        },
-        enumeration: {
-          type: 'enumeration',
-          enum: ['A', 'B', 'C', 'D', 'E'],
-          columnName: 'enumeration',
-        },
-        single_media: {
-          type: 'relation',
-          relation: 'morphOne',
-          target: 'plugin::upload.file',
-          morphBy: 'related',
-        },
-        multiple_media: {
-          type: 'relation',
-          relation: 'morphMany',
-          target: 'plugin::upload.file',
-          morphBy: 'related',
-        },
-        json: {
-          type: 'json',
-          columnName: 'json',
-        },
-        single_compo: {
-          type: 'relation',
-          relation: 'oneToOne',
-          target: 'basic.simple',
-          joinTable: {
-            name: 'kitchensinks_components',
-            joinColumn: {
-              name: 'entity_id',
-              referencedColumn: 'id',
-            },
-            inverseJoinColumn: {
-              name: 'component_id',
-              referencedColumn: 'id',
-            },
-            on: {
-              field: 'single_compo',
-            },
-            orderColumnName: 'order',
-            orderBy: {
-              order: 'asc',
-            },
-            pivotColumns: ['entity_id', 'component_id', 'field', 'component_type'],
-          },
-        },
-        repeatable_compo: {
-          type: 'relation',
-          relation: 'oneToMany',
-          target: 'basic.simple',
-          joinTable: {
-            name: 'kitchensinks_components',
-            joinColumn: {
-              name: 'entity_id',
-              referencedColumn: 'id',
-            },
-            inverseJoinColumn: {
-              name: 'component_id',
-              referencedColumn: 'id',
-            },
-            on: {
-              field: 'repeatable_compo',
-            },
-            orderColumnName: 'order',
-            orderBy: {
-              order: 'asc',
-            },
-            pivotColumns: ['entity_id', 'component_id', 'field', 'component_type'],
-          },
-        },
-        dynamiczone: {
-          type: 'relation',
-          relation: 'morphToMany',
-          joinTable: {
-            name: 'kitchensinks_components',
-            joinColumn: {
-              name: 'entity_id',
-              referencedColumn: 'id',
-            },
-            morphColumn: {
-              idColumn: {
-                name: 'component_id',
-                referencedColumn: 'id',
-              },
-              typeColumn: {
-                name: 'component_type',
-              },
-              typeField: '__component',
-            },
-            on: {
-              field: 'dynamiczone',
-            },
-            orderBy: {
-              order: 'asc',
-            },
-            pivotColumns: ['entity_id', 'component_id', 'field', 'component_type'],
-          },
-        },
-        one_way_tag: {
-          type: 'relation',
-          relation: 'oneToOne',
-          target: 'api::tag.tag',
-          joinTable: {
-            name: 'kitchensinks_one_way_tag_links',
-            joinColumn: {
-              name: 'kitchensink_id',
-              referencedColumn: 'id',
-              referencedTable: 'kitchensinks',
-            },
-            inverseJoinColumn: {
-              name: 'tag_id',
-              referencedColumn: 'id',
-              referencedTable: 'tags',
-            },
-            pivotColumns: ['kitchensink_id', 'tag_id'],
-          },
-        },
-        one_to_one_tag: {
-          type: 'relation',
-          relation: 'oneToOne',
-          target: 'api::tag.tag',
-          private: true,
-          inversedBy: 'one_to_one_kitchensink',
-          joinTable: {
-            name: 'kitchensinks_one_to_one_tag_links',
-            joinColumn: {
-              name: 'kitchensink_id',
-              referencedColumn: 'id',
-              referencedTable: 'kitchensinks',
-            },
-            inverseJoinColumn: {
-              name: 'tag_id',
-              referencedColumn: 'id',
-              referencedTable: 'tags',
-            },
-            pivotColumns: ['kitchensink_id', 'tag_id'],
-          },
-        },
-        one_to_many_tags: {
-          type: 'relation',
-          relation: 'oneToMany',
-          target: 'api::tag.tag',
-          mappedBy: 'many_to_one_kitchensink',
-          joinTable: {
-            name: 'tags_many_to_one_kitchensink_links',
-            joinColumn: {
-              name: 'kitchensink_id',
-              referencedColumn: 'id',
-              referencedTable: 'kitchensinks',
-            },
-            inverseJoinColumn: {
-              name: 'tag_id',
-              referencedColumn: 'id',
-              referencedTable: 'tags',
-            },
-            pivotColumns: ['tag_id', 'kitchensink_id'],
-            orderColumnName: 'tag_order',
-            orderBy: {
-              tag_order: 'asc',
-            },
-          },
-        },
-        many_to_one_tag: {
-          type: 'relation',
-          relation: 'manyToOne',
-          target: 'api::tag.tag',
-          inversedBy: 'one_to_many_kitchensinks',
-          joinTable: {
-            name: 'kitchensinks_many_to_one_tag_links',
-            joinColumn: {
-              name: 'kitchensink_id',
-              referencedColumn: 'id',
-              referencedTable: 'kitchensinks',
-            },
-            inverseJoinColumn: {
-              name: 'tag_id',
-              referencedColumn: 'id',
-              referencedTable: 'tags',
-            },
-            pivotColumns: ['kitchensink_id', 'tag_id'],
-            inverseOrderColumnName: 'kitchensink_order',
-          },
-        },
-        many_to_many_tags: {
-          type: 'relation',
-          relation: 'manyToMany',
-          target: 'api::tag.tag',
-          inversedBy: 'many_to_many_kitchensinks',
-          joinTable: {
-            name: 'kitchensinks_many_to_many_tags_links',
-            joinColumn: {
-              name: 'kitchensink_id',
-              referencedColumn: 'id',
-              referencedTable: 'kitchensinks',
-            },
-            inverseJoinColumn: {
-              name: 'tag_id',
-              referencedColumn: 'id',
-              referencedTable: 'tags',
-            },
-            pivotColumns: ['kitchensink_id', 'tag_id'],
-            orderColumnName: 'tag_order',
-            orderBy: {
-              tag_order: 'asc',
-            },
-            inverseOrderColumnName: 'kitchensink_order',
-          },
-        },
-        many_way_tags: {
-          type: 'relation',
-          relation: 'oneToMany',
-          target: 'api::tag.tag',
-          joinTable: {
-            name: 'kitchensinks_many_way_tags_links',
-            joinColumn: {
-              name: 'kitchensink_id',
-              referencedColumn: 'id',
-              referencedTable: 'kitchensinks',
-            },
-            inverseJoinColumn: {
-              name: 'tag_id',
-              referencedColumn: 'id',
-              referencedTable: 'tags',
-            },
-            pivotColumns: ['kitchensink_id', 'tag_id'],
-            orderColumnName: 'tag_order',
-            orderBy: {
-              tag_order: 'asc',
-            },
-          },
-        },
-        morph_to_one: {
-          type: 'relation',
-          relation: 'morphToOne',
-          owner: true,
-          morphColumn: {
-            typeColumn: {
-              name: 'target_type',
-            },
-            idColumn: {
-              name: 'target_id',
-              referencedColumn: 'id',
-            },
-          },
-        },
-        morph_to_many: {
-          type: 'relation',
-          relation: 'morphToMany',
-          joinTable: {
-            name: 'kitchensinks_morph_to_many_morphs',
-            joinColumn: {
-              name: 'kitchensink_id',
-              referencedColumn: 'id',
-            },
-            morphColumn: {
-              typeColumn: {
-                name: 'morph_to_many_type',
-              },
-              idColumn: {
-                name: 'morph_to_many_id',
-                referencedColumn: 'id',
-              },
-            },
-            orderBy: {
-              order: 'asc',
-            },
-            pivotColumns: ['kitchensink_id', 'morph_to_many_type', 'morph_to_many_id'],
-          },
-        },
-        custom_field: {
-          type: 'string',
-          customField: 'plugin::color-picker.color',
-          columnName: 'custom_field',
-        },
-        custom_field_with_default_options: {
-          type: 'string',
-          regex: '^#([A-Fa-f0-9]{6}|[A-Fa-f0-9]{3})$',
-          customField: 'plugin::color-picker.color',
-          columnName: 'custom_field_with_default_options',
-        },
-        cats: {
-          type: 'relation',
-          relation: 'morphToMany',
-          joinTable: {
-            name: 'kitchensinks_components',
-            joinColumn: {
-              name: 'entity_id',
-              referencedColumn: 'id',
-            },
-            morphColumn: {
-              idColumn: {
-                name: 'component_id',
-                referencedColumn: 'id',
-              },
-              typeColumn: {
-                name: 'component_type',
-              },
-              typeField: '__component',
-            },
-            on: {
-              field: 'cats',
-            },
-            orderBy: {
-              order: 'asc',
-            },
-            pivotColumns: ['entity_id', 'component_id', 'field', 'component_type'],
-          },
-        },
-        slug: {
-          type: 'uid',
-          targetField: 'short_text',
-          columnName: 'slug',
-        },
-        createdAt: {
-          type: 'datetime',
-          columnName: 'created_at',
-        },
-        updatedAt: {
-          type: 'datetime',
-          columnName: 'updated_at',
-        },
-        publishedAt: {
-          type: 'datetime',
-          configurable: false,
-          writable: true,
-          visible: false,
-          columnName: 'published_at',
-        },
-        createdBy: {
-          type: 'relation',
-          relation: 'oneToOne',
-          target: 'admin::user',
-          configurable: false,
-          writable: false,
-          visible: false,
-          useJoinTable: false,
-          private: true,
-          owner: true,
-          joinColumn: {
-            name: 'created_by_id',
-            referencedColumn: 'id',
-            referencedTable: 'admin_users',
-          },
-        },
-        updatedBy: {
-          type: 'relation',
-          relation: 'oneToOne',
-          target: 'admin::user',
-          configurable: false,
-          writable: false,
-          visible: false,
-          useJoinTable: false,
-          private: true,
-          owner: true,
-          joinColumn: {
-            name: 'updated_by_id',
-            referencedColumn: 'id',
-            referencedTable: 'admin_users',
-          },
-        },
-        localizations: {
-          writable: true,
-          private: false,
-          configurable: false,
-          visible: false,
-          type: 'relation',
-          relation: 'oneToMany',
-          target: 'api::kitchensink.kitchensink',
-          joinTable: {
-            name: 'kitchensinks_localizations_links',
-            joinColumn: {
-              name: 'kitchensink_id',
-              referencedColumn: 'id',
-              referencedTable: 'kitchensinks',
-            },
-            inverseJoinColumn: {
-              name: 'inv_kitchensink_id',
-              referencedColumn: 'id',
-              referencedTable: 'kitchensinks',
-            },
-            pivotColumns: ['kitchensink_id', 'inv_kitchensink_id'],
-            orderColumnName: 'kitchensink_order',
-            orderBy: {
-              kitchensink_order: 'asc',
-            },
-          },
-        },
-        locale: {
-          writable: true,
-          private: false,
-          configurable: false,
-          visible: false,
-          type: 'string',
-          columnName: 'locale',
-        },
-        strapi_stage: {
-          writable: true,
-          private: false,
-          configurable: false,
-          visible: false,
-          useJoinTable: true,
-          type: 'relation',
-          relation: 'oneToOne',
-          target: 'admin::workflow-stage',
-          joinTable: {
-            name: 'kitchensinks_strapi_stage_links',
-            joinColumn: {
-              name: 'kitchensink_id',
-              referencedColumn: 'id',
-              referencedTable: 'kitchensinks',
-            },
-            inverseJoinColumn: {
-              name: 'workflow_stage_id',
-              referencedColumn: 'id',
-              referencedTable: 'strapi_workflows_stages',
-            },
-            pivotColumns: ['kitchensink_id', 'workflow_stage_id'],
-          },
-        },
-        strapi_assignee: {
-          writable: true,
-          private: false,
-          configurable: false,
-          visible: false,
-          useJoinTable: true,
-          type: 'relation',
-          relation: 'oneToOne',
-          target: 'admin::user',
-          joinTable: {
-            name: 'kitchensinks_strapi_assignee_links',
-            joinColumn: {
-              name: 'kitchensink_id',
-              referencedColumn: 'id',
-              referencedTable: 'kitchensinks',
-            },
-            inverseJoinColumn: {
-              name: 'user_id',
-              referencedColumn: 'id',
-              referencedTable: 'admin_users',
-            },
-            pivotColumns: ['kitchensink_id', 'user_id'],
-          },
-        },
-      },
-      lifecycles: {},
-      indexes: [],
-      foreignKeys: [],
-      columnToAttribute: {
-        id: 'id',
-        document_id: 'documentId',
-        short_text: 'short_text',
-        long_text: 'long_text',
-        rich_text: 'rich_text',
-        blocks: 'blocks',
-        integer: 'integer',
-        biginteger: 'biginteger',
-        decimal: 'decimal',
-        float: 'float',
-        date: 'date',
-        datetime: 'datetime',
-        time: 'time',
-        timestamp: 'timestamp',
-        boolean: 'boolean',
-        email: 'email',
-        password: 'password',
-        enumeration: 'enumeration',
-        single_media: 'single_media',
-        multiple_media: 'multiple_media',
-        json: 'json',
-        single_compo: 'single_compo',
-        repeatable_compo: 'repeatable_compo',
-        dynamiczone: 'dynamiczone',
-        one_way_tag: 'one_way_tag',
-        one_to_one_tag: 'one_to_one_tag',
-        one_to_many_tags: 'one_to_many_tags',
-        many_to_one_tag: 'many_to_one_tag',
-        many_to_many_tags: 'many_to_many_tags',
-        many_way_tags: 'many_way_tags',
-        morph_to_one: 'morph_to_one',
-        morph_to_many: 'morph_to_many',
-        custom_field: 'custom_field',
-        custom_field_with_default_options: 'custom_field_with_default_options',
-        cats: 'cats',
-        slug: 'slug',
-        created_at: 'createdAt',
-        updated_at: 'updatedAt',
-        published_at: 'publishedAt',
-        createdBy: 'createdBy',
-        updatedBy: 'updatedBy',
-        localizations: 'localizations',
-        locale: 'locale',
-        strapi_stage: 'strapi_stage',
-        strapi_assignee: 'strapi_assignee',
-      },
-    },
-  ],
-  [
-    'api::like.like',
-    {
-      uid: 'api::like.like',
-      singularName: 'like',
-      tableName: 'likes',
-      attributes: {
-        id: {
-          type: 'increments',
-          columnName: 'id',
-        },
-        documentId: {
-          type: 'string',
-          columnName: 'document_id',
-        },
-        author: {
-          type: 'relation',
-          relation: 'oneToOne',
-          target: 'plugin::users-permissions.user',
-          joinTable: {
-            name: 'likes_author_links',
-            joinColumn: {
-              name: 'like_id',
-              referencedColumn: 'id',
-              referencedTable: 'likes',
-            },
-            inverseJoinColumn: {
-              name: 'user_id',
-              referencedColumn: 'id',
-              referencedTable: 'up_users',
-            },
-            pivotColumns: ['like_id', 'user_id'],
-          },
-        },
-        review: {
-          type: 'relation',
-          relation: 'manyToOne',
-          target: 'api::review.review',
-          inversedBy: 'likes',
-          joinTable: {
-            name: 'likes_review_links',
-            joinColumn: {
-              name: 'like_id',
-              referencedColumn: 'id',
-              referencedTable: 'likes',
-            },
-            inverseJoinColumn: {
-              name: 'review_id',
-              referencedColumn: 'id',
-              referencedTable: 'reviews',
-            },
-            pivotColumns: ['like_id', 'review_id'],
-            inverseOrderColumnName: 'like_order',
-          },
-        },
-        createdAt: {
-          type: 'datetime',
-          columnName: 'created_at',
-        },
-        updatedAt: {
-          type: 'datetime',
-          columnName: 'updated_at',
-        },
-        publishedAt: {
-          type: 'datetime',
-          configurable: false,
-          writable: true,
-          visible: false,
-          columnName: 'published_at',
-        },
-        createdBy: {
-          type: 'relation',
-          relation: 'oneToOne',
-          target: 'admin::user',
-          configurable: false,
-          writable: false,
-          visible: false,
-          useJoinTable: false,
-          private: true,
-          owner: true,
-          joinColumn: {
-            name: 'created_by_id',
-            referencedColumn: 'id',
-            referencedTable: 'admin_users',
-          },
-        },
-        updatedBy: {
-          type: 'relation',
-          relation: 'oneToOne',
-          target: 'admin::user',
-          configurable: false,
-          writable: false,
-          visible: false,
-          useJoinTable: false,
-          private: true,
-          owner: true,
-          joinColumn: {
-            name: 'updated_by_id',
-            referencedColumn: 'id',
-            referencedTable: 'admin_users',
-          },
-        },
-        localizations: {
-          writable: true,
-          private: false,
-          configurable: false,
-          visible: false,
-          type: 'relation',
-          relation: 'oneToMany',
-          target: 'api::like.like',
-          joinTable: {
-            name: 'likes_localizations_links',
-            joinColumn: {
-              name: 'like_id',
-              referencedColumn: 'id',
-              referencedTable: 'likes',
-            },
-            inverseJoinColumn: {
-              name: 'inv_like_id',
-              referencedColumn: 'id',
-              referencedTable: 'likes',
-            },
-            pivotColumns: ['like_id', 'inv_like_id'],
-            orderColumnName: 'like_order',
-            orderBy: {
-              like_order: 'asc',
-            },
-          },
-        },
-        locale: {
-          writable: true,
-          private: false,
-          configurable: false,
-          visible: false,
-          type: 'string',
-          columnName: 'locale',
-        },
-        strapi_stage: {
-          writable: true,
-          private: false,
-          configurable: false,
-          visible: false,
-          useJoinTable: true,
-          type: 'relation',
-          relation: 'oneToOne',
-          target: 'admin::workflow-stage',
-          joinTable: {
-            name: 'likes_strapi_stage_links',
-            joinColumn: {
-              name: 'like_id',
-              referencedColumn: 'id',
-              referencedTable: 'likes',
-            },
-            inverseJoinColumn: {
-              name: 'workflow_stage_id',
-              referencedColumn: 'id',
-              referencedTable: 'strapi_workflows_stages',
-            },
-            pivotColumns: ['like_id', 'workflow_stage_id'],
-          },
-        },
-        strapi_assignee: {
-          writable: true,
-          private: false,
-          configurable: false,
-          visible: false,
-          useJoinTable: true,
-          type: 'relation',
-          relation: 'oneToOne',
-          target: 'admin::user',
-          joinTable: {
-            name: 'likes_strapi_assignee_links',
-            joinColumn: {
-              name: 'like_id',
-              referencedColumn: 'id',
-              referencedTable: 'likes',
-            },
-            inverseJoinColumn: {
-              name: 'user_id',
-              referencedColumn: 'id',
-              referencedTable: 'admin_users',
-            },
-            pivotColumns: ['like_id', 'user_id'],
-          },
-        },
-      },
-      lifecycles: {},
-      indexes: [],
-      foreignKeys: [],
-      columnToAttribute: {
-        id: 'id',
-        document_id: 'documentId',
-        author: 'author',
-        review: 'review',
-        created_at: 'createdAt',
-        updated_at: 'updatedAt',
-        published_at: 'publishedAt',
-        createdBy: 'createdBy',
-        updatedBy: 'updatedBy',
-        localizations: 'localizations',
-        locale: 'locale',
-        strapi_stage: 'strapi_stage',
-        strapi_assignee: 'strapi_assignee',
-      },
-    },
-  ],
-  [
-    'api::menu.menu',
-    {
-      uid: 'api::menu.menu',
-      singularName: 'menu',
-      tableName: 'menus',
-      attributes: {
-        id: {
-          type: 'increments',
-          columnName: 'id',
-        },
-        documentId: {
-          type: 'string',
-          columnName: 'document_id',
-        },
-        description: {
-          type: 'text',
-          columnName: 'description',
-        },
-        menusections: {
-          type: 'relation',
-          relation: 'oneToMany',
-          target: 'api::menusection.menusection',
-          mappedBy: 'menu',
-          joinTable: {
-            name: 'menusections_menu_links',
-            joinColumn: {
-              name: 'menu_id',
-              referencedColumn: 'id',
-              referencedTable: 'menus',
-            },
-            inverseJoinColumn: {
-              name: 'menusection_id',
-              referencedColumn: 'id',
-              referencedTable: 'menusections',
-            },
-            pivotColumns: ['menusection_id', 'menu_id'],
-            orderColumnName: 'menusection_order',
-            orderBy: {
-              menusection_order: 'asc',
-            },
-          },
-        },
-        restaurant: {
-          type: 'relation',
-          relation: 'oneToOne',
-          target: 'api::restaurant.restaurant',
-          mappedBy: 'menu',
-          joinTable: {
-            name: 'restaurants_menu_links',
-            joinColumn: {
-              name: 'menu_id',
-              referencedColumn: 'id',
-              referencedTable: 'menus',
-            },
-            inverseJoinColumn: {
-              name: 'restaurant_id',
-              referencedColumn: 'id',
-              referencedTable: 'restaurants',
-            },
-            pivotColumns: ['restaurant_id', 'menu_id'],
-          },
-        },
-        createdAt: {
-          type: 'datetime',
-          columnName: 'created_at',
-        },
-        updatedAt: {
-          type: 'datetime',
-          columnName: 'updated_at',
-        },
-        publishedAt: {
-          type: 'datetime',
-          configurable: false,
-          writable: true,
-          visible: false,
-          columnName: 'published_at',
-        },
-        createdBy: {
-          type: 'relation',
-          relation: 'oneToOne',
-          target: 'admin::user',
-          configurable: false,
-          writable: false,
-          visible: false,
-          useJoinTable: false,
-          private: true,
-          owner: true,
-          joinColumn: {
-            name: 'created_by_id',
-            referencedColumn: 'id',
-            referencedTable: 'admin_users',
-          },
-        },
-        updatedBy: {
-          type: 'relation',
-          relation: 'oneToOne',
-          target: 'admin::user',
-          configurable: false,
-          writable: false,
-          visible: false,
-          useJoinTable: false,
-          private: true,
-          owner: true,
-          joinColumn: {
-            name: 'updated_by_id',
-            referencedColumn: 'id',
-            referencedTable: 'admin_users',
-          },
-        },
-        localizations: {
-          writable: true,
-          private: false,
-          configurable: false,
-          visible: false,
-          type: 'relation',
-          relation: 'oneToMany',
-          target: 'api::menu.menu',
-          joinTable: {
-            name: 'menus_localizations_links',
-            joinColumn: {
-              name: 'menu_id',
-              referencedColumn: 'id',
-              referencedTable: 'menus',
-            },
-            inverseJoinColumn: {
-              name: 'inv_menu_id',
-              referencedColumn: 'id',
-              referencedTable: 'menus',
-            },
-            pivotColumns: ['menu_id', 'inv_menu_id'],
-            orderColumnName: 'menu_order',
-            orderBy: {
-              menu_order: 'asc',
-            },
-          },
-        },
-        locale: {
-          writable: true,
-          private: false,
-          configurable: false,
-          visible: false,
-          type: 'string',
-          columnName: 'locale',
-        },
-        strapi_stage: {
-          writable: true,
-          private: false,
-          configurable: false,
-          visible: false,
-          useJoinTable: true,
-          type: 'relation',
-          relation: 'oneToOne',
-          target: 'admin::workflow-stage',
-          joinTable: {
-            name: 'menus_strapi_stage_links',
-            joinColumn: {
-              name: 'menu_id',
-              referencedColumn: 'id',
-              referencedTable: 'menus',
-            },
-            inverseJoinColumn: {
-              name: 'workflow_stage_id',
-              referencedColumn: 'id',
-              referencedTable: 'strapi_workflows_stages',
-            },
-            pivotColumns: ['menu_id', 'workflow_stage_id'],
-          },
-        },
-        strapi_assignee: {
-          writable: true,
-          private: false,
-          configurable: false,
-          visible: false,
-          useJoinTable: true,
-          type: 'relation',
-          relation: 'oneToOne',
-          target: 'admin::user',
-          joinTable: {
-            name: 'menus_strapi_assignee_links',
-            joinColumn: {
-              name: 'menu_id',
-              referencedColumn: 'id',
-              referencedTable: 'menus',
-            },
-            inverseJoinColumn: {
-              name: 'user_id',
-              referencedColumn: 'id',
-              referencedTable: 'admin_users',
-            },
-            pivotColumns: ['menu_id', 'user_id'],
-          },
-        },
-      },
-      lifecycles: {},
-      indexes: [],
-      foreignKeys: [],
-      columnToAttribute: {
-        id: 'id',
-        document_id: 'documentId',
-        description: 'description',
-        menusections: 'menusections',
-        restaurant: 'restaurant',
-        created_at: 'createdAt',
-        updated_at: 'updatedAt',
-        published_at: 'publishedAt',
-        createdBy: 'createdBy',
-        updatedBy: 'updatedBy',
-        localizations: 'localizations',
-        locale: 'locale',
-        strapi_stage: 'strapi_stage',
-        strapi_assignee: 'strapi_assignee',
-      },
-    },
-  ],
-  [
-    'menusections_components',
-    {
-      singularName: 'menusections_components',
-      uid: 'menusections_components',
-      tableName: 'menusections_components',
-      attributes: {
-        id: {
-          type: 'increments',
-          columnName: 'id',
-        },
-        entity_id: {
-          type: 'integer',
-          column: {
-            unsigned: true,
-          },
-          columnName: 'entity_id',
-        },
-        component_id: {
-          type: 'integer',
-          column: {
-            unsigned: true,
-          },
-          columnName: 'component_id',
-        },
-        component_type: {
-          type: 'string',
-          columnName: 'component_type',
-        },
-        field: {
-          type: 'string',
-          columnName: 'field',
-        },
-        order: {
-          type: 'float',
-          column: {
-            unsigned: true,
-            defaultTo: null,
-          },
-          columnName: 'order',
-        },
-      },
-      indexes: [
-        {
-          name: 'menusections_field_index',
-          columns: ['field'],
-        },
-        {
-          name: 'menusections_component_type_index',
-          columns: ['component_type'],
-        },
-        {
-          name: 'menusections_entity_fk',
-          columns: ['entity_id'],
-        },
-        {
-          name: 'menusections_unique',
-          columns: ['entity_id', 'component_id', 'field', 'component_type'],
-          type: 'unique',
-        },
-      ],
-      foreignKeys: [
-        {
-          name: 'menusections_entity_fk',
-          columns: ['entity_id'],
-          referencedColumns: ['id'],
-          referencedTable: 'menusections',
-          onDelete: 'CASCADE',
-        },
-      ],
-      lifecycles: {},
-      columnToAttribute: {
-        id: 'id',
-        entity_id: 'entity_id',
-        component_id: 'component_id',
-        component_type: 'component_type',
-        field: 'field',
-        order: 'order',
-      },
-    },
-  ],
-  [
-    'api::menusection.menusection',
-    {
-      uid: 'api::menusection.menusection',
-      singularName: 'menusection',
-      tableName: 'menusections',
-      attributes: {
-        id: {
-          type: 'increments',
-          columnName: 'id',
-        },
-        documentId: {
-          type: 'string',
-          columnName: 'document_id',
-        },
-        name: {
-          type: 'string',
-          required: true,
-          minLength: 6,
-          columnName: 'name',
-        },
-        dishes: {
-          type: 'relation',
-          relation: 'oneToMany',
-          target: 'default.dish',
-          joinTable: {
-            name: 'menusections_components',
-            joinColumn: {
-              name: 'entity_id',
-              referencedColumn: 'id',
-            },
-            inverseJoinColumn: {
-              name: 'component_id',
-              referencedColumn: 'id',
-            },
-            on: {
-              field: 'dishes',
-            },
-            orderColumnName: 'order',
-            orderBy: {
-              order: 'asc',
-            },
-            pivotColumns: ['entity_id', 'component_id', 'field', 'component_type'],
-          },
-        },
-        menu: {
-          type: 'relation',
-          relation: 'manyToOne',
-          target: 'api::menu.menu',
-          inversedBy: 'menusections',
-          joinTable: {
-            name: 'menusections_menu_links',
-            joinColumn: {
-              name: 'menusection_id',
-              referencedColumn: 'id',
-              referencedTable: 'menusections',
-            },
-            inverseJoinColumn: {
-              name: 'menu_id',
-              referencedColumn: 'id',
-              referencedTable: 'menus',
-            },
-            pivotColumns: ['menusection_id', 'menu_id'],
-            inverseOrderColumnName: 'menusection_order',
-          },
-        },
-        createdAt: {
-          type: 'datetime',
-          columnName: 'created_at',
-        },
-        updatedAt: {
-          type: 'datetime',
-          columnName: 'updated_at',
-        },
-        publishedAt: {
-          type: 'datetime',
-          configurable: false,
-          writable: true,
-          visible: false,
-          columnName: 'published_at',
-        },
-        createdBy: {
-          type: 'relation',
-          relation: 'oneToOne',
-          target: 'admin::user',
-          configurable: false,
-          writable: false,
-          visible: false,
-          useJoinTable: false,
-          private: true,
-          owner: true,
-          joinColumn: {
-            name: 'created_by_id',
-            referencedColumn: 'id',
-            referencedTable: 'admin_users',
-          },
-        },
-        updatedBy: {
-          type: 'relation',
-          relation: 'oneToOne',
-          target: 'admin::user',
-          configurable: false,
-          writable: false,
-          visible: false,
-          useJoinTable: false,
-          private: true,
-          owner: true,
-          joinColumn: {
-            name: 'updated_by_id',
-            referencedColumn: 'id',
-            referencedTable: 'admin_users',
-          },
-        },
-        localizations: {
-          writable: true,
-          private: false,
-          configurable: false,
-          visible: false,
-          type: 'relation',
-          relation: 'oneToMany',
-          target: 'api::menusection.menusection',
-          joinTable: {
-            name: 'menusections_localizations_links',
-            joinColumn: {
-              name: 'menusection_id',
-              referencedColumn: 'id',
-              referencedTable: 'menusections',
-            },
-            inverseJoinColumn: {
-              name: 'inv_menusection_id',
-              referencedColumn: 'id',
-              referencedTable: 'menusections',
-            },
-            pivotColumns: ['menusection_id', 'inv_menusection_id'],
-            orderColumnName: 'menusection_order',
-            orderBy: {
-              menusection_order: 'asc',
-            },
-          },
-        },
-        locale: {
-          writable: true,
-          private: false,
-          configurable: false,
-          visible: false,
-          type: 'string',
-          columnName: 'locale',
-        },
-        strapi_stage: {
-          writable: true,
-          private: false,
-          configurable: false,
-          visible: false,
-          useJoinTable: true,
-          type: 'relation',
-          relation: 'oneToOne',
-          target: 'admin::workflow-stage',
-          joinTable: {
-            name: 'menusections_strapi_stage_links',
-            joinColumn: {
-              name: 'menusection_id',
-              referencedColumn: 'id',
-              referencedTable: 'menusections',
-            },
-            inverseJoinColumn: {
-              name: 'workflow_stage_id',
-              referencedColumn: 'id',
-              referencedTable: 'strapi_workflows_stages',
-            },
-            pivotColumns: ['menusection_id', 'workflow_stage_id'],
-          },
-        },
-        strapi_assignee: {
-          writable: true,
-          private: false,
-          configurable: false,
-          visible: false,
-          useJoinTable: true,
-          type: 'relation',
-          relation: 'oneToOne',
-          target: 'admin::user',
-          joinTable: {
-            name: 'menusections_strapi_assignee_links',
-            joinColumn: {
-              name: 'menusection_id',
-              referencedColumn: 'id',
-              referencedTable: 'menusections',
-            },
-            inverseJoinColumn: {
-              name: 'user_id',
-              referencedColumn: 'id',
-              referencedTable: 'admin_users',
-            },
-            pivotColumns: ['menusection_id', 'user_id'],
-          },
-        },
-      },
-      lifecycles: {},
-      indexes: [],
-      foreignKeys: [],
-      columnToAttribute: {
-        id: 'id',
-        document_id: 'documentId',
-        name: 'name',
-        dishes: 'dishes',
-        menu: 'menu',
-        created_at: 'createdAt',
-        updated_at: 'updatedAt',
-        published_at: 'publishedAt',
-        createdBy: 'createdBy',
-        updatedBy: 'updatedBy',
-        localizations: 'localizations',
-        locale: 'locale',
-        strapi_stage: 'strapi_stage',
-        strapi_assignee: 'strapi_assignee',
-      },
-    },
-  ],
-  [
-    'relation_locales_components',
-    {
-      singularName: 'relation_locales_components',
-      uid: 'relation_locales_components',
-      tableName: 'relation_locales_components',
-      attributes: {
-        id: {
-          type: 'increments',
-          columnName: 'id',
-        },
-        entity_id: {
-          type: 'integer',
-          column: {
-            unsigned: true,
-          },
-          columnName: 'entity_id',
-        },
-        component_id: {
-          type: 'integer',
-          column: {
-            unsigned: true,
-          },
-          columnName: 'component_id',
-        },
-        component_type: {
-          type: 'string',
-          columnName: 'component_type',
-        },
-        field: {
-          type: 'string',
-          columnName: 'field',
-        },
-        order: {
-          type: 'float',
-          column: {
-            unsigned: true,
-            defaultTo: null,
-          },
-          columnName: 'order',
-        },
-      },
-      indexes: [
-        {
-          name: 'relation_locales_field_index',
-          columns: ['field'],
-        },
-        {
-          name: 'relation_locales_component_type_index',
-          columns: ['component_type'],
-        },
-        {
-          name: 'relation_locales_entity_fk',
-          columns: ['entity_id'],
-        },
-        {
-          name: 'relation_locales_unique',
-          columns: ['entity_id', 'component_id', 'field', 'component_type'],
-          type: 'unique',
-        },
-      ],
-      foreignKeys: [
-        {
-          name: 'relation_locales_entity_fk',
-          columns: ['entity_id'],
-          referencedColumns: ['id'],
-          referencedTable: 'relation_locales',
-          onDelete: 'CASCADE',
-        },
-      ],
-      lifecycles: {},
-      columnToAttribute: {
-        id: 'id',
-        entity_id: 'entity_id',
-        component_id: 'component_id',
-        component_type: 'component_type',
-        field: 'field',
-        order: 'order',
-      },
-    },
-  ],
-  [
-    'api::relation-locale.relation-locale',
-    {
-      uid: 'api::relation-locale.relation-locale',
-      singularName: 'relation-locale',
-      tableName: 'relation_locales',
-      attributes: {
-        id: {
-          type: 'increments',
-          columnName: 'id',
-        },
-        documentId: {
-          type: 'string',
-          columnName: 'document_id',
-        },
-        categories: {
-          type: 'relation',
-          relation: 'manyToMany',
-          target: 'api::category.category',
-          inversedBy: 'relation_locales',
-          joinTable: {
-            name: 'relation_locales_categories_links',
-            joinColumn: {
-              name: 'relation_locale_id',
-              referencedColumn: 'id',
-              referencedTable: 'relation_locales',
-            },
-            inverseJoinColumn: {
-              name: 'category_id',
-              referencedColumn: 'id',
-              referencedTable: 'categories',
-            },
-            pivotColumns: ['relation_locale_id', 'category_id'],
-            orderColumnName: 'category_order',
-            orderBy: {
-              category_order: 'asc',
-            },
-            inverseOrderColumnName: 'relation_locale_order',
-          },
-        },
-        title: {
-          type: 'string',
-          pluginOptions: {
-            i18n: {
-              localized: true,
-            },
-          },
-          columnName: 'title',
-        },
-        repeatable_relations: {
-          type: 'relation',
-          relation: 'oneToMany',
-          target: 'basic.relation',
-          joinTable: {
-            name: 'relation_locales_components',
-            joinColumn: {
-              name: 'entity_id',
-              referencedColumn: 'id',
-            },
-            inverseJoinColumn: {
-              name: 'component_id',
-              referencedColumn: 'id',
-            },
-            on: {
-              field: 'repeatable_relations',
-            },
-            orderColumnName: 'order',
-            orderBy: {
-              order: 'asc',
-            },
-            pivotColumns: ['entity_id', 'component_id', 'field', 'component_type'],
-          },
-        },
-        dynamic_relations: {
-          type: 'relation',
-          relation: 'morphToMany',
-          joinTable: {
-            name: 'relation_locales_components',
-            joinColumn: {
-              name: 'entity_id',
-              referencedColumn: 'id',
-            },
-            morphColumn: {
-              idColumn: {
-                name: 'component_id',
-                referencedColumn: 'id',
-              },
-              typeColumn: {
-                name: 'component_type',
-              },
-              typeField: '__component',
-            },
-            on: {
-              field: 'dynamic_relations',
-            },
-            orderBy: {
-              order: 'asc',
-            },
-            pivotColumns: ['entity_id', 'component_id', 'field', 'component_type'],
-          },
-        },
-        single_relation: {
-          type: 'relation',
-          relation: 'oneToOne',
-          target: 'basic.relation',
-          joinTable: {
-            name: 'relation_locales_components',
-            joinColumn: {
-              name: 'entity_id',
-              referencedColumn: 'id',
-            },
-            inverseJoinColumn: {
-              name: 'component_id',
-              referencedColumn: 'id',
-            },
-            on: {
-              field: 'single_relation',
-            },
-            orderColumnName: 'order',
-            orderBy: {
-              order: 'asc',
-            },
-            pivotColumns: ['entity_id', 'component_id', 'field', 'component_type'],
-          },
-        },
-        require_single_relation: {
-          type: 'relation',
-          relation: 'oneToOne',
-          target: 'basic.relation',
-          joinTable: {
-            name: 'relation_locales_components',
-            joinColumn: {
-              name: 'entity_id',
-              referencedColumn: 'id',
-            },
-            inverseJoinColumn: {
-              name: 'component_id',
-              referencedColumn: 'id',
-            },
-            on: {
-              field: 'require_single_relation',
-            },
-            orderColumnName: 'order',
-            orderBy: {
-              order: 'asc',
-            },
-            pivotColumns: ['entity_id', 'component_id', 'field', 'component_type'],
-          },
-        },
-        createdAt: {
-          type: 'datetime',
-          columnName: 'created_at',
-        },
-        updatedAt: {
-          type: 'datetime',
-          columnName: 'updated_at',
-        },
-        publishedAt: {
-          type: 'datetime',
-          configurable: false,
-          writable: true,
-          visible: false,
-          columnName: 'published_at',
-        },
-        createdBy: {
-          type: 'relation',
-          relation: 'oneToOne',
-          target: 'admin::user',
-          configurable: false,
-          writable: false,
-          visible: false,
-          useJoinTable: false,
-          private: true,
-          owner: true,
-          joinColumn: {
-            name: 'created_by_id',
-            referencedColumn: 'id',
-            referencedTable: 'admin_users',
-          },
-        },
-        updatedBy: {
-          type: 'relation',
-          relation: 'oneToOne',
-          target: 'admin::user',
-          configurable: false,
-          writable: false,
-          visible: false,
-          useJoinTable: false,
-          private: true,
-          owner: true,
-          joinColumn: {
-            name: 'updated_by_id',
-            referencedColumn: 'id',
-            referencedTable: 'admin_users',
-          },
-        },
-        localizations: {
-          writable: true,
-          private: false,
-          configurable: false,
-          visible: false,
-          type: 'relation',
-          relation: 'oneToMany',
-          target: 'api::relation-locale.relation-locale',
-          joinTable: {
-            name: 'relation_locales_localizations_links',
-            joinColumn: {
-              name: 'relation_locale_id',
-              referencedColumn: 'id',
-              referencedTable: 'relation_locales',
-            },
-            inverseJoinColumn: {
-              name: 'inv_relation_locale_id',
-              referencedColumn: 'id',
-              referencedTable: 'relation_locales',
-            },
-            pivotColumns: ['relation_locale_id', 'inv_relation_locale_id'],
-            orderColumnName: 'relation_locale_order',
-            orderBy: {
-              relation_locale_order: 'asc',
-            },
-          },
-        },
-        locale: {
-          writable: true,
-          private: false,
-          configurable: false,
-          visible: false,
-          type: 'string',
-          columnName: 'locale',
-        },
-        strapi_stage: {
-          writable: true,
-          private: false,
-          configurable: false,
-          visible: false,
-          useJoinTable: true,
-          type: 'relation',
-          relation: 'oneToOne',
-          target: 'admin::workflow-stage',
-          joinTable: {
-            name: 'relation_locales_strapi_stage_links',
-            joinColumn: {
-              name: 'relation_locale_id',
-              referencedColumn: 'id',
-              referencedTable: 'relation_locales',
-            },
-            inverseJoinColumn: {
-              name: 'workflow_stage_id',
-              referencedColumn: 'id',
-              referencedTable: 'strapi_workflows_stages',
-            },
-            pivotColumns: ['relation_locale_id', 'workflow_stage_id'],
-          },
-        },
-        strapi_assignee: {
-          writable: true,
-          private: false,
-          configurable: false,
-          visible: false,
-          useJoinTable: true,
-          type: 'relation',
-          relation: 'oneToOne',
-          target: 'admin::user',
-          joinTable: {
-            name: 'relation_locales_strapi_assignee_links',
-            joinColumn: {
-              name: 'relation_locale_id',
-              referencedColumn: 'id',
-              referencedTable: 'relation_locales',
-            },
-            inverseJoinColumn: {
-              name: 'user_id',
-              referencedColumn: 'id',
-              referencedTable: 'admin_users',
-            },
-            pivotColumns: ['relation_locale_id', 'user_id'],
-          },
-        },
-      },
-      lifecycles: {},
-      indexes: [],
-      foreignKeys: [],
-      columnToAttribute: {
-        id: 'id',
-        document_id: 'documentId',
-        categories: 'categories',
-        title: 'title',
-        repeatable_relations: 'repeatable_relations',
-        dynamic_relations: 'dynamic_relations',
-        single_relation: 'single_relation',
-        require_single_relation: 'require_single_relation',
-        created_at: 'createdAt',
-        updated_at: 'updatedAt',
-        published_at: 'publishedAt',
-        createdBy: 'createdBy',
-        updatedBy: 'updatedBy',
-        localizations: 'localizations',
-        locale: 'locale',
-        strapi_stage: 'strapi_stage',
-        strapi_assignee: 'strapi_assignee',
-      },
-    },
-  ],
-  [
-    'restaurants_components',
-    {
-      singularName: 'restaurants_components',
-      uid: 'restaurants_components',
-      tableName: 'restaurants_components',
-      attributes: {
-        id: {
-          type: 'increments',
-          columnName: 'id',
-        },
-        entity_id: {
-          type: 'integer',
-          column: {
-            unsigned: true,
-          },
-          columnName: 'entity_id',
-        },
-        component_id: {
-          type: 'integer',
-          column: {
-            unsigned: true,
-          },
-          columnName: 'component_id',
-        },
-        component_type: {
-          type: 'string',
-          columnName: 'component_type',
-        },
-        field: {
-          type: 'string',
-          columnName: 'field',
-        },
-        order: {
-          type: 'float',
-          column: {
-            unsigned: true,
-            defaultTo: null,
-          },
-          columnName: 'order',
-        },
-      },
-      indexes: [
-        {
-          name: 'restaurants_field_index',
-          columns: ['field'],
-        },
-        {
-          name: 'restaurants_component_type_index',
-          columns: ['component_type'],
-        },
-        {
-          name: 'restaurants_entity_fk',
-          columns: ['entity_id'],
-        },
-        {
-          name: 'restaurants_unique',
-          columns: ['entity_id', 'component_id', 'field', 'component_type'],
-          type: 'unique',
-        },
-      ],
-      foreignKeys: [
-        {
-          name: 'restaurants_entity_fk',
-          columns: ['entity_id'],
-          referencedColumns: ['id'],
-          referencedTable: 'restaurants',
-          onDelete: 'CASCADE',
-        },
-      ],
-      lifecycles: {},
-      columnToAttribute: {
-        id: 'id',
-        entity_id: 'entity_id',
-        component_id: 'component_id',
-        component_type: 'component_type',
-        field: 'field',
-        order: 'order',
-      },
-    },
-  ],
-  [
-    'api::restaurant.restaurant',
-    {
-      uid: 'api::restaurant.restaurant',
-      singularName: 'restaurant',
-      tableName: 'restaurants',
-      attributes: {
-        id: {
-          type: 'increments',
-          columnName: 'id',
-        },
-        documentId: {
-          type: 'string',
-          columnName: 'document_id',
-        },
-        name: {
-          maxLength: 50,
-          required: true,
-          minLength: 5,
-          type: 'string',
-          pluginOptions: {
-            i18n: {
-              localized: true,
-            },
-          },
-          columnName: 'name',
-        },
-        slug: {
-          type: 'uid',
-          targetField: 'name',
-          pluginOptions: {},
-          columnName: 'slug',
-        },
-        priceRange: {
-          enum: ['very_cheap', 'cheap', 'average', 'expensive', 'very_expensive'],
-          type: 'enumeration',
-          pluginOptions: {
-            i18n: {
-              localized: true,
-            },
-          },
-          columnName: 'price_range',
-        },
-        closingPeriod: {
-          type: 'relation',
-          relation: 'oneToOne',
-          target: 'default.closingperiod',
-          joinTable: {
-            name: 'restaurants_components',
-            joinColumn: {
-              name: 'entity_id',
-              referencedColumn: 'id',
-            },
-            inverseJoinColumn: {
-              name: 'component_id',
-              referencedColumn: 'id',
-            },
-            on: {
-              field: 'closingPeriod',
-            },
-            orderColumnName: 'order',
-            orderBy: {
-              order: 'asc',
-            },
-            pivotColumns: ['entity_id', 'component_id', 'field', 'component_type'],
-          },
-        },
-        contactEmail: {
-          type: 'email',
-          pluginOptions: {
-            i18n: {
-              localized: true,
-            },
-          },
-          columnName: 'contact_email',
-        },
-        stars: {
-          required: true,
-          type: 'integer',
-          min: 0,
-          max: 3,
-          pluginOptions: {
-            i18n: {
-              localized: true,
-            },
-          },
-          columnName: 'stars',
-        },
-        averagePrice: {
-          type: 'float',
-          min: 0,
-          max: 35.12,
-          pluginOptions: {
-            i18n: {
-              localized: true,
-            },
-          },
-          columnName: 'average_price',
-        },
-        address: {
-          type: 'relation',
-          relation: 'oneToOne',
-          target: 'api::address.address',
-          joinTable: {
-            name: 'restaurants_address_links',
-            joinColumn: {
-              name: 'restaurant_id',
-              referencedColumn: 'id',
-              referencedTable: 'restaurants',
-            },
-            inverseJoinColumn: {
-              name: 'address_id',
-              referencedColumn: 'id',
-              referencedTable: 'addresses',
-            },
-            pivotColumns: ['restaurant_id', 'address_id'],
-          },
-        },
-        cover: {
-          type: 'relation',
-          relation: 'morphOne',
-          target: 'plugin::upload.file',
-          morphBy: 'related',
-        },
-        timestamp: {
-          type: 'timestamp',
-          columnName: 'timestamp',
-        },
-        images: {
-          type: 'relation',
-          relation: 'morphMany',
-          target: 'plugin::upload.file',
-          morphBy: 'related',
-        },
-        shortDescription: {
-          type: 'text',
-          pluginOptions: {
-            i18n: {
-              localized: true,
-            },
-          },
-          columnName: 'short_description',
-        },
-        since: {
-          type: 'date',
-          pluginOptions: {
-            i18n: {
-              localized: true,
-            },
-          },
-          columnName: 'since',
-        },
-        categories: {
-          type: 'relation',
-          relation: 'oneToMany',
-          target: 'api::category.category',
-          joinTable: {
-            name: 'restaurants_categories_links',
-            joinColumn: {
-              name: 'restaurant_id',
-              referencedColumn: 'id',
-              referencedTable: 'restaurants',
-            },
-            inverseJoinColumn: {
-              name: 'category_id',
-              referencedColumn: 'id',
-              referencedTable: 'categories',
-            },
-            pivotColumns: ['restaurant_id', 'category_id'],
-            orderColumnName: 'category_order',
-            orderBy: {
-              category_order: 'asc',
-            },
-          },
-        },
-        description: {
-          type: 'richtext',
-          required: true,
-          minLength: 10,
-          pluginOptions: {
-            i18n: {
-              localized: true,
-            },
-          },
-          columnName: 'description',
-        },
-        services: {
-          type: 'relation',
-          relation: 'oneToMany',
-          target: 'default.restaurantservice',
-          joinTable: {
-            name: 'restaurants_components',
-            joinColumn: {
-              name: 'entity_id',
-              referencedColumn: 'id',
-            },
-            inverseJoinColumn: {
-              name: 'component_id',
-              referencedColumn: 'id',
-            },
-            on: {
-              field: 'services',
-            },
-            orderColumnName: 'order',
-            orderBy: {
-              order: 'asc',
-            },
-            pivotColumns: ['entity_id', 'component_id', 'field', 'component_type'],
-          },
-        },
-        menu: {
-          type: 'relation',
-          relation: 'oneToOne',
-          target: 'api::menu.menu',
-          inversedBy: 'restaurant',
-          joinTable: {
-            name: 'restaurants_menu_links',
-            joinColumn: {
-              name: 'restaurant_id',
-              referencedColumn: 'id',
-              referencedTable: 'restaurants',
-            },
-            inverseJoinColumn: {
-              name: 'menu_id',
-              referencedColumn: 'id',
-              referencedTable: 'menus',
-            },
-            pivotColumns: ['restaurant_id', 'menu_id'],
-          },
-        },
-        openingTimes: {
-          type: 'relation',
-          relation: 'oneToMany',
-          target: 'default.openingtimes',
-          joinTable: {
-            name: 'restaurants_components',
-            joinColumn: {
-              name: 'entity_id',
-              referencedColumn: 'id',
-            },
-            inverseJoinColumn: {
-              name: 'component_id',
-              referencedColumn: 'id',
-            },
-            on: {
-              field: 'openingTimes',
-            },
-            orderColumnName: 'order',
-            orderBy: {
-              order: 'asc',
-            },
-            pivotColumns: ['entity_id', 'component_id', 'field', 'component_type'],
-          },
-        },
-        dz: {
-          type: 'relation',
-          relation: 'morphToMany',
-          joinTable: {
-            name: 'restaurants_components',
-            joinColumn: {
-              name: 'entity_id',
-              referencedColumn: 'id',
-            },
-            morphColumn: {
-              idColumn: {
-                name: 'component_id',
-                referencedColumn: 'id',
-              },
-              typeColumn: {
-                name: 'component_type',
-              },
-              typeField: '__component',
-            },
-            on: {
-              field: 'dz',
-            },
-            orderBy: {
-              order: 'asc',
-            },
-            pivotColumns: ['entity_id', 'component_id', 'field', 'component_type'],
-          },
-        },
-        createdAt: {
-          type: 'datetime',
-          columnName: 'created_at',
-        },
-        updatedAt: {
-          type: 'datetime',
-          columnName: 'updated_at',
-        },
-        publishedAt: {
-          type: 'datetime',
-          configurable: false,
-          writable: true,
-          visible: false,
-          columnName: 'published_at',
-        },
-        createdBy: {
-          type: 'relation',
-          relation: 'oneToOne',
-          target: 'admin::user',
-          configurable: false,
-          writable: false,
-          visible: false,
-          useJoinTable: false,
-          private: false,
-          owner: true,
-          joinColumn: {
-            name: 'created_by_id',
-            referencedColumn: 'id',
-            referencedTable: 'admin_users',
-          },
-        },
-        updatedBy: {
-          type: 'relation',
-          relation: 'oneToOne',
-          target: 'admin::user',
-          configurable: false,
-          writable: false,
-          visible: false,
-          useJoinTable: false,
-          private: false,
-          owner: true,
-          joinColumn: {
-            name: 'updated_by_id',
-            referencedColumn: 'id',
-            referencedTable: 'admin_users',
-          },
-        },
-        localizations: {
-          writable: true,
-          private: false,
-          configurable: false,
-          visible: false,
-          type: 'relation',
-          relation: 'oneToMany',
-          target: 'api::restaurant.restaurant',
-          joinTable: {
-            name: 'restaurants_localizations_links',
-            joinColumn: {
-              name: 'restaurant_id',
-              referencedColumn: 'id',
-              referencedTable: 'restaurants',
-            },
-            inverseJoinColumn: {
-              name: 'inv_restaurant_id',
-              referencedColumn: 'id',
-              referencedTable: 'restaurants',
-            },
-            pivotColumns: ['restaurant_id', 'inv_restaurant_id'],
-            orderColumnName: 'restaurant_order',
-            orderBy: {
-              restaurant_order: 'asc',
-            },
-          },
-        },
-        locale: {
-          writable: true,
-          private: false,
-          configurable: false,
-          visible: false,
-          type: 'string',
-          columnName: 'locale',
-        },
-        strapi_stage: {
-          writable: true,
-          private: false,
-          configurable: false,
-          visible: false,
-          useJoinTable: true,
-          type: 'relation',
-          relation: 'oneToOne',
-          target: 'admin::workflow-stage',
-          joinTable: {
-            name: 'restaurants_strapi_stage_links',
-            joinColumn: {
-              name: 'restaurant_id',
-              referencedColumn: 'id',
-              referencedTable: 'restaurants',
-            },
-            inverseJoinColumn: {
-              name: 'workflow_stage_id',
-              referencedColumn: 'id',
-              referencedTable: 'strapi_workflows_stages',
-            },
-            pivotColumns: ['restaurant_id', 'workflow_stage_id'],
-          },
-        },
-        strapi_assignee: {
-          writable: true,
-          private: false,
-          configurable: false,
-          visible: false,
-          useJoinTable: true,
-          type: 'relation',
-          relation: 'oneToOne',
-          target: 'admin::user',
-          joinTable: {
-            name: 'restaurants_strapi_assignee_links',
-            joinColumn: {
-              name: 'restaurant_id',
-              referencedColumn: 'id',
-              referencedTable: 'restaurants',
-            },
-            inverseJoinColumn: {
-              name: 'user_id',
-              referencedColumn: 'id',
-              referencedTable: 'admin_users',
-            },
-            pivotColumns: ['restaurant_id', 'user_id'],
-          },
-        },
-      },
-      lifecycles: {},
-      indexes: [],
-      foreignKeys: [],
-      columnToAttribute: {
-        id: 'id',
-        document_id: 'documentId',
-        name: 'name',
-        slug: 'slug',
-        price_range: 'priceRange',
-        closingPeriod: 'closingPeriod',
-        contact_email: 'contactEmail',
-        stars: 'stars',
-        average_price: 'averagePrice',
-        address: 'address',
-        cover: 'cover',
-        timestamp: 'timestamp',
-        images: 'images',
-        short_description: 'shortDescription',
-        since: 'since',
-        categories: 'categories',
-        description: 'description',
-        services: 'services',
-        menu: 'menu',
-        openingTimes: 'openingTimes',
-        dz: 'dz',
-        created_at: 'createdAt',
-        updated_at: 'updatedAt',
-        published_at: 'publishedAt',
-        createdBy: 'createdBy',
-        updatedBy: 'updatedBy',
-        localizations: 'localizations',
-        locale: 'locale',
-        strapi_stage: 'strapi_stage',
-        strapi_assignee: 'strapi_assignee',
-      },
-    },
-  ],
-  [
-    'api::review.review',
-    {
-      uid: 'api::review.review',
-      singularName: 'review',
-      tableName: 'reviews',
-      attributes: {
-        id: {
-          type: 'increments',
-          columnName: 'id',
-        },
-        documentId: {
-          type: 'string',
-          columnName: 'document_id',
-        },
-        comment: {
-          type: 'text',
-          required: true,
-          columnName: 'comment',
-        },
-        rating: {
-          type: 'integer',
-          required: true,
-          min: 1,
-          max: 5,
-          columnName: 'rating',
-        },
-        likes: {
-          type: 'relation',
-          relation: 'oneToMany',
-          target: 'api::like.like',
-          mappedBy: 'review',
-          joinTable: {
-            name: 'likes_review_links',
-            joinColumn: {
-              name: 'review_id',
-              referencedColumn: 'id',
-              referencedTable: 'reviews',
-            },
-            inverseJoinColumn: {
-              name: 'like_id',
-              referencedColumn: 'id',
-              referencedTable: 'likes',
-            },
-            pivotColumns: ['like_id', 'review_id'],
-            orderColumnName: 'like_order',
-            orderBy: {
-              like_order: 'asc',
-            },
-          },
-        },
-        author: {
-          type: 'relation',
-          relation: 'oneToOne',
-          target: 'plugin::users-permissions.user',
-          joinTable: {
-            name: 'reviews_author_links',
-            joinColumn: {
-              name: 'review_id',
-              referencedColumn: 'id',
-              referencedTable: 'reviews',
-            },
-            inverseJoinColumn: {
-              name: 'user_id',
-              referencedColumn: 'id',
-              referencedTable: 'up_users',
-            },
-            pivotColumns: ['review_id', 'user_id'],
-          },
-        },
-        restaurant: {
-          type: 'relation',
-          relation: 'oneToOne',
-          target: 'api::restaurant.restaurant',
-          joinTable: {
-            name: 'reviews_restaurant_links',
-            joinColumn: {
-              name: 'review_id',
-              referencedColumn: 'id',
-              referencedTable: 'reviews',
-            },
-            inverseJoinColumn: {
-              name: 'restaurant_id',
-              referencedColumn: 'id',
-              referencedTable: 'restaurants',
-            },
-            pivotColumns: ['review_id', 'restaurant_id'],
-          },
-        },
-        createdAt: {
-          type: 'datetime',
-          columnName: 'created_at',
-        },
-        updatedAt: {
-          type: 'datetime',
-          columnName: 'updated_at',
-        },
-        publishedAt: {
-          type: 'datetime',
-          configurable: false,
-          writable: true,
-          visible: false,
-          columnName: 'published_at',
-        },
-        createdBy: {
-          type: 'relation',
-          relation: 'oneToOne',
-          target: 'admin::user',
-          configurable: false,
-          writable: false,
-          visible: false,
-          useJoinTable: false,
-          private: true,
-          owner: true,
-          joinColumn: {
-            name: 'created_by_id',
-            referencedColumn: 'id',
-            referencedTable: 'admin_users',
-          },
-        },
-        updatedBy: {
-          type: 'relation',
-          relation: 'oneToOne',
-          target: 'admin::user',
-          configurable: false,
-          writable: false,
-          visible: false,
-          useJoinTable: false,
-          private: true,
-          owner: true,
-          joinColumn: {
-            name: 'updated_by_id',
-            referencedColumn: 'id',
-            referencedTable: 'admin_users',
-          },
-        },
-        localizations: {
-          writable: true,
-          private: false,
-          configurable: false,
-          visible: false,
-          type: 'relation',
-          relation: 'oneToMany',
-          target: 'api::review.review',
-          joinTable: {
-            name: 'reviews_localizations_links',
-            joinColumn: {
-              name: 'review_id',
-              referencedColumn: 'id',
-              referencedTable: 'reviews',
-            },
-            inverseJoinColumn: {
-              name: 'inv_review_id',
-              referencedColumn: 'id',
-              referencedTable: 'reviews',
-            },
-            pivotColumns: ['review_id', 'inv_review_id'],
-            orderColumnName: 'review_order',
-            orderBy: {
-              review_order: 'asc',
-            },
-          },
-        },
-        locale: {
-          writable: true,
-          private: false,
-          configurable: false,
-          visible: false,
-          type: 'string',
-          columnName: 'locale',
-        },
-        strapi_stage: {
-          writable: true,
-          private: false,
-          configurable: false,
-          visible: false,
-          useJoinTable: true,
-          type: 'relation',
-          relation: 'oneToOne',
-          target: 'admin::workflow-stage',
-          joinTable: {
-            name: 'reviews_strapi_stage_links',
-            joinColumn: {
-              name: 'review_id',
-              referencedColumn: 'id',
-              referencedTable: 'reviews',
-            },
-            inverseJoinColumn: {
-              name: 'workflow_stage_id',
-              referencedColumn: 'id',
-              referencedTable: 'strapi_workflows_stages',
-            },
-            pivotColumns: ['review_id', 'workflow_stage_id'],
-          },
-        },
-        strapi_assignee: {
-          writable: true,
-          private: false,
-          configurable: false,
-          visible: false,
-          useJoinTable: true,
-          type: 'relation',
-          relation: 'oneToOne',
-          target: 'admin::user',
-          joinTable: {
-            name: 'reviews_strapi_assignee_links',
-            joinColumn: {
-              name: 'review_id',
-              referencedColumn: 'id',
-              referencedTable: 'reviews',
-            },
-            inverseJoinColumn: {
-              name: 'user_id',
-              referencedColumn: 'id',
-              referencedTable: 'admin_users',
-            },
-            pivotColumns: ['review_id', 'user_id'],
-          },
-        },
-      },
-      lifecycles: {},
-      indexes: [],
-      foreignKeys: [],
-      columnToAttribute: {
-        id: 'id',
-        document_id: 'documentId',
-        comment: 'comment',
-        rating: 'rating',
-        likes: 'likes',
-        author: 'author',
-        restaurant: 'restaurant',
-        created_at: 'createdAt',
-        updated_at: 'updatedAt',
-        published_at: 'publishedAt',
-        createdBy: 'createdBy',
-        updatedBy: 'updatedBy',
-        localizations: 'localizations',
-        locale: 'locale',
-        strapi_stage: 'strapi_stage',
-        strapi_assignee: 'strapi_assignee',
-      },
-    },
-  ],
-  [
-    'api::tag.tag',
-    {
-      uid: 'api::tag.tag',
-      singularName: 'tag',
-      tableName: 'tags',
-      attributes: {
-        id: {
-          type: 'increments',
-          columnName: 'id',
-        },
-        documentId: {
-          type: 'string',
-          columnName: 'document_id',
-        },
-        name: {
-          type: 'string',
-          columnName: 'name',
-        },
-        many_to_one_kitchensink: {
-          type: 'relation',
-          relation: 'manyToOne',
-          target: 'api::kitchensink.kitchensink',
-          inversedBy: 'one_to_many_tags',
-          joinTable: {
-            name: 'tags_many_to_one_kitchensink_links',
-            joinColumn: {
-              name: 'tag_id',
-              referencedColumn: 'id',
-              referencedTable: 'tags',
-            },
-            inverseJoinColumn: {
-              name: 'kitchensink_id',
-              referencedColumn: 'id',
-              referencedTable: 'kitchensinks',
-            },
-            pivotColumns: ['tag_id', 'kitchensink_id'],
-            inverseOrderColumnName: 'tag_order',
-          },
-        },
-        one_to_many_kitchensinks: {
-          type: 'relation',
-          relation: 'oneToMany',
-          target: 'api::kitchensink.kitchensink',
-          mappedBy: 'many_to_one_tag',
-          joinTable: {
-            name: 'kitchensinks_many_to_one_tag_links',
-            joinColumn: {
-              name: 'tag_id',
-              referencedColumn: 'id',
-              referencedTable: 'tags',
-            },
-            inverseJoinColumn: {
-              name: 'kitchensink_id',
-              referencedColumn: 'id',
-              referencedTable: 'kitchensinks',
-            },
-            pivotColumns: ['kitchensink_id', 'tag_id'],
-            orderColumnName: 'kitchensink_order',
-            orderBy: {
-              kitchensink_order: 'asc',
-            },
-          },
-        },
-        many_to_many_kitchensinks: {
-          type: 'relation',
-          relation: 'manyToMany',
-          target: 'api::kitchensink.kitchensink',
-          mappedBy: 'many_to_many_tags',
-          joinTable: {
-            name: 'kitchensinks_many_to_many_tags_links',
-            joinColumn: {
-              name: 'tag_id',
-              referencedColumn: 'id',
-              referencedTable: 'tags',
-            },
-            inverseJoinColumn: {
-              name: 'kitchensink_id',
-              referencedColumn: 'id',
-              referencedTable: 'kitchensinks',
-            },
-            pivotColumns: ['kitchensink_id', 'tag_id'],
-            orderColumnName: 'kitchensink_order',
-            orderBy: {
-              kitchensink_order: 'asc',
-            },
-            inverseOrderColumnName: 'tag_order',
-          },
-        },
-        one_to_one_kitchensink: {
-          type: 'relation',
-          relation: 'oneToOne',
-          target: 'api::kitchensink.kitchensink',
-          mappedBy: 'one_to_one_tag',
-          joinTable: {
-            name: 'kitchensinks_one_to_one_tag_links',
-            joinColumn: {
-              name: 'tag_id',
-              referencedColumn: 'id',
-              referencedTable: 'tags',
-            },
-            inverseJoinColumn: {
-              name: 'kitchensink_id',
-              referencedColumn: 'id',
-              referencedTable: 'kitchensinks',
-            },
-            pivotColumns: ['kitchensink_id', 'tag_id'],
-          },
-        },
-        createdAt: {
-          type: 'datetime',
-          columnName: 'created_at',
-        },
-        updatedAt: {
-          type: 'datetime',
-          columnName: 'updated_at',
-        },
-        publishedAt: {
-          type: 'datetime',
-          configurable: false,
-          writable: true,
-          visible: false,
-          columnName: 'published_at',
-        },
-        createdBy: {
-          type: 'relation',
-          relation: 'oneToOne',
-          target: 'admin::user',
-          configurable: false,
-          writable: false,
-          visible: false,
-          useJoinTable: false,
-          private: true,
-          owner: true,
-          joinColumn: {
-            name: 'created_by_id',
-            referencedColumn: 'id',
-            referencedTable: 'admin_users',
-          },
-        },
-        updatedBy: {
-          type: 'relation',
-          relation: 'oneToOne',
-          target: 'admin::user',
-          configurable: false,
-          writable: false,
-          visible: false,
-          useJoinTable: false,
-          private: true,
-          owner: true,
-          joinColumn: {
-            name: 'updated_by_id',
-            referencedColumn: 'id',
-            referencedTable: 'admin_users',
-          },
-        },
-        localizations: {
-          writable: true,
-          private: false,
-          configurable: false,
-          visible: false,
-          type: 'relation',
-          relation: 'oneToMany',
-          target: 'api::tag.tag',
-          joinTable: {
-            name: 'tags_localizations_links',
-            joinColumn: {
-              name: 'tag_id',
-              referencedColumn: 'id',
-              referencedTable: 'tags',
-            },
-            inverseJoinColumn: {
-              name: 'inv_tag_id',
-              referencedColumn: 'id',
-              referencedTable: 'tags',
-            },
-            pivotColumns: ['tag_id', 'inv_tag_id'],
-            orderColumnName: 'tag_order',
-            orderBy: {
-              tag_order: 'asc',
-            },
-          },
-        },
-        locale: {
-          writable: true,
-          private: false,
-          configurable: false,
-          visible: false,
-          type: 'string',
-          columnName: 'locale',
-        },
-        strapi_stage: {
-          writable: true,
-          private: false,
-          configurable: false,
-          visible: false,
-          useJoinTable: true,
-          type: 'relation',
-          relation: 'oneToOne',
-          target: 'admin::workflow-stage',
-          joinTable: {
-            name: 'tags_strapi_stage_links',
-            joinColumn: {
-              name: 'tag_id',
-              referencedColumn: 'id',
-              referencedTable: 'tags',
-            },
-            inverseJoinColumn: {
-              name: 'workflow_stage_id',
-              referencedColumn: 'id',
-              referencedTable: 'strapi_workflows_stages',
-            },
-            pivotColumns: ['tag_id', 'workflow_stage_id'],
-          },
-        },
-        strapi_assignee: {
-          writable: true,
-          private: false,
-          configurable: false,
-          visible: false,
-          useJoinTable: true,
-          type: 'relation',
-          relation: 'oneToOne',
-          target: 'admin::user',
-          joinTable: {
-            name: 'tags_strapi_assignee_links',
-            joinColumn: {
-              name: 'tag_id',
-              referencedColumn: 'id',
-              referencedTable: 'tags',
-            },
-            inverseJoinColumn: {
-              name: 'user_id',
-              referencedColumn: 'id',
-              referencedTable: 'admin_users',
-            },
-            pivotColumns: ['tag_id', 'user_id'],
-          },
-        },
-      },
-      lifecycles: {},
-      indexes: [],
-      foreignKeys: [],
-      columnToAttribute: {
-        id: 'id',
-        document_id: 'documentId',
-        name: 'name',
-        many_to_one_kitchensink: 'many_to_one_kitchensink',
-        one_to_many_kitchensinks: 'one_to_many_kitchensinks',
-        many_to_many_kitchensinks: 'many_to_many_kitchensinks',
-        one_to_one_kitchensink: 'one_to_one_kitchensink',
-        created_at: 'createdAt',
-        updated_at: 'updatedAt',
-        published_at: 'publishedAt',
-        createdBy: 'createdBy',
-        updatedBy: 'updatedBy',
-        localizations: 'localizations',
-        locale: 'locale',
-        strapi_stage: 'strapi_stage',
-        strapi_assignee: 'strapi_assignee',
-      },
-    },
-  ],
-  [
-    'api::temp.temp',
-    {
-      uid: 'api::temp.temp',
-      singularName: 'temp',
-      tableName: 'temps',
-      attributes: {
-        id: {
-          type: 'increments',
-          columnName: 'id',
-        },
-        documentId: {
-          type: 'string',
-          columnName: 'document_id',
-        },
-        name: {
-          type: 'string',
-          pluginOptions: {},
-          columnName: 'name',
-        },
-        category: {
-          type: 'relation',
-          relation: 'oneToOne',
-          target: 'api::category.category',
-          joinTable: {
-            name: 'temps_category_links',
-            joinColumn: {
-              name: 'temp_id',
-              referencedColumn: 'id',
-              referencedTable: 'temps',
-            },
-            inverseJoinColumn: {
-              name: 'category_id',
-              referencedColumn: 'id',
-              referencedTable: 'categories',
-            },
-            pivotColumns: ['temp_id', 'category_id'],
-          },
-        },
-        categories: {
-          type: 'relation',
-          relation: 'manyToMany',
-          target: 'api::category.category',
-          inversedBy: 'temps',
-          joinTable: {
-            name: 'temps_categories_links',
-            joinColumn: {
-              name: 'temp_id',
-              referencedColumn: 'id',
-              referencedTable: 'temps',
-            },
-            inverseJoinColumn: {
-              name: 'category_id',
-              referencedColumn: 'id',
-              referencedTable: 'categories',
-            },
-            pivotColumns: ['temp_id', 'category_id'],
-            orderColumnName: 'category_order',
-            orderBy: {
-              category_order: 'asc',
-            },
-            inverseOrderColumnName: 'temp_order',
-          },
-        },
-        selfManyToMany: {
-          type: 'relation',
-          relation: 'manyToMany',
-          target: 'api::temp.temp',
-          inversedBy: 'selfManyToManyInv',
-          joinTable: {
-            name: 'temps_self_many_to_many_links',
-            joinColumn: {
-              name: 'temp_id',
-              referencedColumn: 'id',
-              referencedTable: 'temps',
-            },
-            inverseJoinColumn: {
-              name: 'inv_temp_id',
-              referencedColumn: 'id',
-              referencedTable: 'temps',
-            },
-            pivotColumns: ['temp_id', 'inv_temp_id'],
-            orderColumnName: 'temp_order',
-            orderBy: {
-              temp_order: 'asc',
-            },
-            inverseOrderColumnName: 'inv_temp_order',
-          },
-        },
-        selfManyToManyInv: {
-          type: 'relation',
-          relation: 'manyToMany',
-          target: 'api::temp.temp',
-          inversedBy: 'selfManyToMany',
-          joinTable: {
-            name: 'temps_self_many_to_many_links',
-            joinColumn: {
-              name: 'inv_temp_id',
-              referencedColumn: 'id',
-              referencedTable: 'temps',
-            },
-            inverseJoinColumn: {
-              name: 'temp_id',
-              referencedColumn: 'id',
-              referencedTable: 'temps',
-            },
-            pivotColumns: ['temp_id', 'inv_temp_id'],
-            orderColumnName: 'inv_temp_order',
-            orderBy: {
-              inv_temp_order: 'asc',
-            },
-            inverseOrderColumnName: 'temp_order',
-          },
-        },
-        bidirectionalAddress: {
-          type: 'relation',
-          relation: 'manyToOne',
-          target: 'api::address.address',
-          inversedBy: 'bidirectionalTemps',
-          useJoinTable: false,
-          owner: true,
-          joinColumn: {
-            name: 'bidirectional_address_id',
-            referencedColumn: 'id',
-            referencedTable: 'addresses',
-          },
-        },
-        createdAt: {
-          type: 'datetime',
-          columnName: 'created_at',
-        },
-        updatedAt: {
-          type: 'datetime',
-          columnName: 'updated_at',
-        },
-        publishedAt: {
-          type: 'datetime',
-          configurable: false,
-          writable: true,
-          visible: false,
-          columnName: 'published_at',
-        },
-        createdBy: {
-          type: 'relation',
-          relation: 'oneToOne',
-          target: 'admin::user',
-          configurable: false,
-          writable: false,
-          visible: false,
-          useJoinTable: false,
-          private: true,
-          owner: true,
-          joinColumn: {
-            name: 'created_by_id',
-            referencedColumn: 'id',
-            referencedTable: 'admin_users',
-          },
-        },
-        updatedBy: {
-          type: 'relation',
-          relation: 'oneToOne',
-          target: 'admin::user',
-          configurable: false,
-          writable: false,
-          visible: false,
-          useJoinTable: false,
-          private: true,
-          owner: true,
-          joinColumn: {
-            name: 'updated_by_id',
-            referencedColumn: 'id',
-            referencedTable: 'admin_users',
-          },
-        },
-        localizations: {
-          writable: true,
-          private: false,
-          configurable: false,
-          visible: false,
-          type: 'relation',
-          relation: 'oneToMany',
-          target: 'api::temp.temp',
-          joinTable: {
-            name: 'temps_localizations_links',
-            joinColumn: {
-              name: 'temp_id',
-              referencedColumn: 'id',
-              referencedTable: 'temps',
-            },
-            inverseJoinColumn: {
-              name: 'inv_temp_id',
-              referencedColumn: 'id',
-              referencedTable: 'temps',
-            },
-            pivotColumns: ['temp_id', 'inv_temp_id'],
-            orderColumnName: 'temp_order',
-            orderBy: {
-              temp_order: 'asc',
-            },
-          },
-        },
-        locale: {
-          writable: true,
-          private: false,
-          configurable: false,
-          visible: false,
-          type: 'string',
-          columnName: 'locale',
-        },
-        strapi_stage: {
-          writable: true,
-          private: false,
-          configurable: false,
-          visible: false,
-          useJoinTable: true,
-          type: 'relation',
-          relation: 'oneToOne',
-          target: 'admin::workflow-stage',
-          joinTable: {
-            name: 'temps_strapi_stage_links',
-            joinColumn: {
-              name: 'temp_id',
-              referencedColumn: 'id',
-              referencedTable: 'temps',
-            },
-            inverseJoinColumn: {
-              name: 'workflow_stage_id',
-              referencedColumn: 'id',
-              referencedTable: 'strapi_workflows_stages',
-            },
-            pivotColumns: ['temp_id', 'workflow_stage_id'],
-          },
-        },
-        strapi_assignee: {
-          writable: true,
-          private: false,
-          configurable: false,
-          visible: false,
-          useJoinTable: true,
-          type: 'relation',
-          relation: 'oneToOne',
-          target: 'admin::user',
-          joinTable: {
-            name: 'temps_strapi_assignee_links',
-            joinColumn: {
-              name: 'temp_id',
-              referencedColumn: 'id',
-              referencedTable: 'temps',
-            },
-            inverseJoinColumn: {
-              name: 'user_id',
-              referencedColumn: 'id',
-              referencedTable: 'admin_users',
-            },
-            pivotColumns: ['temp_id', 'user_id'],
-          },
-        },
-      },
-      lifecycles: {},
-      indexes: [],
-      foreignKeys: [],
-      columnToAttribute: {
-        id: 'id',
-        document_id: 'documentId',
-        name: 'name',
-        category: 'category',
-        categories: 'categories',
-        selfManyToMany: 'selfManyToMany',
-        selfManyToManyInv: 'selfManyToManyInv',
-        bidirectionalAddress: 'bidirectionalAddress',
-        created_at: 'createdAt',
-        updated_at: 'updatedAt',
-        published_at: 'publishedAt',
-        createdBy: 'createdBy',
-        updatedBy: 'updatedBy',
-        localizations: 'localizations',
-        locale: 'locale',
-        strapi_stage: 'strapi_stage',
-        strapi_assignee: 'strapi_assignee',
-      },
-    },
-  ],
-  [
-    'admin::audit-log',
-    {
-      uid: 'admin::audit-log',
-      singularName: 'audit-log',
-      tableName: 'strapi_audit_logs',
-      attributes: {
-        id: {
-          type: 'increments',
-          columnName: 'id',
-        },
-        documentId: {
-          type: 'string',
-          columnName: 'document_id',
-        },
-        action: {
-          type: 'string',
-          required: true,
-          columnName: 'action',
-        },
-        date: {
-          type: 'datetime',
-          required: true,
-          columnName: 'date',
-        },
-        user: {
-          type: 'relation',
-          relation: 'oneToOne',
-          target: 'admin::user',
-          joinTable: {
-            name: 'strapi_audit_logs_user_links',
-            joinColumn: {
-              name: 'audit_log_id',
-              referencedColumn: 'id',
-              referencedTable: 'strapi_audit_logs',
-            },
-            inverseJoinColumn: {
-              name: 'user_id',
-              referencedColumn: 'id',
-              referencedTable: 'admin_users',
-            },
-            pivotColumns: ['audit_log_id', 'user_id'],
-          },
-        },
-        payload: {
-          type: 'json',
-          columnName: 'payload',
-        },
-        createdAt: {
-          type: 'datetime',
-          columnName: 'created_at',
-        },
-        updatedAt: {
-          type: 'datetime',
-          columnName: 'updated_at',
-        },
-        publishedAt: {
-          type: 'datetime',
-          configurable: false,
-          writable: true,
-          visible: false,
-          columnName: 'published_at',
-        },
-        createdBy: {
-          type: 'relation',
-          relation: 'oneToOne',
-          target: 'admin::user',
-          configurable: false,
-          writable: false,
-          visible: false,
-          useJoinTable: false,
-          private: true,
-          owner: true,
-          joinColumn: {
-            name: 'created_by_id',
-            referencedColumn: 'id',
-            referencedTable: 'admin_users',
-          },
-        },
-        updatedBy: {
-          type: 'relation',
-          relation: 'oneToOne',
-          target: 'admin::user',
-          configurable: false,
-          writable: false,
-          visible: false,
-          useJoinTable: false,
-          private: true,
-          owner: true,
-          joinColumn: {
-            name: 'updated_by_id',
-            referencedColumn: 'id',
-            referencedTable: 'admin_users',
-          },
-        },
-      },
-      lifecycles: {},
-      indexes: [],
-      foreignKeys: [],
-      columnToAttribute: {
-        id: 'id',
-        document_id: 'documentId',
-        action: 'action',
-        date: 'date',
-        user: 'user',
-        payload: 'payload',
-        created_at: 'createdAt',
-        updated_at: 'updatedAt',
-        published_at: 'publishedAt',
-        createdBy: 'createdBy',
-        updatedBy: 'updatedBy',
-      },
-    },
-  ],
-  [
-    'default.temp',
-    {
-      uid: 'default.temp',
-      singularName: 'temp',
-      tableName: 'components_default_temps',
-      attributes: {
-        id: {
-          type: 'increments',
-          columnName: 'id',
-        },
-        name: {
-          type: 'string',
-          required: true,
-          columnName: 'name',
-        },
-        url: {
-          type: 'string',
-          columnName: 'url',
-        },
-      },
-      lifecycles: {},
-      indexes: [],
-      foreignKeys: [],
-      columnToAttribute: {
-        id: 'id',
-        name: 'name',
-        url: 'url',
-      },
-    },
-  ],
-  [
-    'default.restaurantservice',
-    {
-      uid: 'default.restaurantservice',
-      singularName: 'restaurantservice',
-      tableName: 'components_restaurantservices',
-      attributes: {
-        id: {
-          type: 'increments',
-          columnName: 'id',
-        },
-        name: {
-          type: 'string',
-          required: true,
-          default: 'something',
-          columnName: 'name',
-        },
-        media: {
-          type: 'relation',
-          relation: 'morphOne',
-          target: 'plugin::upload.file',
-          morphBy: 'related',
-        },
-        is_available: {
-          type: 'boolean',
-          required: true,
-          default: true,
-          columnName: 'is_available',
-        },
-      },
-      lifecycles: {},
-      indexes: [],
-      foreignKeys: [],
-      columnToAttribute: {
-        id: 'id',
-        name: 'name',
-        media: 'media',
-        is_available: 'is_available',
-      },
-    },
-  ],
-  [
-    'components_openingtimes_components',
-    {
-      singularName: 'components_openingtimes_components',
-      uid: 'components_openingtimes_components',
-      tableName: 'components_openingtimes_components',
-      attributes: {
-        id: {
-          type: 'increments',
-          columnName: 'id',
-        },
-        entity_id: {
-          type: 'integer',
-          column: {
-            unsigned: true,
-          },
-          columnName: 'entity_id',
-        },
-        component_id: {
-          type: 'integer',
-          column: {
-            unsigned: true,
-          },
-          columnName: 'component_id',
-        },
-        component_type: {
-          type: 'string',
-          columnName: 'component_type',
-        },
-        field: {
-          type: 'string',
-          columnName: 'field',
-        },
-        order: {
-          type: 'float',
-          column: {
-            unsigned: true,
-            defaultTo: null,
-          },
-          columnName: 'order',
-        },
-      },
-      indexes: [
-        {
-          name: 'components_openingtimes_field_index',
-          columns: ['field'],
-        },
-        {
-          name: 'components_openingtimes_component_type_index',
-          columns: ['component_type'],
-        },
-        {
-          name: 'components_openingtimes_entity_fk',
-          columns: ['entity_id'],
-        },
-        {
-          name: 'components_openingtimes_unique',
-          columns: ['entity_id', 'component_id', 'field', 'component_type'],
-          type: 'unique',
-        },
-      ],
-      foreignKeys: [
-        {
-          name: 'components_openingtimes_entity_fk',
-          columns: ['entity_id'],
-          referencedColumns: ['id'],
-          referencedTable: 'components_openingtimes',
-          onDelete: 'CASCADE',
-        },
-      ],
-      lifecycles: {},
-      columnToAttribute: {
-        id: 'id',
-        entity_id: 'entity_id',
-        component_id: 'component_id',
-        component_type: 'component_type',
-        field: 'field',
-        order: 'order',
-      },
-    },
-  ],
-  [
-    'default.openingtimes',
-    {
-      uid: 'default.openingtimes',
-      singularName: 'openingtimes',
-      tableName: 'components_openingtimes',
-      attributes: {
-        id: {
-          type: 'increments',
-          columnName: 'id',
-        },
-        label: {
-          type: 'string',
-          required: true,
-          default: 'something',
-          columnName: 'label',
-        },
-        time: {
-          type: 'string',
-          columnName: 'time',
-        },
-        dishrep: {
-          type: 'relation',
-          relation: 'oneToMany',
-          target: 'default.dish',
-          joinTable: {
-            name: 'components_openingtimes_components',
-            joinColumn: {
-              name: 'entity_id',
-              referencedColumn: 'id',
-            },
-            inverseJoinColumn: {
-              name: 'component_id',
-              referencedColumn: 'id',
-            },
-            on: {
-              field: 'dishrep',
-            },
-            orderColumnName: 'order',
-            orderBy: {
-              order: 'asc',
-            },
-            pivotColumns: ['entity_id', 'component_id', 'field', 'component_type'],
-          },
-        },
-      },
-      lifecycles: {},
-      indexes: [],
-      foreignKeys: [],
-      columnToAttribute: {
-        id: 'id',
-        label: 'label',
-        time: 'time',
-        dishrep: 'dishrep',
-      },
-    },
-  ],
-  [
-    'default.dish',
-    {
-      uid: 'default.dish',
-      singularName: 'dish',
-      tableName: 'components_dishes',
-      attributes: {
-        id: {
-          type: 'increments',
-          columnName: 'id',
-        },
-        name: {
-          type: 'string',
-          required: false,
-          default: 'My super dish',
-          columnName: 'name',
-        },
-        description: {
-          type: 'text',
-          columnName: 'description',
-        },
-        price: {
-          type: 'float',
-          columnName: 'price',
-        },
-        picture: {
-          type: 'relation',
-          relation: 'morphOne',
-          target: 'plugin::upload.file',
-          morphBy: 'related',
-        },
-        very_long_description: {
-          type: 'richtext',
-          columnName: 'very_long_description',
-        },
-        categories: {
-          type: 'relation',
-          relation: 'oneToOne',
-          target: 'api::category.category',
-          joinTable: {
-            name: 'components_dishes_categories_links',
-            joinColumn: {
-              name: 'dish_id',
-              referencedColumn: 'id',
-              referencedTable: 'components_dishes',
-            },
-            inverseJoinColumn: {
-              name: 'category_id',
-              referencedColumn: 'id',
-              referencedTable: 'categories',
-            },
-            pivotColumns: ['dish_id', 'category_id'],
-          },
-        },
-      },
-      lifecycles: {},
-      indexes: [],
-      foreignKeys: [],
-      columnToAttribute: {
-        id: 'id',
-        name: 'name',
-        description: 'description',
-        price: 'price',
-        picture: 'picture',
-        very_long_description: 'very_long_description',
-        categories: 'categories',
-      },
-    },
-  ],
-  [
-    'components_closingperiods_components',
-    {
-      singularName: 'components_closingperiods_components',
-      uid: 'components_closingperiods_components',
-      tableName: 'components_closingperiods_components',
-      attributes: {
-        id: {
-          type: 'increments',
-          columnName: 'id',
-        },
-        entity_id: {
-          type: 'integer',
-          column: {
-            unsigned: true,
-          },
-          columnName: 'entity_id',
-        },
-        component_id: {
-          type: 'integer',
-          column: {
-            unsigned: true,
-          },
-          columnName: 'component_id',
-        },
-        component_type: {
-          type: 'string',
-          columnName: 'component_type',
-        },
-        field: {
-          type: 'string',
-          columnName: 'field',
-        },
-        order: {
-          type: 'float',
-          column: {
-            unsigned: true,
-            defaultTo: null,
-          },
-          columnName: 'order',
-        },
-      },
-      indexes: [
-        {
-          name: 'components_closingperiods_field_index',
-          columns: ['field'],
-        },
-        {
-          name: 'components_closingperiods_component_type_index',
-          columns: ['component_type'],
-        },
-        {
-          name: 'components_closingperiods_entity_fk',
-          columns: ['entity_id'],
-        },
-        {
-          name: 'components_closingperiods_unique',
-          columns: ['entity_id', 'component_id', 'field', 'component_type'],
-          type: 'unique',
-        },
-      ],
-      foreignKeys: [
-        {
-          name: 'components_closingperiods_entity_fk',
-          columns: ['entity_id'],
-          referencedColumns: ['id'],
-          referencedTable: 'components_closingperiods',
-          onDelete: 'CASCADE',
-        },
-      ],
-      lifecycles: {},
-      columnToAttribute: {
-        id: 'id',
-        entity_id: 'entity_id',
-        component_id: 'component_id',
-        component_type: 'component_type',
-        field: 'field',
-        order: 'order',
-      },
-    },
-  ],
-  [
-    'default.closingperiod',
-    {
-      uid: 'default.closingperiod',
-      singularName: 'closingperiod',
-      tableName: 'components_closingperiods',
-      attributes: {
-        id: {
-          type: 'increments',
-          columnName: 'id',
-        },
-        label: {
-          type: 'string',
-          default: 'toto',
-          columnName: 'label',
-        },
-        start_date: {
-          type: 'date',
-          required: true,
-          columnName: 'start_date',
-        },
-        end_date: {
-          type: 'date',
-          required: true,
-          columnName: 'end_date',
-        },
-        media: {
-          type: 'relation',
-          relation: 'morphOne',
-          target: 'plugin::upload.file',
-          morphBy: 'related',
-        },
-        dish: {
-          type: 'relation',
-          relation: 'oneToMany',
-          target: 'default.dish',
-          joinTable: {
-            name: 'components_closingperiods_components',
-            joinColumn: {
-              name: 'entity_id',
-              referencedColumn: 'id',
-            },
-            inverseJoinColumn: {
-              name: 'component_id',
-              referencedColumn: 'id',
-            },
-            on: {
-              field: 'dish',
-            },
-            orderColumnName: 'order',
-            orderBy: {
-              order: 'asc',
-            },
-            pivotColumns: ['entity_id', 'component_id', 'field', 'component_type'],
-          },
-        },
-      },
-      lifecycles: {},
-      indexes: [],
-      foreignKeys: [],
-      columnToAttribute: {
-        id: 'id',
-        label: 'label',
-        start_date: 'start_date',
-        end_date: 'end_date',
-        media: 'media',
-        dish: 'dish',
-      },
-    },
-  ],
-  [
-    'default.car',
-    {
-      uid: 'default.car',
-      singularName: 'car',
-      tableName: 'components_default_cars',
-      attributes: {
-        id: {
-          type: 'increments',
-          columnName: 'id',
-        },
-        name: {
-          type: 'string',
-          columnName: 'name',
-        },
-      },
-      lifecycles: {},
-      indexes: [],
-      foreignKeys: [],
-      columnToAttribute: {
-        id: 'id',
-        name: 'name',
-      },
-    },
-  ],
-  [
-    'default.apple',
-    {
-      uid: 'default.apple',
-      singularName: 'apple',
-      tableName: 'components_default_apples',
-      attributes: {
-        id: {
-          type: 'increments',
-          columnName: 'id',
-        },
-        name: {
-          type: 'string',
-          required: true,
-          columnName: 'name',
-        },
-      },
-      lifecycles: {},
-      indexes: [],
-      foreignKeys: [],
-      columnToAttribute: {
-        id: 'id',
-        name: 'name',
-      },
-    },
-  ],
-  [
-    'blog.test-como',
-    {
-      uid: 'blog.test-como',
-      singularName: 'test-como',
-      tableName: 'components_blog_test_comos',
-      attributes: {
-        id: {
-          type: 'increments',
-          columnName: 'id',
-        },
-        name: {
-          type: 'string',
-          default: 'toto',
-          columnName: 'name',
-        },
-      },
-      lifecycles: {},
-      indexes: [],
-      foreignKeys: [],
-      columnToAttribute: {
-        id: 'id',
-        name: 'name',
-      },
-    },
-  ],
-  [
-    'basic.simple',
-    {
-      uid: 'basic.simple',
-      singularName: 'simple',
-      tableName: 'components_basic_simples',
-      attributes: {
-        id: {
-          type: 'increments',
-          columnName: 'id',
-        },
-        name: {
-          type: 'string',
-          required: true,
-          columnName: 'name',
-        },
-        test: {
-          type: 'string',
-          columnName: 'test',
-        },
-      },
-      lifecycles: {},
-      indexes: [],
-      foreignKeys: [],
-      columnToAttribute: {
-        id: 'id',
-        name: 'name',
-        test: 'test',
-      },
-    },
-  ],
-  [
-    'basic.relation',
-    {
-      uid: 'basic.relation',
-      singularName: 'relation',
-      tableName: 'components_basic_relations',
-      attributes: {
-        id: {
-          type: 'increments',
-          columnName: 'id',
-        },
-        categories: {
-          type: 'relation',
-          relation: 'oneToMany',
-          target: 'api::category.category',
-          joinTable: {
-            name: 'components_basic_relations_categories_links',
-            joinColumn: {
-              name: 'relation_id',
-              referencedColumn: 'id',
-              referencedTable: 'components_basic_relations',
-            },
-            inverseJoinColumn: {
-              name: 'category_id',
-              referencedColumn: 'id',
-              referencedTable: 'categories',
-            },
-            pivotColumns: ['relation_id', 'category_id'],
-            orderColumnName: 'category_order',
-            orderBy: {
-              category_order: 'asc',
-            },
-          },
-        },
-      },
-      lifecycles: {},
-      indexes: [],
-      foreignKeys: [],
-      columnToAttribute: {
-        id: 'id',
-        categories: 'categories',
-      },
-    },
-  ],
-  [
-    'strapi::core-store',
-    {
-      uid: 'strapi::core-store',
-      singularName: 'strapi_core_store_settings',
-      tableName: 'strapi_core_store_settings',
-      attributes: {
-        id: {
-          type: 'increments',
-          columnName: 'id',
-        },
-        key: {
-          type: 'string',
-          columnName: 'key',
-        },
-        value: {
-          type: 'text',
-          columnName: 'value',
-        },
-        type: {
-          type: 'string',
-          columnName: 'type',
-        },
-        environment: {
-          type: 'string',
-          columnName: 'environment',
-        },
-        tag: {
-          type: 'string',
-          columnName: 'tag',
-        },
-      },
-      lifecycles: {},
-      indexes: [],
-      foreignKeys: [],
-      columnToAttribute: {
-        id: 'id',
-        key: 'key',
-        value: 'value',
-        type: 'type',
-        environment: 'environment',
-        tag: 'tag',
-      },
-    },
-  ],
-  [
-    'strapi::webhook',
-    {
-      uid: 'strapi::webhook',
-      singularName: 'strapi_webhooks',
-      tableName: 'strapi_webhooks',
-      attributes: {
-        id: {
-          type: 'increments',
-          columnName: 'id',
-        },
-        name: {
-          type: 'string',
-          columnName: 'name',
-        },
-        url: {
-          type: 'text',
-          columnName: 'url',
-        },
-        headers: {
-          type: 'json',
-          columnName: 'headers',
-        },
-        events: {
-          type: 'json',
-          columnName: 'events',
-        },
-        enabled: {
-          type: 'boolean',
-          columnName: 'enabled',
-        },
-      },
-      lifecycles: {},
-      indexes: [],
-      foreignKeys: [],
-      columnToAttribute: {
-        id: 'id',
-        name: 'name',
-        url: 'url',
-        headers: 'headers',
-        events: 'events',
-        enabled: 'enabled',
-      },
-    },
-  ],
-  [
-    'admin_permissions_role_links',
-    {
-      singularName: 'admin_permissions_role_links',
-      uid: 'admin_permissions_role_links',
-      tableName: 'admin_permissions_role_links',
-      attributes: {
-        id: {
-          type: 'increments',
-          columnName: 'id',
-        },
-        permission_id: {
-          type: 'integer',
-          column: {
-            unsigned: true,
-          },
-          columnName: 'permission_id',
-        },
-        role_id: {
-          type: 'integer',
-          column: {
-            unsigned: true,
-          },
-          columnName: 'role_id',
-        },
-        permission_order: {
-          type: 'float',
-          column: {
-            unsigned: true,
-            defaultTo: null,
-          },
-          columnName: 'permission_order',
-        },
-      },
-      indexes: [
-        {
-          name: 'admin_permissions_role_links_fk',
-          columns: ['permission_id'],
-        },
-        {
-          name: 'admin_permissions_role_links_inv_fk',
-          columns: ['role_id'],
-        },
-        {
-          name: 'admin_permissions_role_links_unique',
-          columns: ['permission_id', 'role_id'],
-          type: 'unique',
-        },
-        {
-          name: 'admin_permissions_role_links_order_inv_fk',
-          columns: ['permission_order'],
-        },
-      ],
-      foreignKeys: [
-        {
-          name: 'admin_permissions_role_links_fk',
-          columns: ['permission_id'],
-          referencedColumns: ['id'],
-          referencedTable: 'admin_permissions',
-          onDelete: 'CASCADE',
-        },
-        {
-          name: 'admin_permissions_role_links_inv_fk',
-          columns: ['role_id'],
-          referencedColumns: ['id'],
-          referencedTable: 'admin_roles',
-          onDelete: 'CASCADE',
-        },
-      ],
-      lifecycles: {},
-      columnToAttribute: {
-        id: 'id',
-        permission_id: 'permission_id',
-        role_id: 'role_id',
-        permission_order: 'permission_order',
-      },
-    },
-  ],
-  [
-    'admin_permissions_localizations_links',
-    {
-      singularName: 'admin_permissions_localizations_links',
-      uid: 'admin_permissions_localizations_links',
-      tableName: 'admin_permissions_localizations_links',
-      attributes: {
-        id: {
-          type: 'increments',
-          columnName: 'id',
-        },
-        permission_id: {
-          type: 'integer',
-          column: {
-            unsigned: true,
-          },
-          columnName: 'permission_id',
-        },
-        inv_permission_id: {
-          type: 'integer',
-          column: {
-            unsigned: true,
-          },
-          columnName: 'inv_permission_id',
-        },
-        permission_order: {
-          type: 'float',
-          column: {
-            unsigned: true,
-            defaultTo: null,
-          },
-          columnName: 'permission_order',
-        },
-      },
-      indexes: [
-        {
-          name: 'admin_permissions_localizations_links_fk',
-          columns: ['permission_id'],
-        },
-        {
-          name: 'admin_permissions_localizations_links_inv_fk',
-          columns: ['inv_permission_id'],
-        },
-        {
-          name: 'admin_permissions_localizations_links_unique',
-          columns: ['permission_id', 'inv_permission_id'],
-          type: 'unique',
-        },
-        {
-          name: 'admin_permissions_localizations_links_order_fk',
-          columns: ['permission_order'],
-        },
-      ],
-      foreignKeys: [
-        {
-          name: 'admin_permissions_localizations_links_fk',
-          columns: ['permission_id'],
-          referencedColumns: ['id'],
-          referencedTable: 'admin_permissions',
-          onDelete: 'CASCADE',
-        },
-        {
-          name: 'admin_permissions_localizations_links_inv_fk',
-          columns: ['inv_permission_id'],
-          referencedColumns: ['id'],
-          referencedTable: 'admin_permissions',
-          onDelete: 'CASCADE',
-        },
-      ],
-      lifecycles: {},
-      columnToAttribute: {
-        id: 'id',
-        permission_id: 'permission_id',
-        inv_permission_id: 'inv_permission_id',
-        permission_order: 'permission_order',
-      },
-    },
-  ],
-  [
-    'admin_users_roles_links',
-    {
-      singularName: 'admin_users_roles_links',
-      uid: 'admin_users_roles_links',
-      tableName: 'admin_users_roles_links',
-      attributes: {
-        id: {
-          type: 'increments',
-          columnName: 'id',
-        },
-        user_id: {
-          type: 'integer',
-          column: {
-            unsigned: true,
-          },
-          columnName: 'user_id',
-        },
-        role_id: {
-          type: 'integer',
-          column: {
-            unsigned: true,
-          },
-          columnName: 'role_id',
-        },
-        role_order: {
-          type: 'float',
-          column: {
-            unsigned: true,
-            defaultTo: null,
-          },
-          columnName: 'role_order',
-        },
-        user_order: {
-          type: 'float',
-          column: {
-            unsigned: true,
-            defaultTo: null,
-          },
-          columnName: 'user_order',
-        },
-      },
-      indexes: [
-        {
-          name: 'admin_users_roles_links_fk',
-          columns: ['user_id'],
-        },
-        {
-          name: 'admin_users_roles_links_inv_fk',
-          columns: ['role_id'],
-        },
-        {
-          name: 'admin_users_roles_links_unique',
-          columns: ['user_id', 'role_id'],
-          type: 'unique',
-        },
-        {
-          name: 'admin_users_roles_links_order_fk',
-          columns: ['role_order'],
-        },
-        {
-          name: 'admin_users_roles_links_order_inv_fk',
-          columns: ['user_order'],
-        },
-      ],
-      foreignKeys: [
-        {
-          name: 'admin_users_roles_links_fk',
-          columns: ['user_id'],
-          referencedColumns: ['id'],
-          referencedTable: 'admin_users',
-          onDelete: 'CASCADE',
-        },
-        {
-          name: 'admin_users_roles_links_inv_fk',
-          columns: ['role_id'],
-          referencedColumns: ['id'],
-          referencedTable: 'admin_roles',
-          onDelete: 'CASCADE',
-        },
-      ],
-      lifecycles: {},
-      columnToAttribute: {
-        id: 'id',
-        user_id: 'user_id',
-        role_id: 'role_id',
-        role_order: 'role_order',
-        user_order: 'user_order',
-      },
-    },
-  ],
-  [
-    'admin_users_localizations_links',
-    {
-      singularName: 'admin_users_localizations_links',
-      uid: 'admin_users_localizations_links',
-      tableName: 'admin_users_localizations_links',
-      attributes: {
-        id: {
-          type: 'increments',
-          columnName: 'id',
-        },
-        user_id: {
-          type: 'integer',
-          column: {
-            unsigned: true,
-          },
-          columnName: 'user_id',
-        },
-        inv_user_id: {
-          type: 'integer',
-          column: {
-            unsigned: true,
-          },
-          columnName: 'inv_user_id',
-        },
-        user_order: {
-          type: 'float',
-          column: {
-            unsigned: true,
-            defaultTo: null,
-          },
-          columnName: 'user_order',
-        },
-      },
-      indexes: [
-        {
-          name: 'admin_users_localizations_links_fk',
-          columns: ['user_id'],
-        },
-        {
-          name: 'admin_users_localizations_links_inv_fk',
-          columns: ['inv_user_id'],
-        },
-        {
-          name: 'admin_users_localizations_links_unique',
-          columns: ['user_id', 'inv_user_id'],
-          type: 'unique',
-        },
-        {
-          name: 'admin_users_localizations_links_order_fk',
-          columns: ['user_order'],
-        },
-      ],
-      foreignKeys: [
-        {
-          name: 'admin_users_localizations_links_fk',
-          columns: ['user_id'],
-          referencedColumns: ['id'],
-          referencedTable: 'admin_users',
-          onDelete: 'CASCADE',
-        },
-        {
-          name: 'admin_users_localizations_links_inv_fk',
-          columns: ['inv_user_id'],
-          referencedColumns: ['id'],
-          referencedTable: 'admin_users',
-          onDelete: 'CASCADE',
-        },
-      ],
-      lifecycles: {},
-      columnToAttribute: {
-        id: 'id',
-        user_id: 'user_id',
-        inv_user_id: 'inv_user_id',
-        user_order: 'user_order',
-      },
-    },
-  ],
-  [
-    'admin_roles_localizations_links',
-    {
-      singularName: 'admin_roles_localizations_links',
-      uid: 'admin_roles_localizations_links',
-      tableName: 'admin_roles_localizations_links',
-      attributes: {
-        id: {
-          type: 'increments',
-          columnName: 'id',
-        },
-        role_id: {
-          type: 'integer',
-          column: {
-            unsigned: true,
-          },
-          columnName: 'role_id',
-        },
-        inv_role_id: {
-          type: 'integer',
-          column: {
-            unsigned: true,
-          },
-          columnName: 'inv_role_id',
-        },
-        role_order: {
-          type: 'float',
-          column: {
-            unsigned: true,
-            defaultTo: null,
-          },
-          columnName: 'role_order',
-        },
-      },
-      indexes: [
-        {
-          name: 'admin_roles_localizations_links_fk',
-          columns: ['role_id'],
-        },
-        {
-          name: 'admin_roles_localizations_links_inv_fk',
-          columns: ['inv_role_id'],
-        },
-        {
-          name: 'admin_roles_localizations_links_unique',
-          columns: ['role_id', 'inv_role_id'],
-          type: 'unique',
-        },
-        {
-          name: 'admin_roles_localizations_links_order_fk',
-          columns: ['role_order'],
-        },
-      ],
-      foreignKeys: [
-        {
-          name: 'admin_roles_localizations_links_fk',
-          columns: ['role_id'],
-          referencedColumns: ['id'],
-          referencedTable: 'admin_roles',
-          onDelete: 'CASCADE',
-        },
-        {
-          name: 'admin_roles_localizations_links_inv_fk',
-          columns: ['inv_role_id'],
-          referencedColumns: ['id'],
-          referencedTable: 'admin_roles',
-          onDelete: 'CASCADE',
-        },
-      ],
-      lifecycles: {},
-      columnToAttribute: {
-        id: 'id',
-        role_id: 'role_id',
-        inv_role_id: 'inv_role_id',
-        role_order: 'role_order',
-      },
-    },
-  ],
-  [
-    'strapi_api_tokens_localizations_links',
-    {
-      singularName: 'strapi_api_tokens_localizations_links',
-      uid: 'strapi_api_tokens_localizations_links',
-      tableName: 'strapi_api_tokens_localizations_links',
-      attributes: {
-        id: {
-          type: 'increments',
-          columnName: 'id',
-        },
-        api_token_id: {
-          type: 'integer',
-          column: {
-            unsigned: true,
-          },
-          columnName: 'api_token_id',
-        },
-        inv_api_token_id: {
-          type: 'integer',
-          column: {
-            unsigned: true,
-          },
-          columnName: 'inv_api_token_id',
-        },
-        api_token_order: {
-          type: 'float',
-          column: {
-            unsigned: true,
-            defaultTo: null,
-          },
-          columnName: 'api_token_order',
-        },
-      },
-      indexes: [
-        {
-          name: 'strapi_api_tokens_localizations_links_fk',
-          columns: ['api_token_id'],
-        },
-        {
-          name: 'strapi_api_tokens_localizations_links_inv_fk',
-          columns: ['inv_api_token_id'],
-        },
-        {
-          name: 'strapi_api_tokens_localizations_links_unique',
-          columns: ['api_token_id', 'inv_api_token_id'],
-          type: 'unique',
-        },
-        {
-          name: 'strapi_api_tokens_localizations_links_order_fk',
-          columns: ['api_token_order'],
-        },
-      ],
-      foreignKeys: [
-        {
-          name: 'strapi_api_tokens_localizations_links_fk',
-          columns: ['api_token_id'],
-          referencedColumns: ['id'],
-          referencedTable: 'strapi_api_tokens',
-          onDelete: 'CASCADE',
-        },
-        {
-          name: 'strapi_api_tokens_localizations_links_inv_fk',
-          columns: ['inv_api_token_id'],
-          referencedColumns: ['id'],
-          referencedTable: 'strapi_api_tokens',
-          onDelete: 'CASCADE',
-        },
-      ],
-      lifecycles: {},
-      columnToAttribute: {
-        id: 'id',
-        api_token_id: 'api_token_id',
-        inv_api_token_id: 'inv_api_token_id',
-        api_token_order: 'api_token_order',
-      },
-    },
-  ],
-  [
-    'strapi_api_token_permissions_token_links',
-    {
-      singularName: 'strapi_api_token_permissions_token_links',
-      uid: 'strapi_api_token_permissions_token_links',
-      tableName: 'strapi_api_token_permissions_token_links',
-      attributes: {
-        id: {
-          type: 'increments',
-          columnName: 'id',
-        },
-        api_token_permission_id: {
-          type: 'integer',
-          column: {
-            unsigned: true,
-          },
-          columnName: 'api_token_permission_id',
-        },
-        api_token_id: {
-          type: 'integer',
-          column: {
-            unsigned: true,
-          },
-          columnName: 'api_token_id',
-        },
-        api_token_permission_order: {
-          type: 'float',
-          column: {
-            unsigned: true,
-            defaultTo: null,
-          },
-          columnName: 'api_token_permission_order',
-        },
-      },
-      indexes: [
-        {
-          name: 'strapi_api_token_permissions_token_links_fk',
-          columns: ['api_token_permission_id'],
-        },
-        {
-          name: 'strapi_api_token_permissions_token_links_inv_fk',
-          columns: ['api_token_id'],
-        },
-        {
-          name: 'strapi_api_token_permissions_token_links_unique',
-          columns: ['api_token_permission_id', 'api_token_id'],
-          type: 'unique',
-        },
-        {
-          name: 'strapi_api_token_permissions_token_links_order_inv_fk',
-          columns: ['api_token_permission_order'],
-        },
-      ],
-      foreignKeys: [
-        {
-          name: 'strapi_api_token_permissions_token_links_fk',
-          columns: ['api_token_permission_id'],
-          referencedColumns: ['id'],
-          referencedTable: 'strapi_api_token_permissions',
-          onDelete: 'CASCADE',
-        },
-        {
-          name: 'strapi_api_token_permissions_token_links_inv_fk',
-          columns: ['api_token_id'],
-          referencedColumns: ['id'],
-          referencedTable: 'strapi_api_tokens',
-          onDelete: 'CASCADE',
-        },
-      ],
-      lifecycles: {},
-      columnToAttribute: {
-        id: 'id',
-        api_token_permission_id: 'api_token_permission_id',
-        api_token_id: 'api_token_id',
-        api_token_permission_order: 'api_token_permission_order',
-      },
-    },
-  ],
-  [
-    'strapi_api_token_permissions_localizations_links',
-    {
-      singularName: 'strapi_api_token_permissions_localizations_links',
-      uid: 'strapi_api_token_permissions_localizations_links',
-      tableName: 'strapi_api_token_permissions_localizations_links',
-      attributes: {
-        id: {
-          type: 'increments',
-          columnName: 'id',
-        },
-        api_token_permission_id: {
-          type: 'integer',
-          column: {
-            unsigned: true,
-          },
-          columnName: 'api_token_permission_id',
-        },
-        inv_api_token_permission_id: {
-          type: 'integer',
-          column: {
-            unsigned: true,
-          },
-          columnName: 'inv_api_token_permission_id',
-        },
-        api_token_permission_order: {
-          type: 'float',
-          column: {
-            unsigned: true,
-            defaultTo: null,
-          },
-          columnName: 'api_token_permission_order',
-        },
-      },
-      indexes: [
-        {
-          name: 'strapi_api_token_permissions_localizations_links_fk',
-          columns: ['api_token_permission_id'],
-        },
-        {
-          name: 'strapi_api_token_permissions_localizations_links_inv_fk',
-          columns: ['inv_api_token_permission_id'],
-        },
-        {
-          name: 'strapi_api_token_permissions_localizations_links_unique',
-          columns: ['api_token_permission_id', 'inv_api_token_permission_id'],
-          type: 'unique',
-        },
-        {
-          name: 'strapi_api_token_permissions_localizations_links_order_fk',
-          columns: ['api_token_permission_order'],
-        },
-      ],
-      foreignKeys: [
-        {
-          name: 'strapi_api_token_permissions_localizations_links_fk',
-          columns: ['api_token_permission_id'],
-          referencedColumns: ['id'],
-          referencedTable: 'strapi_api_token_permissions',
-          onDelete: 'CASCADE',
-        },
-        {
-          name: 'strapi_api_token_permissions_localizations_links_inv_fk',
-          columns: ['inv_api_token_permission_id'],
-          referencedColumns: ['id'],
-          referencedTable: 'strapi_api_token_permissions',
-          onDelete: 'CASCADE',
-        },
-      ],
-      lifecycles: {},
-      columnToAttribute: {
-        id: 'id',
-        api_token_permission_id: 'api_token_permission_id',
-        inv_api_token_permission_id: 'inv_api_token_permission_id',
-        api_token_permission_order: 'api_token_permission_order',
-      },
-    },
-  ],
-  [
-    'strapi_transfer_tokens_localizations_links',
-    {
-      singularName: 'strapi_transfer_tokens_localizations_links',
-      uid: 'strapi_transfer_tokens_localizations_links',
-      tableName: 'strapi_transfer_tokens_localizations_links',
-      attributes: {
-        id: {
-          type: 'increments',
-          columnName: 'id',
-        },
-        transfer_token_id: {
-          type: 'integer',
-          column: {
-            unsigned: true,
-          },
-          columnName: 'transfer_token_id',
-        },
-        inv_transfer_token_id: {
-          type: 'integer',
-          column: {
-            unsigned: true,
-          },
-          columnName: 'inv_transfer_token_id',
-        },
-        transfer_token_order: {
-          type: 'float',
-          column: {
-            unsigned: true,
-            defaultTo: null,
-          },
-          columnName: 'transfer_token_order',
-        },
-      },
-      indexes: [
-        {
-          name: 'strapi_transfer_tokens_localizations_links_fk',
-          columns: ['transfer_token_id'],
-        },
-        {
-          name: 'strapi_transfer_tokens_localizations_links_inv_fk',
-          columns: ['inv_transfer_token_id'],
-        },
-        {
-          name: 'strapi_transfer_tokens_localizations_links_unique',
-          columns: ['transfer_token_id', 'inv_transfer_token_id'],
-          type: 'unique',
-        },
-        {
-          name: 'strapi_transfer_tokens_localizations_links_order_fk',
-          columns: ['transfer_token_order'],
-        },
-      ],
-      foreignKeys: [
-        {
-          name: 'strapi_transfer_tokens_localizations_links_fk',
-          columns: ['transfer_token_id'],
-          referencedColumns: ['id'],
-          referencedTable: 'strapi_transfer_tokens',
-          onDelete: 'CASCADE',
-        },
-        {
-          name: 'strapi_transfer_tokens_localizations_links_inv_fk',
-          columns: ['inv_transfer_token_id'],
-          referencedColumns: ['id'],
-          referencedTable: 'strapi_transfer_tokens',
-          onDelete: 'CASCADE',
-        },
-      ],
-      lifecycles: {},
-      columnToAttribute: {
-        id: 'id',
-        transfer_token_id: 'transfer_token_id',
-        inv_transfer_token_id: 'inv_transfer_token_id',
-        transfer_token_order: 'transfer_token_order',
-      },
-    },
-  ],
-  [
-    'strapi_transfer_token_permissions_token_links',
-    {
-      singularName: 'strapi_transfer_token_permissions_token_links',
-      uid: 'strapi_transfer_token_permissions_token_links',
-      tableName: 'strapi_transfer_token_permissions_token_links',
-      attributes: {
-        id: {
-          type: 'increments',
-          columnName: 'id',
-        },
-        transfer_token_permission_id: {
-          type: 'integer',
-          column: {
-            unsigned: true,
-          },
-          columnName: 'transfer_token_permission_id',
-        },
-        transfer_token_id: {
-          type: 'integer',
-          column: {
-            unsigned: true,
-          },
-          columnName: 'transfer_token_id',
-        },
-        transfer_token_permission_order: {
-          type: 'float',
-          column: {
-            unsigned: true,
-            defaultTo: null,
-          },
-          columnName: 'transfer_token_permission_order',
-        },
-      },
-      indexes: [
-        {
-          name: 'strapi_transfer_token_permissions_token_links_fk',
-          columns: ['transfer_token_permission_id'],
-        },
-        {
-          name: 'strapi_transfer_token_permissions_token_links_inv_fk',
-          columns: ['transfer_token_id'],
-        },
-        {
-          name: 'strapi_transfer_token_permissions_token_links_unique',
-          columns: ['transfer_token_permission_id', 'transfer_token_id'],
-          type: 'unique',
-        },
-        {
-          name: 'strapi_transfer_token_permissions_token_links_order_inv_fk',
-          columns: ['transfer_token_permission_order'],
-        },
-      ],
-      foreignKeys: [
-        {
-          name: 'strapi_transfer_token_permissions_token_links_fk',
-          columns: ['transfer_token_permission_id'],
-          referencedColumns: ['id'],
-          referencedTable: 'strapi_transfer_token_permissions',
-          onDelete: 'CASCADE',
-        },
-        {
-          name: 'strapi_transfer_token_permissions_token_links_inv_fk',
-          columns: ['transfer_token_id'],
-          referencedColumns: ['id'],
-          referencedTable: 'strapi_transfer_tokens',
-          onDelete: 'CASCADE',
-        },
-      ],
-      lifecycles: {},
-      columnToAttribute: {
-        id: 'id',
-        transfer_token_permission_id: 'transfer_token_permission_id',
-        transfer_token_id: 'transfer_token_id',
-        transfer_token_permission_order: 'transfer_token_permission_order',
-      },
-    },
-  ],
-  [
-    'strapi_transfer_token_permissions_localizations_links',
-    {
-      singularName: 'strapi_transfer_token_permissions_localizations_links',
-      uid: 'strapi_transfer_token_permissions_localizations_links',
-      tableName: 'strapi_transfer_token_permissions_localizations_links',
-      attributes: {
-        id: {
-          type: 'increments',
-          columnName: 'id',
-        },
-        transfer_token_permission_id: {
-          type: 'integer',
-          column: {
-            unsigned: true,
-          },
-          columnName: 'transfer_token_permission_id',
-        },
-        inv_transfer_token_permission_id: {
-          type: 'integer',
-          column: {
-            unsigned: true,
-          },
-          columnName: 'inv_transfer_token_permission_id',
-        },
-        transfer_token_permission_order: {
-          type: 'float',
-          column: {
-            unsigned: true,
-            defaultTo: null,
-          },
-          columnName: 'transfer_token_permission_order',
-        },
-      },
-      indexes: [
-        {
-          name: 'strapi_transfer_token_permissions_localizations_links_fk',
-          columns: ['transfer_token_permission_id'],
-        },
-        {
-          name: 'strapi_transfer_token_permissions_localizations_links_inv_fk',
-          columns: ['inv_transfer_token_permission_id'],
-        },
-        {
-          name: 'strapi_transfer_token_permissions_localizations_links_unique',
-          columns: ['transfer_token_permission_id', 'inv_transfer_token_permission_id'],
-          type: 'unique',
-        },
-        {
-          name: 'strapi_transfer_token_permissions_localizations_links_order_fk',
-          columns: ['transfer_token_permission_order'],
-        },
-      ],
-      foreignKeys: [
-        {
-          name: 'strapi_transfer_token_permissions_localizations_links_fk',
-          columns: ['transfer_token_permission_id'],
-          referencedColumns: ['id'],
-          referencedTable: 'strapi_transfer_token_permissions',
-          onDelete: 'CASCADE',
-        },
-        {
-          name: 'strapi_transfer_token_permissions_localizations_links_inv_fk',
-          columns: ['inv_transfer_token_permission_id'],
-          referencedColumns: ['id'],
-          referencedTable: 'strapi_transfer_token_permissions',
-          onDelete: 'CASCADE',
-        },
-      ],
-      lifecycles: {},
-      columnToAttribute: {
-        id: 'id',
-        transfer_token_permission_id: 'transfer_token_permission_id',
-        inv_transfer_token_permission_id: 'inv_transfer_token_permission_id',
-        transfer_token_permission_order: 'transfer_token_permission_order',
-      },
-    },
-  ],
-  [
-    'strapi_workflows_localizations_links',
-    {
-      singularName: 'strapi_workflows_localizations_links',
-      uid: 'strapi_workflows_localizations_links',
-      tableName: 'strapi_workflows_localizations_links',
-      attributes: {
-        id: {
-          type: 'increments',
-          columnName: 'id',
-        },
-        workflow_id: {
-          type: 'integer',
-          column: {
-            unsigned: true,
-          },
-          columnName: 'workflow_id',
-        },
-        inv_workflow_id: {
-          type: 'integer',
-          column: {
-            unsigned: true,
-          },
-          columnName: 'inv_workflow_id',
-        },
-        workflow_order: {
-          type: 'float',
-          column: {
-            unsigned: true,
-            defaultTo: null,
-          },
-          columnName: 'workflow_order',
-        },
-      },
-      indexes: [
-        {
-          name: 'strapi_workflows_localizations_links_fk',
-          columns: ['workflow_id'],
-        },
-        {
-          name: 'strapi_workflows_localizations_links_inv_fk',
-          columns: ['inv_workflow_id'],
-        },
-        {
-          name: 'strapi_workflows_localizations_links_unique',
-          columns: ['workflow_id', 'inv_workflow_id'],
-          type: 'unique',
-        },
-        {
-          name: 'strapi_workflows_localizations_links_order_fk',
-          columns: ['workflow_order'],
-        },
-      ],
-      foreignKeys: [
-        {
-          name: 'strapi_workflows_localizations_links_fk',
-          columns: ['workflow_id'],
-          referencedColumns: ['id'],
-          referencedTable: 'strapi_workflows',
-          onDelete: 'CASCADE',
-        },
-        {
-          name: 'strapi_workflows_localizations_links_inv_fk',
-          columns: ['inv_workflow_id'],
-          referencedColumns: ['id'],
-          referencedTable: 'strapi_workflows',
-          onDelete: 'CASCADE',
-        },
-      ],
-      lifecycles: {},
-      columnToAttribute: {
-        id: 'id',
-        workflow_id: 'workflow_id',
-        inv_workflow_id: 'inv_workflow_id',
-        workflow_order: 'workflow_order',
-      },
-    },
-  ],
-  [
-    'strapi_workflows_stages_workflow_links',
-    {
-      singularName: 'strapi_workflows_stages_workflow_links',
-      uid: 'strapi_workflows_stages_workflow_links',
-      tableName: 'strapi_workflows_stages_workflow_links',
-      attributes: {
-        id: {
-          type: 'increments',
-          columnName: 'id',
-        },
-        workflow_stage_id: {
-          type: 'integer',
-          column: {
-            unsigned: true,
-          },
-          columnName: 'workflow_stage_id',
-        },
-        workflow_id: {
-          type: 'integer',
-          column: {
-            unsigned: true,
-          },
-          columnName: 'workflow_id',
-        },
-        workflow_stage_order: {
-          type: 'float',
-          column: {
-            unsigned: true,
-            defaultTo: null,
-          },
-          columnName: 'workflow_stage_order',
-        },
-      },
-      indexes: [
-        {
-          name: 'strapi_workflows_stages_workflow_links_fk',
-          columns: ['workflow_stage_id'],
-        },
-        {
-          name: 'strapi_workflows_stages_workflow_links_inv_fk',
-          columns: ['workflow_id'],
-        },
-        {
-          name: 'strapi_workflows_stages_workflow_links_unique',
-          columns: ['workflow_stage_id', 'workflow_id'],
-          type: 'unique',
-        },
-        {
-          name: 'strapi_workflows_stages_workflow_links_order_inv_fk',
-          columns: ['workflow_stage_order'],
-        },
-      ],
-      foreignKeys: [
-        {
-          name: 'strapi_workflows_stages_workflow_links_fk',
-          columns: ['workflow_stage_id'],
-          referencedColumns: ['id'],
-          referencedTable: 'strapi_workflows_stages',
-          onDelete: 'CASCADE',
-        },
-        {
-          name: 'strapi_workflows_stages_workflow_links_inv_fk',
-          columns: ['workflow_id'],
-          referencedColumns: ['id'],
-          referencedTable: 'strapi_workflows',
-          onDelete: 'CASCADE',
-        },
-      ],
-      lifecycles: {},
-      columnToAttribute: {
-        id: 'id',
-        workflow_stage_id: 'workflow_stage_id',
-        workflow_id: 'workflow_id',
-        workflow_stage_order: 'workflow_stage_order',
-      },
-    },
-  ],
-  [
-    'strapi_workflows_stages_permissions_links',
-    {
-      singularName: 'strapi_workflows_stages_permissions_links',
-      uid: 'strapi_workflows_stages_permissions_links',
-      tableName: 'strapi_workflows_stages_permissions_links',
-      attributes: {
-        id: {
-          type: 'increments',
-          columnName: 'id',
-        },
-        workflow_stage_id: {
-          type: 'integer',
-          column: {
-            unsigned: true,
-          },
-          columnName: 'workflow_stage_id',
-        },
-        permission_id: {
-          type: 'integer',
-          column: {
-            unsigned: true,
-          },
-          columnName: 'permission_id',
-        },
-        permission_order: {
-          type: 'float',
-          column: {
-            unsigned: true,
-            defaultTo: null,
-          },
-          columnName: 'permission_order',
-        },
-      },
-      indexes: [
-        {
-          name: 'strapi_workflows_stages_permissions_links_fk',
-          columns: ['workflow_stage_id'],
-        },
-        {
-          name: 'strapi_workflows_stages_permissions_links_inv_fk',
-          columns: ['permission_id'],
-        },
-        {
-          name: 'strapi_workflows_stages_permissions_links_unique',
-          columns: ['workflow_stage_id', 'permission_id'],
-          type: 'unique',
-        },
-        {
-          name: 'strapi_workflows_stages_permissions_links_order_fk',
-          columns: ['permission_order'],
-        },
-      ],
-      foreignKeys: [
-        {
-          name: 'strapi_workflows_stages_permissions_links_fk',
-          columns: ['workflow_stage_id'],
-          referencedColumns: ['id'],
-          referencedTable: 'strapi_workflows_stages',
-          onDelete: 'CASCADE',
-        },
-        {
-          name: 'strapi_workflows_stages_permissions_links_inv_fk',
-          columns: ['permission_id'],
-          referencedColumns: ['id'],
-          referencedTable: 'admin_permissions',
-          onDelete: 'CASCADE',
-        },
-      ],
-      lifecycles: {},
-      columnToAttribute: {
-        id: 'id',
-        workflow_stage_id: 'workflow_stage_id',
-        permission_id: 'permission_id',
-        permission_order: 'permission_order',
-      },
-    },
-  ],
-  [
-    'strapi_workflows_stages_localizations_links',
-    {
-      singularName: 'strapi_workflows_stages_localizations_links',
-      uid: 'strapi_workflows_stages_localizations_links',
-      tableName: 'strapi_workflows_stages_localizations_links',
-      attributes: {
-        id: {
-          type: 'increments',
-          columnName: 'id',
-        },
-        workflow_stage_id: {
-          type: 'integer',
-          column: {
-            unsigned: true,
-          },
-          columnName: 'workflow_stage_id',
-        },
-        inv_workflow_stage_id: {
-          type: 'integer',
-          column: {
-            unsigned: true,
-          },
-          columnName: 'inv_workflow_stage_id',
-        },
-        workflow_stage_order: {
-          type: 'float',
-          column: {
-            unsigned: true,
-            defaultTo: null,
-          },
-          columnName: 'workflow_stage_order',
-        },
-      },
-      indexes: [
-        {
-          name: 'strapi_workflows_stages_localizations_links_fk',
-          columns: ['workflow_stage_id'],
-        },
-        {
-          name: 'strapi_workflows_stages_localizations_links_inv_fk',
-          columns: ['inv_workflow_stage_id'],
-        },
-        {
-          name: 'strapi_workflows_stages_localizations_links_unique',
-          columns: ['workflow_stage_id', 'inv_workflow_stage_id'],
-          type: 'unique',
-        },
-        {
-          name: 'strapi_workflows_stages_localizations_links_order_fk',
-          columns: ['workflow_stage_order'],
-        },
-      ],
-      foreignKeys: [
-        {
-          name: 'strapi_workflows_stages_localizations_links_fk',
-          columns: ['workflow_stage_id'],
-          referencedColumns: ['id'],
-          referencedTable: 'strapi_workflows_stages',
-          onDelete: 'CASCADE',
-        },
-        {
-          name: 'strapi_workflows_stages_localizations_links_inv_fk',
-          columns: ['inv_workflow_stage_id'],
-          referencedColumns: ['id'],
-          referencedTable: 'strapi_workflows_stages',
-          onDelete: 'CASCADE',
-        },
-      ],
-      lifecycles: {},
-      columnToAttribute: {
-        id: 'id',
-        workflow_stage_id: 'workflow_stage_id',
-        inv_workflow_stage_id: 'inv_workflow_stage_id',
-        workflow_stage_order: 'workflow_stage_order',
-      },
-    },
-  ],
-  [
-    'files_related_morphs',
-    {
-      singularName: 'files_related_morphs',
-      uid: 'files_related_morphs',
-      tableName: 'files_related_morphs',
-      attributes: {
-        id: {
-          type: 'increments',
-          columnName: 'id',
-        },
-        file_id: {
-          type: 'integer',
-          column: {
-            unsigned: true,
-          },
-          columnName: 'file_id',
-        },
-        related_id: {
-          type: 'integer',
-          column: {
-            unsigned: true,
-          },
-          columnName: 'related_id',
-        },
-        related_type: {
-          type: 'string',
-          columnName: 'related_type',
-        },
-        field: {
-          type: 'string',
-          columnName: 'field',
-        },
-        order: {
-          type: 'float',
-          column: {
-            unsigned: true,
-          },
-          columnName: 'order',
-        },
-      },
-      indexes: [
-        {
-          name: 'files_related_morphs_fk',
-          columns: ['file_id'],
-        },
-        {
-          name: 'files_related_morphs_order_index',
-          columns: ['order'],
-        },
-        {
-          name: 'files_related_morphs_id_column_index',
-          columns: ['related_id'],
-        },
-      ],
-      foreignKeys: [
-        {
-          name: 'files_related_morphs_fk',
-          columns: ['file_id'],
-          referencedColumns: ['id'],
-          referencedTable: 'files',
-          onDelete: 'CASCADE',
-        },
-      ],
-      lifecycles: {},
-      columnToAttribute: {
-        id: 'id',
-        file_id: 'file_id',
-        related_id: 'related_id',
-        related_type: 'related_type',
-        field: 'field',
-        order: 'order',
-      },
-    },
-  ],
-  [
-    'files_folder_links',
-    {
-      singularName: 'files_folder_links',
-      uid: 'files_folder_links',
-      tableName: 'files_folder_links',
-      attributes: {
-        id: {
-          type: 'increments',
-          columnName: 'id',
-        },
-        file_id: {
-          type: 'integer',
-          column: {
-            unsigned: true,
-          },
-          columnName: 'file_id',
-        },
-        folder_id: {
-          type: 'integer',
-          column: {
-            unsigned: true,
-          },
-          columnName: 'folder_id',
-        },
-        file_order: {
-          type: 'float',
-          column: {
-            unsigned: true,
-            defaultTo: null,
-          },
-          columnName: 'file_order',
-        },
-      },
-      indexes: [
-        {
-          name: 'files_folder_links_fk',
-          columns: ['file_id'],
-        },
-        {
-          name: 'files_folder_links_inv_fk',
-          columns: ['folder_id'],
-        },
-        {
-          name: 'files_folder_links_unique',
-          columns: ['file_id', 'folder_id'],
-          type: 'unique',
-        },
-        {
-          name: 'files_folder_links_order_inv_fk',
-          columns: ['file_order'],
-        },
-      ],
-      foreignKeys: [
-        {
-          name: 'files_folder_links_fk',
-          columns: ['file_id'],
-          referencedColumns: ['id'],
-          referencedTable: 'files',
-          onDelete: 'CASCADE',
-        },
-        {
-          name: 'files_folder_links_inv_fk',
-          columns: ['folder_id'],
-          referencedColumns: ['id'],
-          referencedTable: 'upload_folders',
-          onDelete: 'CASCADE',
-        },
-      ],
-      lifecycles: {},
-      columnToAttribute: {
-        id: 'id',
-        file_id: 'file_id',
-        folder_id: 'folder_id',
-        file_order: 'file_order',
-      },
-    },
-  ],
-  [
-    'files_localizations_links',
-    {
-      singularName: 'files_localizations_links',
-      uid: 'files_localizations_links',
-      tableName: 'files_localizations_links',
-      attributes: {
-        id: {
-          type: 'increments',
-          columnName: 'id',
-        },
-        file_id: {
-          type: 'integer',
-          column: {
-            unsigned: true,
-          },
-          columnName: 'file_id',
-        },
-        inv_file_id: {
-          type: 'integer',
-          column: {
-            unsigned: true,
-          },
-          columnName: 'inv_file_id',
-        },
-        file_order: {
-          type: 'float',
-          column: {
-            unsigned: true,
-            defaultTo: null,
-          },
-          columnName: 'file_order',
-        },
-      },
-      indexes: [
-        {
-          name: 'files_localizations_links_fk',
-          columns: ['file_id'],
-        },
-        {
-          name: 'files_localizations_links_inv_fk',
-          columns: ['inv_file_id'],
-        },
-        {
-          name: 'files_localizations_links_unique',
-          columns: ['file_id', 'inv_file_id'],
-          type: 'unique',
-        },
-        {
-          name: 'files_localizations_links_order_fk',
-          columns: ['file_order'],
-        },
-      ],
-      foreignKeys: [
-        {
-          name: 'files_localizations_links_fk',
-          columns: ['file_id'],
-          referencedColumns: ['id'],
-          referencedTable: 'files',
-          onDelete: 'CASCADE',
-        },
-        {
-          name: 'files_localizations_links_inv_fk',
-          columns: ['inv_file_id'],
-          referencedColumns: ['id'],
-          referencedTable: 'files',
-          onDelete: 'CASCADE',
-        },
-      ],
-      lifecycles: {},
-      columnToAttribute: {
-        id: 'id',
-        file_id: 'file_id',
-        inv_file_id: 'inv_file_id',
-        file_order: 'file_order',
-      },
-    },
-  ],
-  [
-    'upload_folders_parent_links',
-    {
-      singularName: 'upload_folders_parent_links',
-      uid: 'upload_folders_parent_links',
-      tableName: 'upload_folders_parent_links',
-      attributes: {
-        id: {
-          type: 'increments',
-          columnName: 'id',
-        },
-        folder_id: {
-          type: 'integer',
-          column: {
-            unsigned: true,
-          },
-          columnName: 'folder_id',
-        },
-        inv_folder_id: {
-          type: 'integer',
-          column: {
-            unsigned: true,
-          },
-          columnName: 'inv_folder_id',
-        },
-        folder_order: {
-          type: 'float',
-          column: {
-            unsigned: true,
-            defaultTo: null,
-          },
-          columnName: 'folder_order',
-        },
-      },
-      indexes: [
-        {
-          name: 'upload_folders_parent_links_fk',
-          columns: ['folder_id'],
-        },
-        {
-          name: 'upload_folders_parent_links_inv_fk',
-          columns: ['inv_folder_id'],
-        },
-        {
-          name: 'upload_folders_parent_links_unique',
-          columns: ['folder_id', 'inv_folder_id'],
-          type: 'unique',
-        },
-        {
-          name: 'upload_folders_parent_links_order_inv_fk',
-          columns: ['folder_order'],
-        },
-      ],
-      foreignKeys: [
-        {
-          name: 'upload_folders_parent_links_fk',
-          columns: ['folder_id'],
-          referencedColumns: ['id'],
-          referencedTable: 'upload_folders',
-          onDelete: 'CASCADE',
-        },
-        {
-          name: 'upload_folders_parent_links_inv_fk',
-          columns: ['inv_folder_id'],
-          referencedColumns: ['id'],
-          referencedTable: 'upload_folders',
-          onDelete: 'CASCADE',
-        },
-      ],
-      lifecycles: {},
-      columnToAttribute: {
-        id: 'id',
-        folder_id: 'folder_id',
-        inv_folder_id: 'inv_folder_id',
-        folder_order: 'folder_order',
-      },
-    },
-  ],
-  [
-    'upload_folders_localizations_links',
-    {
-      singularName: 'upload_folders_localizations_links',
-      uid: 'upload_folders_localizations_links',
-      tableName: 'upload_folders_localizations_links',
-      attributes: {
-        id: {
-          type: 'increments',
-          columnName: 'id',
-        },
-        folder_id: {
-          type: 'integer',
-          column: {
-            unsigned: true,
-          },
-          columnName: 'folder_id',
-        },
-        inv_folder_id: {
-          type: 'integer',
-          column: {
-            unsigned: true,
-          },
-          columnName: 'inv_folder_id',
-        },
-        folder_order: {
-          type: 'float',
-          column: {
-            unsigned: true,
-            defaultTo: null,
-          },
-          columnName: 'folder_order',
-        },
-      },
-      indexes: [
-        {
-          name: 'upload_folders_localizations_links_fk',
-          columns: ['folder_id'],
-        },
-        {
-          name: 'upload_folders_localizations_links_inv_fk',
-          columns: ['inv_folder_id'],
-        },
-        {
-          name: 'upload_folders_localizations_links_unique',
-          columns: ['folder_id', 'inv_folder_id'],
-          type: 'unique',
-        },
-        {
-          name: 'upload_folders_localizations_links_order_fk',
-          columns: ['folder_order'],
-        },
-      ],
-      foreignKeys: [
-        {
-          name: 'upload_folders_localizations_links_fk',
-          columns: ['folder_id'],
-          referencedColumns: ['id'],
-          referencedTable: 'upload_folders',
-          onDelete: 'CASCADE',
-        },
-        {
-          name: 'upload_folders_localizations_links_inv_fk',
-          columns: ['inv_folder_id'],
-          referencedColumns: ['id'],
-          referencedTable: 'upload_folders',
-          onDelete: 'CASCADE',
-        },
-      ],
-      lifecycles: {},
-      columnToAttribute: {
-        id: 'id',
-        folder_id: 'folder_id',
-        inv_folder_id: 'inv_folder_id',
-        folder_order: 'folder_order',
-      },
-    },
-  ],
-  [
-    'strapi_releases_localizations_links',
-    {
-      singularName: 'strapi_releases_localizations_links',
-      uid: 'strapi_releases_localizations_links',
-      tableName: 'strapi_releases_localizations_links',
-      attributes: {
-        id: {
-          type: 'increments',
-          columnName: 'id',
-        },
-        release_id: {
-          type: 'integer',
-          column: {
-            unsigned: true,
-          },
-          columnName: 'release_id',
-        },
-        inv_release_id: {
-          type: 'integer',
-          column: {
-            unsigned: true,
-          },
-          columnName: 'inv_release_id',
-        },
-        release_order: {
-          type: 'float',
-          column: {
-            unsigned: true,
-            defaultTo: null,
-          },
-          columnName: 'release_order',
-        },
-      },
-      indexes: [
-        {
-          name: 'strapi_releases_localizations_links_fk',
-          columns: ['release_id'],
-        },
-        {
-          name: 'strapi_releases_localizations_links_inv_fk',
-          columns: ['inv_release_id'],
-        },
-        {
-          name: 'strapi_releases_localizations_links_unique',
-          columns: ['release_id', 'inv_release_id'],
-          type: 'unique',
-        },
-        {
-          name: 'strapi_releases_localizations_links_order_fk',
-          columns: ['release_order'],
-        },
-      ],
-      foreignKeys: [
-        {
-          name: 'strapi_releases_localizations_links_fk',
-          columns: ['release_id'],
-          referencedColumns: ['id'],
-          referencedTable: 'strapi_releases',
-          onDelete: 'CASCADE',
-        },
-        {
-          name: 'strapi_releases_localizations_links_inv_fk',
-          columns: ['inv_release_id'],
-          referencedColumns: ['id'],
-          referencedTable: 'strapi_releases',
-          onDelete: 'CASCADE',
-        },
-      ],
-      lifecycles: {},
-      columnToAttribute: {
-        id: 'id',
-        release_id: 'release_id',
-        inv_release_id: 'inv_release_id',
-        release_order: 'release_order',
-      },
-    },
-  ],
-  [
-    'strapi_release_actions_release_links',
-    {
-      singularName: 'strapi_release_actions_release_links',
-      uid: 'strapi_release_actions_release_links',
-      tableName: 'strapi_release_actions_release_links',
-      attributes: {
-        id: {
-          type: 'increments',
-          columnName: 'id',
-        },
-        release_action_id: {
-          type: 'integer',
-          column: {
-            unsigned: true,
-          },
-          columnName: 'release_action_id',
-        },
-        release_id: {
-          type: 'integer',
-          column: {
-            unsigned: true,
-          },
-          columnName: 'release_id',
-        },
-        release_action_order: {
-          type: 'float',
-          column: {
-            unsigned: true,
-            defaultTo: null,
-          },
-          columnName: 'release_action_order',
-        },
-      },
-      indexes: [
-        {
-          name: 'strapi_release_actions_release_links_fk',
-          columns: ['release_action_id'],
-        },
-        {
-          name: 'strapi_release_actions_release_links_inv_fk',
-          columns: ['release_id'],
-        },
-        {
-          name: 'strapi_release_actions_release_links_unique',
-          columns: ['release_action_id', 'release_id'],
-          type: 'unique',
-        },
-        {
-          name: 'strapi_release_actions_release_links_order_inv_fk',
-          columns: ['release_action_order'],
-        },
-      ],
-      foreignKeys: [
-        {
-          name: 'strapi_release_actions_release_links_fk',
-          columns: ['release_action_id'],
-          referencedColumns: ['id'],
-          referencedTable: 'strapi_release_actions',
-          onDelete: 'CASCADE',
-        },
-        {
-          name: 'strapi_release_actions_release_links_inv_fk',
-          columns: ['release_id'],
-          referencedColumns: ['id'],
-          referencedTable: 'strapi_releases',
-          onDelete: 'CASCADE',
-        },
-      ],
-      lifecycles: {},
-      columnToAttribute: {
-        id: 'id',
-        release_action_id: 'release_action_id',
-        release_id: 'release_id',
-        release_action_order: 'release_action_order',
-      },
-    },
-  ],
-  [
-    'strapi_release_actions_localizations_links',
-    {
-      singularName: 'strapi_release_actions_localizations_links',
-      uid: 'strapi_release_actions_localizations_links',
-      tableName: 'strapi_release_actions_localizations_links',
-      attributes: {
-        id: {
-          type: 'increments',
-          columnName: 'id',
-        },
-        release_action_id: {
-          type: 'integer',
-          column: {
-            unsigned: true,
-          },
-          columnName: 'release_action_id',
-        },
-        inv_release_action_id: {
-          type: 'integer',
-          column: {
-            unsigned: true,
-          },
-          columnName: 'inv_release_action_id',
-        },
-        release_action_order: {
-          type: 'float',
-          column: {
-            unsigned: true,
-            defaultTo: null,
-          },
-          columnName: 'release_action_order',
-        },
-      },
-      indexes: [
-        {
-          name: 'strapi_release_actions_localizations_links_fk',
-          columns: ['release_action_id'],
-        },
-        {
-          name: 'strapi_release_actions_localizations_links_inv_fk',
-          columns: ['inv_release_action_id'],
-        },
-        {
-          name: 'strapi_release_actions_localizations_links_unique',
-          columns: ['release_action_id', 'inv_release_action_id'],
-          type: 'unique',
-        },
-        {
-          name: 'strapi_release_actions_localizations_links_order_fk',
-          columns: ['release_action_order'],
-        },
-      ],
-      foreignKeys: [
-        {
-          name: 'strapi_release_actions_localizations_links_fk',
-          columns: ['release_action_id'],
-          referencedColumns: ['id'],
-          referencedTable: 'strapi_release_actions',
-          onDelete: 'CASCADE',
-        },
-        {
-          name: 'strapi_release_actions_localizations_links_inv_fk',
-          columns: ['inv_release_action_id'],
-          referencedColumns: ['id'],
-          referencedTable: 'strapi_release_actions',
-          onDelete: 'CASCADE',
-        },
-      ],
-      lifecycles: {},
-      columnToAttribute: {
-        id: 'id',
-        release_action_id: 'release_action_id',
-        inv_release_action_id: 'inv_release_action_id',
-        release_action_order: 'release_action_order',
-      },
-    },
-  ],
-  [
-    'myplugin_test_localizations_links',
-    {
-      singularName: 'myplugin_test_localizations_links',
-      uid: 'myplugin_test_localizations_links',
-      tableName: 'myplugin_test_localizations_links',
-      attributes: {
-        id: {
-          type: 'increments',
-          columnName: 'id',
-        },
-        test_id: {
-          type: 'integer',
-          column: {
-            unsigned: true,
-          },
-          columnName: 'test_id',
-        },
-        inv_test_id: {
-          type: 'integer',
-          column: {
-            unsigned: true,
-          },
-          columnName: 'inv_test_id',
-        },
-        test_order: {
-          type: 'float',
-          column: {
-            unsigned: true,
-            defaultTo: null,
-          },
-          columnName: 'test_order',
-        },
-      },
-      indexes: [
-        {
-          name: 'myplugin_test_localizations_links_fk',
-          columns: ['test_id'],
-        },
-        {
-          name: 'myplugin_test_localizations_links_inv_fk',
-          columns: ['inv_test_id'],
-        },
-        {
-          name: 'myplugin_test_localizations_links_unique',
-          columns: ['test_id', 'inv_test_id'],
-          type: 'unique',
-        },
-        {
-          name: 'myplugin_test_localizations_links_order_fk',
-          columns: ['test_order'],
-        },
-      ],
-      foreignKeys: [
-        {
-          name: 'myplugin_test_localizations_links_fk',
-          columns: ['test_id'],
-          referencedColumns: ['id'],
-          referencedTable: 'myplugin_test',
-          onDelete: 'CASCADE',
-        },
-        {
-          name: 'myplugin_test_localizations_links_inv_fk',
-          columns: ['inv_test_id'],
-          referencedColumns: ['id'],
-          referencedTable: 'myplugin_test',
-          onDelete: 'CASCADE',
-        },
-      ],
-      lifecycles: {},
-      columnToAttribute: {
-        id: 'id',
-        test_id: 'test_id',
-        inv_test_id: 'inv_test_id',
-        test_order: 'test_order',
-      },
-    },
-  ],
-  [
-    'myplugin_test_strapi_stage_links',
-    {
-      singularName: 'myplugin_test_strapi_stage_links',
-      uid: 'myplugin_test_strapi_stage_links',
-      tableName: 'myplugin_test_strapi_stage_links',
-      attributes: {
-        id: {
-          type: 'increments',
-          columnName: 'id',
-        },
-        test_id: {
-          type: 'integer',
-          column: {
-            unsigned: true,
-          },
-          columnName: 'test_id',
-        },
-        workflow_stage_id: {
-          type: 'integer',
-          column: {
-            unsigned: true,
-          },
-          columnName: 'workflow_stage_id',
-        },
-      },
-      indexes: [
-        {
-          name: 'myplugin_test_strapi_stage_links_fk',
-          columns: ['test_id'],
-        },
-        {
-          name: 'myplugin_test_strapi_stage_links_inv_fk',
-          columns: ['workflow_stage_id'],
-        },
-        {
-          name: 'myplugin_test_strapi_stage_links_unique',
-          columns: ['test_id', 'workflow_stage_id'],
-          type: 'unique',
-        },
-      ],
-      foreignKeys: [
-        {
-          name: 'myplugin_test_strapi_stage_links_fk',
-          columns: ['test_id'],
-          referencedColumns: ['id'],
-          referencedTable: 'myplugin_test',
-          onDelete: 'CASCADE',
-        },
-        {
-          name: 'myplugin_test_strapi_stage_links_inv_fk',
-          columns: ['workflow_stage_id'],
-          referencedColumns: ['id'],
-          referencedTable: 'strapi_workflows_stages',
-          onDelete: 'CASCADE',
-        },
-      ],
-      lifecycles: {},
-      columnToAttribute: {
-        id: 'id',
-        test_id: 'test_id',
-        workflow_stage_id: 'workflow_stage_id',
-      },
-    },
-  ],
-  [
-    'myplugin_test_strapi_assignee_links',
-    {
-      singularName: 'myplugin_test_strapi_assignee_links',
-      uid: 'myplugin_test_strapi_assignee_links',
-      tableName: 'myplugin_test_strapi_assignee_links',
-      attributes: {
-        id: {
-          type: 'increments',
-          columnName: 'id',
-        },
-        test_id: {
-          type: 'integer',
-          column: {
-            unsigned: true,
-          },
-          columnName: 'test_id',
-        },
-        user_id: {
-          type: 'integer',
-          column: {
-            unsigned: true,
-          },
-          columnName: 'user_id',
-        },
-      },
-      indexes: [
-        {
-          name: 'myplugin_test_strapi_assignee_links_fk',
-          columns: ['test_id'],
-        },
-        {
-          name: 'myplugin_test_strapi_assignee_links_inv_fk',
-          columns: ['user_id'],
-        },
-        {
-          name: 'myplugin_test_strapi_assignee_links_unique',
-          columns: ['test_id', 'user_id'],
-          type: 'unique',
-        },
-      ],
-      foreignKeys: [
-        {
-          name: 'myplugin_test_strapi_assignee_links_fk',
-          columns: ['test_id'],
-          referencedColumns: ['id'],
-          referencedTable: 'myplugin_test',
-          onDelete: 'CASCADE',
-        },
-        {
-          name: 'myplugin_test_strapi_assignee_links_inv_fk',
-          columns: ['user_id'],
-          referencedColumns: ['id'],
-          referencedTable: 'admin_users',
-          onDelete: 'CASCADE',
-        },
-      ],
-      lifecycles: {},
-      columnToAttribute: {
-        id: 'id',
-        test_id: 'test_id',
-        user_id: 'user_id',
-      },
-    },
-  ],
-  [
-    'i_18_n_locale_localizations_links',
-    {
-      singularName: 'i_18_n_locale_localizations_links',
-      uid: 'i_18_n_locale_localizations_links',
-      tableName: 'i_18_n_locale_localizations_links',
-      attributes: {
-        id: {
-          type: 'increments',
-          columnName: 'id',
-        },
-        locale_id: {
-          type: 'integer',
-          column: {
-            unsigned: true,
-          },
-          columnName: 'locale_id',
-        },
-        inv_locale_id: {
-          type: 'integer',
-          column: {
-            unsigned: true,
-          },
-          columnName: 'inv_locale_id',
-        },
-        locale_order: {
-          type: 'float',
-          column: {
-            unsigned: true,
-            defaultTo: null,
-          },
-          columnName: 'locale_order',
-        },
-      },
-      indexes: [
-        {
-          name: 'i_18_n_locale_localizations_links_fk',
-          columns: ['locale_id'],
-        },
-        {
-          name: 'i_18_n_locale_localizations_links_inv_fk',
-          columns: ['inv_locale_id'],
-        },
-        {
-          name: 'i_18_n_locale_localizations_links_unique',
-          columns: ['locale_id', 'inv_locale_id'],
-          type: 'unique',
-        },
-        {
-          name: 'i_18_n_locale_localizations_links_order_fk',
-          columns: ['locale_order'],
-        },
-      ],
-      foreignKeys: [
-        {
-          name: 'i_18_n_locale_localizations_links_fk',
-          columns: ['locale_id'],
-          referencedColumns: ['id'],
-          referencedTable: 'i_18_n_locale',
-          onDelete: 'CASCADE',
-        },
-        {
-          name: 'i_18_n_locale_localizations_links_inv_fk',
-          columns: ['inv_locale_id'],
-          referencedColumns: ['id'],
-          referencedTable: 'i_18_n_locale',
-          onDelete: 'CASCADE',
-        },
-      ],
-      lifecycles: {},
-      columnToAttribute: {
-        id: 'id',
-        locale_id: 'locale_id',
-        inv_locale_id: 'inv_locale_id',
-        locale_order: 'locale_order',
-      },
-    },
-  ],
-  [
-    'up_permissions_role_links',
-    {
-      singularName: 'up_permissions_role_links',
-      uid: 'up_permissions_role_links',
-      tableName: 'up_permissions_role_links',
-      attributes: {
-        id: {
-          type: 'increments',
-          columnName: 'id',
-        },
-        permission_id: {
-          type: 'integer',
-          column: {
-            unsigned: true,
-          },
-          columnName: 'permission_id',
-        },
-        role_id: {
-          type: 'integer',
-          column: {
-            unsigned: true,
-          },
-          columnName: 'role_id',
-        },
-        permission_order: {
-          type: 'float',
-          column: {
-            unsigned: true,
-            defaultTo: null,
-          },
-          columnName: 'permission_order',
-        },
-      },
-      indexes: [
-        {
-          name: 'up_permissions_role_links_fk',
-          columns: ['permission_id'],
-        },
-        {
-          name: 'up_permissions_role_links_inv_fk',
-          columns: ['role_id'],
-        },
-        {
-          name: 'up_permissions_role_links_unique',
-          columns: ['permission_id', 'role_id'],
-          type: 'unique',
-        },
-        {
-          name: 'up_permissions_role_links_order_inv_fk',
-          columns: ['permission_order'],
-        },
-      ],
-      foreignKeys: [
-        {
-          name: 'up_permissions_role_links_fk',
-          columns: ['permission_id'],
-          referencedColumns: ['id'],
-          referencedTable: 'up_permissions',
-          onDelete: 'CASCADE',
-        },
-        {
-          name: 'up_permissions_role_links_inv_fk',
-          columns: ['role_id'],
-          referencedColumns: ['id'],
-          referencedTable: 'up_roles',
-          onDelete: 'CASCADE',
-        },
-      ],
-      lifecycles: {},
-      columnToAttribute: {
-        id: 'id',
-        permission_id: 'permission_id',
-        role_id: 'role_id',
-        permission_order: 'permission_order',
-      },
-    },
-  ],
-  [
-    'up_permissions_localizations_links',
-    {
-      singularName: 'up_permissions_localizations_links',
-      uid: 'up_permissions_localizations_links',
-      tableName: 'up_permissions_localizations_links',
-      attributes: {
-        id: {
-          type: 'increments',
-          columnName: 'id',
-        },
-        permission_id: {
-          type: 'integer',
-          column: {
-            unsigned: true,
-          },
-          columnName: 'permission_id',
-        },
-        inv_permission_id: {
-          type: 'integer',
-          column: {
-            unsigned: true,
-          },
-          columnName: 'inv_permission_id',
-        },
-        permission_order: {
-          type: 'float',
-          column: {
-            unsigned: true,
-            defaultTo: null,
-          },
-          columnName: 'permission_order',
-        },
-      },
-      indexes: [
-        {
-          name: 'up_permissions_localizations_links_fk',
-          columns: ['permission_id'],
-        },
-        {
-          name: 'up_permissions_localizations_links_inv_fk',
-          columns: ['inv_permission_id'],
-        },
-        {
-          name: 'up_permissions_localizations_links_unique',
-          columns: ['permission_id', 'inv_permission_id'],
-          type: 'unique',
-        },
-        {
-          name: 'up_permissions_localizations_links_order_fk',
-          columns: ['permission_order'],
-        },
-      ],
-      foreignKeys: [
-        {
-          name: 'up_permissions_localizations_links_fk',
-          columns: ['permission_id'],
-          referencedColumns: ['id'],
-          referencedTable: 'up_permissions',
-          onDelete: 'CASCADE',
-        },
-        {
-          name: 'up_permissions_localizations_links_inv_fk',
-          columns: ['inv_permission_id'],
-          referencedColumns: ['id'],
-          referencedTable: 'up_permissions',
-          onDelete: 'CASCADE',
-        },
-      ],
-      lifecycles: {},
-      columnToAttribute: {
-        id: 'id',
-        permission_id: 'permission_id',
-        inv_permission_id: 'inv_permission_id',
-        permission_order: 'permission_order',
-      },
-    },
-  ],
-  [
-    'up_roles_localizations_links',
-    {
-      singularName: 'up_roles_localizations_links',
-      uid: 'up_roles_localizations_links',
-      tableName: 'up_roles_localizations_links',
-      attributes: {
-        id: {
-          type: 'increments',
-          columnName: 'id',
-        },
-        role_id: {
-          type: 'integer',
-          column: {
-            unsigned: true,
-          },
-          columnName: 'role_id',
-        },
-        inv_role_id: {
-          type: 'integer',
-          column: {
-            unsigned: true,
-          },
-          columnName: 'inv_role_id',
-        },
-        role_order: {
-          type: 'float',
-          column: {
-            unsigned: true,
-            defaultTo: null,
-          },
-          columnName: 'role_order',
-        },
-      },
-      indexes: [
-        {
-          name: 'up_roles_localizations_links_fk',
-          columns: ['role_id'],
-        },
-        {
-          name: 'up_roles_localizations_links_inv_fk',
-          columns: ['inv_role_id'],
-        },
-        {
-          name: 'up_roles_localizations_links_unique',
-          columns: ['role_id', 'inv_role_id'],
-          type: 'unique',
-        },
-        {
-          name: 'up_roles_localizations_links_order_fk',
-          columns: ['role_order'],
-        },
-      ],
-      foreignKeys: [
-        {
-          name: 'up_roles_localizations_links_fk',
-          columns: ['role_id'],
-          referencedColumns: ['id'],
-          referencedTable: 'up_roles',
-          onDelete: 'CASCADE',
-        },
-        {
-          name: 'up_roles_localizations_links_inv_fk',
-          columns: ['inv_role_id'],
-          referencedColumns: ['id'],
-          referencedTable: 'up_roles',
-          onDelete: 'CASCADE',
-        },
-      ],
-      lifecycles: {},
-      columnToAttribute: {
-        id: 'id',
-        role_id: 'role_id',
-        inv_role_id: 'inv_role_id',
-        role_order: 'role_order',
-      },
-    },
-  ],
-  [
-    'up_users_role_links',
-    {
-      singularName: 'up_users_role_links',
-      uid: 'up_users_role_links',
-      tableName: 'up_users_role_links',
-      attributes: {
-        id: {
-          type: 'increments',
-          columnName: 'id',
-        },
-        user_id: {
-          type: 'integer',
-          column: {
-            unsigned: true,
-          },
-          columnName: 'user_id',
-        },
-        role_id: {
-          type: 'integer',
-          column: {
-            unsigned: true,
-          },
-          columnName: 'role_id',
-        },
-        user_order: {
-          type: 'float',
-          column: {
-            unsigned: true,
-            defaultTo: null,
-          },
-          columnName: 'user_order',
-        },
-      },
-      indexes: [
-        {
-          name: 'up_users_role_links_fk',
-          columns: ['user_id'],
-        },
-        {
-          name: 'up_users_role_links_inv_fk',
-          columns: ['role_id'],
-        },
-        {
-          name: 'up_users_role_links_unique',
-          columns: ['user_id', 'role_id'],
-          type: 'unique',
-        },
-        {
-          name: 'up_users_role_links_order_inv_fk',
-          columns: ['user_order'],
-        },
-      ],
-      foreignKeys: [
-        {
-          name: 'up_users_role_links_fk',
-          columns: ['user_id'],
-          referencedColumns: ['id'],
-          referencedTable: 'up_users',
-          onDelete: 'CASCADE',
-        },
-        {
-          name: 'up_users_role_links_inv_fk',
-          columns: ['role_id'],
-          referencedColumns: ['id'],
-          referencedTable: 'up_roles',
-          onDelete: 'CASCADE',
-        },
-      ],
-      lifecycles: {},
-      columnToAttribute: {
-        id: 'id',
-        user_id: 'user_id',
-        role_id: 'role_id',
-        user_order: 'user_order',
-      },
-    },
-  ],
-  [
-    'up_users_localizations_links',
-    {
-      singularName: 'up_users_localizations_links',
-      uid: 'up_users_localizations_links',
-      tableName: 'up_users_localizations_links',
-      attributes: {
-        id: {
-          type: 'increments',
-          columnName: 'id',
-        },
-        user_id: {
-          type: 'integer',
-          column: {
-            unsigned: true,
-          },
-          columnName: 'user_id',
-        },
-        inv_user_id: {
-          type: 'integer',
-          column: {
-            unsigned: true,
-          },
-          columnName: 'inv_user_id',
-        },
-        user_order: {
-          type: 'float',
-          column: {
-            unsigned: true,
-            defaultTo: null,
-          },
-          columnName: 'user_order',
-        },
-      },
-      indexes: [
-        {
-          name: 'up_users_localizations_links_fk',
-          columns: ['user_id'],
-        },
-        {
-          name: 'up_users_localizations_links_inv_fk',
-          columns: ['inv_user_id'],
-        },
-        {
-          name: 'up_users_localizations_links_unique',
-          columns: ['user_id', 'inv_user_id'],
-          type: 'unique',
-        },
-        {
-          name: 'up_users_localizations_links_order_fk',
-          columns: ['user_order'],
-        },
-      ],
-      foreignKeys: [
-        {
-          name: 'up_users_localizations_links_fk',
-          columns: ['user_id'],
-          referencedColumns: ['id'],
-          referencedTable: 'up_users',
-          onDelete: 'CASCADE',
-        },
-        {
-          name: 'up_users_localizations_links_inv_fk',
-          columns: ['inv_user_id'],
-          referencedColumns: ['id'],
-          referencedTable: 'up_users',
-          onDelete: 'CASCADE',
-        },
-      ],
-      lifecycles: {},
-      columnToAttribute: {
-        id: 'id',
-        user_id: 'user_id',
-        inv_user_id: 'inv_user_id',
-        user_order: 'user_order',
-      },
-    },
-  ],
-  [
-    'up_users_strapi_stage_links',
-    {
-      singularName: 'up_users_strapi_stage_links',
-      uid: 'up_users_strapi_stage_links',
-      tableName: 'up_users_strapi_stage_links',
-      attributes: {
-        id: {
-          type: 'increments',
-          columnName: 'id',
-        },
-        user_id: {
-          type: 'integer',
-          column: {
-            unsigned: true,
-          },
-          columnName: 'user_id',
-        },
-        workflow_stage_id: {
-          type: 'integer',
-          column: {
-            unsigned: true,
-          },
-          columnName: 'workflow_stage_id',
-        },
-      },
-      indexes: [
-        {
-          name: 'up_users_strapi_stage_links_fk',
-          columns: ['user_id'],
-        },
-        {
-          name: 'up_users_strapi_stage_links_inv_fk',
-          columns: ['workflow_stage_id'],
-        },
-        {
-          name: 'up_users_strapi_stage_links_unique',
-          columns: ['user_id', 'workflow_stage_id'],
-          type: 'unique',
-        },
-      ],
-      foreignKeys: [
-        {
-          name: 'up_users_strapi_stage_links_fk',
-          columns: ['user_id'],
-          referencedColumns: ['id'],
-          referencedTable: 'up_users',
-          onDelete: 'CASCADE',
-        },
-        {
-          name: 'up_users_strapi_stage_links_inv_fk',
-          columns: ['workflow_stage_id'],
-          referencedColumns: ['id'],
-          referencedTable: 'strapi_workflows_stages',
-          onDelete: 'CASCADE',
-        },
-      ],
-      lifecycles: {},
-      columnToAttribute: {
-        id: 'id',
-        user_id: 'user_id',
-        workflow_stage_id: 'workflow_stage_id',
-      },
-    },
-  ],
-  [
-    'up_users_strapi_assignee_links',
-    {
-      singularName: 'up_users_strapi_assignee_links',
-      uid: 'up_users_strapi_assignee_links',
-      tableName: 'up_users_strapi_assignee_links',
-      attributes: {
-        id: {
-          type: 'increments',
-          columnName: 'id',
-        },
-        user_id: {
-          type: 'integer',
-          column: {
-            unsigned: true,
-          },
-          columnName: 'user_id',
-        },
-        inv_user_id: {
-          type: 'integer',
-          column: {
-            unsigned: true,
-          },
-          columnName: 'inv_user_id',
-        },
-      },
-      indexes: [
-        {
-          name: 'up_users_strapi_assignee_links_fk',
-          columns: ['user_id'],
-        },
-        {
-          name: 'up_users_strapi_assignee_links_inv_fk',
-          columns: ['inv_user_id'],
-        },
-        {
-          name: 'up_users_strapi_assignee_links_unique',
-          columns: ['user_id', 'inv_user_id'],
-          type: 'unique',
-        },
-      ],
-      foreignKeys: [
-        {
-          name: 'up_users_strapi_assignee_links_fk',
-          columns: ['user_id'],
-          referencedColumns: ['id'],
-          referencedTable: 'up_users',
-          onDelete: 'CASCADE',
-        },
-        {
-          name: 'up_users_strapi_assignee_links_inv_fk',
-          columns: ['inv_user_id'],
-          referencedColumns: ['id'],
-          referencedTable: 'admin_users',
-          onDelete: 'CASCADE',
-        },
-      ],
-      lifecycles: {},
-      columnToAttribute: {
-        id: 'id',
-        user_id: 'user_id',
-        inv_user_id: 'inv_user_id',
-      },
-    },
-  ],
-  [
-    'addresses_categories_links',
-    {
-      singularName: 'addresses_categories_links',
-      uid: 'addresses_categories_links',
-      tableName: 'addresses_categories_links',
-      attributes: {
-        id: {
-          type: 'increments',
-          columnName: 'id',
-        },
-        address_id: {
-          type: 'integer',
-          column: {
-            unsigned: true,
-          },
-          columnName: 'address_id',
-        },
-        category_id: {
-          type: 'integer',
-          column: {
-            unsigned: true,
-          },
-          columnName: 'category_id',
-        },
-        category_order: {
-          type: 'float',
-          column: {
-            unsigned: true,
-            defaultTo: null,
-          },
-          columnName: 'category_order',
-        },
-        address_order: {
-          type: 'float',
-          column: {
-            unsigned: true,
-            defaultTo: null,
-          },
-          columnName: 'address_order',
-        },
-      },
-      indexes: [
-        {
-          name: 'addresses_categories_links_fk',
-          columns: ['address_id'],
-        },
-        {
-          name: 'addresses_categories_links_inv_fk',
-          columns: ['category_id'],
-        },
-        {
-          name: 'addresses_categories_links_unique',
-          columns: ['address_id', 'category_id'],
-          type: 'unique',
-        },
-        {
-          name: 'addresses_categories_links_order_fk',
-          columns: ['category_order'],
-        },
-        {
-          name: 'addresses_categories_links_order_inv_fk',
-          columns: ['address_order'],
-        },
-      ],
-      foreignKeys: [
-        {
-          name: 'addresses_categories_links_fk',
-          columns: ['address_id'],
-          referencedColumns: ['id'],
-          referencedTable: 'addresses',
-          onDelete: 'CASCADE',
-        },
-        {
-          name: 'addresses_categories_links_inv_fk',
-          columns: ['category_id'],
-          referencedColumns: ['id'],
-          referencedTable: 'categories',
-          onDelete: 'CASCADE',
-        },
-      ],
-      lifecycles: {},
-      columnToAttribute: {
-        id: 'id',
-        address_id: 'address_id',
-        category_id: 'category_id',
-        category_order: 'category_order',
-        address_order: 'address_order',
-      },
-    },
-  ],
-  [
-    'addresses_localizations_links',
-    {
-      singularName: 'addresses_localizations_links',
-      uid: 'addresses_localizations_links',
-      tableName: 'addresses_localizations_links',
-      attributes: {
-        id: {
-          type: 'increments',
-          columnName: 'id',
-        },
-        address_id: {
-          type: 'integer',
-          column: {
-            unsigned: true,
-          },
-          columnName: 'address_id',
-        },
-        inv_address_id: {
-          type: 'integer',
-          column: {
-            unsigned: true,
-          },
-          columnName: 'inv_address_id',
-        },
-        address_order: {
-          type: 'float',
-          column: {
-            unsigned: true,
-            defaultTo: null,
-          },
-          columnName: 'address_order',
-        },
-      },
-      indexes: [
-        {
-          name: 'addresses_localizations_links_fk',
-          columns: ['address_id'],
-        },
-        {
-          name: 'addresses_localizations_links_inv_fk',
-          columns: ['inv_address_id'],
-        },
-        {
-          name: 'addresses_localizations_links_unique',
-          columns: ['address_id', 'inv_address_id'],
-          type: 'unique',
-        },
-        {
-          name: 'addresses_localizations_links_order_fk',
-          columns: ['address_order'],
-        },
-      ],
-      foreignKeys: [
-        {
-          name: 'addresses_localizations_links_fk',
-          columns: ['address_id'],
-          referencedColumns: ['id'],
-          referencedTable: 'addresses',
-          onDelete: 'CASCADE',
-        },
-        {
-          name: 'addresses_localizations_links_inv_fk',
-          columns: ['inv_address_id'],
-          referencedColumns: ['id'],
-          referencedTable: 'addresses',
-          onDelete: 'CASCADE',
-        },
-      ],
-      lifecycles: {},
-      columnToAttribute: {
-        id: 'id',
-        address_id: 'address_id',
-        inv_address_id: 'inv_address_id',
-        address_order: 'address_order',
-      },
-    },
-  ],
-  [
-    'addresses_strapi_stage_links',
-    {
-      singularName: 'addresses_strapi_stage_links',
-      uid: 'addresses_strapi_stage_links',
-      tableName: 'addresses_strapi_stage_links',
-      attributes: {
-        id: {
-          type: 'increments',
-          columnName: 'id',
-        },
-        address_id: {
-          type: 'integer',
-          column: {
-            unsigned: true,
-          },
-          columnName: 'address_id',
-        },
-        workflow_stage_id: {
-          type: 'integer',
-          column: {
-            unsigned: true,
-          },
-          columnName: 'workflow_stage_id',
-        },
-      },
-      indexes: [
-        {
-          name: 'addresses_strapi_stage_links_fk',
-          columns: ['address_id'],
-        },
-        {
-          name: 'addresses_strapi_stage_links_inv_fk',
-          columns: ['workflow_stage_id'],
-        },
-        {
-          name: 'addresses_strapi_stage_links_unique',
-          columns: ['address_id', 'workflow_stage_id'],
-          type: 'unique',
-        },
-      ],
-      foreignKeys: [
-        {
-          name: 'addresses_strapi_stage_links_fk',
-          columns: ['address_id'],
-          referencedColumns: ['id'],
-          referencedTable: 'addresses',
-          onDelete: 'CASCADE',
-        },
-        {
-          name: 'addresses_strapi_stage_links_inv_fk',
-          columns: ['workflow_stage_id'],
-          referencedColumns: ['id'],
-          referencedTable: 'strapi_workflows_stages',
-          onDelete: 'CASCADE',
-        },
-      ],
-      lifecycles: {},
-      columnToAttribute: {
-        id: 'id',
-        address_id: 'address_id',
-        workflow_stage_id: 'workflow_stage_id',
-      },
-    },
-  ],
-  [
-    'addresses_strapi_assignee_links',
-    {
-      singularName: 'addresses_strapi_assignee_links',
-      uid: 'addresses_strapi_assignee_links',
-      tableName: 'addresses_strapi_assignee_links',
-      attributes: {
-        id: {
-          type: 'increments',
-          columnName: 'id',
-        },
-        address_id: {
-          type: 'integer',
-          column: {
-            unsigned: true,
-          },
-          columnName: 'address_id',
-        },
-        user_id: {
-          type: 'integer',
-          column: {
-            unsigned: true,
-          },
-          columnName: 'user_id',
-        },
-      },
-      indexes: [
-        {
-          name: 'addresses_strapi_assignee_links_fk',
-          columns: ['address_id'],
-        },
-        {
-          name: 'addresses_strapi_assignee_links_inv_fk',
-          columns: ['user_id'],
-        },
-        {
-          name: 'addresses_strapi_assignee_links_unique',
-          columns: ['address_id', 'user_id'],
-          type: 'unique',
-        },
-      ],
-      foreignKeys: [
-        {
-          name: 'addresses_strapi_assignee_links_fk',
-          columns: ['address_id'],
-          referencedColumns: ['id'],
-          referencedTable: 'addresses',
-          onDelete: 'CASCADE',
-        },
-        {
-          name: 'addresses_strapi_assignee_links_inv_fk',
-          columns: ['user_id'],
-          referencedColumns: ['id'],
-          referencedTable: 'admin_users',
-          onDelete: 'CASCADE',
-        },
-      ],
-      lifecycles: {},
-      columnToAttribute: {
-        id: 'id',
-        address_id: 'address_id',
-        user_id: 'user_id',
-      },
-    },
-  ],
-  [
-    'categories_localizations_links',
-    {
-      singularName: 'categories_localizations_links',
-      uid: 'categories_localizations_links',
-      tableName: 'categories_localizations_links',
-      attributes: {
-        id: {
-          type: 'increments',
-          columnName: 'id',
-        },
-        category_id: {
-          type: 'integer',
-          column: {
-            unsigned: true,
-          },
-          columnName: 'category_id',
-        },
-        inv_category_id: {
-          type: 'integer',
-          column: {
-            unsigned: true,
-          },
-          columnName: 'inv_category_id',
-        },
-        category_order: {
-          type: 'float',
-          column: {
-            unsigned: true,
-            defaultTo: null,
-          },
-          columnName: 'category_order',
-        },
-      },
-      indexes: [
-        {
-          name: 'categories_localizations_links_fk',
-          columns: ['category_id'],
-        },
-        {
-          name: 'categories_localizations_links_inv_fk',
-          columns: ['inv_category_id'],
-        },
-        {
-          name: 'categories_localizations_links_unique',
-          columns: ['category_id', 'inv_category_id'],
-          type: 'unique',
-        },
-        {
-          name: 'categories_localizations_links_order_fk',
-          columns: ['category_order'],
-        },
-      ],
-      foreignKeys: [
-        {
-          name: 'categories_localizations_links_fk',
-          columns: ['category_id'],
-          referencedColumns: ['id'],
-          referencedTable: 'categories',
-          onDelete: 'CASCADE',
-        },
-        {
-          name: 'categories_localizations_links_inv_fk',
-          columns: ['inv_category_id'],
-          referencedColumns: ['id'],
-          referencedTable: 'categories',
-          onDelete: 'CASCADE',
-        },
-      ],
-      lifecycles: {},
-      columnToAttribute: {
-        id: 'id',
-        category_id: 'category_id',
-        inv_category_id: 'inv_category_id',
-        category_order: 'category_order',
-      },
-    },
-  ],
-  [
-    'categories_strapi_stage_links',
-    {
-      singularName: 'categories_strapi_stage_links',
-      uid: 'categories_strapi_stage_links',
-      tableName: 'categories_strapi_stage_links',
-      attributes: {
-        id: {
-          type: 'increments',
-          columnName: 'id',
-        },
-        category_id: {
-          type: 'integer',
-          column: {
-            unsigned: true,
-          },
-          columnName: 'category_id',
-        },
-        workflow_stage_id: {
-          type: 'integer',
-          column: {
-            unsigned: true,
-          },
-          columnName: 'workflow_stage_id',
-        },
-      },
-      indexes: [
-        {
-          name: 'categories_strapi_stage_links_fk',
-          columns: ['category_id'],
-        },
-        {
-          name: 'categories_strapi_stage_links_inv_fk',
-          columns: ['workflow_stage_id'],
-        },
-        {
-          name: 'categories_strapi_stage_links_unique',
-          columns: ['category_id', 'workflow_stage_id'],
-          type: 'unique',
-        },
-      ],
-      foreignKeys: [
-        {
-          name: 'categories_strapi_stage_links_fk',
-          columns: ['category_id'],
-          referencedColumns: ['id'],
-          referencedTable: 'categories',
-          onDelete: 'CASCADE',
-        },
-        {
-          name: 'categories_strapi_stage_links_inv_fk',
-          columns: ['workflow_stage_id'],
-          referencedColumns: ['id'],
-          referencedTable: 'strapi_workflows_stages',
-          onDelete: 'CASCADE',
-        },
-      ],
-      lifecycles: {},
-      columnToAttribute: {
-        id: 'id',
-        category_id: 'category_id',
-        workflow_stage_id: 'workflow_stage_id',
-      },
-    },
-  ],
-  [
-    'categories_strapi_assignee_links',
-    {
-      singularName: 'categories_strapi_assignee_links',
-      uid: 'categories_strapi_assignee_links',
-      tableName: 'categories_strapi_assignee_links',
-      attributes: {
-        id: {
-          type: 'increments',
-          columnName: 'id',
-        },
-        category_id: {
-          type: 'integer',
-          column: {
-            unsigned: true,
-          },
-          columnName: 'category_id',
-        },
-        user_id: {
-          type: 'integer',
-          column: {
-            unsigned: true,
-          },
-          columnName: 'user_id',
-        },
-      },
-      indexes: [
-        {
-          name: 'categories_strapi_assignee_links_fk',
-          columns: ['category_id'],
-        },
-        {
-          name: 'categories_strapi_assignee_links_inv_fk',
-          columns: ['user_id'],
-        },
-        {
-          name: 'categories_strapi_assignee_links_unique',
-          columns: ['category_id', 'user_id'],
-          type: 'unique',
-        },
-      ],
-      foreignKeys: [
-        {
-          name: 'categories_strapi_assignee_links_fk',
-          columns: ['category_id'],
-          referencedColumns: ['id'],
-          referencedTable: 'categories',
-          onDelete: 'CASCADE',
-        },
-        {
-          name: 'categories_strapi_assignee_links_inv_fk',
-          columns: ['user_id'],
-          referencedColumns: ['id'],
-          referencedTable: 'admin_users',
-          onDelete: 'CASCADE',
-        },
-      ],
-      lifecycles: {},
-      columnToAttribute: {
-        id: 'id',
-        category_id: 'category_id',
-        user_id: 'user_id',
-      },
-    },
-  ],
-  [
-    'countries_localizations_links',
-    {
-      singularName: 'countries_localizations_links',
-      uid: 'countries_localizations_links',
-      tableName: 'countries_localizations_links',
-      attributes: {
-        id: {
-          type: 'increments',
-          columnName: 'id',
-        },
-        country_id: {
-          type: 'integer',
-          column: {
-            unsigned: true,
-          },
-          columnName: 'country_id',
-        },
-        inv_country_id: {
-          type: 'integer',
-          column: {
-            unsigned: true,
-          },
-          columnName: 'inv_country_id',
-        },
-        country_order: {
-          type: 'float',
-          column: {
-            unsigned: true,
-            defaultTo: null,
-          },
-          columnName: 'country_order',
-        },
-      },
-      indexes: [
-        {
-          name: 'countries_localizations_links_fk',
-          columns: ['country_id'],
-        },
-        {
-          name: 'countries_localizations_links_inv_fk',
-          columns: ['inv_country_id'],
-        },
-        {
-          name: 'countries_localizations_links_unique',
-          columns: ['country_id', 'inv_country_id'],
-          type: 'unique',
-        },
-        {
-          name: 'countries_localizations_links_order_fk',
-          columns: ['country_order'],
-        },
-      ],
-      foreignKeys: [
-        {
-          name: 'countries_localizations_links_fk',
-          columns: ['country_id'],
-          referencedColumns: ['id'],
-          referencedTable: 'countries',
-          onDelete: 'CASCADE',
-        },
-        {
-          name: 'countries_localizations_links_inv_fk',
-          columns: ['inv_country_id'],
-          referencedColumns: ['id'],
-          referencedTable: 'countries',
-          onDelete: 'CASCADE',
-        },
-      ],
-      lifecycles: {},
-      columnToAttribute: {
-        id: 'id',
-        country_id: 'country_id',
-        inv_country_id: 'inv_country_id',
-        country_order: 'country_order',
-      },
-    },
-  ],
-  [
-    'countries_strapi_stage_links',
-    {
-      singularName: 'countries_strapi_stage_links',
-      uid: 'countries_strapi_stage_links',
-      tableName: 'countries_strapi_stage_links',
-      attributes: {
-        id: {
-          type: 'increments',
-          columnName: 'id',
-        },
-        country_id: {
-          type: 'integer',
-          column: {
-            unsigned: true,
-          },
-          columnName: 'country_id',
-        },
-        workflow_stage_id: {
-          type: 'integer',
-          column: {
-            unsigned: true,
-          },
-          columnName: 'workflow_stage_id',
-        },
-      },
-      indexes: [
-        {
-          name: 'countries_strapi_stage_links_fk',
-          columns: ['country_id'],
-        },
-        {
-          name: 'countries_strapi_stage_links_inv_fk',
-          columns: ['workflow_stage_id'],
-        },
-        {
-          name: 'countries_strapi_stage_links_unique',
-          columns: ['country_id', 'workflow_stage_id'],
-          type: 'unique',
-        },
-      ],
-      foreignKeys: [
-        {
-          name: 'countries_strapi_stage_links_fk',
-          columns: ['country_id'],
-          referencedColumns: ['id'],
-          referencedTable: 'countries',
-          onDelete: 'CASCADE',
-        },
-        {
-          name: 'countries_strapi_stage_links_inv_fk',
-          columns: ['workflow_stage_id'],
-          referencedColumns: ['id'],
-          referencedTable: 'strapi_workflows_stages',
-          onDelete: 'CASCADE',
-        },
-      ],
-      lifecycles: {},
-      columnToAttribute: {
-        id: 'id',
-        country_id: 'country_id',
-        workflow_stage_id: 'workflow_stage_id',
-      },
-    },
-  ],
-  [
-    'countries_strapi_assignee_links',
-    {
-      singularName: 'countries_strapi_assignee_links',
-      uid: 'countries_strapi_assignee_links',
-      tableName: 'countries_strapi_assignee_links',
-      attributes: {
-        id: {
-          type: 'increments',
-          columnName: 'id',
-        },
-        country_id: {
-          type: 'integer',
-          column: {
-            unsigned: true,
-          },
-          columnName: 'country_id',
-        },
-        user_id: {
-          type: 'integer',
-          column: {
-            unsigned: true,
-          },
-          columnName: 'user_id',
-        },
-      },
-      indexes: [
-        {
-          name: 'countries_strapi_assignee_links_fk',
-          columns: ['country_id'],
-        },
-        {
-          name: 'countries_strapi_assignee_links_inv_fk',
-          columns: ['user_id'],
-        },
-        {
-          name: 'countries_strapi_assignee_links_unique',
-          columns: ['country_id', 'user_id'],
-          type: 'unique',
-        },
-      ],
-      foreignKeys: [
-        {
-          name: 'countries_strapi_assignee_links_fk',
-          columns: ['country_id'],
-          referencedColumns: ['id'],
-          referencedTable: 'countries',
-          onDelete: 'CASCADE',
-        },
-        {
-          name: 'countries_strapi_assignee_links_inv_fk',
-          columns: ['user_id'],
-          referencedColumns: ['id'],
-          referencedTable: 'admin_users',
-          onDelete: 'CASCADE',
-        },
-      ],
-      lifecycles: {},
-      columnToAttribute: {
-        id: 'id',
-        country_id: 'country_id',
-        user_id: 'user_id',
-      },
-    },
-  ],
-  [
-    'homepages_localizations_links',
-    {
-      singularName: 'homepages_localizations_links',
-      uid: 'homepages_localizations_links',
-      tableName: 'homepages_localizations_links',
-      attributes: {
-        id: {
-          type: 'increments',
-          columnName: 'id',
-        },
-        homepage_id: {
-          type: 'integer',
-          column: {
-            unsigned: true,
-          },
-          columnName: 'homepage_id',
-        },
-        inv_homepage_id: {
-          type: 'integer',
-          column: {
-            unsigned: true,
-          },
-          columnName: 'inv_homepage_id',
-        },
-        homepage_order: {
-          type: 'float',
-          column: {
-            unsigned: true,
-            defaultTo: null,
-          },
-          columnName: 'homepage_order',
-        },
-      },
-      indexes: [
-        {
-          name: 'homepages_localizations_links_fk',
-          columns: ['homepage_id'],
-        },
-        {
-          name: 'homepages_localizations_links_inv_fk',
-          columns: ['inv_homepage_id'],
-        },
-        {
-          name: 'homepages_localizations_links_unique',
-          columns: ['homepage_id', 'inv_homepage_id'],
-          type: 'unique',
-        },
-        {
-          name: 'homepages_localizations_links_order_fk',
-          columns: ['homepage_order'],
-        },
-      ],
-      foreignKeys: [
-        {
-          name: 'homepages_localizations_links_fk',
-          columns: ['homepage_id'],
-          referencedColumns: ['id'],
-          referencedTable: 'homepages',
-          onDelete: 'CASCADE',
-        },
-        {
-          name: 'homepages_localizations_links_inv_fk',
-          columns: ['inv_homepage_id'],
-          referencedColumns: ['id'],
-          referencedTable: 'homepages',
-          onDelete: 'CASCADE',
-        },
-      ],
-      lifecycles: {},
-      columnToAttribute: {
-        id: 'id',
-        homepage_id: 'homepage_id',
-        inv_homepage_id: 'inv_homepage_id',
-        homepage_order: 'homepage_order',
-      },
-    },
-  ],
-  [
-    'homepages_strapi_stage_links',
-    {
-      singularName: 'homepages_strapi_stage_links',
-      uid: 'homepages_strapi_stage_links',
-      tableName: 'homepages_strapi_stage_links',
-      attributes: {
-        id: {
-          type: 'increments',
-          columnName: 'id',
-        },
-        homepage_id: {
-          type: 'integer',
-          column: {
-            unsigned: true,
-          },
-          columnName: 'homepage_id',
-        },
-        workflow_stage_id: {
-          type: 'integer',
-          column: {
-            unsigned: true,
-          },
-          columnName: 'workflow_stage_id',
-        },
-      },
-      indexes: [
-        {
-          name: 'homepages_strapi_stage_links_fk',
-          columns: ['homepage_id'],
-        },
-        {
-          name: 'homepages_strapi_stage_links_inv_fk',
-          columns: ['workflow_stage_id'],
-        },
-        {
-          name: 'homepages_strapi_stage_links_unique',
-          columns: ['homepage_id', 'workflow_stage_id'],
-          type: 'unique',
-        },
-      ],
-      foreignKeys: [
-        {
-          name: 'homepages_strapi_stage_links_fk',
-          columns: ['homepage_id'],
-          referencedColumns: ['id'],
-          referencedTable: 'homepages',
-          onDelete: 'CASCADE',
-        },
-        {
-          name: 'homepages_strapi_stage_links_inv_fk',
-          columns: ['workflow_stage_id'],
-          referencedColumns: ['id'],
-          referencedTable: 'strapi_workflows_stages',
-          onDelete: 'CASCADE',
-        },
-      ],
-      lifecycles: {},
-      columnToAttribute: {
-        id: 'id',
-        homepage_id: 'homepage_id',
-        workflow_stage_id: 'workflow_stage_id',
-      },
-    },
-  ],
-  [
-    'homepages_strapi_assignee_links',
-    {
-      singularName: 'homepages_strapi_assignee_links',
-      uid: 'homepages_strapi_assignee_links',
-      tableName: 'homepages_strapi_assignee_links',
-      attributes: {
-        id: {
-          type: 'increments',
-          columnName: 'id',
-        },
-        homepage_id: {
-          type: 'integer',
-          column: {
-            unsigned: true,
-          },
-          columnName: 'homepage_id',
-        },
-        user_id: {
-          type: 'integer',
-          column: {
-            unsigned: true,
-          },
-          columnName: 'user_id',
-        },
-      },
-      indexes: [
-        {
-          name: 'homepages_strapi_assignee_links_fk',
-          columns: ['homepage_id'],
-        },
-        {
-          name: 'homepages_strapi_assignee_links_inv_fk',
-          columns: ['user_id'],
-        },
-        {
-          name: 'homepages_strapi_assignee_links_unique',
-          columns: ['homepage_id', 'user_id'],
-          type: 'unique',
-        },
-      ],
-      foreignKeys: [
-        {
-          name: 'homepages_strapi_assignee_links_fk',
-          columns: ['homepage_id'],
-          referencedColumns: ['id'],
-          referencedTable: 'homepages',
-          onDelete: 'CASCADE',
-        },
-        {
-          name: 'homepages_strapi_assignee_links_inv_fk',
-          columns: ['user_id'],
-          referencedColumns: ['id'],
-          referencedTable: 'admin_users',
-          onDelete: 'CASCADE',
-        },
-      ],
-      lifecycles: {},
-      columnToAttribute: {
-        id: 'id',
-        homepage_id: 'homepage_id',
-        user_id: 'user_id',
-      },
-    },
-  ],
-  [
-    'kitchensinks_one_way_tag_links',
-    {
-      singularName: 'kitchensinks_one_way_tag_links',
-      uid: 'kitchensinks_one_way_tag_links',
-      tableName: 'kitchensinks_one_way_tag_links',
-      attributes: {
-        id: {
-          type: 'increments',
-          columnName: 'id',
-        },
-        kitchensink_id: {
-          type: 'integer',
-          column: {
-            unsigned: true,
-          },
-          columnName: 'kitchensink_id',
-        },
-        tag_id: {
-          type: 'integer',
-          column: {
-            unsigned: true,
-          },
-          columnName: 'tag_id',
-        },
-      },
-      indexes: [
-        {
-          name: 'kitchensinks_one_way_tag_links_fk',
-          columns: ['kitchensink_id'],
-        },
-        {
-          name: 'kitchensinks_one_way_tag_links_inv_fk',
-          columns: ['tag_id'],
-        },
-        {
-          name: 'kitchensinks_one_way_tag_links_unique',
-          columns: ['kitchensink_id', 'tag_id'],
-          type: 'unique',
-        },
-      ],
-      foreignKeys: [
-        {
-          name: 'kitchensinks_one_way_tag_links_fk',
-          columns: ['kitchensink_id'],
-          referencedColumns: ['id'],
-          referencedTable: 'kitchensinks',
-          onDelete: 'CASCADE',
-        },
-        {
-          name: 'kitchensinks_one_way_tag_links_inv_fk',
-          columns: ['tag_id'],
-          referencedColumns: ['id'],
-          referencedTable: 'tags',
-          onDelete: 'CASCADE',
-        },
-      ],
-      lifecycles: {},
-      columnToAttribute: {
-        id: 'id',
-        kitchensink_id: 'kitchensink_id',
-        tag_id: 'tag_id',
-      },
-    },
-  ],
-  [
-    'kitchensinks_one_to_one_tag_links',
-    {
-      singularName: 'kitchensinks_one_to_one_tag_links',
-      uid: 'kitchensinks_one_to_one_tag_links',
-      tableName: 'kitchensinks_one_to_one_tag_links',
-      attributes: {
-        id: {
-          type: 'increments',
-          columnName: 'id',
-        },
-        kitchensink_id: {
-          type: 'integer',
-          column: {
-            unsigned: true,
-          },
-          columnName: 'kitchensink_id',
-        },
-        tag_id: {
-          type: 'integer',
-          column: {
-            unsigned: true,
-          },
-          columnName: 'tag_id',
-        },
-      },
-      indexes: [
-        {
-          name: 'kitchensinks_one_to_one_tag_links_fk',
-          columns: ['kitchensink_id'],
-        },
-        {
-          name: 'kitchensinks_one_to_one_tag_links_inv_fk',
-          columns: ['tag_id'],
-        },
-        {
-          name: 'kitchensinks_one_to_one_tag_links_unique',
-          columns: ['kitchensink_id', 'tag_id'],
-          type: 'unique',
-        },
-      ],
-      foreignKeys: [
-        {
-          name: 'kitchensinks_one_to_one_tag_links_fk',
-          columns: ['kitchensink_id'],
-          referencedColumns: ['id'],
-          referencedTable: 'kitchensinks',
-          onDelete: 'CASCADE',
-        },
-        {
-          name: 'kitchensinks_one_to_one_tag_links_inv_fk',
-          columns: ['tag_id'],
-          referencedColumns: ['id'],
-          referencedTable: 'tags',
-          onDelete: 'CASCADE',
-        },
-      ],
-      lifecycles: {},
-      columnToAttribute: {
-        id: 'id',
-        kitchensink_id: 'kitchensink_id',
-        tag_id: 'tag_id',
-      },
-    },
-  ],
-  [
-    'kitchensinks_many_to_one_tag_links',
-    {
-      singularName: 'kitchensinks_many_to_one_tag_links',
-      uid: 'kitchensinks_many_to_one_tag_links',
-      tableName: 'kitchensinks_many_to_one_tag_links',
-      attributes: {
-        id: {
-          type: 'increments',
-          columnName: 'id',
-        },
-        kitchensink_id: {
-          type: 'integer',
-          column: {
-            unsigned: true,
-          },
-          columnName: 'kitchensink_id',
-        },
-        tag_id: {
-          type: 'integer',
-          column: {
-            unsigned: true,
-          },
-          columnName: 'tag_id',
-        },
-        kitchensink_order: {
-          type: 'float',
-          column: {
-            unsigned: true,
-            defaultTo: null,
-          },
-          columnName: 'kitchensink_order',
-        },
-      },
-      indexes: [
-        {
-          name: 'kitchensinks_many_to_one_tag_links_fk',
-          columns: ['kitchensink_id'],
-        },
-        {
-          name: 'kitchensinks_many_to_one_tag_links_inv_fk',
-          columns: ['tag_id'],
-        },
-        {
-          name: 'kitchensinks_many_to_one_tag_links_unique',
-          columns: ['kitchensink_id', 'tag_id'],
-          type: 'unique',
-        },
-        {
-          name: 'kitchensinks_many_to_one_tag_links_order_inv_fk',
-          columns: ['kitchensink_order'],
-        },
-      ],
-      foreignKeys: [
-        {
-          name: 'kitchensinks_many_to_one_tag_links_fk',
-          columns: ['kitchensink_id'],
-          referencedColumns: ['id'],
-          referencedTable: 'kitchensinks',
-          onDelete: 'CASCADE',
-        },
-        {
-          name: 'kitchensinks_many_to_one_tag_links_inv_fk',
-          columns: ['tag_id'],
-          referencedColumns: ['id'],
-          referencedTable: 'tags',
-          onDelete: 'CASCADE',
-        },
-      ],
-      lifecycles: {},
-      columnToAttribute: {
-        id: 'id',
-        kitchensink_id: 'kitchensink_id',
-        tag_id: 'tag_id',
-        kitchensink_order: 'kitchensink_order',
-      },
-    },
-  ],
-  [
-    'kitchensinks_many_to_many_tags_links',
-    {
-      singularName: 'kitchensinks_many_to_many_tags_links',
-      uid: 'kitchensinks_many_to_many_tags_links',
-      tableName: 'kitchensinks_many_to_many_tags_links',
-      attributes: {
-        id: {
-          type: 'increments',
-          columnName: 'id',
-        },
-        kitchensink_id: {
-          type: 'integer',
-          column: {
-            unsigned: true,
-          },
-          columnName: 'kitchensink_id',
-        },
-        tag_id: {
-          type: 'integer',
-          column: {
-            unsigned: true,
-          },
-          columnName: 'tag_id',
-        },
-        tag_order: {
-          type: 'float',
-          column: {
-            unsigned: true,
-            defaultTo: null,
-          },
-          columnName: 'tag_order',
-        },
-        kitchensink_order: {
-          type: 'float',
-          column: {
-            unsigned: true,
-            defaultTo: null,
-          },
-          columnName: 'kitchensink_order',
-        },
-      },
-      indexes: [
-        {
-          name: 'kitchensinks_many_to_many_tags_links_fk',
-          columns: ['kitchensink_id'],
-        },
-        {
-          name: 'kitchensinks_many_to_many_tags_links_inv_fk',
-          columns: ['tag_id'],
-        },
-        {
-          name: 'kitchensinks_many_to_many_tags_links_unique',
-          columns: ['kitchensink_id', 'tag_id'],
-          type: 'unique',
-        },
-        {
-          name: 'kitchensinks_many_to_many_tags_links_order_fk',
-          columns: ['tag_order'],
-        },
-        {
-          name: 'kitchensinks_many_to_many_tags_links_order_inv_fk',
-          columns: ['kitchensink_order'],
-        },
-      ],
-      foreignKeys: [
-        {
-          name: 'kitchensinks_many_to_many_tags_links_fk',
-          columns: ['kitchensink_id'],
-          referencedColumns: ['id'],
-          referencedTable: 'kitchensinks',
-          onDelete: 'CASCADE',
-        },
-        {
-          name: 'kitchensinks_many_to_many_tags_links_inv_fk',
-          columns: ['tag_id'],
-          referencedColumns: ['id'],
-          referencedTable: 'tags',
-          onDelete: 'CASCADE',
-        },
-      ],
-      lifecycles: {},
-      columnToAttribute: {
-        id: 'id',
-        kitchensink_id: 'kitchensink_id',
-        tag_id: 'tag_id',
-        tag_order: 'tag_order',
-        kitchensink_order: 'kitchensink_order',
-      },
-    },
-  ],
-  [
-    'kitchensinks_many_way_tags_links',
-    {
-      singularName: 'kitchensinks_many_way_tags_links',
-      uid: 'kitchensinks_many_way_tags_links',
-      tableName: 'kitchensinks_many_way_tags_links',
-      attributes: {
-        id: {
-          type: 'increments',
-          columnName: 'id',
-        },
-        kitchensink_id: {
-          type: 'integer',
-          column: {
-            unsigned: true,
-          },
-          columnName: 'kitchensink_id',
-        },
-        tag_id: {
-          type: 'integer',
-          column: {
-            unsigned: true,
-          },
-          columnName: 'tag_id',
-        },
-        tag_order: {
-          type: 'float',
-          column: {
-            unsigned: true,
-            defaultTo: null,
-          },
-          columnName: 'tag_order',
-        },
-      },
-      indexes: [
-        {
-          name: 'kitchensinks_many_way_tags_links_fk',
-          columns: ['kitchensink_id'],
-        },
-        {
-          name: 'kitchensinks_many_way_tags_links_inv_fk',
-          columns: ['tag_id'],
-        },
-        {
-          name: 'kitchensinks_many_way_tags_links_unique',
-          columns: ['kitchensink_id', 'tag_id'],
-          type: 'unique',
-        },
-        {
-          name: 'kitchensinks_many_way_tags_links_order_fk',
-          columns: ['tag_order'],
-        },
-      ],
-      foreignKeys: [
-        {
-          name: 'kitchensinks_many_way_tags_links_fk',
-          columns: ['kitchensink_id'],
-          referencedColumns: ['id'],
-          referencedTable: 'kitchensinks',
-          onDelete: 'CASCADE',
-        },
-        {
-          name: 'kitchensinks_many_way_tags_links_inv_fk',
-          columns: ['tag_id'],
-          referencedColumns: ['id'],
-          referencedTable: 'tags',
-          onDelete: 'CASCADE',
-        },
-      ],
-      lifecycles: {},
-      columnToAttribute: {
-        id: 'id',
-        kitchensink_id: 'kitchensink_id',
-        tag_id: 'tag_id',
-        tag_order: 'tag_order',
-      },
-    },
-  ],
-  [
-    'kitchensinks_morph_to_many_morphs',
-    {
-      singularName: 'kitchensinks_morph_to_many_morphs',
-      uid: 'kitchensinks_morph_to_many_morphs',
-      tableName: 'kitchensinks_morph_to_many_morphs',
-      attributes: {
-        id: {
-          type: 'increments',
-          columnName: 'id',
-        },
-        kitchensink_id: {
-          type: 'integer',
-          column: {
-            unsigned: true,
-          },
-          columnName: 'kitchensink_id',
-        },
-        morph_to_many_id: {
-          type: 'integer',
-          column: {
-            unsigned: true,
-          },
-          columnName: 'morph_to_many_id',
-        },
-        morph_to_many_type: {
-          type: 'string',
-          columnName: 'morph_to_many_type',
-        },
-        field: {
-          type: 'string',
-          columnName: 'field',
-        },
-        order: {
-          type: 'float',
-          column: {
-            unsigned: true,
-          },
-          columnName: 'order',
-        },
-      },
-      indexes: [
-        {
-          name: 'kitchensinks_morph_to_many_morphs_fk',
-          columns: ['kitchensink_id'],
-        },
-        {
-          name: 'kitchensinks_morph_to_many_morphs_order_index',
-          columns: ['order'],
-        },
-        {
-          name: 'kitchensinks_morph_to_many_morphs_id_column_index',
-          columns: ['morph_to_many_id'],
-        },
-      ],
-      foreignKeys: [
-        {
-          name: 'kitchensinks_morph_to_many_morphs_fk',
-          columns: ['kitchensink_id'],
-          referencedColumns: ['id'],
-          referencedTable: 'kitchensinks',
-          onDelete: 'CASCADE',
-        },
-      ],
-      lifecycles: {},
-      columnToAttribute: {
-        id: 'id',
-        kitchensink_id: 'kitchensink_id',
-        morph_to_many_id: 'morph_to_many_id',
-        morph_to_many_type: 'morph_to_many_type',
-        field: 'field',
-        order: 'order',
-      },
-    },
-  ],
-  [
-    'kitchensinks_localizations_links',
-    {
-      singularName: 'kitchensinks_localizations_links',
-      uid: 'kitchensinks_localizations_links',
-      tableName: 'kitchensinks_localizations_links',
-      attributes: {
-        id: {
-          type: 'increments',
-          columnName: 'id',
-        },
-        kitchensink_id: {
-          type: 'integer',
-          column: {
-            unsigned: true,
-          },
-          columnName: 'kitchensink_id',
-        },
-        inv_kitchensink_id: {
-          type: 'integer',
-          column: {
-            unsigned: true,
-          },
-          columnName: 'inv_kitchensink_id',
-        },
-        kitchensink_order: {
-          type: 'float',
-          column: {
-            unsigned: true,
-            defaultTo: null,
-          },
-          columnName: 'kitchensink_order',
-        },
-      },
-      indexes: [
-        {
-          name: 'kitchensinks_localizations_links_fk',
-          columns: ['kitchensink_id'],
-        },
-        {
-          name: 'kitchensinks_localizations_links_inv_fk',
-          columns: ['inv_kitchensink_id'],
-        },
-        {
-          name: 'kitchensinks_localizations_links_unique',
-          columns: ['kitchensink_id', 'inv_kitchensink_id'],
-          type: 'unique',
-        },
-        {
-          name: 'kitchensinks_localizations_links_order_fk',
-          columns: ['kitchensink_order'],
-        },
-      ],
-      foreignKeys: [
-        {
-          name: 'kitchensinks_localizations_links_fk',
-          columns: ['kitchensink_id'],
-          referencedColumns: ['id'],
-          referencedTable: 'kitchensinks',
-          onDelete: 'CASCADE',
-        },
-        {
-          name: 'kitchensinks_localizations_links_inv_fk',
-          columns: ['inv_kitchensink_id'],
-          referencedColumns: ['id'],
-          referencedTable: 'kitchensinks',
-          onDelete: 'CASCADE',
-        },
-      ],
-      lifecycles: {},
-      columnToAttribute: {
-        id: 'id',
-        kitchensink_id: 'kitchensink_id',
-        inv_kitchensink_id: 'inv_kitchensink_id',
-        kitchensink_order: 'kitchensink_order',
-      },
-    },
-  ],
-  [
-    'kitchensinks_strapi_stage_links',
-    {
-      singularName: 'kitchensinks_strapi_stage_links',
-      uid: 'kitchensinks_strapi_stage_links',
-      tableName: 'kitchensinks_strapi_stage_links',
-      attributes: {
-        id: {
-          type: 'increments',
-          columnName: 'id',
-        },
-        kitchensink_id: {
-          type: 'integer',
-          column: {
-            unsigned: true,
-          },
-          columnName: 'kitchensink_id',
-        },
-        workflow_stage_id: {
-          type: 'integer',
-          column: {
-            unsigned: true,
-          },
-          columnName: 'workflow_stage_id',
-        },
-      },
-      indexes: [
-        {
-          name: 'kitchensinks_strapi_stage_links_fk',
-          columns: ['kitchensink_id'],
-        },
-        {
-          name: 'kitchensinks_strapi_stage_links_inv_fk',
-          columns: ['workflow_stage_id'],
-        },
-        {
-          name: 'kitchensinks_strapi_stage_links_unique',
-          columns: ['kitchensink_id', 'workflow_stage_id'],
-          type: 'unique',
-        },
-      ],
-      foreignKeys: [
-        {
-          name: 'kitchensinks_strapi_stage_links_fk',
-          columns: ['kitchensink_id'],
-          referencedColumns: ['id'],
-          referencedTable: 'kitchensinks',
-          onDelete: 'CASCADE',
-        },
-        {
-          name: 'kitchensinks_strapi_stage_links_inv_fk',
-          columns: ['workflow_stage_id'],
-          referencedColumns: ['id'],
-          referencedTable: 'strapi_workflows_stages',
-          onDelete: 'CASCADE',
-        },
-      ],
-      lifecycles: {},
-      columnToAttribute: {
-        id: 'id',
-        kitchensink_id: 'kitchensink_id',
-        workflow_stage_id: 'workflow_stage_id',
-      },
-    },
-  ],
-  [
-    'kitchensinks_strapi_assignee_links',
-    {
-      singularName: 'kitchensinks_strapi_assignee_links',
-      uid: 'kitchensinks_strapi_assignee_links',
-      tableName: 'kitchensinks_strapi_assignee_links',
-      attributes: {
-        id: {
-          type: 'increments',
-          columnName: 'id',
-        },
-        kitchensink_id: {
-          type: 'integer',
-          column: {
-            unsigned: true,
-          },
-          columnName: 'kitchensink_id',
-        },
-        user_id: {
-          type: 'integer',
-          column: {
-            unsigned: true,
-          },
-          columnName: 'user_id',
-        },
-      },
-      indexes: [
-        {
-          name: 'kitchensinks_strapi_assignee_links_fk',
-          columns: ['kitchensink_id'],
-        },
-        {
-          name: 'kitchensinks_strapi_assignee_links_inv_fk',
-          columns: ['user_id'],
-        },
-        {
-          name: 'kitchensinks_strapi_assignee_links_unique',
-          columns: ['kitchensink_id', 'user_id'],
-          type: 'unique',
-        },
-      ],
-      foreignKeys: [
-        {
-          name: 'kitchensinks_strapi_assignee_links_fk',
-          columns: ['kitchensink_id'],
-          referencedColumns: ['id'],
-          referencedTable: 'kitchensinks',
-          onDelete: 'CASCADE',
-        },
-        {
-          name: 'kitchensinks_strapi_assignee_links_inv_fk',
-          columns: ['user_id'],
-          referencedColumns: ['id'],
-          referencedTable: 'admin_users',
-          onDelete: 'CASCADE',
-        },
-      ],
-      lifecycles: {},
-      columnToAttribute: {
-        id: 'id',
-        kitchensink_id: 'kitchensink_id',
-        user_id: 'user_id',
-      },
-    },
-  ],
-  [
-    'likes_author_links',
-    {
-      singularName: 'likes_author_links',
-      uid: 'likes_author_links',
-      tableName: 'likes_author_links',
-      attributes: {
-        id: {
-          type: 'increments',
-          columnName: 'id',
-        },
-        like_id: {
-          type: 'integer',
-          column: {
-            unsigned: true,
-          },
-          columnName: 'like_id',
-        },
-        user_id: {
-          type: 'integer',
-          column: {
-            unsigned: true,
-          },
-          columnName: 'user_id',
-        },
-      },
-      indexes: [
-        {
-          name: 'likes_author_links_fk',
-          columns: ['like_id'],
-        },
-        {
-          name: 'likes_author_links_inv_fk',
-          columns: ['user_id'],
-        },
-        {
-          name: 'likes_author_links_unique',
-          columns: ['like_id', 'user_id'],
-          type: 'unique',
-        },
-      ],
-      foreignKeys: [
-        {
-          name: 'likes_author_links_fk',
-          columns: ['like_id'],
-          referencedColumns: ['id'],
-          referencedTable: 'likes',
-          onDelete: 'CASCADE',
-        },
-        {
-          name: 'likes_author_links_inv_fk',
-          columns: ['user_id'],
-          referencedColumns: ['id'],
-          referencedTable: 'up_users',
-          onDelete: 'CASCADE',
-        },
-      ],
-      lifecycles: {},
-      columnToAttribute: {
-        id: 'id',
-        like_id: 'like_id',
-        user_id: 'user_id',
-      },
-    },
-  ],
-  [
-    'likes_review_links',
-    {
-      singularName: 'likes_review_links',
-      uid: 'likes_review_links',
-      tableName: 'likes_review_links',
-      attributes: {
-        id: {
-          type: 'increments',
-          columnName: 'id',
-        },
-        like_id: {
-          type: 'integer',
-          column: {
-            unsigned: true,
-          },
-          columnName: 'like_id',
-        },
-        review_id: {
-          type: 'integer',
-          column: {
-            unsigned: true,
-          },
-          columnName: 'review_id',
-        },
-        like_order: {
-          type: 'float',
-          column: {
-            unsigned: true,
-            defaultTo: null,
-          },
-          columnName: 'like_order',
-        },
-      },
-      indexes: [
-        {
-          name: 'likes_review_links_fk',
-          columns: ['like_id'],
-        },
-        {
-          name: 'likes_review_links_inv_fk',
-          columns: ['review_id'],
-        },
-        {
-          name: 'likes_review_links_unique',
-          columns: ['like_id', 'review_id'],
-          type: 'unique',
-        },
-        {
-          name: 'likes_review_links_order_inv_fk',
-          columns: ['like_order'],
-        },
-      ],
-      foreignKeys: [
-        {
-          name: 'likes_review_links_fk',
-          columns: ['like_id'],
-          referencedColumns: ['id'],
-          referencedTable: 'likes',
-          onDelete: 'CASCADE',
-        },
-        {
-          name: 'likes_review_links_inv_fk',
-          columns: ['review_id'],
-          referencedColumns: ['id'],
-          referencedTable: 'reviews',
-          onDelete: 'CASCADE',
-        },
-      ],
-      lifecycles: {},
-      columnToAttribute: {
-        id: 'id',
-        like_id: 'like_id',
-        review_id: 'review_id',
-        like_order: 'like_order',
-      },
-    },
-  ],
-  [
-    'likes_localizations_links',
-    {
-      singularName: 'likes_localizations_links',
-      uid: 'likes_localizations_links',
-      tableName: 'likes_localizations_links',
-      attributes: {
-        id: {
-          type: 'increments',
-          columnName: 'id',
-        },
-        like_id: {
-          type: 'integer',
-          column: {
-            unsigned: true,
-          },
-          columnName: 'like_id',
-        },
-        inv_like_id: {
-          type: 'integer',
-          column: {
-            unsigned: true,
-          },
-          columnName: 'inv_like_id',
-        },
-        like_order: {
-          type: 'float',
-          column: {
-            unsigned: true,
-            defaultTo: null,
-          },
-          columnName: 'like_order',
-        },
-      },
-      indexes: [
-        {
-          name: 'likes_localizations_links_fk',
-          columns: ['like_id'],
-        },
-        {
-          name: 'likes_localizations_links_inv_fk',
-          columns: ['inv_like_id'],
-        },
-        {
-          name: 'likes_localizations_links_unique',
-          columns: ['like_id', 'inv_like_id'],
-          type: 'unique',
-        },
-        {
-          name: 'likes_localizations_links_order_fk',
-          columns: ['like_order'],
-        },
-      ],
-      foreignKeys: [
-        {
-          name: 'likes_localizations_links_fk',
-          columns: ['like_id'],
-          referencedColumns: ['id'],
-          referencedTable: 'likes',
-          onDelete: 'CASCADE',
-        },
-        {
-          name: 'likes_localizations_links_inv_fk',
-          columns: ['inv_like_id'],
-          referencedColumns: ['id'],
-          referencedTable: 'likes',
-          onDelete: 'CASCADE',
-        },
-      ],
-      lifecycles: {},
-      columnToAttribute: {
-        id: 'id',
-        like_id: 'like_id',
-        inv_like_id: 'inv_like_id',
-        like_order: 'like_order',
-      },
-    },
-  ],
-  [
-    'likes_strapi_stage_links',
-    {
-      singularName: 'likes_strapi_stage_links',
-      uid: 'likes_strapi_stage_links',
-      tableName: 'likes_strapi_stage_links',
-      attributes: {
-        id: {
-          type: 'increments',
-          columnName: 'id',
-        },
-        like_id: {
-          type: 'integer',
-          column: {
-            unsigned: true,
-          },
-          columnName: 'like_id',
-        },
-        workflow_stage_id: {
-          type: 'integer',
-          column: {
-            unsigned: true,
-          },
-          columnName: 'workflow_stage_id',
-        },
-      },
-      indexes: [
-        {
-          name: 'likes_strapi_stage_links_fk',
-          columns: ['like_id'],
-        },
-        {
-          name: 'likes_strapi_stage_links_inv_fk',
-          columns: ['workflow_stage_id'],
-        },
-        {
-          name: 'likes_strapi_stage_links_unique',
-          columns: ['like_id', 'workflow_stage_id'],
-          type: 'unique',
-        },
-      ],
-      foreignKeys: [
-        {
-          name: 'likes_strapi_stage_links_fk',
-          columns: ['like_id'],
-          referencedColumns: ['id'],
-          referencedTable: 'likes',
-          onDelete: 'CASCADE',
-        },
-        {
-          name: 'likes_strapi_stage_links_inv_fk',
-          columns: ['workflow_stage_id'],
-          referencedColumns: ['id'],
-          referencedTable: 'strapi_workflows_stages',
-          onDelete: 'CASCADE',
-        },
-      ],
-      lifecycles: {},
-      columnToAttribute: {
-        id: 'id',
-        like_id: 'like_id',
-        workflow_stage_id: 'workflow_stage_id',
-      },
-    },
-  ],
-  [
-    'likes_strapi_assignee_links',
-    {
-      singularName: 'likes_strapi_assignee_links',
-      uid: 'likes_strapi_assignee_links',
-      tableName: 'likes_strapi_assignee_links',
-      attributes: {
-        id: {
-          type: 'increments',
-          columnName: 'id',
-        },
-        like_id: {
-          type: 'integer',
-          column: {
-            unsigned: true,
-          },
-          columnName: 'like_id',
-        },
-        user_id: {
-          type: 'integer',
-          column: {
-            unsigned: true,
-          },
-          columnName: 'user_id',
-        },
-      },
-      indexes: [
-        {
-          name: 'likes_strapi_assignee_links_fk',
-          columns: ['like_id'],
-        },
-        {
-          name: 'likes_strapi_assignee_links_inv_fk',
-          columns: ['user_id'],
-        },
-        {
-          name: 'likes_strapi_assignee_links_unique',
-          columns: ['like_id', 'user_id'],
-          type: 'unique',
-        },
-      ],
-      foreignKeys: [
-        {
-          name: 'likes_strapi_assignee_links_fk',
-          columns: ['like_id'],
-          referencedColumns: ['id'],
-          referencedTable: 'likes',
-          onDelete: 'CASCADE',
-        },
-        {
-          name: 'likes_strapi_assignee_links_inv_fk',
-          columns: ['user_id'],
-          referencedColumns: ['id'],
-          referencedTable: 'admin_users',
-          onDelete: 'CASCADE',
-        },
-      ],
-      lifecycles: {},
-      columnToAttribute: {
-        id: 'id',
-        like_id: 'like_id',
-        user_id: 'user_id',
-      },
-    },
-  ],
-  [
-    'menus_localizations_links',
-    {
-      singularName: 'menus_localizations_links',
-      uid: 'menus_localizations_links',
-      tableName: 'menus_localizations_links',
-      attributes: {
-        id: {
-          type: 'increments',
-          columnName: 'id',
-        },
-        menu_id: {
-          type: 'integer',
-          column: {
-            unsigned: true,
-          },
-          columnName: 'menu_id',
-        },
-        inv_menu_id: {
-          type: 'integer',
-          column: {
-            unsigned: true,
-          },
-          columnName: 'inv_menu_id',
-        },
-        menu_order: {
-          type: 'float',
-          column: {
-            unsigned: true,
-            defaultTo: null,
-          },
-          columnName: 'menu_order',
-        },
-      },
-      indexes: [
-        {
-          name: 'menus_localizations_links_fk',
-          columns: ['menu_id'],
-        },
-        {
-          name: 'menus_localizations_links_inv_fk',
-          columns: ['inv_menu_id'],
-        },
-        {
-          name: 'menus_localizations_links_unique',
-          columns: ['menu_id', 'inv_menu_id'],
-          type: 'unique',
-        },
-        {
-          name: 'menus_localizations_links_order_fk',
-          columns: ['menu_order'],
-        },
-      ],
-      foreignKeys: [
-        {
-          name: 'menus_localizations_links_fk',
-          columns: ['menu_id'],
-          referencedColumns: ['id'],
-          referencedTable: 'menus',
-          onDelete: 'CASCADE',
-        },
-        {
-          name: 'menus_localizations_links_inv_fk',
-          columns: ['inv_menu_id'],
-          referencedColumns: ['id'],
-          referencedTable: 'menus',
-          onDelete: 'CASCADE',
-        },
-      ],
-      lifecycles: {},
-      columnToAttribute: {
-        id: 'id',
-        menu_id: 'menu_id',
-        inv_menu_id: 'inv_menu_id',
-        menu_order: 'menu_order',
-      },
-    },
-  ],
-  [
-    'menus_strapi_stage_links',
-    {
-      singularName: 'menus_strapi_stage_links',
-      uid: 'menus_strapi_stage_links',
-      tableName: 'menus_strapi_stage_links',
-      attributes: {
-        id: {
-          type: 'increments',
-          columnName: 'id',
-        },
-        menu_id: {
-          type: 'integer',
-          column: {
-            unsigned: true,
-          },
-          columnName: 'menu_id',
-        },
-        workflow_stage_id: {
-          type: 'integer',
-          column: {
-            unsigned: true,
-          },
-          columnName: 'workflow_stage_id',
-        },
-      },
-      indexes: [
-        {
-          name: 'menus_strapi_stage_links_fk',
-          columns: ['menu_id'],
-        },
-        {
-          name: 'menus_strapi_stage_links_inv_fk',
-          columns: ['workflow_stage_id'],
-        },
-        {
-          name: 'menus_strapi_stage_links_unique',
-          columns: ['menu_id', 'workflow_stage_id'],
-          type: 'unique',
-        },
-      ],
-      foreignKeys: [
-        {
-          name: 'menus_strapi_stage_links_fk',
-          columns: ['menu_id'],
-          referencedColumns: ['id'],
-          referencedTable: 'menus',
-          onDelete: 'CASCADE',
-        },
-        {
-          name: 'menus_strapi_stage_links_inv_fk',
-          columns: ['workflow_stage_id'],
-          referencedColumns: ['id'],
-          referencedTable: 'strapi_workflows_stages',
-          onDelete: 'CASCADE',
-        },
-      ],
-      lifecycles: {},
-      columnToAttribute: {
-        id: 'id',
-        menu_id: 'menu_id',
-        workflow_stage_id: 'workflow_stage_id',
-      },
-    },
-  ],
-  [
-    'menus_strapi_assignee_links',
-    {
-      singularName: 'menus_strapi_assignee_links',
-      uid: 'menus_strapi_assignee_links',
-      tableName: 'menus_strapi_assignee_links',
-      attributes: {
-        id: {
-          type: 'increments',
-          columnName: 'id',
-        },
-        menu_id: {
-          type: 'integer',
-          column: {
-            unsigned: true,
-          },
-          columnName: 'menu_id',
-        },
-        user_id: {
-          type: 'integer',
-          column: {
-            unsigned: true,
-          },
-          columnName: 'user_id',
-        },
-      },
-      indexes: [
-        {
-          name: 'menus_strapi_assignee_links_fk',
-          columns: ['menu_id'],
-        },
-        {
-          name: 'menus_strapi_assignee_links_inv_fk',
-          columns: ['user_id'],
-        },
-        {
-          name: 'menus_strapi_assignee_links_unique',
-          columns: ['menu_id', 'user_id'],
-          type: 'unique',
-        },
-      ],
-      foreignKeys: [
-        {
-          name: 'menus_strapi_assignee_links_fk',
-          columns: ['menu_id'],
-          referencedColumns: ['id'],
-          referencedTable: 'menus',
-          onDelete: 'CASCADE',
-        },
-        {
-          name: 'menus_strapi_assignee_links_inv_fk',
-          columns: ['user_id'],
-          referencedColumns: ['id'],
-          referencedTable: 'admin_users',
-          onDelete: 'CASCADE',
-        },
-      ],
-      lifecycles: {},
-      columnToAttribute: {
-        id: 'id',
-        menu_id: 'menu_id',
-        user_id: 'user_id',
-      },
-    },
-  ],
-  [
-    'menusections_menu_links',
-    {
-      singularName: 'menusections_menu_links',
-      uid: 'menusections_menu_links',
-      tableName: 'menusections_menu_links',
-      attributes: {
-        id: {
-          type: 'increments',
-          columnName: 'id',
-        },
-        menusection_id: {
-          type: 'integer',
-          column: {
-            unsigned: true,
-          },
-          columnName: 'menusection_id',
-        },
-        menu_id: {
-          type: 'integer',
-          column: {
-            unsigned: true,
-          },
-          columnName: 'menu_id',
-        },
-        menusection_order: {
-          type: 'float',
-          column: {
-            unsigned: true,
-            defaultTo: null,
-          },
-          columnName: 'menusection_order',
-        },
-      },
-      indexes: [
-        {
-          name: 'menusections_menu_links_fk',
-          columns: ['menusection_id'],
-        },
-        {
-          name: 'menusections_menu_links_inv_fk',
-          columns: ['menu_id'],
-        },
-        {
-          name: 'menusections_menu_links_unique',
-          columns: ['menusection_id', 'menu_id'],
-          type: 'unique',
-        },
-        {
-          name: 'menusections_menu_links_order_inv_fk',
-          columns: ['menusection_order'],
-        },
-      ],
-      foreignKeys: [
-        {
-          name: 'menusections_menu_links_fk',
-          columns: ['menusection_id'],
-          referencedColumns: ['id'],
-          referencedTable: 'menusections',
-          onDelete: 'CASCADE',
-        },
-        {
-          name: 'menusections_menu_links_inv_fk',
-          columns: ['menu_id'],
-          referencedColumns: ['id'],
-          referencedTable: 'menus',
-          onDelete: 'CASCADE',
-        },
-      ],
-      lifecycles: {},
-      columnToAttribute: {
-        id: 'id',
-        menusection_id: 'menusection_id',
-        menu_id: 'menu_id',
-        menusection_order: 'menusection_order',
-      },
-    },
-  ],
-  [
-    'menusections_localizations_links',
-    {
-      singularName: 'menusections_localizations_links',
-      uid: 'menusections_localizations_links',
-      tableName: 'menusections_localizations_links',
-      attributes: {
-        id: {
-          type: 'increments',
-          columnName: 'id',
-        },
-        menusection_id: {
-          type: 'integer',
-          column: {
-            unsigned: true,
-          },
-          columnName: 'menusection_id',
-        },
-        inv_menusection_id: {
-          type: 'integer',
-          column: {
-            unsigned: true,
-          },
-          columnName: 'inv_menusection_id',
-        },
-        menusection_order: {
-          type: 'float',
-          column: {
-            unsigned: true,
-            defaultTo: null,
-          },
-          columnName: 'menusection_order',
-        },
-      },
-      indexes: [
-        {
-          name: 'menusections_localizations_links_fk',
-          columns: ['menusection_id'],
-        },
-        {
-          name: 'menusections_localizations_links_inv_fk',
-          columns: ['inv_menusection_id'],
-        },
-        {
-          name: 'menusections_localizations_links_unique',
-          columns: ['menusection_id', 'inv_menusection_id'],
-          type: 'unique',
-        },
-        {
-          name: 'menusections_localizations_links_order_fk',
-          columns: ['menusection_order'],
-        },
-      ],
-      foreignKeys: [
-        {
-          name: 'menusections_localizations_links_fk',
-          columns: ['menusection_id'],
-          referencedColumns: ['id'],
-          referencedTable: 'menusections',
-          onDelete: 'CASCADE',
-        },
-        {
-          name: 'menusections_localizations_links_inv_fk',
-          columns: ['inv_menusection_id'],
-          referencedColumns: ['id'],
-          referencedTable: 'menusections',
-          onDelete: 'CASCADE',
-        },
-      ],
-      lifecycles: {},
-      columnToAttribute: {
-        id: 'id',
-        menusection_id: 'menusection_id',
-        inv_menusection_id: 'inv_menusection_id',
-        menusection_order: 'menusection_order',
-      },
-    },
-  ],
-  [
-    'menusections_strapi_stage_links',
-    {
-      singularName: 'menusections_strapi_stage_links',
-      uid: 'menusections_strapi_stage_links',
-      tableName: 'menusections_strapi_stage_links',
-      attributes: {
-        id: {
-          type: 'increments',
-          columnName: 'id',
-        },
-        menusection_id: {
-          type: 'integer',
-          column: {
-            unsigned: true,
-          },
-          columnName: 'menusection_id',
-        },
-        workflow_stage_id: {
-          type: 'integer',
-          column: {
-            unsigned: true,
-          },
-          columnName: 'workflow_stage_id',
-        },
-      },
-      indexes: [
-        {
-          name: 'menusections_strapi_stage_links_fk',
-          columns: ['menusection_id'],
-        },
-        {
-          name: 'menusections_strapi_stage_links_inv_fk',
-          columns: ['workflow_stage_id'],
-        },
-        {
-          name: 'menusections_strapi_stage_links_unique',
-          columns: ['menusection_id', 'workflow_stage_id'],
-          type: 'unique',
-        },
-      ],
-      foreignKeys: [
-        {
-          name: 'menusections_strapi_stage_links_fk',
-          columns: ['menusection_id'],
-          referencedColumns: ['id'],
-          referencedTable: 'menusections',
-          onDelete: 'CASCADE',
-        },
-        {
-          name: 'menusections_strapi_stage_links_inv_fk',
-          columns: ['workflow_stage_id'],
-          referencedColumns: ['id'],
-          referencedTable: 'strapi_workflows_stages',
-          onDelete: 'CASCADE',
-        },
-      ],
-      lifecycles: {},
-      columnToAttribute: {
-        id: 'id',
-        menusection_id: 'menusection_id',
-        workflow_stage_id: 'workflow_stage_id',
-      },
-    },
-  ],
-  [
-    'menusections_strapi_assignee_links',
-    {
-      singularName: 'menusections_strapi_assignee_links',
-      uid: 'menusections_strapi_assignee_links',
-      tableName: 'menusections_strapi_assignee_links',
-      attributes: {
-        id: {
-          type: 'increments',
-          columnName: 'id',
-        },
-        menusection_id: {
-          type: 'integer',
-          column: {
-            unsigned: true,
-          },
-          columnName: 'menusection_id',
-        },
-        user_id: {
-          type: 'integer',
-          column: {
-            unsigned: true,
-          },
-          columnName: 'user_id',
-        },
-      },
-      indexes: [
-        {
-          name: 'menusections_strapi_assignee_links_fk',
-          columns: ['menusection_id'],
-        },
-        {
-          name: 'menusections_strapi_assignee_links_inv_fk',
-          columns: ['user_id'],
-        },
-        {
-          name: 'menusections_strapi_assignee_links_unique',
-          columns: ['menusection_id', 'user_id'],
-          type: 'unique',
-        },
-      ],
-      foreignKeys: [
-        {
-          name: 'menusections_strapi_assignee_links_fk',
-          columns: ['menusection_id'],
-          referencedColumns: ['id'],
-          referencedTable: 'menusections',
-          onDelete: 'CASCADE',
-        },
-        {
-          name: 'menusections_strapi_assignee_links_inv_fk',
-          columns: ['user_id'],
-          referencedColumns: ['id'],
-          referencedTable: 'admin_users',
-          onDelete: 'CASCADE',
-        },
-      ],
-      lifecycles: {},
-      columnToAttribute: {
-        id: 'id',
-        menusection_id: 'menusection_id',
-        user_id: 'user_id',
-      },
-    },
-  ],
-  [
-    'relation_locales_categories_links',
-    {
-      singularName: 'relation_locales_categories_links',
-      uid: 'relation_locales_categories_links',
-      tableName: 'relation_locales_categories_links',
-      attributes: {
-        id: {
-          type: 'increments',
-          columnName: 'id',
-        },
-        relation_locale_id: {
-          type: 'integer',
-          column: {
-            unsigned: true,
-          },
-          columnName: 'relation_locale_id',
-        },
-        category_id: {
-          type: 'integer',
-          column: {
-            unsigned: true,
-          },
-          columnName: 'category_id',
-        },
-        category_order: {
-          type: 'float',
-          column: {
-            unsigned: true,
-            defaultTo: null,
-          },
-          columnName: 'category_order',
-        },
-        relation_locale_order: {
-          type: 'float',
-          column: {
-            unsigned: true,
-            defaultTo: null,
-          },
-          columnName: 'relation_locale_order',
-        },
-      },
-      indexes: [
-        {
-          name: 'relation_locales_categories_links_fk',
-          columns: ['relation_locale_id'],
-        },
-        {
-          name: 'relation_locales_categories_links_inv_fk',
-          columns: ['category_id'],
-        },
-        {
-          name: 'relation_locales_categories_links_unique',
-          columns: ['relation_locale_id', 'category_id'],
-          type: 'unique',
-        },
-        {
-          name: 'relation_locales_categories_links_order_fk',
-          columns: ['category_order'],
-        },
-        {
-          name: 'relation_locales_categories_links_order_inv_fk',
-          columns: ['relation_locale_order'],
-        },
-      ],
-      foreignKeys: [
-        {
-          name: 'relation_locales_categories_links_fk',
-          columns: ['relation_locale_id'],
-          referencedColumns: ['id'],
-          referencedTable: 'relation_locales',
-          onDelete: 'CASCADE',
-        },
-        {
-          name: 'relation_locales_categories_links_inv_fk',
-          columns: ['category_id'],
-          referencedColumns: ['id'],
-          referencedTable: 'categories',
-          onDelete: 'CASCADE',
-        },
-      ],
-      lifecycles: {},
-      columnToAttribute: {
-        id: 'id',
-        relation_locale_id: 'relation_locale_id',
-        category_id: 'category_id',
-        category_order: 'category_order',
-        relation_locale_order: 'relation_locale_order',
-      },
-    },
-  ],
-  [
-    'relation_locales_localizations_links',
-    {
-      singularName: 'relation_locales_localizations_links',
-      uid: 'relation_locales_localizations_links',
-      tableName: 'relation_locales_localizations_links',
-      attributes: {
-        id: {
-          type: 'increments',
-          columnName: 'id',
-        },
-        relation_locale_id: {
-          type: 'integer',
-          column: {
-            unsigned: true,
-          },
-          columnName: 'relation_locale_id',
-        },
-        inv_relation_locale_id: {
-          type: 'integer',
-          column: {
-            unsigned: true,
-          },
-          columnName: 'inv_relation_locale_id',
-        },
-        relation_locale_order: {
-          type: 'float',
-          column: {
-            unsigned: true,
-            defaultTo: null,
-          },
-          columnName: 'relation_locale_order',
-        },
-      },
-      indexes: [
-        {
-          name: 'relation_locales_localizations_links_fk',
-          columns: ['relation_locale_id'],
-        },
-        {
-          name: 'relation_locales_localizations_links_inv_fk',
-          columns: ['inv_relation_locale_id'],
-        },
-        {
-          name: 'relation_locales_localizations_links_unique',
-          columns: ['relation_locale_id', 'inv_relation_locale_id'],
-          type: 'unique',
-        },
-        {
-          name: 'relation_locales_localizations_links_order_fk',
-          columns: ['relation_locale_order'],
-        },
-      ],
-      foreignKeys: [
-        {
-          name: 'relation_locales_localizations_links_fk',
-          columns: ['relation_locale_id'],
-          referencedColumns: ['id'],
-          referencedTable: 'relation_locales',
-          onDelete: 'CASCADE',
-        },
-        {
-          name: 'relation_locales_localizations_links_inv_fk',
-          columns: ['inv_relation_locale_id'],
-          referencedColumns: ['id'],
-          referencedTable: 'relation_locales',
-          onDelete: 'CASCADE',
-        },
-      ],
-      lifecycles: {},
-      columnToAttribute: {
-        id: 'id',
-        relation_locale_id: 'relation_locale_id',
-        inv_relation_locale_id: 'inv_relation_locale_id',
-        relation_locale_order: 'relation_locale_order',
-      },
-    },
-  ],
-  [
-    'relation_locales_strapi_stage_links',
-    {
-      singularName: 'relation_locales_strapi_stage_links',
-      uid: 'relation_locales_strapi_stage_links',
-      tableName: 'relation_locales_strapi_stage_links',
-      attributes: {
-        id: {
-          type: 'increments',
-          columnName: 'id',
-        },
-        relation_locale_id: {
-          type: 'integer',
-          column: {
-            unsigned: true,
-          },
-          columnName: 'relation_locale_id',
-        },
-        workflow_stage_id: {
-          type: 'integer',
-          column: {
-            unsigned: true,
-          },
-          columnName: 'workflow_stage_id',
-        },
-      },
-      indexes: [
-        {
-          name: 'relation_locales_strapi_stage_links_fk',
-          columns: ['relation_locale_id'],
-        },
-        {
-          name: 'relation_locales_strapi_stage_links_inv_fk',
-          columns: ['workflow_stage_id'],
-        },
-        {
-          name: 'relation_locales_strapi_stage_links_unique',
-          columns: ['relation_locale_id', 'workflow_stage_id'],
-          type: 'unique',
-        },
-      ],
-      foreignKeys: [
-        {
-          name: 'relation_locales_strapi_stage_links_fk',
-          columns: ['relation_locale_id'],
-          referencedColumns: ['id'],
-          referencedTable: 'relation_locales',
-          onDelete: 'CASCADE',
-        },
-        {
-          name: 'relation_locales_strapi_stage_links_inv_fk',
-          columns: ['workflow_stage_id'],
-          referencedColumns: ['id'],
-          referencedTable: 'strapi_workflows_stages',
-          onDelete: 'CASCADE',
-        },
-      ],
-      lifecycles: {},
-      columnToAttribute: {
-        id: 'id',
-        relation_locale_id: 'relation_locale_id',
-        workflow_stage_id: 'workflow_stage_id',
-      },
-    },
-  ],
-  [
-    'relation_locales_strapi_assignee_links',
-    {
-      singularName: 'relation_locales_strapi_assignee_links',
-      uid: 'relation_locales_strapi_assignee_links',
-      tableName: 'relation_locales_strapi_assignee_links',
-      attributes: {
-        id: {
-          type: 'increments',
-          columnName: 'id',
-        },
-        relation_locale_id: {
-          type: 'integer',
-          column: {
-            unsigned: true,
-          },
-          columnName: 'relation_locale_id',
-        },
-        user_id: {
-          type: 'integer',
-          column: {
-            unsigned: true,
-          },
-          columnName: 'user_id',
-        },
-      },
-      indexes: [
-        {
-          name: 'relation_locales_strapi_assignee_links_fk',
-          columns: ['relation_locale_id'],
-        },
-        {
-          name: 'relation_locales_strapi_assignee_links_inv_fk',
-          columns: ['user_id'],
-        },
-        {
-          name: 'relation_locales_strapi_assignee_links_unique',
-          columns: ['relation_locale_id', 'user_id'],
-          type: 'unique',
-        },
-      ],
-      foreignKeys: [
-        {
-          name: 'relation_locales_strapi_assignee_links_fk',
-          columns: ['relation_locale_id'],
-          referencedColumns: ['id'],
-          referencedTable: 'relation_locales',
-          onDelete: 'CASCADE',
-        },
-        {
-          name: 'relation_locales_strapi_assignee_links_inv_fk',
-          columns: ['user_id'],
-          referencedColumns: ['id'],
-          referencedTable: 'admin_users',
-          onDelete: 'CASCADE',
-        },
-      ],
-      lifecycles: {},
-      columnToAttribute: {
-        id: 'id',
-        relation_locale_id: 'relation_locale_id',
-        user_id: 'user_id',
-      },
-    },
-  ],
-  [
-    'restaurants_address_links',
-    {
-      singularName: 'restaurants_address_links',
-      uid: 'restaurants_address_links',
-      tableName: 'restaurants_address_links',
-      attributes: {
-        id: {
-          type: 'increments',
-          columnName: 'id',
-        },
-        restaurant_id: {
-          type: 'integer',
-          column: {
-            unsigned: true,
-          },
-          columnName: 'restaurant_id',
-        },
-        address_id: {
-          type: 'integer',
-          column: {
-            unsigned: true,
-          },
-          columnName: 'address_id',
-        },
-      },
-      indexes: [
-        {
-          name: 'restaurants_address_links_fk',
-          columns: ['restaurant_id'],
-        },
-        {
-          name: 'restaurants_address_links_inv_fk',
-          columns: ['address_id'],
-        },
-        {
-          name: 'restaurants_address_links_unique',
-          columns: ['restaurant_id', 'address_id'],
-          type: 'unique',
-        },
-      ],
-      foreignKeys: [
-        {
-          name: 'restaurants_address_links_fk',
-          columns: ['restaurant_id'],
-          referencedColumns: ['id'],
-          referencedTable: 'restaurants',
-          onDelete: 'CASCADE',
-        },
-        {
-          name: 'restaurants_address_links_inv_fk',
-          columns: ['address_id'],
-          referencedColumns: ['id'],
-          referencedTable: 'addresses',
-          onDelete: 'CASCADE',
-        },
-      ],
-      lifecycles: {},
-      columnToAttribute: {
-        id: 'id',
-        restaurant_id: 'restaurant_id',
-        address_id: 'address_id',
-      },
-    },
-  ],
-  [
-    'restaurants_categories_links',
-    {
-      singularName: 'restaurants_categories_links',
-      uid: 'restaurants_categories_links',
-      tableName: 'restaurants_categories_links',
-      attributes: {
-        id: {
-          type: 'increments',
-          columnName: 'id',
-        },
-        restaurant_id: {
-          type: 'integer',
-          column: {
-            unsigned: true,
-          },
-          columnName: 'restaurant_id',
-        },
-        category_id: {
-          type: 'integer',
-          column: {
-            unsigned: true,
-          },
-          columnName: 'category_id',
-        },
-        category_order: {
-          type: 'float',
-          column: {
-            unsigned: true,
-            defaultTo: null,
-          },
-          columnName: 'category_order',
-        },
-      },
-      indexes: [
-        {
-          name: 'restaurants_categories_links_fk',
-          columns: ['restaurant_id'],
-        },
-        {
-          name: 'restaurants_categories_links_inv_fk',
-          columns: ['category_id'],
-        },
-        {
-          name: 'restaurants_categories_links_unique',
-          columns: ['restaurant_id', 'category_id'],
-          type: 'unique',
-        },
-        {
-          name: 'restaurants_categories_links_order_fk',
-          columns: ['category_order'],
-        },
-      ],
-      foreignKeys: [
-        {
-          name: 'restaurants_categories_links_fk',
-          columns: ['restaurant_id'],
-          referencedColumns: ['id'],
-          referencedTable: 'restaurants',
-          onDelete: 'CASCADE',
-        },
-        {
-          name: 'restaurants_categories_links_inv_fk',
-          columns: ['category_id'],
-          referencedColumns: ['id'],
-          referencedTable: 'categories',
-          onDelete: 'CASCADE',
-        },
-      ],
-      lifecycles: {},
-      columnToAttribute: {
-        id: 'id',
-        restaurant_id: 'restaurant_id',
-        category_id: 'category_id',
-        category_order: 'category_order',
-      },
-    },
-  ],
-  [
-    'restaurants_menu_links',
-    {
-      singularName: 'restaurants_menu_links',
-      uid: 'restaurants_menu_links',
-      tableName: 'restaurants_menu_links',
-      attributes: {
-        id: {
-          type: 'increments',
-          columnName: 'id',
-        },
-        restaurant_id: {
-          type: 'integer',
-          column: {
-            unsigned: true,
-          },
-          columnName: 'restaurant_id',
-        },
-        menu_id: {
-          type: 'integer',
-          column: {
-            unsigned: true,
-          },
-          columnName: 'menu_id',
-        },
-      },
-      indexes: [
-        {
-          name: 'restaurants_menu_links_fk',
-          columns: ['restaurant_id'],
-        },
-        {
-          name: 'restaurants_menu_links_inv_fk',
-          columns: ['menu_id'],
-        },
-        {
-          name: 'restaurants_menu_links_unique',
-          columns: ['restaurant_id', 'menu_id'],
-          type: 'unique',
-        },
-      ],
-      foreignKeys: [
-        {
-          name: 'restaurants_menu_links_fk',
-          columns: ['restaurant_id'],
-          referencedColumns: ['id'],
-          referencedTable: 'restaurants',
-          onDelete: 'CASCADE',
-        },
-        {
-          name: 'restaurants_menu_links_inv_fk',
-          columns: ['menu_id'],
-          referencedColumns: ['id'],
-          referencedTable: 'menus',
-          onDelete: 'CASCADE',
-        },
-      ],
-      lifecycles: {},
-      columnToAttribute: {
-        id: 'id',
-        restaurant_id: 'restaurant_id',
-        menu_id: 'menu_id',
-      },
-    },
-  ],
-  [
-    'restaurants_localizations_links',
-    {
-      singularName: 'restaurants_localizations_links',
-      uid: 'restaurants_localizations_links',
-      tableName: 'restaurants_localizations_links',
-      attributes: {
-        id: {
-          type: 'increments',
-          columnName: 'id',
-        },
-        restaurant_id: {
-          type: 'integer',
-          column: {
-            unsigned: true,
-          },
-          columnName: 'restaurant_id',
-        },
-        inv_restaurant_id: {
-          type: 'integer',
-          column: {
-            unsigned: true,
-          },
-          columnName: 'inv_restaurant_id',
-        },
-        restaurant_order: {
-          type: 'float',
-          column: {
-            unsigned: true,
-            defaultTo: null,
-          },
-          columnName: 'restaurant_order',
-        },
-      },
-      indexes: [
-        {
-          name: 'restaurants_localizations_links_fk',
-          columns: ['restaurant_id'],
-        },
-        {
-          name: 'restaurants_localizations_links_inv_fk',
-          columns: ['inv_restaurant_id'],
-        },
-        {
-          name: 'restaurants_localizations_links_unique',
-          columns: ['restaurant_id', 'inv_restaurant_id'],
-          type: 'unique',
-        },
-        {
-          name: 'restaurants_localizations_links_order_fk',
-          columns: ['restaurant_order'],
-        },
-      ],
-      foreignKeys: [
-        {
-          name: 'restaurants_localizations_links_fk',
-          columns: ['restaurant_id'],
-          referencedColumns: ['id'],
-          referencedTable: 'restaurants',
-          onDelete: 'CASCADE',
-        },
-        {
-          name: 'restaurants_localizations_links_inv_fk',
-          columns: ['inv_restaurant_id'],
-          referencedColumns: ['id'],
-          referencedTable: 'restaurants',
-          onDelete: 'CASCADE',
-        },
-      ],
-      lifecycles: {},
-      columnToAttribute: {
-        id: 'id',
-        restaurant_id: 'restaurant_id',
-        inv_restaurant_id: 'inv_restaurant_id',
-        restaurant_order: 'restaurant_order',
-      },
-    },
-  ],
-  [
-    'restaurants_strapi_stage_links',
-    {
-      singularName: 'restaurants_strapi_stage_links',
-      uid: 'restaurants_strapi_stage_links',
-      tableName: 'restaurants_strapi_stage_links',
-      attributes: {
-        id: {
-          type: 'increments',
-          columnName: 'id',
-        },
-        restaurant_id: {
-          type: 'integer',
-          column: {
-            unsigned: true,
-          },
-          columnName: 'restaurant_id',
-        },
-        workflow_stage_id: {
-          type: 'integer',
-          column: {
-            unsigned: true,
-          },
-          columnName: 'workflow_stage_id',
-        },
-      },
-      indexes: [
-        {
-          name: 'restaurants_strapi_stage_links_fk',
-          columns: ['restaurant_id'],
-        },
-        {
-          name: 'restaurants_strapi_stage_links_inv_fk',
-          columns: ['workflow_stage_id'],
-        },
-        {
-          name: 'restaurants_strapi_stage_links_unique',
-          columns: ['restaurant_id', 'workflow_stage_id'],
-          type: 'unique',
-        },
-      ],
-      foreignKeys: [
-        {
-          name: 'restaurants_strapi_stage_links_fk',
-          columns: ['restaurant_id'],
-          referencedColumns: ['id'],
-          referencedTable: 'restaurants',
-          onDelete: 'CASCADE',
-        },
-        {
-          name: 'restaurants_strapi_stage_links_inv_fk',
-          columns: ['workflow_stage_id'],
-          referencedColumns: ['id'],
-          referencedTable: 'strapi_workflows_stages',
-          onDelete: 'CASCADE',
-        },
-      ],
-      lifecycles: {},
-      columnToAttribute: {
-        id: 'id',
-        restaurant_id: 'restaurant_id',
-        workflow_stage_id: 'workflow_stage_id',
-      },
-    },
-  ],
-  [
-    'restaurants_strapi_assignee_links',
-    {
-      singularName: 'restaurants_strapi_assignee_links',
-      uid: 'restaurants_strapi_assignee_links',
-      tableName: 'restaurants_strapi_assignee_links',
-      attributes: {
-        id: {
-          type: 'increments',
-          columnName: 'id',
-        },
-        restaurant_id: {
-          type: 'integer',
-          column: {
-            unsigned: true,
-          },
-          columnName: 'restaurant_id',
-        },
-        user_id: {
-          type: 'integer',
-          column: {
-            unsigned: true,
-          },
-          columnName: 'user_id',
-        },
-      },
-      indexes: [
-        {
-          name: 'restaurants_strapi_assignee_links_fk',
-          columns: ['restaurant_id'],
-        },
-        {
-          name: 'restaurants_strapi_assignee_links_inv_fk',
-          columns: ['user_id'],
-        },
-        {
-          name: 'restaurants_strapi_assignee_links_unique',
-          columns: ['restaurant_id', 'user_id'],
-          type: 'unique',
-        },
-      ],
-      foreignKeys: [
-        {
-          name: 'restaurants_strapi_assignee_links_fk',
-          columns: ['restaurant_id'],
-          referencedColumns: ['id'],
-          referencedTable: 'restaurants',
-          onDelete: 'CASCADE',
-        },
-        {
-          name: 'restaurants_strapi_assignee_links_inv_fk',
-          columns: ['user_id'],
-          referencedColumns: ['id'],
-          referencedTable: 'admin_users',
-          onDelete: 'CASCADE',
-        },
-      ],
-      lifecycles: {},
-      columnToAttribute: {
-        id: 'id',
-        restaurant_id: 'restaurant_id',
-        user_id: 'user_id',
-      },
-    },
-  ],
-  [
-    'reviews_author_links',
-    {
-      singularName: 'reviews_author_links',
-      uid: 'reviews_author_links',
-      tableName: 'reviews_author_links',
-      attributes: {
-        id: {
-          type: 'increments',
-          columnName: 'id',
-        },
-        review_id: {
-          type: 'integer',
-          column: {
-            unsigned: true,
-          },
-          columnName: 'review_id',
-        },
-        user_id: {
-          type: 'integer',
-          column: {
-            unsigned: true,
-          },
-          columnName: 'user_id',
-        },
-      },
-      indexes: [
-        {
-          name: 'reviews_author_links_fk',
-          columns: ['review_id'],
-        },
-        {
-          name: 'reviews_author_links_inv_fk',
-          columns: ['user_id'],
-        },
-        {
-          name: 'reviews_author_links_unique',
-          columns: ['review_id', 'user_id'],
-          type: 'unique',
-        },
-      ],
-      foreignKeys: [
-        {
-          name: 'reviews_author_links_fk',
-          columns: ['review_id'],
-          referencedColumns: ['id'],
-          referencedTable: 'reviews',
-          onDelete: 'CASCADE',
-        },
-        {
-          name: 'reviews_author_links_inv_fk',
-          columns: ['user_id'],
-          referencedColumns: ['id'],
-          referencedTable: 'up_users',
-          onDelete: 'CASCADE',
-        },
-      ],
-      lifecycles: {},
-      columnToAttribute: {
-        id: 'id',
-        review_id: 'review_id',
-        user_id: 'user_id',
-      },
-    },
-  ],
-  [
-    'reviews_restaurant_links',
-    {
-      singularName: 'reviews_restaurant_links',
-      uid: 'reviews_restaurant_links',
-      tableName: 'reviews_restaurant_links',
-      attributes: {
-        id: {
-          type: 'increments',
-          columnName: 'id',
-        },
-        review_id: {
-          type: 'integer',
-          column: {
-            unsigned: true,
-          },
-          columnName: 'review_id',
-        },
-        restaurant_id: {
-          type: 'integer',
-          column: {
-            unsigned: true,
-          },
-          columnName: 'restaurant_id',
-        },
-      },
-      indexes: [
-        {
-          name: 'reviews_restaurant_links_fk',
-          columns: ['review_id'],
-        },
-        {
-          name: 'reviews_restaurant_links_inv_fk',
-          columns: ['restaurant_id'],
-        },
-        {
-          name: 'reviews_restaurant_links_unique',
-          columns: ['review_id', 'restaurant_id'],
-          type: 'unique',
-        },
-      ],
-      foreignKeys: [
-        {
-          name: 'reviews_restaurant_links_fk',
-          columns: ['review_id'],
-          referencedColumns: ['id'],
-          referencedTable: 'reviews',
-          onDelete: 'CASCADE',
-        },
-        {
-          name: 'reviews_restaurant_links_inv_fk',
-          columns: ['restaurant_id'],
-          referencedColumns: ['id'],
-          referencedTable: 'restaurants',
-          onDelete: 'CASCADE',
-        },
-      ],
-      lifecycles: {},
-      columnToAttribute: {
-        id: 'id',
-        review_id: 'review_id',
-        restaurant_id: 'restaurant_id',
-      },
-    },
-  ],
-  [
-    'reviews_localizations_links',
-    {
-      singularName: 'reviews_localizations_links',
-      uid: 'reviews_localizations_links',
-      tableName: 'reviews_localizations_links',
-      attributes: {
-        id: {
-          type: 'increments',
-          columnName: 'id',
-        },
-        review_id: {
-          type: 'integer',
-          column: {
-            unsigned: true,
-          },
-          columnName: 'review_id',
-        },
-        inv_review_id: {
-          type: 'integer',
-          column: {
-            unsigned: true,
-          },
-          columnName: 'inv_review_id',
-        },
-        review_order: {
-          type: 'float',
-          column: {
-            unsigned: true,
-            defaultTo: null,
-          },
-          columnName: 'review_order',
-        },
-      },
-      indexes: [
-        {
-          name: 'reviews_localizations_links_fk',
-          columns: ['review_id'],
-        },
-        {
-          name: 'reviews_localizations_links_inv_fk',
-          columns: ['inv_review_id'],
-        },
-        {
-          name: 'reviews_localizations_links_unique',
-          columns: ['review_id', 'inv_review_id'],
-          type: 'unique',
-        },
-        {
-          name: 'reviews_localizations_links_order_fk',
-          columns: ['review_order'],
-        },
-      ],
-      foreignKeys: [
-        {
-          name: 'reviews_localizations_links_fk',
-          columns: ['review_id'],
-          referencedColumns: ['id'],
-          referencedTable: 'reviews',
-          onDelete: 'CASCADE',
-        },
-        {
-          name: 'reviews_localizations_links_inv_fk',
-          columns: ['inv_review_id'],
-          referencedColumns: ['id'],
-          referencedTable: 'reviews',
-          onDelete: 'CASCADE',
-        },
-      ],
-      lifecycles: {},
-      columnToAttribute: {
-        id: 'id',
-        review_id: 'review_id',
-        inv_review_id: 'inv_review_id',
-        review_order: 'review_order',
-      },
-    },
-  ],
-  [
-    'reviews_strapi_stage_links',
-    {
-      singularName: 'reviews_strapi_stage_links',
-      uid: 'reviews_strapi_stage_links',
-      tableName: 'reviews_strapi_stage_links',
-      attributes: {
-        id: {
-          type: 'increments',
-          columnName: 'id',
-        },
-        review_id: {
-          type: 'integer',
-          column: {
-            unsigned: true,
-          },
-          columnName: 'review_id',
-        },
-        workflow_stage_id: {
-          type: 'integer',
-          column: {
-            unsigned: true,
-          },
-          columnName: 'workflow_stage_id',
-        },
-      },
-      indexes: [
-        {
-          name: 'reviews_strapi_stage_links_fk',
-          columns: ['review_id'],
-        },
-        {
-          name: 'reviews_strapi_stage_links_inv_fk',
-          columns: ['workflow_stage_id'],
-        },
-        {
-          name: 'reviews_strapi_stage_links_unique',
-          columns: ['review_id', 'workflow_stage_id'],
-          type: 'unique',
-        },
-      ],
-      foreignKeys: [
-        {
-          name: 'reviews_strapi_stage_links_fk',
-          columns: ['review_id'],
-          referencedColumns: ['id'],
-          referencedTable: 'reviews',
-          onDelete: 'CASCADE',
-        },
-        {
-          name: 'reviews_strapi_stage_links_inv_fk',
-          columns: ['workflow_stage_id'],
-          referencedColumns: ['id'],
-          referencedTable: 'strapi_workflows_stages',
-          onDelete: 'CASCADE',
-        },
-      ],
-      lifecycles: {},
-      columnToAttribute: {
-        id: 'id',
-        review_id: 'review_id',
-        workflow_stage_id: 'workflow_stage_id',
-      },
-    },
-  ],
-  [
-    'reviews_strapi_assignee_links',
-    {
-      singularName: 'reviews_strapi_assignee_links',
-      uid: 'reviews_strapi_assignee_links',
-      tableName: 'reviews_strapi_assignee_links',
-      attributes: {
-        id: {
-          type: 'increments',
-          columnName: 'id',
-        },
-        review_id: {
-          type: 'integer',
-          column: {
-            unsigned: true,
-          },
-          columnName: 'review_id',
-        },
-        user_id: {
-          type: 'integer',
-          column: {
-            unsigned: true,
-          },
-          columnName: 'user_id',
-        },
-      },
-      indexes: [
-        {
-          name: 'reviews_strapi_assignee_links_fk',
-          columns: ['review_id'],
-        },
-        {
-          name: 'reviews_strapi_assignee_links_inv_fk',
-          columns: ['user_id'],
-        },
-        {
-          name: 'reviews_strapi_assignee_links_unique',
-          columns: ['review_id', 'user_id'],
-          type: 'unique',
-        },
-      ],
-      foreignKeys: [
-        {
-          name: 'reviews_strapi_assignee_links_fk',
-          columns: ['review_id'],
-          referencedColumns: ['id'],
-          referencedTable: 'reviews',
-          onDelete: 'CASCADE',
-        },
-        {
-          name: 'reviews_strapi_assignee_links_inv_fk',
-          columns: ['user_id'],
-          referencedColumns: ['id'],
-          referencedTable: 'admin_users',
-          onDelete: 'CASCADE',
-        },
-      ],
-      lifecycles: {},
-      columnToAttribute: {
-        id: 'id',
-        review_id: 'review_id',
-        user_id: 'user_id',
-      },
-    },
-  ],
-  [
-    'tags_many_to_one_kitchensink_links',
-    {
-      singularName: 'tags_many_to_one_kitchensink_links',
-      uid: 'tags_many_to_one_kitchensink_links',
-      tableName: 'tags_many_to_one_kitchensink_links',
-      attributes: {
-        id: {
-          type: 'increments',
-          columnName: 'id',
-        },
-        tag_id: {
-          type: 'integer',
-          column: {
-            unsigned: true,
-          },
-          columnName: 'tag_id',
-        },
-        kitchensink_id: {
-          type: 'integer',
-          column: {
-            unsigned: true,
-          },
-          columnName: 'kitchensink_id',
-        },
-        tag_order: {
-          type: 'float',
-          column: {
-            unsigned: true,
-            defaultTo: null,
-          },
-          columnName: 'tag_order',
-        },
-      },
-      indexes: [
-        {
-          name: 'tags_many_to_one_kitchensink_links_fk',
-          columns: ['tag_id'],
-        },
-        {
-          name: 'tags_many_to_one_kitchensink_links_inv_fk',
-          columns: ['kitchensink_id'],
-        },
-        {
-          name: 'tags_many_to_one_kitchensink_links_unique',
-          columns: ['tag_id', 'kitchensink_id'],
-          type: 'unique',
-        },
-        {
-          name: 'tags_many_to_one_kitchensink_links_order_inv_fk',
-          columns: ['tag_order'],
-        },
-      ],
-      foreignKeys: [
-        {
-          name: 'tags_many_to_one_kitchensink_links_fk',
-          columns: ['tag_id'],
-          referencedColumns: ['id'],
-          referencedTable: 'tags',
-          onDelete: 'CASCADE',
-        },
-        {
-          name: 'tags_many_to_one_kitchensink_links_inv_fk',
-          columns: ['kitchensink_id'],
-          referencedColumns: ['id'],
-          referencedTable: 'kitchensinks',
-          onDelete: 'CASCADE',
-        },
-      ],
-      lifecycles: {},
-      columnToAttribute: {
-        id: 'id',
-        tag_id: 'tag_id',
-        kitchensink_id: 'kitchensink_id',
-        tag_order: 'tag_order',
-      },
-    },
-  ],
-  [
-    'tags_localizations_links',
-    {
-      singularName: 'tags_localizations_links',
-      uid: 'tags_localizations_links',
-      tableName: 'tags_localizations_links',
-      attributes: {
-        id: {
-          type: 'increments',
-          columnName: 'id',
-        },
-        tag_id: {
-          type: 'integer',
-          column: {
-            unsigned: true,
-          },
-          columnName: 'tag_id',
-        },
-        inv_tag_id: {
-          type: 'integer',
-          column: {
-            unsigned: true,
-          },
-          columnName: 'inv_tag_id',
-        },
-        tag_order: {
-          type: 'float',
-          column: {
-            unsigned: true,
-            defaultTo: null,
-          },
-          columnName: 'tag_order',
-        },
-      },
-      indexes: [
-        {
-          name: 'tags_localizations_links_fk',
-          columns: ['tag_id'],
-        },
-        {
-          name: 'tags_localizations_links_inv_fk',
-          columns: ['inv_tag_id'],
-        },
-        {
-          name: 'tags_localizations_links_unique',
-          columns: ['tag_id', 'inv_tag_id'],
-          type: 'unique',
-        },
-        {
-          name: 'tags_localizations_links_order_fk',
-          columns: ['tag_order'],
-        },
-      ],
-      foreignKeys: [
-        {
-          name: 'tags_localizations_links_fk',
-          columns: ['tag_id'],
-          referencedColumns: ['id'],
-          referencedTable: 'tags',
-          onDelete: 'CASCADE',
-        },
-        {
-          name: 'tags_localizations_links_inv_fk',
-          columns: ['inv_tag_id'],
-          referencedColumns: ['id'],
-          referencedTable: 'tags',
-          onDelete: 'CASCADE',
-        },
-      ],
-      lifecycles: {},
-      columnToAttribute: {
-        id: 'id',
-        tag_id: 'tag_id',
-        inv_tag_id: 'inv_tag_id',
-        tag_order: 'tag_order',
-      },
-    },
-  ],
-  [
-    'tags_strapi_stage_links',
-    {
-      singularName: 'tags_strapi_stage_links',
-      uid: 'tags_strapi_stage_links',
-      tableName: 'tags_strapi_stage_links',
-      attributes: {
-        id: {
-          type: 'increments',
-          columnName: 'id',
-        },
-        tag_id: {
-          type: 'integer',
-          column: {
-            unsigned: true,
-          },
-          columnName: 'tag_id',
-        },
-        workflow_stage_id: {
-          type: 'integer',
-          column: {
-            unsigned: true,
-          },
-          columnName: 'workflow_stage_id',
-        },
-      },
-      indexes: [
-        {
-          name: 'tags_strapi_stage_links_fk',
-          columns: ['tag_id'],
-        },
-        {
-          name: 'tags_strapi_stage_links_inv_fk',
-          columns: ['workflow_stage_id'],
-        },
-        {
-          name: 'tags_strapi_stage_links_unique',
-          columns: ['tag_id', 'workflow_stage_id'],
-          type: 'unique',
-        },
-      ],
-      foreignKeys: [
-        {
-          name: 'tags_strapi_stage_links_fk',
-          columns: ['tag_id'],
-          referencedColumns: ['id'],
-          referencedTable: 'tags',
-          onDelete: 'CASCADE',
-        },
-        {
-          name: 'tags_strapi_stage_links_inv_fk',
-          columns: ['workflow_stage_id'],
-          referencedColumns: ['id'],
-          referencedTable: 'strapi_workflows_stages',
-          onDelete: 'CASCADE',
-        },
-      ],
-      lifecycles: {},
-      columnToAttribute: {
-        id: 'id',
-        tag_id: 'tag_id',
-        workflow_stage_id: 'workflow_stage_id',
-      },
-    },
-  ],
-  [
-    'tags_strapi_assignee_links',
-    {
-      singularName: 'tags_strapi_assignee_links',
-      uid: 'tags_strapi_assignee_links',
-      tableName: 'tags_strapi_assignee_links',
-      attributes: {
-        id: {
-          type: 'increments',
-          columnName: 'id',
-        },
-        tag_id: {
-          type: 'integer',
-          column: {
-            unsigned: true,
-          },
-          columnName: 'tag_id',
-        },
-        user_id: {
-          type: 'integer',
-          column: {
-            unsigned: true,
-          },
-          columnName: 'user_id',
-        },
-      },
-      indexes: [
-        {
-          name: 'tags_strapi_assignee_links_fk',
-          columns: ['tag_id'],
-        },
-        {
-          name: 'tags_strapi_assignee_links_inv_fk',
-          columns: ['user_id'],
-        },
-        {
-          name: 'tags_strapi_assignee_links_unique',
-          columns: ['tag_id', 'user_id'],
-          type: 'unique',
-        },
-      ],
-      foreignKeys: [
-        {
-          name: 'tags_strapi_assignee_links_fk',
-          columns: ['tag_id'],
-          referencedColumns: ['id'],
-          referencedTable: 'tags',
-          onDelete: 'CASCADE',
-        },
-        {
-          name: 'tags_strapi_assignee_links_inv_fk',
-          columns: ['user_id'],
-          referencedColumns: ['id'],
-          referencedTable: 'admin_users',
-          onDelete: 'CASCADE',
-        },
-      ],
-      lifecycles: {},
-      columnToAttribute: {
-        id: 'id',
-        tag_id: 'tag_id',
-        user_id: 'user_id',
-      },
-    },
-  ],
-  [
-    'temps_category_links',
-    {
-      singularName: 'temps_category_links',
-      uid: 'temps_category_links',
-      tableName: 'temps_category_links',
-      attributes: {
-        id: {
-          type: 'increments',
-          columnName: 'id',
-        },
-        temp_id: {
-          type: 'integer',
-          column: {
-            unsigned: true,
-          },
-          columnName: 'temp_id',
-        },
-        category_id: {
-          type: 'integer',
-          column: {
-            unsigned: true,
-          },
-          columnName: 'category_id',
-        },
-      },
-      indexes: [
-        {
-          name: 'temps_category_links_fk',
-          columns: ['temp_id'],
-        },
-        {
-          name: 'temps_category_links_inv_fk',
-          columns: ['category_id'],
-        },
-        {
-          name: 'temps_category_links_unique',
-          columns: ['temp_id', 'category_id'],
-          type: 'unique',
-        },
-      ],
-      foreignKeys: [
-        {
-          name: 'temps_category_links_fk',
-          columns: ['temp_id'],
-          referencedColumns: ['id'],
-          referencedTable: 'temps',
-          onDelete: 'CASCADE',
-        },
-        {
-          name: 'temps_category_links_inv_fk',
-          columns: ['category_id'],
-          referencedColumns: ['id'],
-          referencedTable: 'categories',
-          onDelete: 'CASCADE',
-        },
-      ],
-      lifecycles: {},
-      columnToAttribute: {
-        id: 'id',
-        temp_id: 'temp_id',
-        category_id: 'category_id',
-      },
-    },
-  ],
-  [
-    'temps_categories_links',
-    {
-      singularName: 'temps_categories_links',
-      uid: 'temps_categories_links',
-      tableName: 'temps_categories_links',
-      attributes: {
-        id: {
-          type: 'increments',
-          columnName: 'id',
-        },
-        temp_id: {
-          type: 'integer',
-          column: {
-            unsigned: true,
-          },
-          columnName: 'temp_id',
-        },
-        category_id: {
-          type: 'integer',
-          column: {
-            unsigned: true,
-          },
-          columnName: 'category_id',
-        },
-        category_order: {
-          type: 'float',
-          column: {
-            unsigned: true,
-            defaultTo: null,
-          },
-          columnName: 'category_order',
-        },
-        temp_order: {
-          type: 'float',
-          column: {
-            unsigned: true,
-            defaultTo: null,
-          },
-          columnName: 'temp_order',
-        },
-      },
-      indexes: [
-        {
-          name: 'temps_categories_links_fk',
-          columns: ['temp_id'],
-        },
-        {
-          name: 'temps_categories_links_inv_fk',
-          columns: ['category_id'],
-        },
-        {
-          name: 'temps_categories_links_unique',
-          columns: ['temp_id', 'category_id'],
-          type: 'unique',
-        },
-        {
-          name: 'temps_categories_links_order_fk',
-          columns: ['category_order'],
-        },
-        {
-          name: 'temps_categories_links_order_inv_fk',
-          columns: ['temp_order'],
-        },
-      ],
-      foreignKeys: [
-        {
-          name: 'temps_categories_links_fk',
-          columns: ['temp_id'],
-          referencedColumns: ['id'],
-          referencedTable: 'temps',
-          onDelete: 'CASCADE',
-        },
-        {
-          name: 'temps_categories_links_inv_fk',
-          columns: ['category_id'],
-          referencedColumns: ['id'],
-          referencedTable: 'categories',
-          onDelete: 'CASCADE',
-        },
-      ],
-      lifecycles: {},
-      columnToAttribute: {
-        id: 'id',
-        temp_id: 'temp_id',
-        category_id: 'category_id',
-        category_order: 'category_order',
-        temp_order: 'temp_order',
-      },
-    },
-  ],
-  [
-    'temps_self_many_to_many_links',
-    {
-      singularName: 'temps_self_many_to_many_links',
-      uid: 'temps_self_many_to_many_links',
-      tableName: 'temps_self_many_to_many_links',
-      attributes: {
-        id: {
-          type: 'increments',
-          columnName: 'id',
-        },
-        temp_id: {
-          type: 'integer',
-          column: {
-            unsigned: true,
-          },
-          columnName: 'temp_id',
-        },
-        inv_temp_id: {
-          type: 'integer',
-          column: {
-            unsigned: true,
-          },
-          columnName: 'inv_temp_id',
-        },
-        temp_order: {
-          type: 'float',
-          column: {
-            unsigned: true,
-            defaultTo: null,
-          },
-          columnName: 'temp_order',
-        },
-        inv_temp_order: {
-          type: 'float',
-          column: {
-            unsigned: true,
-            defaultTo: null,
-          },
-          columnName: 'inv_temp_order',
-        },
-      },
-      indexes: [
-        {
-          name: 'temps_self_many_to_many_links_fk',
-          columns: ['temp_id'],
-        },
-        {
-          name: 'temps_self_many_to_many_links_inv_fk',
-          columns: ['inv_temp_id'],
-        },
-        {
-          name: 'temps_self_many_to_many_links_unique',
-          columns: ['temp_id', 'inv_temp_id'],
-          type: 'unique',
-        },
-        {
-          name: 'temps_self_many_to_many_links_order_fk',
-          columns: ['temp_order'],
-        },
-        {
-          name: 'temps_self_many_to_many_links_order_inv_fk',
-          columns: ['inv_temp_order'],
-        },
-      ],
-      foreignKeys: [
-        {
-          name: 'temps_self_many_to_many_links_fk',
-          columns: ['temp_id'],
-          referencedColumns: ['id'],
-          referencedTable: 'temps',
-          onDelete: 'CASCADE',
-        },
-        {
-          name: 'temps_self_many_to_many_links_inv_fk',
-          columns: ['inv_temp_id'],
-          referencedColumns: ['id'],
-          referencedTable: 'temps',
-          onDelete: 'CASCADE',
-        },
-      ],
-      lifecycles: {},
-      columnToAttribute: {
-        id: 'id',
-        temp_id: 'temp_id',
-        inv_temp_id: 'inv_temp_id',
-        temp_order: 'temp_order',
-        inv_temp_order: 'inv_temp_order',
-      },
-    },
-  ],
-  [
-    'temps_localizations_links',
-    {
-      singularName: 'temps_localizations_links',
-      uid: 'temps_localizations_links',
-      tableName: 'temps_localizations_links',
-      attributes: {
-        id: {
-          type: 'increments',
-          columnName: 'id',
-        },
-        temp_id: {
-          type: 'integer',
-          column: {
-            unsigned: true,
-          },
-          columnName: 'temp_id',
-        },
-        inv_temp_id: {
-          type: 'integer',
-          column: {
-            unsigned: true,
-          },
-          columnName: 'inv_temp_id',
-        },
-        temp_order: {
-          type: 'float',
-          column: {
-            unsigned: true,
-            defaultTo: null,
-          },
-          columnName: 'temp_order',
-        },
-      },
-      indexes: [
-        {
-          name: 'temps_localizations_links_fk',
-          columns: ['temp_id'],
-        },
-        {
-          name: 'temps_localizations_links_inv_fk',
-          columns: ['inv_temp_id'],
-        },
-        {
-          name: 'temps_localizations_links_unique',
-          columns: ['temp_id', 'inv_temp_id'],
-          type: 'unique',
-        },
-        {
-          name: 'temps_localizations_links_order_fk',
-          columns: ['temp_order'],
-        },
-      ],
-      foreignKeys: [
-        {
-          name: 'temps_localizations_links_fk',
-          columns: ['temp_id'],
-          referencedColumns: ['id'],
-          referencedTable: 'temps',
-          onDelete: 'CASCADE',
-        },
-        {
-          name: 'temps_localizations_links_inv_fk',
-          columns: ['inv_temp_id'],
-          referencedColumns: ['id'],
-          referencedTable: 'temps',
-          onDelete: 'CASCADE',
-        },
-      ],
-      lifecycles: {},
-      columnToAttribute: {
-        id: 'id',
-        temp_id: 'temp_id',
-        inv_temp_id: 'inv_temp_id',
-        temp_order: 'temp_order',
-      },
-    },
-  ],
-  [
-    'temps_strapi_stage_links',
-    {
-      singularName: 'temps_strapi_stage_links',
-      uid: 'temps_strapi_stage_links',
-      tableName: 'temps_strapi_stage_links',
-      attributes: {
-        id: {
-          type: 'increments',
-          columnName: 'id',
-        },
-        temp_id: {
-          type: 'integer',
-          column: {
-            unsigned: true,
-          },
-          columnName: 'temp_id',
-        },
-        workflow_stage_id: {
-          type: 'integer',
-          column: {
-            unsigned: true,
-          },
-          columnName: 'workflow_stage_id',
-        },
-      },
-      indexes: [
-        {
-          name: 'temps_strapi_stage_links_fk',
-          columns: ['temp_id'],
-        },
-        {
-          name: 'temps_strapi_stage_links_inv_fk',
-          columns: ['workflow_stage_id'],
-        },
-        {
-          name: 'temps_strapi_stage_links_unique',
-          columns: ['temp_id', 'workflow_stage_id'],
-          type: 'unique',
-        },
-      ],
-      foreignKeys: [
-        {
-          name: 'temps_strapi_stage_links_fk',
-          columns: ['temp_id'],
-          referencedColumns: ['id'],
-          referencedTable: 'temps',
-          onDelete: 'CASCADE',
-        },
-        {
-          name: 'temps_strapi_stage_links_inv_fk',
-          columns: ['workflow_stage_id'],
-          referencedColumns: ['id'],
-          referencedTable: 'strapi_workflows_stages',
-          onDelete: 'CASCADE',
-        },
-      ],
-      lifecycles: {},
-      columnToAttribute: {
-        id: 'id',
-        temp_id: 'temp_id',
-        workflow_stage_id: 'workflow_stage_id',
-      },
-    },
-  ],
-  [
-    'temps_strapi_assignee_links',
-    {
-      singularName: 'temps_strapi_assignee_links',
-      uid: 'temps_strapi_assignee_links',
-      tableName: 'temps_strapi_assignee_links',
-      attributes: {
-        id: {
-          type: 'increments',
-          columnName: 'id',
-        },
-        temp_id: {
-          type: 'integer',
-          column: {
-            unsigned: true,
-          },
-          columnName: 'temp_id',
-        },
-        user_id: {
-          type: 'integer',
-          column: {
-            unsigned: true,
-          },
-          columnName: 'user_id',
-        },
-      },
-      indexes: [
-        {
-          name: 'temps_strapi_assignee_links_fk',
-          columns: ['temp_id'],
-        },
-        {
-          name: 'temps_strapi_assignee_links_inv_fk',
-          columns: ['user_id'],
-        },
-        {
-          name: 'temps_strapi_assignee_links_unique',
-          columns: ['temp_id', 'user_id'],
-          type: 'unique',
-        },
-      ],
-      foreignKeys: [
-        {
-          name: 'temps_strapi_assignee_links_fk',
-          columns: ['temp_id'],
-          referencedColumns: ['id'],
-          referencedTable: 'temps',
-          onDelete: 'CASCADE',
-        },
-        {
-          name: 'temps_strapi_assignee_links_inv_fk',
-          columns: ['user_id'],
-          referencedColumns: ['id'],
-          referencedTable: 'admin_users',
-          onDelete: 'CASCADE',
-        },
-      ],
-      lifecycles: {},
-      columnToAttribute: {
-        id: 'id',
-        temp_id: 'temp_id',
-        user_id: 'user_id',
-      },
-    },
-  ],
-  [
-    'strapi_audit_logs_user_links',
-    {
-      singularName: 'strapi_audit_logs_user_links',
-      uid: 'strapi_audit_logs_user_links',
-      tableName: 'strapi_audit_logs_user_links',
-      attributes: {
-        id: {
-          type: 'increments',
-          columnName: 'id',
-        },
-        audit_log_id: {
-          type: 'integer',
-          column: {
-            unsigned: true,
-          },
-          columnName: 'audit_log_id',
-        },
-        user_id: {
-          type: 'integer',
-          column: {
-            unsigned: true,
-          },
-          columnName: 'user_id',
-        },
-      },
-      indexes: [
-        {
-          name: 'strapi_audit_logs_user_links_fk',
-          columns: ['audit_log_id'],
-        },
-        {
-          name: 'strapi_audit_logs_user_links_inv_fk',
-          columns: ['user_id'],
-        },
-        {
-          name: 'strapi_audit_logs_user_links_unique',
-          columns: ['audit_log_id', 'user_id'],
-          type: 'unique',
-        },
-      ],
-      foreignKeys: [
-        {
-          name: 'strapi_audit_logs_user_links_fk',
-          columns: ['audit_log_id'],
-          referencedColumns: ['id'],
-          referencedTable: 'strapi_audit_logs',
-          onDelete: 'CASCADE',
-        },
-        {
-          name: 'strapi_audit_logs_user_links_inv_fk',
-          columns: ['user_id'],
-          referencedColumns: ['id'],
-          referencedTable: 'admin_users',
-          onDelete: 'CASCADE',
-        },
-      ],
-      lifecycles: {},
-      columnToAttribute: {
-        id: 'id',
-        audit_log_id: 'audit_log_id',
-        user_id: 'user_id',
-      },
-    },
-  ],
-  [
-    'components_dishes_categories_links',
-    {
-      singularName: 'components_dishes_categories_links',
-      uid: 'components_dishes_categories_links',
-      tableName: 'components_dishes_categories_links',
-      attributes: {
-        id: {
-          type: 'increments',
-          columnName: 'id',
-        },
-        dish_id: {
-          type: 'integer',
-          column: {
-            unsigned: true,
-          },
-          columnName: 'dish_id',
-        },
-        category_id: {
-          type: 'integer',
-          column: {
-            unsigned: true,
-          },
-          columnName: 'category_id',
-        },
-      },
-      indexes: [
-        {
-          name: 'components_dishes_categories_links_fk',
-          columns: ['dish_id'],
-        },
-        {
-          name: 'components_dishes_categories_links_inv_fk',
-          columns: ['category_id'],
-        },
-        {
-          name: 'components_dishes_categories_links_unique',
-          columns: ['dish_id', 'category_id'],
-          type: 'unique',
-        },
-      ],
-      foreignKeys: [
-        {
-          name: 'components_dishes_categories_links_fk',
-          columns: ['dish_id'],
-          referencedColumns: ['id'],
-          referencedTable: 'components_dishes',
-          onDelete: 'CASCADE',
-        },
-        {
-          name: 'components_dishes_categories_links_inv_fk',
-          columns: ['category_id'],
-          referencedColumns: ['id'],
-          referencedTable: 'categories',
-          onDelete: 'CASCADE',
-        },
-      ],
-      lifecycles: {},
-      columnToAttribute: {
-        id: 'id',
-        dish_id: 'dish_id',
-        category_id: 'category_id',
-      },
-    },
-  ],
-  [
-    'components_basic_relations_categories_links',
-    {
-      singularName: 'components_basic_relations_categories_links',
-      uid: 'components_basic_relations_categories_links',
-      tableName: 'components_basic_relations_categories_links',
-      attributes: {
-        id: {
-          type: 'increments',
-          columnName: 'id',
-        },
-        relation_id: {
-          type: 'integer',
-          column: {
-            unsigned: true,
-          },
-          columnName: 'relation_id',
-        },
-        category_id: {
-          type: 'integer',
-          column: {
-            unsigned: true,
-          },
-          columnName: 'category_id',
-        },
-        category_order: {
-          type: 'float',
-          column: {
-            unsigned: true,
-            defaultTo: null,
-          },
-          columnName: 'category_order',
-        },
-      },
-      indexes: [
-        {
-          name: 'components_basic_relations_categories_links_fk',
-          columns: ['relation_id'],
-        },
-        {
-          name: 'components_basic_relations_categories_links_inv_fk',
-          columns: ['category_id'],
-        },
-        {
-          name: 'components_basic_relations_categories_links_unique',
-          columns: ['relation_id', 'category_id'],
-          type: 'unique',
-        },
-        {
-          name: 'components_basic_relations_categories_links_order_fk',
-          columns: ['category_order'],
-        },
-      ],
-      foreignKeys: [
-        {
-          name: 'components_basic_relations_categories_links_fk',
-          columns: ['relation_id'],
-          referencedColumns: ['id'],
-          referencedTable: 'components_basic_relations',
-          onDelete: 'CASCADE',
-        },
-        {
-          name: 'components_basic_relations_categories_links_inv_fk',
-          columns: ['category_id'],
-          referencedColumns: ['id'],
-          referencedTable: 'categories',
-          onDelete: 'CASCADE',
-        },
-      ],
-      lifecycles: {},
-      columnToAttribute: {
-        id: 'id',
-        relation_id: 'relation_id',
-        category_id: 'category_id',
-        category_order: 'category_order',
-      },
-    },
-  ],
-];
->>>>>>> 020096d9
+};