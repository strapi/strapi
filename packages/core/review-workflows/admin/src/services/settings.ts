import { reviewWorkflowsApi } from './api';

import type { Create, Update, Delete, GetAll } from '../../../shared/contracts/review-workflows';

const settingsApi = reviewWorkflowsApi.injectEndpoints({
  endpoints: (builder) => ({
    getWorkflows: builder.query<
      {
        workflows: GetAll.Response['data'];
        meta?: GetAll.Response['meta'];
      },
      GetWorkflowsParams | void
    >({
      query: (args) => {
        return {
          url: '/review-workflows/workflows',
          method: 'GET',
          config: {
            params: args ?? {},
          },
        };
      },
      transformResponse: (res: GetAll.Response) => {
        return {
          workflows: res.data,
          meta: 'meta' in res ? res.meta : undefined,
        };
      },
      providesTags: (res) => {
        return [
          ...(res?.workflows.map(({ id }) => ({ type: 'ReviewWorkflow' as const, id })) ?? []),
          { type: 'ReviewWorkflow' as const, id: 'LIST' },
        ];
      },
    }),
    createWorkflow: builder.mutation<Create.Response['data'], Create.Request['body']>({
      query: (data) => ({
        url: '/review-workflows/workflows',
        method: 'POST',
        data,
      }),
      transformResponse: (res: Create.Response) => res.data,
<<<<<<< HEAD
      // @ts-expect-error - FIXME: TS isn't aware that "ContentTypesConfiguration" was added as a tag
      invalidatesTags(result) {
        return [
          { type: 'ReviewWorkflow' as const, id: 'LIST' },
          'ReviewWorkflowStages',
          result?.contentTypes.map((uid) => ({
            type: 'ContentTypesConfiguration',
            id: uid,
          })) ?? [],
          // Invalidate all documents so both list and edit views get the updated workflow data
          { type: 'Document' },
        ];
      },
=======
      invalidatesTags: [
        { type: 'ReviewWorkflow' as const, id: 'LIST' },
        'ReviewWorkflowStages',
        { type: 'Document', id: `ALL_LIST` },
        { type: 'ContentTypeSettings', id: 'LIST' },
      ],
>>>>>>> 10f4e4a1
    }),
    updateWorkflow: builder.mutation<
      Update.Response['data'],
      Update.Request['body'] & Update.Params
    >({
      query: ({ id, ...data }) => ({
        url: `/review-workflows/workflows/${id}`,
        method: 'PUT',
        data,
      }),
      transformResponse: (res: Update.Response) => res.data,
      // @ts-expect-error - FIXME: TS isn't aware that "ContentTypesConfiguration" and "Document" were added as a tag
      invalidatesTags: (res, _err, arg) => [
        { type: 'ReviewWorkflow' as const, id: arg.id },
        'ReviewWorkflowStages',
<<<<<<< HEAD
        // For each affected content type, refetch the configuration
        res?.contentTypes.map((uid) => ({
          type: 'ContentTypesConfiguration',
          id: uid,
        })) ?? [],
        // Invalidate all documents so both list and edit views get the updated workflow data
        { type: 'Document' },
=======
        { type: 'Document', id: `ALL_LIST` },
        { type: 'ContentTypeSettings', id: 'LIST' },
>>>>>>> 10f4e4a1
      ],
    }),
    deleteWorkflow: builder.mutation<Delete.Response['data'], Delete.Params>({
      query: ({ id }) => ({
        url: `/review-workflows/workflows/${id}`,
        method: 'DELETE',
      }),
      transformResponse: (res: Delete.Response) => res.data,
      invalidatesTags: (res, _err, arg) => [
        { type: 'ReviewWorkflow' as const, id: arg.id },
        'ReviewWorkflowStages',
        { type: 'Document', id: `ALL_LIST` },
        { type: 'ContentTypeSettings', id: 'LIST' },
      ],
    }),
  }),
  overrideExisting: false,
});

type GetWorkflowsParams = GetAll.Request['query'];

const {
  useGetWorkflowsQuery,
  useCreateWorkflowMutation,
  useDeleteWorkflowMutation,
  useUpdateWorkflowMutation,
} = settingsApi;

export {
  useGetWorkflowsQuery,
  useCreateWorkflowMutation,
  useDeleteWorkflowMutation,
  useUpdateWorkflowMutation,
  type GetWorkflowsParams,
};<|MERGE_RESOLUTION|>--- conflicted
+++ resolved
@@ -40,28 +40,12 @@
         data,
       }),
       transformResponse: (res: Create.Response) => res.data,
-<<<<<<< HEAD
-      // @ts-expect-error - FIXME: TS isn't aware that "ContentTypesConfiguration" was added as a tag
-      invalidatesTags(result) {
-        return [
-          { type: 'ReviewWorkflow' as const, id: 'LIST' },
-          'ReviewWorkflowStages',
-          result?.contentTypes.map((uid) => ({
-            type: 'ContentTypesConfiguration',
-            id: uid,
-          })) ?? [],
-          // Invalidate all documents so both list and edit views get the updated workflow data
-          { type: 'Document' },
-        ];
-      },
-=======
       invalidatesTags: [
         { type: 'ReviewWorkflow' as const, id: 'LIST' },
         'ReviewWorkflowStages',
         { type: 'Document', id: `ALL_LIST` },
         { type: 'ContentTypeSettings', id: 'LIST' },
       ],
->>>>>>> 10f4e4a1
     }),
     updateWorkflow: builder.mutation<
       Update.Response['data'],
@@ -73,22 +57,11 @@
         data,
       }),
       transformResponse: (res: Update.Response) => res.data,
-      // @ts-expect-error - FIXME: TS isn't aware that "ContentTypesConfiguration" and "Document" were added as a tag
       invalidatesTags: (res, _err, arg) => [
         { type: 'ReviewWorkflow' as const, id: arg.id },
         'ReviewWorkflowStages',
-<<<<<<< HEAD
-        // For each affected content type, refetch the configuration
-        res?.contentTypes.map((uid) => ({
-          type: 'ContentTypesConfiguration',
-          id: uid,
-        })) ?? [],
-        // Invalidate all documents so both list and edit views get the updated workflow data
-        { type: 'Document' },
-=======
         { type: 'Document', id: `ALL_LIST` },
         { type: 'ContentTypeSettings', id: 'LIST' },
->>>>>>> 10f4e4a1
       ],
     }),
     deleteWorkflow: builder.mutation<Delete.Response['data'], Delete.Params>({
