--- conflicted
+++ resolved
@@ -53,15 +53,6 @@
         },
       }),
       transformResponse: (res: UpdateStage.Response) => res.data,
-<<<<<<< HEAD
-      // @ts-expect-error - FIXME: TS isn't aware that "Document" was added as a tag
-      invalidatesTags(result, error, args) {
-        return [
-          {
-            type: 'Document',
-            id: `${args.model}_${args.id}`,
-          },
-=======
       invalidatesTags: (_result, _error, { slug, id, model }) => {
         return [
           {
@@ -69,7 +60,6 @@
             id: slug !== SINGLE_TYPES ? `${model}_${id}` : model,
           },
           { type: 'Document', id: `${model}_LIST` },
->>>>>>> 10f4e4a1
         ];
       },
     }),
@@ -86,15 +76,6 @@
         },
       }),
       transformResponse: (res: UpdateAssignee.Response) => res.data,
-<<<<<<< HEAD
-      // @ts-expect-error - FIXME: TSisn't aware that "Document" was added as a tag
-      invalidatesTags(result, error, args) {
-        return [
-          {
-            type: 'Document',
-            id: `${args.model}_${args.id}`,
-          },
-=======
       invalidatesTags: (_result, _error, { slug, id, model }) => {
         return [
           {
@@ -102,7 +83,6 @@
             id: slug !== SINGLE_TYPES ? `${model}_${id}` : model,
           },
           { type: 'Document', id: `${model}_LIST` },
->>>>>>> 10f4e4a1
         ];
       },
     }),
