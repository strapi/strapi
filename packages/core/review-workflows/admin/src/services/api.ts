--- conflicted
+++ resolved
@@ -4,13 +4,8 @@
 
 const reviewWorkflowsApi = createApi({
   reducerPath: 'reviewWorkflowsApi',
-<<<<<<< HEAD
   baseQuery: fetchBaseQuery(),
-  tagTypes: ['ReviewWorkflow', 'ReviewWorkflowStage'],
-=======
-  baseQuery: axiosBaseQuery(),
   tagTypes: ['ReviewWorkflow', 'ReviewWorkflowStages'],
->>>>>>> 18019758
   endpoints: () => ({}),
 });
 
