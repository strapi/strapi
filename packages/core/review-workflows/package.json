--- conflicted
+++ resolved
@@ -65,17 +65,10 @@
     "yup": "0.32.9"
   },
   "devDependencies": {
-<<<<<<< HEAD
-    "@strapi/admin": "5.4.1",
-    "@strapi/content-manager": "5.4.1",
-    "@strapi/pack-up": "5.0.2",
-    "@strapi/types": "5.4.1",
-=======
     "@strapi/admin": "5.4.2",
     "@strapi/content-manager": "5.4.2",
-    "@strapi/pack-up": "5.0.0",
+    "@strapi/pack-up": "5.0.2",
     "@strapi/types": "5.4.2",
->>>>>>> f0a0bc26
     "@strapi/utils": "workspace:*",
     "@testing-library/react": "15.0.7",
     "msw": "1.3.0",
