{
  "name": "@strapi/review-workflows",
<<<<<<< HEAD
  "version": "5.0.0-beta.15",
=======
  "version": "5.0.0-beta.16",
>>>>>>> 4bc5b35e
  "description": "Review workflows for your content",
  "repository": {
    "type": "git",
    "url": "git://github.com/strapi/strapi.git"
  },
  "license": "SEE LICENSE IN LICENSE",
  "author": {
    "name": "Strapi Solutions SAS",
    "email": "hi@strapi.io",
    "url": "https://strapi.io"
  },
  "maintainers": [
    {
      "name": "Strapi Solutions SAS",
      "email": "hi@strapi.io",
      "url": "https://strapi.io"
    }
  ],
  "exports": {
    "./strapi-admin": {
      "types": "./dist/admin/src/index.d.ts",
      "source": "./admin/src/index.ts",
      "import": "./dist/admin/index.mjs",
      "require": "./dist/admin/index.js",
      "default": "./dist/admin/index.js"
    },
    "./strapi-server": {
      "types": "./dist/server/src/index.d.ts",
      "source": "./server/src/index.ts",
      "import": "./dist/server/index.mjs",
      "require": "./dist/server/index.js",
      "default": "./dist/server/index.js"
    },
    "./package.json": "./package.json"
  },
  "files": [
    "dist/",
    "strapi-server.js"
  ],
  "scripts": {
    "build": "pack-up build",
    "clean": "run -T rimraf ./dist",
    "lint": "run -T eslint .",
    "test:front": "run -T cross-env IS_EE=true jest --config ./jest.config.front.js",
    "test:ts:back": "run -T tsc --noEmit -p server/tsconfig.json",
    "test:ts:front": "run -T tsc -p admin/tsconfig.json",
    "test:unit": "run -T jest",
    "test:unit:watch": "run -T jest --watch",
    "watch": "pack-up watch"
  },
  "dependencies": {
    "@reduxjs/toolkit": "1.9.7",
    "@strapi/design-system": "2.0.0-beta.6",
    "@strapi/icons": "2.0.0-beta.6",
    "@strapi/utils": "5.0.0-beta.1",
    "fractional-indexing": "3.2.0",
    "react-dnd": "16.0.1",
    "react-dnd-html5-backend": "16.0.1",
    "react-helmet": "^6.1.0",
    "react-intl": "6.6.2",
    "react-redux": "8.1.3",
    "yup": "0.32.9"
  },
  "devDependencies": {
<<<<<<< HEAD
    "@strapi/admin": "5.0.0-beta.15",
    "@strapi/content-manager": "5.0.0-beta.15",
    "@strapi/pack-up": "5.0.0",
    "@strapi/types": "5.0.0-beta.15",
    "@strapi/utils": "5.0.0-beta.15",
=======
    "@strapi/admin": "5.0.0-beta.16",
    "@strapi/content-manager": "5.0.0-beta.16",
    "@strapi/pack-up": "5.0.0",
    "@strapi/types": "5.0.0-beta.16",
    "@strapi/utils": "5.0.0-beta.16",
>>>>>>> 4bc5b35e
    "@testing-library/react": "15.0.7",
    "msw": "1.3.0",
    "react": "18.3.1",
    "react-dom": "18.3.1",
    "react-router-dom": "6.22.3",
    "styled-components": "6.1.8"
  },
  "peerDependencies": {
    "@strapi/admin": "^5.0.0 || ^5.0.0-beta || ^5.0.0-alpha || ^5.0.0-rc",
    "@strapi/content-manager": "^5.0.0 || ^5.0.0-beta || ^5.0.0-alpha || ^5.0.0-rc",
    "react": "^17.0.0 || ^18.0.0",
    "react-dom": "^17.0.0 || ^18.0.0",
    "react-router-dom": "^6.0.0",
    "styled-components": "^6.0.0"
  },
  "engines": {
    "node": ">=18.0.0 <=20.x.x",
    "npm": ">=6.0.0"
  },
  "strapi": {
    "name": "review-workflows",
    "description": "Review workflows for your content",
    "kind": "plugin",
    "displayName": "Review Workflows",
    "required": true
  }
}<|MERGE_RESOLUTION|>--- conflicted
+++ resolved
@@ -1,10 +1,6 @@
 {
   "name": "@strapi/review-workflows",
-<<<<<<< HEAD
-  "version": "5.0.0-beta.15",
-=======
   "version": "5.0.0-beta.16",
->>>>>>> 4bc5b35e
   "description": "Review workflows for your content",
   "repository": {
     "type": "git",
@@ -69,19 +65,11 @@
     "yup": "0.32.9"
   },
   "devDependencies": {
-<<<<<<< HEAD
-    "@strapi/admin": "5.0.0-beta.15",
-    "@strapi/content-manager": "5.0.0-beta.15",
-    "@strapi/pack-up": "5.0.0",
-    "@strapi/types": "5.0.0-beta.15",
-    "@strapi/utils": "5.0.0-beta.15",
-=======
     "@strapi/admin": "5.0.0-beta.16",
     "@strapi/content-manager": "5.0.0-beta.16",
     "@strapi/pack-up": "5.0.0",
     "@strapi/types": "5.0.0-beta.16",
     "@strapi/utils": "5.0.0-beta.16",
->>>>>>> 4bc5b35e
     "@testing-library/react": "15.0.7",
     "msw": "1.3.0",
     "react": "18.3.1",
