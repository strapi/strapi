--- conflicted
+++ resolved
@@ -69,17 +69,10 @@
     "yup": "0.32.9"
   },
   "devDependencies": {
-<<<<<<< HEAD
-    "@strapi/admin": "5.8.1",
-    "@strapi/content-manager": "5.8.1",
-    "@strapi/types": "5.8.1",
-    "@strapi/utils": "5.8.1",
-=======
     "@strapi/admin": "5.9.0",
     "@strapi/content-manager": "5.9.0",
-    "@strapi/pack-up": "5.0.2",
     "@strapi/types": "5.9.0",
->>>>>>> 1424f4a8
+    "@strapi/utils": "5.9.0",
     "@testing-library/react": "15.0.7",
     "msw": "1.3.0",
     "react": "18.3.1",
