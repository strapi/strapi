--- conflicted
+++ resolved
@@ -66,20 +66,12 @@
     "yup": "0.32.9"
   },
   "devDependencies": {
-<<<<<<< HEAD
-    "@strapi/admin": "5.0.0-beta.2",
-    "@strapi/pack-up": "5.0.0-beta.2",
-    "@strapi/plugin-content-manager": "5.0.0-beta.2",
-    "@strapi/types": "5.0.0-beta.2",
-    "@strapi/utils": "5.0.0-beta.2",
-    "@testing-library/react": "14.0.0",
-=======
     "@strapi/admin": "5.0.0-beta.3",
     "@strapi/pack-up": "5.0.0-beta.3",
     "@strapi/plugin-content-manager": "5.0.0-beta.3",
     "@strapi/types": "5.0.0-beta.3",
     "@strapi/utils": "5.0.0-beta.3",
->>>>>>> c91c1a71
+    "@testing-library/react": "14.0.0",
     "msw": "1.3.0",
     "react": "^18.2.0",
     "react-dom": "^18.2.0",
