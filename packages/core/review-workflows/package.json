--- conflicted
+++ resolved
@@ -69,17 +69,10 @@
     "yup": "0.32.9"
   },
   "devDependencies": {
-<<<<<<< HEAD
-    "@strapi/admin": "5.31.2",
-    "@strapi/content-manager": "5.31.2",
-    "@strapi/types": "5.31.2",
-    "@testing-library/react": "16.3.0",
-=======
     "@strapi/admin": "5.31.3",
     "@strapi/content-manager": "5.31.3",
     "@strapi/types": "5.31.3",
-    "@testing-library/react": "15.0.7",
->>>>>>> c9f8e5a6
+    "@testing-library/react": "16.3.0",
     "msw": "1.3.0",
     "react": "18.3.1",
     "react-dom": "18.3.1",
