import { errors } from '@strapi/utils';

export type SortOrder = 'ASC' | 'DESC';

export type SortKey = 'createdAt' | 'name' | 'updatedAt';

import type { File } from './files';

export interface Folder {
  id: number;
  name: string;
  pathId?: number;
  /**
   * parent id
   */
  parent?: number | null | Folder;
  /**
   * children ids
   */
  children?: number[];
  path?: string;
  files?: File[];
}

<<<<<<< HEAD
export type FolderNode = Partial<Folder> & {
=======
export type FolderNode = Partial<Omit<Folder, 'children'>> & {
>>>>>>> 38dcf9a2
  children: FolderNode[];
};

/**
 * GET /upload/folders/:id - Get specific folder
 */
export declare namespace GetFolder {
  export interface Request {
    params: { id: number };
    query: {};
  }

  export interface Response {
    data: Folder;
    error?: errors.ApplicationError | errors.NotFoundError;
  }
}

/**
 * GET /upload/folders - Get folders
 */
export declare namespace GetFolders {
  export interface Request {
    body: {};
    query: {
      page?: string;
      pageSize?: string;
      sort?: `${SortKey}:${SortOrder}`;
    };
  }

  export interface Response {
    data: Folder[];
    error?: errors.ApplicationError | errors.NotFoundError;
  }
}

/**
 * POST /upload/folders - Create folders
 */
export declare namespace CreateFolders {
  export interface Request {
    body: Pick<Folder, 'name' | 'parent'>;
  }

  export interface Response {
    data: Folder;
    error?: errors.ApplicationError | errors.ValidationError;
  }
}

/**
 * PUT /upload/folders/:id - Update a specific folder
 */
export declare namespace UpdateFolder {
  export interface Request {
    params: { id: number };
    query: {};
    body: {
      name: string;
      parent: number | null;
    };
  }

  export interface Response {
    data: Folder;
    error?: errors.ApplicationError | errors.NotFoundError;
  }
}

/**
 * GET /upload/folder-structure
 *
 * Return the structure of a folder.
 */
export declare namespace GetFolderStructure {
  export interface Request {
    query?: {};
  }

  export interface Response {
    data: {
      data: number[] & FolderNode[];
    };
    error?: errors.ApplicationError | errors.NotFoundError;
  }
}

/**
 * POST /upload/actions/bulk-delete - Delete Folder
 */
export declare namespace BulkDeleteFolders {
  export interface Request {
    body: {
      folderIds: number[];
    };
  }

  export interface Response {
    data: {
      data: {
        files: [];
        folders: Folder[];
      };
    };
    error?: errors.ApplicationError | errors.ValidationError;
  }
}

/**
 * POST /upload/actions/bulk-move - Move Folder
 */
export declare namespace BulkMoveFolders {
  export interface Request {
    body: {
      folderIds: number[];
      destinationFolderId: number;
    };
  }

  export interface Response {
    data: {
      data: {
        files: [];
        folders: Folder[];
      };
    };
    error?: errors.ApplicationError | errors.ValidationError;
  }
}<|MERGE_RESOLUTION|>--- conflicted
+++ resolved
@@ -22,11 +22,7 @@
   files?: File[];
 }
 
-<<<<<<< HEAD
-export type FolderNode = Partial<Folder> & {
-=======
 export type FolderNode = Partial<Omit<Folder, 'children'>> & {
->>>>>>> 38dcf9a2
   children: FolderNode[];
 };
 
