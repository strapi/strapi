'use strict';

const { isUndefined, get } = require('lodash/fp');
const { yup, validateYupSchema } = require('@strapi/utils');
const { getService } = require('../../../utils');
const { FOLDER_MODEL_UID } = require('../../../constants');
const { folderExists } = require('./utils');

const NO_SLASH_REGEX = /^[^/]+$/;
const NO_SPACES_AROUND = /^(?! ).+(?<! )$/;

const isNameUniqueInFolder = id =>
  async function(name) {
    const { exists } = getService('folder');
    const filters = { name, parent: this.parent.parent || null };
    if (id) {
      filters.id = { $ne: id };

      if (isUndefined(name)) {
        const existingFolder = await strapi.entityService.findOne(FOLDER_MODEL_UID, id);
        filters.name = get('name', existingFolder);
      }
    }

<<<<<<< HEAD
  return exists;
};

const isNameUniqueInFolder = async function(name) {
  const { exists } = getService('folder');
  const doesExist = await exists({ parent: this.parent.parent || null, name });
  return !doesExist;
};
=======
    const doesExist = await exists(filters);
    return !doesExist;
  };
>>>>>>> 26e4396b

const validateCreateFolderSchema = yup
  .object()
  .shape({
    name: yup
      .string()
      .min(1)
      .matches(NO_SLASH_REGEX, 'name cannot contain slashes')
      .matches(NO_SPACES_AROUND, 'name cannot start or end with a whitespace')
      .required()
      .test('is-folder-unique', 'A folder with this name already exists', isNameUniqueInFolder()),
    parent: yup
      .strapiID()
      .nullable()
      .test('folder-exists', 'parent folder does not exist', folderExists),
  })
  .noUnknown()
  .required();

const validateUpdateFolderSchema = id =>
  yup
    .object()
    .shape({
      name: yup
        .string()
        .min(1)
        .matches(NO_SLASH_REGEX, 'name cannot contain slashes')
        .matches(NO_SPACES_AROUND, 'name cannot start or end with a whitespace')
        .test(
          'is-folder-unique',
          'A folder with this name already exists',
          isNameUniqueInFolder(id)
        ),
      parent: yup
        .strapiID()
        .nullable()
        .test('folder-exists', 'parent folder does not exist', folderExists),
    })
    .noUnknown()
    .required();

module.exports = {
  validateCreateFolder: validateYupSchema(validateCreateFolderSchema),
  validateUpdateFolder: id => validateYupSchema(validateUpdateFolderSchema(id)),
};<|MERGE_RESOLUTION|>--- conflicted
+++ resolved
@@ -22,7 +22,6 @@
       }
     }
 
-<<<<<<< HEAD
   return exists;
 };
 
@@ -31,11 +30,6 @@
   const doesExist = await exists({ parent: this.parent.parent || null, name });
   return !doesExist;
 };
-=======
-    const doesExist = await exists(filters);
-    return !doesExist;
-  };
->>>>>>> 26e4396b
 
 const validateCreateFolderSchema = yup
   .object()
