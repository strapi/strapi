--- conflicted
+++ resolved
@@ -6,11 +6,8 @@
 } = require('@strapi/utils');
 const _ = require('lodash');
 const registerUploadMiddleware = require('./middlewares/upload');
-<<<<<<< HEAD
 const spec = require('../documentation/content-api.json');
-=======
 const { getService } = require('./utils');
->>>>>>> 5f031a68
 
 /**
  * Register upload plugin
