'use strict';

/**
 * Image manipulation functions
 */
const fs = require('fs');
const { join } = require('path');
const sharp = require('sharp');

const {
  file: { bytesToKbytes },
} = require('@strapi/utils');
const { getService } = require('../utils');


const getFormatsToResize = () => {
<<<<<<< HEAD
  return ['jpeg', 'jpg','png', 'webp', 'tiff', 'gif'];
}

const getFormatsToProcess  = () => {
  return ['jpeg', 'jpg','png', 'webp', 'tiff', 'svg', 'gif', 'avif'];
}

const getFormatsToOptimize = () => {
  return ['jpeg', 'jpg','png', 'webp', 'tiff', 'avif'];
=======
  return ['jpeg', 'jpg', 'png', 'webp', 'tiff', 'gif'];
}

const getFormatsToProcess  = () => {
  return ['jpeg', 'jpg', 'png', 'webp', 'tiff', 'gif'];
}

const getFormatsToOptimize = () => {
  return ['jpeg', 'jpg', 'png', 'webp', 'tiff', 'gif'];
>>>>>>> e02feb3e
}

const writeStreamToFile = (stream, path) =>
  new Promise((resolve, reject) => {
    const writeStream = fs.createWriteStream(path);
    // Reject promise if there is an error with the provided stream
    stream.on('error', reject);
    stream.pipe(writeStream);
    writeStream.on('close', resolve);
    writeStream.on('error', reject);
  });

const getMetadata = async (file) => {
  if (!file.filepath) {
    return new Promise((resolve, reject) => {
      const pipeline = sharp();
      pipeline.metadata().then(resolve).catch(reject);
      file.getStream().pipe(pipeline);
    });
  }

  return sharp(file.filepath).metadata();
};

const getDimensions = async (file) => {
  const { width = null, height = null } = await getMetadata(file);

  return { width, height };
};

const THUMBNAIL_RESIZE_OPTIONS = {
  width: 245,
  height: 156,
  fit: 'inside',
};

const resizeFileTo = async (file, options, { name, hash }) => {
  const filePath = join(file.tmpWorkingDirectory, hash);

  let newInfo;
  if (!file.filepath) {
    const transform = sharp()
      .resize(options)
      .on('info', (info) => {
        newInfo = info;
      });

    await writeStreamToFile(file.getStream().pipe(transform), filePath);
  } else {
    newInfo = await sharp(file.filepath).resize(options).toFile(filePath);
  }

  const { width, height, size } = newInfo;

  const newFile = {
    name,
    hash,
    ext: file.ext,
    mime: file.mime,
    filepath: filePath,
    path: file.path || null,
    getStream: () => fs.createReadStream(filePath),
  };

  Object.assign(newFile, { width, height, size: bytesToKbytes(size), sizeInBytes: size });
  return newFile;
};

const generateThumbnail = async (file) => {
  if (
    file.width > THUMBNAIL_RESIZE_OPTIONS.width ||
    file.height > THUMBNAIL_RESIZE_OPTIONS.height
  ) {
    const newFile = await resizeFileTo(file, THUMBNAIL_RESIZE_OPTIONS, {
      name: `thumbnail_${file.name}`,
      hash: `thumbnail_${file.hash}`,
    });
    return newFile;
  }

  return null;
};

/**
 * Optimize image by:
 *    - auto orienting image based on EXIF data
 *    - reduce image quality
 *
 */
const optimize = async (file) => {
  const { sizeOptimization = false, autoOrientation = false } = await getService(
    'upload'
  ).getSettings();

  const { format, size } = await getMetadata(file);

  if (sizeOptimization || autoOrientation) {
    let transformer;
    if (!file.filepath) {
      transformer = sharp();
    } else {
      transformer = sharp(file.filepath);
    }

    // reduce image quality
    transformer[format]({ quality: sizeOptimization ? 80 : 100 });
    // rotate image based on EXIF data
    if (autoOrientation) {
      transformer.rotate();
    }
    const filePath = join(file.tmpWorkingDirectory, `optimized-${file.hash}`);

    let newInfo;
    if (!file.filepath) {
      transformer.on('info', (info) => {
        newInfo = info;
      });

      await writeStreamToFile(file.getStream().pipe(transformer), filePath);
    } else {
      newInfo = await transformer.toFile(filePath);
    }

    const { width: newWidth, height: newHeight, size: newSize } = newInfo;

    const newFile = { ...file };

    newFile.getStream = () => fs.createReadStream(filePath);
    newFile.filepath = filePath;

    if (newSize > size) {
      // Ignore optimization if output is bigger than original
      return file;
    }

    return Object.assign(newFile, {
      width: newWidth,
      height: newHeight,
      size: bytesToKbytes(newSize),
      sizeInBytes: newSize,
    });
  }

  return file;
};

const DEFAULT_BREAKPOINTS = {
  large: 1000,
  medium: 750,
  small: 500,
};

const getBreakpoints = () => strapi.config.get('plugin.upload.breakpoints', DEFAULT_BREAKPOINTS);

const generateResponsiveFormats = async (file) => {
  const { responsiveDimensions = false } = await getService('upload').getSettings();

  if (!responsiveDimensions) return [];

  const originalDimensions = await getDimensions(file);

  const breakpoints = getBreakpoints();
  return Promise.all(
    Object.keys(breakpoints).map((key) => {
      const breakpoint = breakpoints[key];

      if (breakpointSmallerThan(breakpoint, originalDimensions)) {
        return generateBreakpoint(key, { file, breakpoint, originalDimensions });
      }

      return undefined;
    })
  );
};

const generateBreakpoint = async (key, { file, breakpoint }) => {
  const newFile = await resizeFileTo(
    file,
    {
      width: breakpoint,
      height: breakpoint,
      fit: 'inside',
    },
    {
      name: `${key}_${file.name}`,
      hash: `${key}_${file.hash}`,
    }
  );
  return {
    key,
    file: newFile,
  };
};

const breakpointSmallerThan = (breakpoint, { width, height }) => {
  return breakpoint < width || breakpoint < height;
};

// TODO V5: remove isSupportedImage
const isSupportedImage = (...args) => {
  process.emitWarning(
    '[deprecated] In future versions, `isSupportedImage` will be removed. Replace it with `isImage` or `isOptimizableImage` instead.'
  );

  return isOptimizableImage(...args);
};

/**
 *  Applies a simple image transformation to see if the image is faulty/corrupted.
 */
const isFaultyImage = async (file) => {
  if (!file.filepath) {
    return new Promise((resolve, reject) => {
      const pipeline = sharp();
      pipeline.stats().then(resolve).catch(reject);
      file.getStream().pipe(pipeline);
    });
  }

  try {
    await sharp(file.filepath).stats();
    return false;
  } catch (e) {
    return true;
  }
};

const isOptimizableImage = async (file) => {
  let format;
  try {
    const metadata = await getMetadata(file);
    format = metadata.format;
  } catch (e) {
    // throw when the file is not a supported image
    return false;
  }
  return format && getFormatsToOptimize().includes(format);
};

const isResizableImage = async (file) => {
  let format;
  try {
    const metadata = await getMetadata(file);
    format = metadata.format;
  } catch (e) {
    // throw when the file is not a supported image
    return false;
  }
  return format && getFormatsToResize().includes(format);
};

const isImage = async (file) => {
  let format;
  try {
    const metadata = await getMetadata(file);
    format = metadata.format;
  } catch (e) {
    // throw when the file is not a supported image
    return false;
  }
  return format && getFormatsToProcess().includes(format);
};

module.exports = () => ({
  isSupportedImage,
  isFaultyImage,
  isOptimizableImage,
  isResizableImage,
  isImage,
  getDimensions,
  generateResponsiveFormats,
  generateThumbnail,
  optimize,
  getFormatsToResize,
  getFormatsToProcess,
  getFormatsToOptimize,
});<|MERGE_RESOLUTION|>--- conflicted
+++ resolved
@@ -14,27 +14,15 @@
 
 
 const getFormatsToResize = () => {
-<<<<<<< HEAD
   return ['jpeg', 'jpg','png', 'webp', 'tiff', 'gif'];
 }
 
 const getFormatsToProcess  = () => {
-  return ['jpeg', 'jpg','png', 'webp', 'tiff', 'svg', 'gif', 'avif'];
+  return ['jpeg', 'jpg', 'png', 'webp', 'tiff', 'svg', 'gif', 'avif'];
 }
 
 const getFormatsToOptimize = () => {
-  return ['jpeg', 'jpg','png', 'webp', 'tiff', 'avif'];
-=======
-  return ['jpeg', 'jpg', 'png', 'webp', 'tiff', 'gif'];
-}
-
-const getFormatsToProcess  = () => {
-  return ['jpeg', 'jpg', 'png', 'webp', 'tiff', 'gif'];
-}
-
-const getFormatsToOptimize = () => {
-  return ['jpeg', 'jpg', 'png', 'webp', 'tiff', 'gif'];
->>>>>>> e02feb3e
+  return ['jpeg', 'jpg', 'png', 'webp', 'tiff', 'avif'];
 }
 
 const writeStreamToFile = (stream, path) =>
