'use strict';

const provider = require('./provider');
const upload = require('./upload');
const imageManipulation = require('./image-manipulation');
const folder = require('./folder');
const file = require('./file');
<<<<<<< HEAD
=======
const metrics = require('./metrics');
>>>>>>> b511597e
const apiUploadFolder = require('./api-upload-folder');

module.exports = {
  provider,
  upload,
  folder,
  file,
<<<<<<< HEAD
=======
  metrics,
>>>>>>> b511597e
  'image-manipulation': imageManipulation,
  'api-upload-folder': apiUploadFolder,
};<|MERGE_RESOLUTION|>--- conflicted
+++ resolved
@@ -5,10 +5,7 @@
 const imageManipulation = require('./image-manipulation');
 const folder = require('./folder');
 const file = require('./file');
-<<<<<<< HEAD
-=======
 const metrics = require('./metrics');
->>>>>>> b511597e
 const apiUploadFolder = require('./api-upload-folder');
 
 module.exports = {
@@ -16,10 +13,7 @@
   upload,
   folder,
   file,
-<<<<<<< HEAD
-=======
   metrics,
->>>>>>> b511597e
   'image-manipulation': imageManipulation,
   'api-upload-folder': apiUploadFolder,
 };