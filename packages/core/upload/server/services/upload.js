--- conflicted
+++ resolved
@@ -187,17 +187,12 @@
    * @param {*} fileData
    */
   async uploadImage(fileData) {
-<<<<<<< HEAD
     const {
       getDimensions,
       generateThumbnail,
       generateResponsiveFormats,
       isResizableImage,
     } = getService('image-manipulation');
-=======
-    const { getDimensions, generateThumbnail, generateResponsiveFormats, isOptimizableImage } =
-      getService('image-manipulation');
->>>>>>> 0895e367
 
     // Store width and height of the original image
     const { width, height } = await getDimensions(fileData);
@@ -215,6 +210,7 @@
       _.set(fileData, 'formats.thumbnail', thumbnailFile);
     };
 
+    // Generate thumbnail and responsive formats
     const uploadResponsiveFormat = async (format) => {
       const { key, file } = format;
       await getService('provider').upload(file);
@@ -226,21 +222,14 @@
     // Upload image
     uploadPromises.push(getService('provider').upload(fileData));
 
-<<<<<<< HEAD
-    // Generate thumbnail and responsive formats
+    // Generate & Upload thumbnail and responsive formats
     if (await isResizableImage(fileData)) {
-=======
-    // Generate & Upload thumbnail and responsive formats
-    if (await isOptimizableImage(fileData)) {
->>>>>>> 0895e367
       const thumbnailFile = await generateThumbnail(fileData);
-
       if (thumbnailFile) {
         uploadPromises.push(uploadThumbnail(thumbnailFile));
       }
 
       const formats = await generateResponsiveFormats(fileData);
-
       if (Array.isArray(formats) && formats.length > 0) {
         for (const format of formats) {
           // eslint-disable-next-line no-continue
