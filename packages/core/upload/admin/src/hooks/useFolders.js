--- conflicted
+++ resolved
@@ -1,14 +1,7 @@
 import * as React from 'react';
 
-<<<<<<< HEAD
-import { useFetchClient } from '@strapi/admin/strapi-admin';
+import { useNotification, useFetchClient } from '@strapi/admin/strapi-admin';
 import { useNotifyAT } from '@strapi/design-system';
-import { useNotification } from '@strapi/helper-plugin';
-=======
-import { useNotification } from '@strapi/admin/strapi-admin';
-import { useNotifyAT } from '@strapi/design-system';
-import { useFetchClient } from '@strapi/helper-plugin';
->>>>>>> b17a180f
 import { stringify } from 'qs';
 import { useIntl } from 'react-intl';
 import { useQuery } from 'react-query';
