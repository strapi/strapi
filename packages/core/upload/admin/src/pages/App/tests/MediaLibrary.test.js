import React from 'react';
import { ThemeProvider, lightTheme } from '@strapi/design-system';
import { QueryClientProvider, QueryClient } from 'react-query';
import { render as renderTL, screen, waitFor, fireEvent } from '@testing-library/react';
<<<<<<< HEAD
import { useQueryParams, useSelectionState } from '@strapi/helper-plugin';
import { MemoryRouter } from 'react-router-dom';
import { IntlProvider } from 'react-intl';
=======
import { useSelectionState, useQueryParams, TrackingContext } from '@strapi/helper-plugin';
import { MemoryRouter } from 'react-router-dom';
>>>>>>> 6c6332a6

import { useMediaLibraryPermissions } from '../../../hooks/useMediaLibraryPermissions';
import { useFolders } from '../../../hooks/useFolders';
import { useAssets } from '../../../hooks/useAssets';
import { MediaLibrary } from '../MediaLibrary';
<<<<<<< HEAD
=======
import en from '../../../translations/en.json';
>>>>>>> 6c6332a6

const FIXTURE_ASSET_PAGINATION = {
  pageCount: 1,
  page: 1,
  pageSize: 10,
  total: 1,
};

const FIXTURE_ASSETS = [
  {
    id: 77,
    name: '3874873.jpg',
    alternativeText: null,
    caption: null,
    width: 400,
    height: 400,
    formats: {
      thumbnail: {
        name: 'thumbnail_3874873.jpg',
        hash: 'thumbnail_3874873_b5818bb250',
        ext: '.jpg',
        mime: 'image/jpeg',
        width: 156,
        height: 156,
        size: 3.97,
        path: null,
        url: '/uploads/thumbnail_3874873_b5818bb250.jpg',
      },
    },
    hash: '3874873_b5818bb250',
    ext: '.jpg',
    mime: 'image/jpeg',
    size: 11.79,
    url: '/uploads/3874873_b5818bb250.jpg',
    previewUrl: null,
    provider: 'local',
    provider_metadata: null,
    createdAt: '2021-10-18T08:04:56.326Z',
    updatedAt: '2021-10-18T08:04:56.326Z',
  },
];

jest.mock('../../../hooks/useMediaLibraryPermissions');
jest.mock('../../../hooks/useFolders');
jest.mock('../../../hooks/useFolder');
jest.mock('../../../hooks/useAssets');

jest.mock('@strapi/helper-plugin', () => ({
  ...jest.requireActual('@strapi/helper-plugin'),
  useRBAC: jest.fn(),
  useNotification: jest.fn(() => jest.fn()),
  useQueryParams: jest.fn().mockReturnValue([{ query: {}, rawQuery: '' }, jest.fn()]),
  useSelectionState: jest
    .fn()
    .mockReturnValue([[], { selectOne: jest.fn(), selectAll: jest.fn() }]),
}));

jest.mock('../../../utils', () => ({
  ...jest.requireActual('../../../utils'),
  getTrad: x => x,
}));

const queryClient = new QueryClient({
  defaultOptions: {
    queries: {
      retry: false,
      refetchOnWindowFocus: false,
    },
  },
});

const renderML = () =>
  renderTL(
    <QueryClientProvider client={queryClient}>
<<<<<<< HEAD
      <IntlProvider locale="en" messages={{}}>
=======
      <TrackingContext.Provider value={{ uuid: false, telemetryProperties: undefined }}>
>>>>>>> 6c6332a6
        <ThemeProvider theme={lightTheme}>
          <MemoryRouter>
            <MediaLibrary />
          </MemoryRouter>
        </ThemeProvider>
<<<<<<< HEAD
      </IntlProvider>
=======
      </TrackingContext.Provider>
>>>>>>> 6c6332a6
    </QueryClientProvider>
  );

describe('Media library homepage', () => {
  afterEach(() => {
    jest.clearAllMocks();
  });

  describe('navigation', () => {
    it('focuses the title when mounting the component', () => {
      renderML();

      expect(screen.getByRole('main')).toHaveFocus();
    });
  });

  describe('loading state', () => {
    it('shows a loader when resolving the permissions', () => {
      useMediaLibraryPermissions.mockReturnValueOnce({
        isLoading: true,
        canCreate: false,
        canRead: false,
      });
<<<<<<< HEAD

      renderML();

      expect(screen.getByRole('main').getAttribute('aria-busy')).toBe('true');
      expect(screen.getByText('Loading content.')).toBeInTheDocument();
    });

    it('shows a loader while resolving assets', () => {
      useAssets.mockReturnValueOnce({ isLoading: true });
=======
>>>>>>> 6c6332a6

      renderML();

      expect(screen.getByRole('main').getAttribute('aria-busy')).toBe('true');
      expect(screen.getByText('Loading content.')).toBeInTheDocument();
    });

<<<<<<< HEAD
=======
    it('shows a loader while resolving assets', () => {
      useAssets.mockReturnValueOnce({ isLoading: true });

      renderML();

      expect(screen.getByRole('main').getAttribute('aria-busy')).toBe('true');
      expect(screen.getByText('Loading content.')).toBeInTheDocument();
    });

>>>>>>> 6c6332a6
    it('shows a loader while resolving folders', () => {
      useFolders.mockReturnValueOnce({ isLoading: true });

      renderML();

      expect(screen.getByRole('main').getAttribute('aria-busy')).toBe('true');
      expect(screen.getByText('Loading content.')).toBeInTheDocument();
    });
  });

  describe('general actions', () => {
    describe('filters', () => {
      it('shows the filters dropdown when the user is allowed to read', () => {
        renderML();

        expect(screen.getByText('Filters')).toBeInTheDocument();
      });

      it('hides the filters dropdown when the user is not allowed to read', () => {
        useMediaLibraryPermissions.mockReturnValueOnce({
          isLoading: false,
          canRead: false,
          canCreate: false,
        });

        renderML();

        expect(screen.queryByText('app.utils.filters')).not.toBeInTheDocument();
      });
    });

    describe('sort by', () => {
      it('shows the sort by dropdown when the user is allowed to read', () => {
        renderML();

        expect(screen.getByText('Sort by')).toBeInTheDocument();
      });

      it('hides the sort by dropdown when the user is not allowed to read', () => {
        useMediaLibraryPermissions.mockReturnValueOnce({
          isLoading: false,
          canRead: false,
          canCreate: false,
        });

        renderML();

        expect(screen.queryByText('Sort by')).not.toBeInTheDocument();
      });

      [
<<<<<<< HEAD
        'createdAt:DESC',
        'createdAt:ASC',
        'name:ASC',
        'name:DESC',
        'updatedAt:DESC',
        'updatedAt:ASC',
      ].forEach(sortKey => {
        it(`modifies the URL with the according params: ${sortKey}`, async () => {
=======
        ['Most recent uploads', 'createdAt:DESC'],
        ['Oldest uploads', 'createdAt:ASC'],
        ['Alphabetical order (A to Z)', 'name:ASC'],
        ['Reverse alphabetical order (Z to A)', 'name:DESC'],
        ['Most recent updates', 'updatedAt:DESC'],
        ['Oldest updates', 'updatedAt:ASC'],
      ].forEach(([label, sortKey]) => {
        it(`modifies the URL with the according params: ${label} ${sortKey}`, async () => {
>>>>>>> 6c6332a6
          const setQueryMock = jest.fn();
          useQueryParams.mockReturnValueOnce([{ rawQuery: '', query: {} }, setQueryMock]);

          renderML();

          fireEvent.mouseDown(screen.getByText('Sort by'));
<<<<<<< HEAD
          await waitFor(() => expect(screen.getByText(sortKey)).toBeInTheDocument());
          fireEvent.mouseDown(screen.getByText(sortKey));
          await waitFor(() => expect(screen.queryByText(sortKey)).not.toBeInTheDocument());
=======
          await waitFor(() => expect(screen.getByText(label)).toBeInTheDocument());
          fireEvent.mouseDown(screen.getByText(label));
          await waitFor(() => expect(screen.queryByText(label)).not.toBeInTheDocument());
>>>>>>> 6c6332a6

          expect(setQueryMock).toBeCalledWith({ sort: sortKey });
        });
      });
    });

    describe('select all', () => {
      it('shows the select all button when the user is allowed to update', () => {
        renderML();

        expect(screen.getByLabelText('Select all folders & assets')).toBeInTheDocument();
      });

      it('hides the select all button when the user is not allowed to update', () => {
        useMediaLibraryPermissions.mockReturnValue({
          isLoading: false,
          canRead: true,
          canCreate: true,
          canUpdate: false,
        });

        renderML();

        expect(screen.queryByLabelText('Select all assets')).not.toBeInTheDocument();
      });
    });

    describe('create asset', () => {
      it('hides the "Upload new asset" button when the user does not have the permissions to', async () => {
        useMediaLibraryPermissions.mockReturnValueOnce({
          isLoading: false,
          canRead: false,
          canCreate: false,
        });

        renderML();

        await waitFor(() => expect(screen.queryByText(`Add new assets`)).not.toBeInTheDocument());
      });

      it('shows the "Upload assets" button when the user does have the permissions to', async () => {
        useMediaLibraryPermissions.mockReturnValueOnce({
          isLoading: false,
          canRead: true,
          canCreate: true,
        });

        renderML();

        await waitFor(() => expect(screen.getByText(`Add new assets`)).toBeInTheDocument());
      });
    });

    describe('create folder', () => {
      it('shows the create button if the user has create permissions', () => {
        renderML();

        expect(screen.getByText('Add new folder')).toBeInTheDocument();
      });

      it('hides the create button if the user does not have create permissions', () => {
        useMediaLibraryPermissions.mockReturnValueOnce({
          isLoading: false,
          canCreate: false,
        });

        renderML();

        expect(screen.queryByText('Add new folder')).not.toBeInTheDocument();
      });
    });
  });

  describe('content', () => {
    it('does display empty state upload first assets if no folder or assets', () => {
      useFolders.mockReturnValueOnce({
        data: [],
        isLoading: false,
        error: null,
      });
      useAssets.mockReturnValueOnce({
        isLoading: false,
        error: null,
        data: {},
      });
      renderML();

      expect(screen.queryByText('Upload your first assets...')).toBeInTheDocument();
    });

    it('does display empty state no results found if searching with no results', () => {
      useAssets.mockReturnValueOnce({
        isLoading: false,
        error: null,
        data: {},
<<<<<<< HEAD
      });
      useFolders.mockReturnValueOnce({
        data: [],
        isLoading: false,
        error: null,
      });
=======
      });
      useFolders.mockReturnValueOnce({
        data: [],
        isLoading: false,
        error: null,
      });
>>>>>>> 6c6332a6
      useQueryParams.mockReturnValueOnce([{ rawQuery: '', query: { _q: 'true' } }, jest.fn()]);
      renderML();

      expect(
        screen.queryByText('There are no elements with the applied filters')
      ).toBeInTheDocument();
    });

    it('does not display assets title if searching and no folders', () => {
      useFolders.mockReturnValueOnce({
        data: [],
        isLoading: false,
        error: null,
      });
      useQueryParams.mockReturnValueOnce([{ rawQuery: '', query: { _q: 'true' } }, jest.fn()]);
      renderML();

      expect(screen.queryByText('Assets')).not.toBeInTheDocument();
    });

    it('does not display folders title if searching and no assets', () => {
      useAssets.mockReturnValueOnce({
        isLoading: false,
        error: null,
        data: {},
      });
      useQueryParams.mockReturnValueOnce([{ rawQuery: '', query: { _q: 'true' } }, jest.fn()]);
      renderML();

      expect(screen.queryByText('Folders')).not.toBeInTheDocument();
    });

    it('displays folders and folders title', () => {
      renderML();

<<<<<<< HEAD
      expect(screen.getByText('Folders (1)')).toBeInTheDocument();
      expect(screen.getByText('1 folder, 1 asset')).toBeInTheDocument();
=======
      expect(screen.queryByText('Folders')).toBeInTheDocument();
      expect(screen.getByText('Folder 1')).toBeInTheDocument();
>>>>>>> 6c6332a6
    });

    it('displays folder with checked checkbox when is selected', () => {
      useSelectionState.mockReturnValueOnce([
        [
          {
            id: 1,
            name: 'Folder 1',
            children: { count: 1 },
            createdAt: '',
            files: { count: 1 },
            path: '/1',
            pathId: 1,
            updatedAt: '',
            type: 'folder',
          },
        ],
        { selectOne: jest.fn(), selectAll: jest.fn() },
      ]);
      renderML();
<<<<<<< HEAD

      expect(screen.getByTestId('folder-checkbox-1')).toBeChecked();
    });

    it('doest not displays folder with checked checkbox when is not selected', () => {
      renderML();

      expect(screen.getByTestId('folder-checkbox-1')).not.toBeChecked();
    });

=======

      expect(screen.getByTestId('folder-checkbox-1')).toBeChecked();
    });

    it('doest not displays folder with checked checkbox when is not selected', () => {
      renderML();

      expect(screen.getByTestId('folder-checkbox-1')).not.toBeChecked();
    });

>>>>>>> 6c6332a6
    it('does not display folders if the user does not have read permissions', () => {
      useMediaLibraryPermissions.mockReturnValueOnce({
        isLoading: false,
        canRead: false,
        canCreate: false,
      });

      renderML();

<<<<<<< HEAD
      expect(screen.queryByText('1 folder, 1 asset')).not.toBeInTheDocument();
      expect(screen.queryByText('Folders (1)')).not.toBeInTheDocument();
=======
      expect(screen.queryByText('list.folders.title')).not.toBeInTheDocument();
      expect(screen.queryByText('Folder 1')).not.toBeInTheDocument();
>>>>>>> 6c6332a6
    });

    it('does display folders if a search is performed', () => {
      useQueryParams.mockReturnValueOnce([{ rawQuery: '', query: { _q: 'true' } }, jest.fn()]);

      renderML();

<<<<<<< HEAD
      expect(screen.queryByText('1 folder, 1 asset')).toBeInTheDocument();
      expect(screen.queryByText('Folders (1)')).toBeInTheDocument();
    });

    it('does display folders if the media library is being filtered', () => {
      useQueryParams.mockReturnValueOnce([{ rawQuery: '', query: { filters: 'true' } }, jest.fn()]);

      renderML();

      expect(screen.queryByText('1 folder, 1 asset')).toBeInTheDocument();
      expect(screen.queryByText('Folders (1)')).toBeInTheDocument();
    });

=======
      expect(screen.queryByText('Folders')).toBeInTheDocument();
      expect(screen.queryByText('Folder 1')).toBeInTheDocument();
    });

    it('does not display folders if the media library is being filtered', () => {
      useQueryParams.mockReturnValueOnce([{ rawQuery: '', query: { filters: 'true' } }, jest.fn()]);

      renderML();

      expect(screen.queryByText('Folders')).toBeInTheDocument();
      expect(screen.queryByText('Folder 1')).toBeInTheDocument();
    });

>>>>>>> 6c6332a6
    it('does not fetch folders if the current page !== 1', () => {
      useAssets.mockReturnValueOnce({
        isLoading: false,
        data: {
          pagination: {
            ...FIXTURE_ASSET_PAGINATION,
            pageCount: 2,
            page: 2,
            total: 2,
          },
          results: FIXTURE_ASSETS,
        },
      });
      useQueryParams.mockReturnValueOnce([{ rawQuery: '', query: { _q: 'true' } }, jest.fn()]);

      renderML();

      expect(useFolders).toHaveBeenCalledWith(expect.objectContaining({ enabled: false }));
    });

    it('does not fetch folders if the mime-type was applied', () => {
      useAssets.mockReturnValueOnce({
        isLoading: false,
        data: {
          pagination: {
            ...FIXTURE_ASSET_PAGINATION,
            pageCount: 2,
            page: 2,
            total: 2,
          },
          results: FIXTURE_ASSETS,
        },
      });
      useQueryParams.mockReturnValueOnce([
        { rawQuery: '', query: { _q: '', filters: { $and: { mime: 'audio' } } } },
        jest.fn(),
      ]);

      renderML();

      expect(useFolders).toHaveBeenCalledWith(expect.objectContaining({ enabled: false }));
    });
<<<<<<< HEAD

    it('displays assets', () => {
      renderML();

      expect(screen.getByText('3874873.jpg')).toBeInTheDocument();
    });

    it('does not display assets if the user does not have read permissions', () => {
      useMediaLibraryPermissions.mockReturnValueOnce({
        isLoading: false,
        canRead: false,
        canCreate: false,
      });

      renderML();

      expect(screen.queryByText('3874873.jpg')).not.toBeInTheDocument();
    });

    it('does display empty assets action, if there are no assets and no folders', () => {
      useAssets.mockReturnValueOnce({
        isLoading: false,
        data: {
          pagination: FIXTURE_ASSET_PAGINATION,
          results: [],
        },
      });

      useFolders.mockReturnValueOnce({
        isLoading: false,
        data: [],
      });

      renderML();

      expect(screen.queryByText('Upload your first assets...')).toBeInTheDocument();
    });

    it('does not display empty assets action, if there are no assets and the user does not have create permissions', () => {
      useMediaLibraryPermissions.mockReturnValueOnce({
        isLoading: false,
        canCreate: false,
        canRead: false,
      });
=======

    it('displays assets', () => {
      renderML();

      expect(screen.getByText('3874873.jpg')).toBeInTheDocument();
    });

    it('does not display assets if the user does not have read permissions', () => {
      useMediaLibraryPermissions.mockReturnValueOnce({
        isLoading: false,
        canRead: false,
        canCreate: false,
      });

      renderML();

      expect(screen.queryByText('3874873.jpg')).not.toBeInTheDocument();
    });

    it('does display empty assets action, if there are no assets and no folders', () => {
      useAssets.mockReturnValueOnce({
        isLoading: false,
        data: {
          pagination: FIXTURE_ASSET_PAGINATION,
          results: [],
        },
      });

      useFolders.mockReturnValueOnce({
        isLoading: false,
        data: [],
      });

      renderML();

      expect(screen.queryByText('Upload your first assets...')).toBeInTheDocument();
    });

    it('does not display empty assets action, if there are no assets and the user does not have create permissions', () => {
      useMediaLibraryPermissions.mockReturnValueOnce({
        isLoading: false,
        canCreate: false,
        canRead: false,
      });
      useAssets.mockReturnValueOnce({
        isLoading: false,
        error: null,
        data: {
          pagination: FIXTURE_ASSET_PAGINATION,
          results: FIXTURE_ASSETS,
        },
      });

      renderML();

      expect(screen.queryByText('header.actions.add-assets')).not.toBeInTheDocument();
    });

    it('does not display empty assets action, if there are no assets, no folders and the user is currently filtering', () => {
      useQueryParams.mockReturnValueOnce([{ rawQuery: '', query: { filters: 'true' } }, jest.fn()]);
>>>>>>> 6c6332a6
      useAssets.mockReturnValueOnce({
        isLoading: false,
        error: null,
        data: {
          pagination: FIXTURE_ASSET_PAGINATION,
<<<<<<< HEAD
          results: FIXTURE_ASSETS,
        },
      });

      renderML();

      expect(screen.queryByText('header.actions.add-assets')).not.toBeInTheDocument();
    });

    it('does not display empty assets action, if there are no assets, no folders and the user is currently filtering', () => {
      useQueryParams.mockReturnValueOnce([{ rawQuery: '', query: { filters: 'true' } }, jest.fn()]);
      useAssets.mockReturnValueOnce({
        isLoading: false,
        error: null,
        data: {
          pagination: FIXTURE_ASSET_PAGINATION,
          results: [],
        },
      });

=======
          results: [],
        },
      });

>>>>>>> 6c6332a6
      useFolders.mockReturnValueOnce({
        isLoading: false,
        error: null,
        data: [],
      });

      renderML();

      expect(
        screen.queryByText('There are no elements with the applied filters')
      ).toBeInTheDocument();
      expect(screen.queryByText('header.actions.add-assets')).not.toBeInTheDocument();
    });
  });
});<|MERGE_RESOLUTION|>--- conflicted
+++ resolved
@@ -2,23 +2,14 @@
 import { ThemeProvider, lightTheme } from '@strapi/design-system';
 import { QueryClientProvider, QueryClient } from 'react-query';
 import { render as renderTL, screen, waitFor, fireEvent } from '@testing-library/react';
-<<<<<<< HEAD
-import { useQueryParams, useSelectionState } from '@strapi/helper-plugin';
+import { useSelectionState, useQueryParams, TrackingContext } from '@strapi/helper-plugin';
 import { MemoryRouter } from 'react-router-dom';
 import { IntlProvider } from 'react-intl';
-=======
-import { useSelectionState, useQueryParams, TrackingContext } from '@strapi/helper-plugin';
-import { MemoryRouter } from 'react-router-dom';
->>>>>>> 6c6332a6
 
 import { useMediaLibraryPermissions } from '../../../hooks/useMediaLibraryPermissions';
 import { useFolders } from '../../../hooks/useFolders';
 import { useAssets } from '../../../hooks/useAssets';
 import { MediaLibrary } from '../MediaLibrary';
-<<<<<<< HEAD
-=======
-import en from '../../../translations/en.json';
->>>>>>> 6c6332a6
 
 const FIXTURE_ASSET_PAGINATION = {
   pageCount: 1,
@@ -93,21 +84,15 @@
 const renderML = () =>
   renderTL(
     <QueryClientProvider client={queryClient}>
-<<<<<<< HEAD
       <IntlProvider locale="en" messages={{}}>
-=======
-      <TrackingContext.Provider value={{ uuid: false, telemetryProperties: undefined }}>
->>>>>>> 6c6332a6
-        <ThemeProvider theme={lightTheme}>
-          <MemoryRouter>
-            <MediaLibrary />
-          </MemoryRouter>
-        </ThemeProvider>
-<<<<<<< HEAD
+        <TrackingContext.Provider value={{ uuid: false, telemetryProperties: undefined }}>
+          <ThemeProvider theme={lightTheme}>
+            <MemoryRouter>
+              <MediaLibrary />
+            </MemoryRouter>
+          </ThemeProvider>
+        </TrackingContext.Provider>
       </IntlProvider>
-=======
-      </TrackingContext.Provider>
->>>>>>> 6c6332a6
     </QueryClientProvider>
   );
 
@@ -131,7 +116,6 @@
         canCreate: false,
         canRead: false,
       });
-<<<<<<< HEAD
 
       renderML();
 
@@ -141,8 +125,6 @@
 
     it('shows a loader while resolving assets', () => {
       useAssets.mockReturnValueOnce({ isLoading: true });
-=======
->>>>>>> 6c6332a6
 
       renderML();
 
@@ -150,18 +132,6 @@
       expect(screen.getByText('Loading content.')).toBeInTheDocument();
     });
 
-<<<<<<< HEAD
-=======
-    it('shows a loader while resolving assets', () => {
-      useAssets.mockReturnValueOnce({ isLoading: true });
-
-      renderML();
-
-      expect(screen.getByRole('main').getAttribute('aria-busy')).toBe('true');
-      expect(screen.getByText('Loading content.')).toBeInTheDocument();
-    });
-
->>>>>>> 6c6332a6
     it('shows a loader while resolving folders', () => {
       useFolders.mockReturnValueOnce({ isLoading: true });
 
@@ -213,7 +183,6 @@
       });
 
       [
-<<<<<<< HEAD
         'createdAt:DESC',
         'createdAt:ASC',
         'name:ASC',
@@ -222,31 +191,15 @@
         'updatedAt:ASC',
       ].forEach(sortKey => {
         it(`modifies the URL with the according params: ${sortKey}`, async () => {
-=======
-        ['Most recent uploads', 'createdAt:DESC'],
-        ['Oldest uploads', 'createdAt:ASC'],
-        ['Alphabetical order (A to Z)', 'name:ASC'],
-        ['Reverse alphabetical order (Z to A)', 'name:DESC'],
-        ['Most recent updates', 'updatedAt:DESC'],
-        ['Oldest updates', 'updatedAt:ASC'],
-      ].forEach(([label, sortKey]) => {
-        it(`modifies the URL with the according params: ${label} ${sortKey}`, async () => {
->>>>>>> 6c6332a6
           const setQueryMock = jest.fn();
           useQueryParams.mockReturnValueOnce([{ rawQuery: '', query: {} }, setQueryMock]);
 
           renderML();
 
           fireEvent.mouseDown(screen.getByText('Sort by'));
-<<<<<<< HEAD
           await waitFor(() => expect(screen.getByText(sortKey)).toBeInTheDocument());
           fireEvent.mouseDown(screen.getByText(sortKey));
           await waitFor(() => expect(screen.queryByText(sortKey)).not.toBeInTheDocument());
-=======
-          await waitFor(() => expect(screen.getByText(label)).toBeInTheDocument());
-          fireEvent.mouseDown(screen.getByText(label));
-          await waitFor(() => expect(screen.queryByText(label)).not.toBeInTheDocument());
->>>>>>> 6c6332a6
 
           expect(setQueryMock).toBeCalledWith({ sort: sortKey });
         });
@@ -342,21 +295,12 @@
         isLoading: false,
         error: null,
         data: {},
-<<<<<<< HEAD
       });
       useFolders.mockReturnValueOnce({
         data: [],
         isLoading: false,
         error: null,
       });
-=======
-      });
-      useFolders.mockReturnValueOnce({
-        data: [],
-        isLoading: false,
-        error: null,
-      });
->>>>>>> 6c6332a6
       useQueryParams.mockReturnValueOnce([{ rawQuery: '', query: { _q: 'true' } }, jest.fn()]);
       renderML();
 
@@ -392,13 +336,8 @@
     it('displays folders and folders title', () => {
       renderML();
 
-<<<<<<< HEAD
       expect(screen.getByText('Folders (1)')).toBeInTheDocument();
       expect(screen.getByText('1 folder, 1 asset')).toBeInTheDocument();
-=======
-      expect(screen.queryByText('Folders')).toBeInTheDocument();
-      expect(screen.getByText('Folder 1')).toBeInTheDocument();
->>>>>>> 6c6332a6
     });
 
     it('displays folder with checked checkbox when is selected', () => {
@@ -419,7 +358,6 @@
         { selectOne: jest.fn(), selectAll: jest.fn() },
       ]);
       renderML();
-<<<<<<< HEAD
 
       expect(screen.getByTestId('folder-checkbox-1')).toBeChecked();
     });
@@ -430,18 +368,6 @@
       expect(screen.getByTestId('folder-checkbox-1')).not.toBeChecked();
     });
 
-=======
-
-      expect(screen.getByTestId('folder-checkbox-1')).toBeChecked();
-    });
-
-    it('doest not displays folder with checked checkbox when is not selected', () => {
-      renderML();
-
-      expect(screen.getByTestId('folder-checkbox-1')).not.toBeChecked();
-    });
-
->>>>>>> 6c6332a6
     it('does not display folders if the user does not have read permissions', () => {
       useMediaLibraryPermissions.mockReturnValueOnce({
         isLoading: false,
@@ -451,13 +377,8 @@
 
       renderML();
 
-<<<<<<< HEAD
       expect(screen.queryByText('1 folder, 1 asset')).not.toBeInTheDocument();
       expect(screen.queryByText('Folders (1)')).not.toBeInTheDocument();
-=======
-      expect(screen.queryByText('list.folders.title')).not.toBeInTheDocument();
-      expect(screen.queryByText('Folder 1')).not.toBeInTheDocument();
->>>>>>> 6c6332a6
     });
 
     it('does display folders if a search is performed', () => {
@@ -465,7 +386,6 @@
 
       renderML();
 
-<<<<<<< HEAD
       expect(screen.queryByText('1 folder, 1 asset')).toBeInTheDocument();
       expect(screen.queryByText('Folders (1)')).toBeInTheDocument();
     });
@@ -479,21 +399,6 @@
       expect(screen.queryByText('Folders (1)')).toBeInTheDocument();
     });
 
-=======
-      expect(screen.queryByText('Folders')).toBeInTheDocument();
-      expect(screen.queryByText('Folder 1')).toBeInTheDocument();
-    });
-
-    it('does not display folders if the media library is being filtered', () => {
-      useQueryParams.mockReturnValueOnce([{ rawQuery: '', query: { filters: 'true' } }, jest.fn()]);
-
-      renderML();
-
-      expect(screen.queryByText('Folders')).toBeInTheDocument();
-      expect(screen.queryByText('Folder 1')).toBeInTheDocument();
-    });
-
->>>>>>> 6c6332a6
     it('does not fetch folders if the current page !== 1', () => {
       useAssets.mockReturnValueOnce({
         isLoading: false,
@@ -536,7 +441,6 @@
 
       expect(useFolders).toHaveBeenCalledWith(expect.objectContaining({ enabled: false }));
     });
-<<<<<<< HEAD
 
     it('displays assets', () => {
       renderML();
@@ -581,29 +485,25 @@
         canCreate: false,
         canRead: false,
       });
-=======
-
-    it('displays assets', () => {
-      renderML();
-
-      expect(screen.getByText('3874873.jpg')).toBeInTheDocument();
-    });
-
-    it('does not display assets if the user does not have read permissions', () => {
-      useMediaLibraryPermissions.mockReturnValueOnce({
-        isLoading: false,
-        canRead: false,
-        canCreate: false,
-      });
-
-      renderML();
-
-      expect(screen.queryByText('3874873.jpg')).not.toBeInTheDocument();
-    });
-
-    it('does display empty assets action, if there are no assets and no folders', () => {
-      useAssets.mockReturnValueOnce({
-        isLoading: false,
+      useAssets.mockReturnValueOnce({
+        isLoading: false,
+        error: null,
+        data: {
+          pagination: FIXTURE_ASSET_PAGINATION,
+          results: FIXTURE_ASSETS,
+        },
+      });
+
+      renderML();
+
+      expect(screen.queryByText('header.actions.add-assets')).not.toBeInTheDocument();
+    });
+
+    it('does not display empty assets action, if there are no assets, no folders and the user is currently filtering', () => {
+      useQueryParams.mockReturnValueOnce([{ rawQuery: '', query: { filters: 'true' } }, jest.fn()]);
+      useAssets.mockReturnValueOnce({
+        isLoading: false,
+        error: null,
         data: {
           pagination: FIXTURE_ASSET_PAGINATION,
           results: [],
@@ -612,71 +512,6 @@
 
       useFolders.mockReturnValueOnce({
         isLoading: false,
-        data: [],
-      });
-
-      renderML();
-
-      expect(screen.queryByText('Upload your first assets...')).toBeInTheDocument();
-    });
-
-    it('does not display empty assets action, if there are no assets and the user does not have create permissions', () => {
-      useMediaLibraryPermissions.mockReturnValueOnce({
-        isLoading: false,
-        canCreate: false,
-        canRead: false,
-      });
-      useAssets.mockReturnValueOnce({
-        isLoading: false,
-        error: null,
-        data: {
-          pagination: FIXTURE_ASSET_PAGINATION,
-          results: FIXTURE_ASSETS,
-        },
-      });
-
-      renderML();
-
-      expect(screen.queryByText('header.actions.add-assets')).not.toBeInTheDocument();
-    });
-
-    it('does not display empty assets action, if there are no assets, no folders and the user is currently filtering', () => {
-      useQueryParams.mockReturnValueOnce([{ rawQuery: '', query: { filters: 'true' } }, jest.fn()]);
->>>>>>> 6c6332a6
-      useAssets.mockReturnValueOnce({
-        isLoading: false,
-        error: null,
-        data: {
-          pagination: FIXTURE_ASSET_PAGINATION,
-<<<<<<< HEAD
-          results: FIXTURE_ASSETS,
-        },
-      });
-
-      renderML();
-
-      expect(screen.queryByText('header.actions.add-assets')).not.toBeInTheDocument();
-    });
-
-    it('does not display empty assets action, if there are no assets, no folders and the user is currently filtering', () => {
-      useQueryParams.mockReturnValueOnce([{ rawQuery: '', query: { filters: 'true' } }, jest.fn()]);
-      useAssets.mockReturnValueOnce({
-        isLoading: false,
-        error: null,
-        data: {
-          pagination: FIXTURE_ASSET_PAGINATION,
-          results: [],
-        },
-      });
-
-=======
-          results: [],
-        },
-      });
-
->>>>>>> 6c6332a6
-      useFolders.mockReturnValueOnce({
-        isLoading: false,
         error: null,
         data: [],
       });
