--- conflicted
+++ resolved
@@ -69,14 +69,6 @@
 jest.mock('../../../utils', () => ({
   ...jest.requireActual('../../../utils'),
   getTrad: (x) => x,
-<<<<<<< HEAD
-}));
-
-jest.mock('react-intl', () => ({
-  FormattedMessage: ({ id }) => id,
-  useIntl: () => ({ formatMessage: jest.fn(({ id }) => en[id] || id) }),
-=======
->>>>>>> fc863acc
 }));
 
 const queryClient = new QueryClient({
