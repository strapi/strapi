import React, { useReducer } from 'react';

<<<<<<< HEAD
import { Page, useFetchClient } from '@strapi/admin/strapi-admin';
=======
import { Page, useNotification } from '@strapi/admin/strapi-admin';
>>>>>>> b17a180f
import {
  Box,
  Button,
  ContentLayout,
  Flex,
  Grid,
  GridItem,
  HeaderLayout,
  Layout,
  ToggleInput,
  Typography,
} from '@strapi/design-system';
<<<<<<< HEAD
import { useFocusWhenNavigate, useNotification } from '@strapi/helper-plugin';
=======
import { useFetchClient } from '@strapi/helper-plugin';
>>>>>>> b17a180f
import { Check } from '@strapi/icons';
import isEqual from 'lodash/isEqual';
import { Helmet } from 'react-helmet';
import { useIntl } from 'react-intl';
import { useMutation, useQuery } from 'react-query';

import { PERMISSIONS } from '../../constants';
import { getTrad } from '../../utils';

import init from './init';
import reducer, { initialState } from './reducer';

export const SettingsPage = () => {
  const { formatMessage } = useIntl();
  const { toggleNotification } = useNotification();
  const { get, put } = useFetchClient();

  const [{ initialData, modifiedData }, dispatch] = useReducer(reducer, initialState, init);

  const { data, isLoading, refetch } = useQuery({
    queryKey: ['upload', 'settings'],
    async queryFn() {
      const {
        data: { data },
      } = await get('/upload/settings');

      return data;
    },
  });

  React.useEffect(() => {
    if (data) {
      dispatch({
        type: 'GET_DATA_SUCCEEDED',
        data,
      });
    }
  }, [data]);

  const isSaveButtonDisabled = isEqual(initialData, modifiedData);

  const { mutateAsync, isLoading: isSubmiting } = useMutation({
    async mutationFn(body) {
      return put('/upload/settings', body);
    },
    onSuccess() {
      refetch();

      toggleNotification({
        type: 'success',
        message: formatMessage({ id: 'notification.form.success.fields' }),
      });
    },
    onError(err) {
      console.error(err);
    },
  });

  const handleSubmit = async (e) => {
    e.preventDefault();

    if (isSaveButtonDisabled) {
      return;
    }

    await mutateAsync(modifiedData);
  };

  const handleChange = ({ target: { name, value } }) => {
    dispatch({
      type: 'ON_CHANGE',
      keys: name,
      value,
    });
  };

  if (isLoading) {
    return <Page.Loading />;
  }

  return (
    <Page.Main tabIndex={-1}>
      <Helmet
        title={formatMessage({
          id: getTrad('page.title'),
          defaultMessage: 'Settings - Media Libray',
        })}
      />
      <form onSubmit={handleSubmit}>
        <HeaderLayout
          title={formatMessage({
            id: getTrad('settings.header.label'),
            defaultMessage: 'Media Library',
          })}
          primaryAction={
            <Button
              disabled={isSaveButtonDisabled}
              loading={isSubmiting}
              type="submit"
              startIcon={<Check />}
              size="S"
            >
              {formatMessage({
                id: 'global.save',
                defaultMessage: 'Save',
              })}
            </Button>
          }
          subtitle={formatMessage({
            id: getTrad('settings.sub-header.label'),
            defaultMessage: 'Configure the settings for the Media Library',
          })}
        />
        <ContentLayout>
          <Layout>
            <Flex direction="column" alignItems="stretch" gap={12}>
              <Box background="neutral0" padding={6} shadow="filterShadow" hasRadius>
                <Flex direction="column" alignItems="stretch" gap={4}>
                  <Flex>
                    <Typography variant="delta" as="h2">
                      {formatMessage({
                        id: getTrad('settings.blockTitle'),
                        defaultMessage: 'Asset management',
                      })}
                    </Typography>
                  </Flex>
                  <Grid gap={6}>
                    <GridItem col={6} s={12}>
                      <ToggleInput
                        aria-label="responsiveDimensions"
                        checked={modifiedData.responsiveDimensions}
                        hint={formatMessage({
                          id: getTrad('settings.form.responsiveDimensions.description'),
                          defaultMessage:
                            'Enabling this option will generate multiple formats (small, medium and large) of the uploaded asset.',
                        })}
                        label={formatMessage({
                          id: getTrad('settings.form.responsiveDimensions.label'),
                          defaultMessage: 'Responsive friendly upload',
                        })}
                        name="responsiveDimensions"
                        offLabel={formatMessage({
                          id: 'app.components.ToggleCheckbox.off-label',
                          defaultMessage: 'Off',
                        })}
                        onLabel={formatMessage({
                          id: 'app.components.ToggleCheckbox.on-label',
                          defaultMessage: 'On',
                        })}
                        onChange={(e) => {
                          handleChange({
                            target: { name: 'responsiveDimensions', value: e.target.checked },
                          });
                        }}
                      />
                    </GridItem>
                    <GridItem col={6} s={12}>
                      <ToggleInput
                        aria-label="sizeOptimization"
                        checked={modifiedData.sizeOptimization}
                        hint={formatMessage({
                          id: getTrad('settings.form.sizeOptimization.description'),
                          defaultMessage:
                            'Enabling this option will reduce the image size and slightly reduce its quality.',
                        })}
                        label={formatMessage({
                          id: getTrad('settings.form.sizeOptimization.label'),
                          defaultMessage: 'Size optimization',
                        })}
                        name="sizeOptimization"
                        offLabel={formatMessage({
                          id: 'app.components.ToggleCheckbox.off-label',
                          defaultMessage: 'Off',
                        })}
                        onLabel={formatMessage({
                          id: 'app.components.ToggleCheckbox.on-label',
                          defaultMessage: 'On',
                        })}
                        onChange={(e) => {
                          handleChange({
                            target: { name: 'sizeOptimization', value: e.target.checked },
                          });
                        }}
                      />
                    </GridItem>
                    <GridItem col={6} s={12}>
                      <ToggleInput
                        aria-label="autoOrientation"
                        checked={modifiedData.autoOrientation}
                        hint={formatMessage({
                          id: getTrad('settings.form.autoOrientation.description'),
                          defaultMessage:
                            'Enabling this option will automatically rotate the image according to EXIF orientation tag.',
                        })}
                        label={formatMessage({
                          id: getTrad('settings.form.autoOrientation.label'),
                          defaultMessage: 'Auto orientation',
                        })}
                        name="autoOrientation"
                        offLabel={formatMessage({
                          id: 'app.components.ToggleCheckbox.off-label',
                          defaultMessage: 'Off',
                        })}
                        onLabel={formatMessage({
                          id: 'app.components.ToggleCheckbox.on-label',
                          defaultMessage: 'On',
                        })}
                        onChange={(e) => {
                          handleChange({
                            target: { name: 'autoOrientation', value: e.target.checked },
                          });
                        }}
                      />
                    </GridItem>
                  </Grid>
                </Flex>
              </Box>
            </Flex>
          </Layout>
        </ContentLayout>
      </form>
    </Page.Main>
  );
};

const ProtectedSettingsPage = () => (
  <Page.Protect permissions={PERMISSIONS.settings}>
    <SettingsPage />
  </Page.Protect>
);

export default ProtectedSettingsPage;<|MERGE_RESOLUTION|>--- conflicted
+++ resolved
@@ -1,10 +1,6 @@
 import React, { useReducer } from 'react';
 
-<<<<<<< HEAD
-import { Page, useFetchClient } from '@strapi/admin/strapi-admin';
-=======
-import { Page, useNotification } from '@strapi/admin/strapi-admin';
->>>>>>> b17a180f
+import { Page, useNotification, useFetchClient } from '@strapi/admin/strapi-admin';
 import {
   Box,
   Button,
@@ -17,11 +13,6 @@
   ToggleInput,
   Typography,
 } from '@strapi/design-system';
-<<<<<<< HEAD
-import { useFocusWhenNavigate, useNotification } from '@strapi/helper-plugin';
-=======
-import { useFetchClient } from '@strapi/helper-plugin';
->>>>>>> b17a180f
 import { Check } from '@strapi/icons';
 import isEqual from 'lodash/isEqual';
 import { Helmet } from 'react-helmet';
