--- conflicted
+++ resolved
@@ -14,11 +14,7 @@
   TextInput,
   Typography,
 } from '@strapi/design-system';
-<<<<<<< HEAD
-import { useNotification, useTracking } from '@strapi/helper-plugin';
-=======
-import { getAPIInnerErrors, useNotification } from '@strapi/helper-plugin';
->>>>>>> cd4e508b
+import { useNotification } from '@strapi/helper-plugin';
 import { Form, Formik } from 'formik';
 import isEmpty from 'lodash/isEmpty';
 import PropTypes from 'prop-types';
