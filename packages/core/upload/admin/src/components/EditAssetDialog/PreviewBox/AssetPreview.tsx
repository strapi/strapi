/* eslint-disable jsx-a11y/media-has-caption */
import * as React from 'react';

<<<<<<< HEAD
import { Flex, Box, Typography } from '@strapi/design-system';
import { File, FilePdf } from '@strapi/icons';
import { useIntl } from 'react-intl';
import { styled } from 'styled-components';
=======
import MuxPlayer from '@mux/mux-player-react';
import { Flex } from '@strapi/design-system';
import { File, FilePdf } from '@strapi/icons';
import { styled, useTheme } from 'styled-components';
>>>>>>> ca8b9b60

import { AssetType } from '../../../constants';

const CardAsset = styled(Flex)`
  min-height: 26.4rem;
  border-radius: ${({ theme }) => theme.borderRadius} ${({ theme }) => theme.borderRadius} 0 0;
  background: linear-gradient(
    180deg,
    ${({ theme }) => theme.colors.neutral0} 0%, 
    ${({ theme }) => theme.colors.neutral100} 121.48%
  );
`;

interface AssetPreviewProps {
  mime: string;
  name: string;
  url: string;
  onLoad?: () => void;
}

export const AssetPreview = React.forwardRef<
  HTMLImageElement | HTMLVideoElement | HTMLAudioElement,
  AssetPreviewProps
>(({ mime, url, name, ...props }, ref) => {
  const theme = useTheme();

  const { formatMessage } = useIntl();

  if (mime.includes(AssetType.Image)) {
    return (
      <img ref={ref as React.ForwardedRef<HTMLImageElement>} src={url} alt={name} {...props} />
    );
  }

  if (mime.includes(AssetType.Video)) {
    return <MuxPlayer src={url} accentColor={theme.colors.primary500} />;
  }

  if (mime.includes(AssetType.Audio)) {
    return (
      <Box margin="5">
        <audio controls src={url} ref={ref as React.ForwardedRef<HTMLAudioElement>} {...props}>
          {name}
        </audio>
      </Box>
    );
  }

  if (mime.includes('pdf')) {
    return (
      <CardAsset width="100%" justifyContent="center" {...props}>
        <Flex gap={2} direction="column" alignItems="center">
          <FilePdf aria-label={name} fill="neutral500" width={24} height={24} />
          <Typography textColor="neutral500" variant="pi">
            {formatMessage({
              id: 'noPreview',
              defaultMessage: 'No preview available',
            })}
          </Typography>
        </Flex>
      </CardAsset>
    );
  }

  return (
    <CardAsset width="100%" justifyContent="center" {...props}>
      <Flex gap={2} direction="column" alignItems="center">
        <File aria-label={name} fill="neutral500" width={24} height={24}/>

        <Typography textColor="neutral500" variant="pi">
          {formatMessage({
            id: 'noPreview',
            defaultMessage: 'No preview available',
          })}
        </Typography>
      </Flex>
    </CardAsset>
  );
});

AssetPreview.displayName = 'AssetPreview';<|MERGE_RESOLUTION|>--- conflicted
+++ resolved
@@ -1,17 +1,11 @@
 /* eslint-disable jsx-a11y/media-has-caption */
 import * as React from 'react';
 
-<<<<<<< HEAD
+import MuxPlayer from '@mux/mux-player-react';
 import { Flex, Box, Typography } from '@strapi/design-system';
 import { File, FilePdf } from '@strapi/icons';
 import { useIntl } from 'react-intl';
-import { styled } from 'styled-components';
-=======
-import MuxPlayer from '@mux/mux-player-react';
-import { Flex } from '@strapi/design-system';
-import { File, FilePdf } from '@strapi/icons';
 import { styled, useTheme } from 'styled-components';
->>>>>>> ca8b9b60
 
 import { AssetType } from '../../../constants';
 
