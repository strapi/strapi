// Jest Snapshot v1, https://goo.gl/fbAQLP

exports[`BrowseStep renders and match snapshot 1`] = `
.c80 {
  border: 0;
  -webkit-clip: rect(0 0 0 0);
  clip: rect(0 0 0 0);
  height: 1px;
  margin: -1px;
  overflow: hidden;
  padding: 0;
  position: absolute;
  width: 1px;
}

.c22 {
  padding-top: 12px;
}

.c30 {
  padding-top: 8px;
  padding-bottom: 8px;
}

.c34 {
  position: relative;
}

.c39 {
  background: #eaf5ff;
  color: #66b7f1;
  padding-top: 8px;
  padding-right: 12px;
  padding-bottom: 8px;
  padding-left: 12px;
  border-radius: 4px;
}

.c44 {
  padding: 4px;
  max-width: 100%;
}

.c71 {
  padding-left: 8px;
}

.c16 {
  font-weight: 600;
  color: #32324d;
  font-size: 0.75rem;
  line-height: 1.33;
}

.c13 {
  padding-right: 8px;
}

.c10 {
  display: -webkit-box;
  display: -webkit-flex;
  display: -ms-flexbox;
  display: flex;
  cursor: pointer;
  padding: 8px;
  border-radius: 4px;
  background: #ffffff;
  border: 1px solid #dcdce4;
  position: relative;
  outline: none;
}

.c10 svg {
  height: 12px;
  width: 12px;
}

.c10 svg > g,
.c10 svg path {
  fill: #ffffff;
}

.c10[aria-disabled='true'] {
  pointer-events: none;
}

.c10:after {
  -webkit-transition-property: all;
  transition-property: all;
  -webkit-transition-duration: 0.2s;
  transition-duration: 0.2s;
  border-radius: 8px;
  content: '';
  position: absolute;
  top: -4px;
  bottom: -4px;
  left: -4px;
  right: -4px;
  border: 2px solid transparent;
}

.c10:focus-visible {
  outline: none;
}

.c10:focus-visible:after {
  border-radius: 8px;
  content: '';
  position: absolute;
  top: -5px;
  bottom: -5px;
  left: -5px;
  right: -5px;
  border: 2px solid #4945ff;
}

.c14 {
  height: 100%;
}

.c11 {
  -webkit-align-items: center;
  -webkit-box-align: center;
  -ms-flex-align: center;
  align-items: center;
  padding: 8px 16px;
  background: #4945ff;
  border: 1px solid #4945ff;
  border: 1px solid #dcdce4;
  background: #ffffff;
}

.c11 .c12 {
  display: -webkit-box;
  display: -webkit-flex;
  display: -ms-flexbox;
  display: flex;
  -webkit-align-items: center;
  -webkit-box-align: center;
  -ms-flex-align: center;
  align-items: center;
}

.c11 .c15 {
  color: #ffffff;
}

.c11[aria-disabled='true'] {
  border: 1px solid #dcdce4;
  background: #eaeaef;
}

.c11[aria-disabled='true'] .c15 {
  color: #666687;
}

.c11[aria-disabled='true'] svg > g,
.c11[aria-disabled='true'] svg path {
  fill: #666687;
}

.c11[aria-disabled='true']:active {
  border: 1px solid #dcdce4;
  background: #eaeaef;
}

.c11[aria-disabled='true']:active .c15 {
  color: #666687;
}

.c11[aria-disabled='true']:active svg > g,
.c11[aria-disabled='true']:active svg path {
  fill: #666687;
}

.c11:hover {
  background-color: #f6f6f9;
}

.c11:active {
  background-color: #eaeaef;
}

.c11 .c15 {
  color: #32324d;
}

.c11 svg > g,
.c11 svg path {
  fill: #32324d;
}

.c41 {
  position: relative;
  overflow: hidden;
  max-width: 100%;
}

.c46 {
  max-width: 100%;
}

.c57 {
  padding-top: 16px;
}

.c0 {
  -webkit-align-items: flex-start;
  -webkit-box-align: flex-start;
  -ms-flex-align: flex-start;
  align-items: flex-start;
  display: -webkit-box;
  display: -webkit-flex;
  display: -ms-flexbox;
  display: flex;
  -webkit-flex-direction: row;
  -ms-flex-direction: row;
  flex-direction: row;
  -webkit-box-pack: justify;
  -webkit-justify-content: space-between;
  -ms-flex-pack: justify;
  justify-content: space-between;
}

.c1 {
  -webkit-align-items: center;
  -webkit-box-align: center;
  -ms-flex-align: center;
  align-items: center;
  display: -webkit-box;
  display: -webkit-flex;
  display: -ms-flexbox;
  display: flex;
  -webkit-flex-direction: row;
  -ms-flex-direction: row;
  flex-direction: row;
  -webkit-flex-wrap: wrap;
  -ms-flex-wrap: wrap;
  flex-wrap: wrap;
}

.c17 {
  -webkit-align-items: center;
  -webkit-box-align: center;
  -ms-flex-align: center;
  align-items: center;
  display: -webkit-box;
  display: -webkit-flex;
  display: -ms-flexbox;
  display: flex;
  -webkit-flex-direction: row;
  -ms-flex-direction: row;
  flex-direction: row;
}

.c42 {
  -webkit-align-items: flex-start;
  -webkit-box-align: flex-start;
  -ms-flex-align: flex-start;
  align-items: flex-start;
  display: -webkit-box;
  display: -webkit-flex;
  display: -ms-flexbox;
  display: flex;
  -webkit-flex-direction: column;
  -ms-flex-direction: column;
  flex-direction: column;
}

.c47 {
  -webkit-align-items: start;
  -webkit-box-align: start;
  -ms-flex-align: start;
  align-items: start;
  display: -webkit-box;
  display: -webkit-flex;
  display: -ms-flexbox;
  display: flex;
  -webkit-flex-direction: column;
  -ms-flex-direction: column;
  flex-direction: column;
}

.c58 {
  -webkit-align-items: center;
  -webkit-box-align: center;
  -ms-flex-align: center;
  align-items: center;
  display: -webkit-box;
  display: -webkit-flex;
  display: -ms-flexbox;
  display: flex;
  -webkit-flex-direction: row;
  -ms-flex-direction: row;
  flex-direction: row;
  -webkit-box-pack: justify;
  -webkit-justify-content: space-between;
  -ms-flex-pack: justify;
  justify-content: space-between;
}

.c20 {
  display: -webkit-box;
  display: -webkit-flex;
  display: -ms-flexbox;
  display: flex;
  cursor: pointer;
  padding: 8px;
  border-radius: 4px;
  background: #ffffff;
  border: 1px solid #dcdce4;
  position: relative;
  outline: none;
}

.c20 svg {
  height: 12px;
  width: 12px;
}

.c20 svg > g,
.c20 svg path {
  fill: #ffffff;
}

.c20[aria-disabled='true'] {
  pointer-events: none;
}

.c20:after {
  -webkit-transition-property: all;
  transition-property: all;
  -webkit-transition-duration: 0.2s;
  transition-duration: 0.2s;
  border-radius: 8px;
  content: '';
  position: absolute;
  top: -4px;
  bottom: -4px;
  left: -4px;
  right: -4px;
  border: 2px solid transparent;
}

.c20:focus-visible {
  outline: none;
}

.c20:focus-visible:after {
  border-radius: 8px;
  content: '';
  position: absolute;
  top: -5px;
  bottom: -5px;
  left: -5px;
  right: -5px;
  border: 2px solid #4945ff;
}

.c21 {
  display: -webkit-box;
  display: -webkit-flex;
  display: -ms-flexbox;
  display: flex;
  -webkit-align-items: center;
  -webkit-box-align: center;
  -ms-flex-align: center;
  align-items: center;
  -webkit-box-pack: center;
  -webkit-justify-content: center;
  -ms-flex-pack: center;
  justify-content: center;
  height: 2rem;
  width: 2rem;
}

.c21 svg > g,
.c21 svg path {
  fill: #8e8ea9;
}

.c21:hover svg > g,
.c21:hover svg path {
  fill: #666687;
}

.c21:active svg > g,
.c21:active svg path {
  fill: #a5a5ba;
}

.c21[aria-disabled='true'] {
  background-color: #eaeaef;
}

.c21[aria-disabled='true'] svg path {
  fill: #666687;
}

.c63 {
  position: absolute;
  left: 0;
  right: 0;
  bottom: 0;
  top: 0;
  width: 100%;
  background: transparent;
  border: none;
}

.c63:focus {
  outline: none;
}

.c63[aria-disabled='true'] {
  cursor: not-allowed;
}

.c66 {
  padding-right: 16px;
  padding-left: 16px;
}

.c68 {
  padding-left: 12px;
}

.c59 {
  -webkit-align-items: stretch;
  -webkit-box-align: stretch;
  -ms-flex-align: stretch;
  align-items: stretch;
  display: -webkit-box;
  display: -webkit-flex;
  display: -ms-flexbox;
  display: flex;
  -webkit-flex-direction: column;
  -ms-flex-direction: column;
  flex-direction: column;
}

.c61 {
  -webkit-align-items: center;
  -webkit-box-align: center;
  -ms-flex-align: center;
  align-items: center;
  display: -webkit-box;
  display: -webkit-flex;
  display: -ms-flexbox;
  display: flex;
  -webkit-flex-direction: row;
  -ms-flex-direction: row;
  flex-direction: row;
}

.c64 {
  -webkit-align-items: center;
  -webkit-box-align: center;
  -ms-flex-align: center;
  align-items: center;
  display: -webkit-box;
  display: -webkit-flex;
  display: -ms-flexbox;
  display: flex;
  -webkit-flex-direction: row;
  -ms-flex-direction: row;
  flex-direction: row;
  -webkit-box-pack: justify;
  -webkit-justify-content: space-between;
  -ms-flex-pack: justify;
  justify-content: space-between;
}

.c67 {
  color: #32324d;
  display: block;
  white-space: nowrap;
  overflow: hidden;
  text-overflow: ellipsis;
  font-size: 0.875rem;
  line-height: 1.43;
}

.c60 > * {
  margin-top: 0;
  margin-bottom: 0;
}

.c62 {
  position: relative;
  border: 1px solid #dcdce4;
  padding-right: 12px;
  border-radius: 4px;
  background: #ffffff;
  overflow: hidden;
  min-height: 2rem;
  outline: none;
  box-shadow: 0;
  -webkit-transition-property: border-color,box-shadow,fill;
  transition-property: border-color,box-shadow,fill;
  -webkit-transition-duration: 0.2s;
  transition-duration: 0.2s;
}

.c62:focus-within {
  border: 1px solid #4945ff;
  box-shadow: #4945ff 0px 0px 0px 2px;
}

.c69 {
  background: transparent;
  border: none;
  position: relative;
  z-index: 1;
}

.c69 svg {
  height: 0.6875rem;
  width: 0.6875rem;
}

.c69 svg path {
  fill: #666687;
}

.c70 {
  display: -webkit-box;
  display: -webkit-flex;
  display: -ms-flexbox;
  display: flex;
  background: none;
  border: none;
}

.c70 svg {
  width: 0.375rem;
}

.c65 {
  width: 100%;
}

.c36 {
  background: #ffffff;
  padding: 12px;
  border-radius: 4px;
  border-style: solid;
  border-width: 1px;
  border-color: #eaeaef;
  box-shadow: 0px 1px 4px rgba(33,33,52,0.1);
  cursor: pointer;
  cursor: pointer;
}

.c37 {
  -webkit-align-items: center;
  -webkit-box-align: center;
  -ms-flex-align: center;
  align-items: center;
  display: -webkit-box;
  display: -webkit-flex;
  display: -ms-flexbox;
  display: flex;
  -webkit-flex-direction: row;
  -ms-flex-direction: row;
  flex-direction: row;
}

.c38 > * {
  margin-left: 0;
  margin-right: 0;
}

.c38 > * + * {
  margin-left: 8px;
}

.c31 {
  font-weight: 500;
  color: #32324d;
  font-weight: 500;
  font-size: 1rem;
  line-height: 1.25;
}

.c48 {
  font-weight: 500;
  color: #32324d;
  display: block;
  white-space: nowrap;
  overflow: hidden;
  text-overflow: ellipsis;
  font-size: 0.875rem;
  line-height: 1.43;
}

.c51 {
  color: #666687;
  display: block;
  white-space: nowrap;
  overflow: hidden;
  text-overflow: ellipsis;
  font-size: 0.75rem;
  line-height: 1.33;
}

.c72 {
  color: #666687;
  font-size: 0.875rem;
  line-height: 1.43;
}

.c78 {
  font-weight: 600;
  color: #32324d;
  font-size: 0.75rem;
  line-height: 1.33;
}

.c50 {
  border: 0;
  -webkit-clip: rect(0 0 0 0);
  clip: rect(0 0 0 0);
  height: 1px;
  margin: -1px;
  overflow: hidden;
  padding: 0;
  position: absolute;
  width: 1px;
}

.c32 {
  display: grid;
  grid-template-columns: repeat(12,1fr);
  gap: 16px;
}

.c33 {
  grid-column: span 3;
  max-width: 100%;
}

.c53 {
  right: 16px;
}

.c54 {
  -webkit-align-items: center;
  -webkit-box-align: center;
  -ms-flex-align: center;
  align-items: center;
  display: -webkit-box;
  display: -webkit-flex;
  display: -ms-flexbox;
  display: flex;
  -webkit-flex-direction: row;
  -ms-flex-direction: row;
  flex-direction: row;
}

.c55 > * {
  margin-left: 0;
  margin-right: 0;
}

.c55 > * + * {
  margin-left: 8px;
}

.c56 {
  position: absolute;
  top: 12px;
}

.c26 {
  padding-right: 4px;
  padding-left: 4px;
}

.c27 {
  color: #32324d;
  font-size: 0.75rem;
  line-height: 1.33;
}

.c28 {
  color: #8e8ea9;
  font-size: 0.75rem;
  line-height: 1.33;
}

.c29 {
  border-radius: 4px;
  color: #666687;
  font-size: 0.75rem;
  line-height: 1.43;
  padding: 4px 8px;
  -webkit-text-decoration: none;
  text-decoration: none;
}

.c29:hover,
.c29:focus {
  background-color: #f6f6f9;
  color: #4a4a6a;
}

.c23 {
  -webkit-align-items: center;
  -webkit-box-align: center;
  -ms-flex-align: center;
  align-items: center;
  display: -webkit-box;
  display: -webkit-flex;
  display: -ms-flexbox;
  display: flex;
  -webkit-flex-direction: row;
  -ms-flex-direction: row;
  flex-direction: row;
}

.c25 {
  -webkit-align-items: center;
  -webkit-box-align: center;
  -ms-flex-align: center;
  align-items: center;
  display: -webkit-inline-box;
  display: -webkit-inline-flex;
  display: -ms-inline-flexbox;
  display: inline-flex;
  -webkit-flex-direction: row;
  -ms-flex-direction: row;
  flex-direction: row;
}

.c24:first-child {
  margin-left: calc(-1*8px);
}

.c6 {
  font-weight: 600;
  color: #32324d;
  font-size: 0.75rem;
  line-height: 1.33;
}

.c8 {
  padding-left: 8px;
}

.c3 {
  display: -webkit-box;
  display: -webkit-flex;
  display: -ms-flexbox;
  display: flex;
  cursor: pointer;
  padding: 8px;
  border-radius: 4px;
  background: #ffffff;
  border: 1px solid #dcdce4;
  position: relative;
  outline: none;
}

.c3 svg {
  height: 12px;
  width: 12px;
}

.c3 svg > g,
.c3 svg path {
  fill: #ffffff;
}

.c3[aria-disabled='true'] {
  pointer-events: none;
}

.c3:after {
  -webkit-transition-property: all;
  transition-property: all;
  -webkit-transition-duration: 0.2s;
  transition-duration: 0.2s;
  border-radius: 8px;
  content: '';
  position: absolute;
  top: -4px;
  bottom: -4px;
  left: -4px;
  right: -4px;
  border: 2px solid transparent;
}

.c3:focus-visible {
  outline: none;
}

.c3:focus-visible:after {
  border-radius: 8px;
  content: '';
  position: absolute;
  top: -5px;
  bottom: -5px;
  left: -5px;
  right: -5px;
  border: 2px solid #4945ff;
}

.c4 {
  -webkit-align-items: center;
  -webkit-box-align: center;
  -ms-flex-align: center;
  align-items: center;
  padding: 8px 16px;
  background: #4945ff;
  border: 1px solid #4945ff;
  border: 1px solid #dcdce4;
  background: #ffffff;
}

.c4 .c7 {
  display: -webkit-box;
  display: -webkit-flex;
  display: -ms-flexbox;
  display: flex;
  -webkit-align-items: center;
  -webkit-box-align: center;
  -ms-flex-align: center;
  align-items: center;
}

.c4 .c5 {
  color: #ffffff;
}

.c4[aria-disabled='true'] {
  border: 1px solid #dcdce4;
  background: #eaeaef;
}

.c4[aria-disabled='true'] .c5 {
  color: #666687;
}

.c4[aria-disabled='true'] svg > g,
.c4[aria-disabled='true'] svg path {
  fill: #666687;
}

.c4[aria-disabled='true']:active {
  border: 1px solid #dcdce4;
  background: #eaeaef;
}

.c4[aria-disabled='true']:active .c5 {
  color: #666687;
}

.c4[aria-disabled='true']:active svg > g,
.c4[aria-disabled='true']:active svg path {
  fill: #666687;
}

.c4:hover {
  background-color: #f6f6f9;
}

.c4:active {
  background-color: #eaeaef;
}

.c4 .c5 {
  color: #32324d;
}

.c4 svg > g,
.c4 svg path {
  fill: #32324d;
}

.c9 {
  display: -webkit-box;
  display: -webkit-flex;
  display: -ms-flexbox;
  display: flex;
  -webkit-align-items: center;
  -webkit-box-align: center;
  -ms-flex-align: center;
  align-items: center;
}

.c9 svg {
  height: 4px;
  width: 6px;
}

.c35 {
  height: 100%;
  left: 0;
  position: absolute;
  opacity: 0;
  top: 0;
  width: 100%;
}

.c35:hover,
.c35:focus {
  -webkit-text-decoration: none;
  text-decoration: none;
}

.c40 path {
  fill: currentColor;
}

.c52 {
  display: none;
}

.c43 {
  -webkit-user-select: none;
  -moz-user-select: none;
  -ms-user-select: none;
  user-select: none;
}

.c45:focus {
  outline: 2px solid #4945ff;
  outline-offset: -2px;
}

.c73 > * + * {
  margin-left: 4px;
}

.c79 {
  line-height: revert;
}

.c74 {
  padding: 12px;
  border-radius: 4px;
  -webkit-text-decoration: none;
  text-decoration: none;
  display: -webkit-box;
  display: -webkit-flex;
  display: -ms-flexbox;
  display: flex;
  position: relative;
  outline: none;
}

.c74:after {
  -webkit-transition-property: all;
  transition-property: all;
  -webkit-transition-duration: 0.2s;
  transition-duration: 0.2s;
  border-radius: 8px;
  content: '';
  position: absolute;
  top: -4px;
  bottom: -4px;
  left: -4px;
  right: -4px;
  border: 2px solid transparent;
}

.c74:focus-visible {
  outline: none;
}

.c74:focus-visible:after {
  border-radius: 8px;
  content: '';
  position: absolute;
  top: -5px;
  bottom: -5px;
  left: -5px;
  right: -5px;
  border: 2px solid #4945ff;
}

.c76 {
  padding: 12px;
  border-radius: 4px;
  box-shadow: 0px 1px 4px rgba(33,33,52,0.1);
  -webkit-text-decoration: none;
  text-decoration: none;
  display: -webkit-box;
  display: -webkit-flex;
  display: -ms-flexbox;
  display: flex;
  position: relative;
  outline: none;
}

.c76:after {
  -webkit-transition-property: all;
  transition-property: all;
  -webkit-transition-duration: 0.2s;
  transition-duration: 0.2s;
  border-radius: 8px;
  content: '';
  position: absolute;
  top: -4px;
  bottom: -4px;
  left: -4px;
  right: -4px;
  border: 2px solid transparent;
}

.c76:focus-visible {
  outline: none;
}

.c76:focus-visible:after {
  border-radius: 8px;
  content: '';
  position: absolute;
  top: -5px;
  bottom: -5px;
  left: -5px;
  right: -5px;
  border: 2px solid #4945ff;
}

.c77 {
  color: #271fe0;
  background: #ffffff;
}

.c77:hover {
  box-shadow: 0px 1px 4px rgba(33,33,52,0.1);
}

.c75 {
  font-size: 0.7rem;
  pointer-events: none;
}

.c75 svg path {
  fill: #c0c0cf;
}

.c75:focus svg path,
.c75:hover svg path {
  fill: #c0c0cf;
}

.c2 > * + * {
  margin-left: 8px;
}

.c18 {
  margin-left: auto;
}

.c18 > * + * {
  margin-left: 8px;
}

.c19 {
  -webkit-flex-shrink: 0;
  -ms-flex-negative: 0;
  flex-shrink: 0;
}

.c49 {
  max-width: 100%;
}

@media (max-width:68.75rem) {
  .c33 {
    grid-column: span;
  }
}

@media (max-width:34.375rem) {
  .c33 {
    grid-column: span;
  }
}

<div>
  <div
    class=""
  >
    <div
      class=""
    >
      <div
        class="c0"
      >
        <div
          class="c1 c2"
          wrap="wrap"
        >
          <div>
            <button
              aria-controls="simplemenu-1"
              aria-disabled="false"
              aria-expanded="false"
              aria-haspopup="true"
              class="c3 c4"
              label="Sort by"
              type="button"
            >
              <span
                class="c5 c6"
              >
                Sort by
              </span>
              <div
                aria-hidden="true"
                class="c7 c8"
              >
                <span
                  class="c9"
                >
                  <svg
                    aria-hidden="true"
                    fill="none"
                    height="1em"
                    viewBox="0 0 14 8"
                    width="1em"
                    xmlns="http://www.w3.org/2000/svg"
                  >
                    <path
                      clip-rule="evenodd"
                      d="M14 .889a.86.86 0 01-.26.625L7.615 7.736A.834.834 0 017 8a.834.834 0 01-.615-.264L.26 1.514A.861.861 0 010 .889c0-.24.087-.45.26-.625A.834.834 0 01.875 0h12.25c.237 0 .442.088.615.264a.86.86 0 01.26.625z"
                      fill="#32324D"
                      fill-rule="evenodd"
                    />
                  </svg>
                </span>
              </div>
            </button>
          </div>
          <button
            aria-disabled="false"
            class="c10 c11"
            type="button"
          >
            <div
              aria-hidden="true"
              class="c12 c13 c14"
            >
              <svg
                fill="none"
                height="1em"
                viewBox="0 0 24 24"
                width="1em"
                xmlns="http://www.w3.org/2000/svg"
              >
                <path
                  clip-rule="evenodd"
                  d="M0 4a2 2 0 012-2h20a2 2 0 110 4H2a2 2 0 01-2-2zm4 8a2 2 0 012-2h12a2 2 0 110 4H6a2 2 0 01-2-2zm6 6a2 2 0 100 4h4a2 2 0 100-4h-4z"
                  fill="#32324D"
                  fill-rule="evenodd"
                />
              </svg>
            </div>
            <span
              class="c15 c16"
            >
              Filters
            </span>
          </button>
        </div>
        <div
          class="c17 c18 c19"
        >
          <span>
            <button
              aria-disabled="false"
              aria-labelledby="tooltip-1"
              class="c20 c21"
              tabindex="0"
              type="button"
            >
              <svg
                fill="none"
                height="1em"
                viewBox="0 0 24 24"
                width="1em"
                xmlns="http://www.w3.org/2000/svg"
              >
                <path
                  clip-rule="evenodd"
                  d="M23.813 20.163l-5.3-5.367a9.792 9.792 0 001.312-4.867C19.825 4.455 15.375 0 9.913 0 4.45 0 0 4.455 0 9.929c0 5.473 4.45 9.928 9.912 9.928a9.757 9.757 0 005.007-1.4l5.275 5.35a.634.634 0 00.913 0l2.706-2.737a.641.641 0 000-.907zM9.91 3.867c3.338 0 6.05 2.718 6.05 6.061s-2.712 6.061-6.05 6.061c-3.337 0-6.05-2.718-6.05-6.06 0-3.344 2.713-6.062 6.05-6.062z"
                  fill="#32324D"
                  fill-rule="evenodd"
                />
              </svg>
            </button>
          </span>
        </div>
      </div>
    </div>
    <div
      class="c22"
    >
      <nav
        aria-label="hello"
        class=""
      >
        <ol
          class="c23 c24"
        >
          <li
            class="c25"
          >
            <div
              class="c26"
            >
              <span
                aria-current="false"
                class="c27"
              >
                Media Library
              </span>
            </div>
            <div
              aria-hidden="true"
              class="c26"
            >
              <span
                class="c28"
              >
                /
              </span>
            </div>
          </li>
          <li
            class="c25"
          >
            <button
              class="c29"
              type="button"
            >
              Folder 2
            </button>
            <div
              aria-hidden="true"
              class="c26"
            >
              <span
                class="c28"
              >
                /
              </span>
            </div>
          </li>
          <li
            class="c25"
          >
            <button
              class="c29"
              type="button"
            >
              Folder 1
            </button>
          </li>
        </ol>
      </nav>
    </div>
    <div
      class=""
    >
      <div
        class="c30"
      >
        <h2
          class="c31"
        >
          Folders (1)
        </h2>
      </div>
      <div
        class="c32"
      >
        <div
          class="c33"
        >
          <div
            class=""
          >
            <div
              class="c34 "
              tabindex="0"
            >
              <button
                aria-hidden="true"
                aria-label="Folder 1"
                class="c35"
                tabindex="-1"
                type="button"
              />
              <div
                class="c36 c37 c38"
                cursor="pointer"
                spacing="2"
              >
                <div
                  class="c39"
                >
                  <svg
                    class="c40"
                    fill="none"
                    height="1.5rem"
                    viewBox="0 0 24 24"
                    width="1.5rem"
                    xmlns="http://www.w3.org/2000/svg"
                  >
                    <path
                      d="M12.414 5H21a1 1 0 011 1v14a1 1 0 01-1 1H3a1 1 0 01-1-1V4a1 1 0 011-1h7.414l2 2z"
                      fill="#212134"
                    />
                  </svg>
                </div>
                <div
                  class="c41 c42 c43"
                  id="folder-1-1-title"
                  overflow="hidden"
                >
                  <button
                    class="c44 c45"
                    type="button"
                  >
                    <h2
                      class="c46 c47"
                    >
                      <span
                        class="c48 c49"
                      >
                        Folder 1
                        <div
                          class="c50"
                        >
                          :
                        </div>
                      </span>
                      <span
                        class="c51 c49"
                      >
                        1 folder, 1 asset
                      </span>
                    </h2>
                  </button>
                </div>
                <div
                  class="c52"
                >
                  <div
                    class="c53 c54 c55 c56"
                    spacing="2"
                  />
                </div>
              </div>
            </div>
          </div>
        </div>
      </div>
    </div>
    <div
      class="c57 c58"
    >
      <div
        class="c17"
      >
        <div>
          <div
            class="c59 c60"
          >
            <div
              class="c61 c62"
            >
              <button
                aria-disabled="false"
                aria-expanded="false"
                aria-haspopup="listbox"
                aria-label="Entries per page"
                aria-labelledby="select-1-label select-1-content"
                class="c63"
                id="select-1"
                type="button"
              />
              <div
                class="c64 c65"
              >
                <div
                  class="c61"
                >
                  <div
                    class="c66"
                  >
                    <span
                      class="c67"
                      id="select-1-content"
                    >
                      10
                    </span>
                  </div>
                </div>
                <div
                  class="c61"
                >
                  <button
                    aria-hidden="true"
                    class="c68 c69 c70"
                    tabindex="-1"
                    type="button"
                  >
                    <svg
                      fill="none"
                      height="1em"
                      viewBox="0 0 14 8"
                      width="1em"
                      xmlns="http://www.w3.org/2000/svg"
                    >
                      <path
                        clip-rule="evenodd"
                        d="M14 .889a.86.86 0 01-.26.625L7.615 7.736A.834.834 0 017 8a.834.834 0 01-.615-.264L.26 1.514A.861.861 0 010 .889c0-.24.087-.45.26-.625A.834.834 0 01.875 0h12.25c.237 0 .442.088.615.264a.86.86 0 01.26.625z"
                        fill="#32324D"
                        fill-rule="evenodd"
                      />
                    </svg>
                  </button>
                </div>
              </div>
            </div>
          </div>
        </div>
        <div
          class="c71"
        >
          <label
            class="c72"
            for="page-size"
          >
            Entries per page
          </label>
        </div>
      </div>
      <nav
        aria-label="pagination"
<<<<<<< HEAD
        class="sc-fMfAsl"
=======
        class="sc-ANeCo"
>>>>>>> eb374ad2
      >
        <ul
          class="c17 c73"
        >
          <li>
            <button
              aria-disabled="true"
              class="c74 c75"
              tabindex="-1"
              type="button"
            >
              <div
                class="c50"
              >
                Go to previous page
              </div>
              <svg
                aria-hidden="true"
                fill="none"
                height="1em"
                viewBox="0 0 10 16"
                width="1em"
                xmlns="http://www.w3.org/2000/svg"
              >
                <path
                  d="M9.88 14.12L3.773 8 9.88 1.88 8 0 0 8l8 8 1.88-1.88z"
                  fill="#32324D"
                />
              </svg>
            </button>
          </li>
          <li>
            <button
              class="c76 c77"
              type="button"
            >
              <div
                class="c50"
              >
                Go to page 1
              </div>
              <span
                aria-hidden="true"
                class="c78 c79"
              >
                1
              </span>
            </button>
          </li>
          <li>
            <button
              aria-disabled="true"
              class="c74 c75"
              tabindex="-1"
              type="button"
            >
              <div
                class="c50"
              >
                Go to next page
              </div>
              <svg
                aria-hidden="true"
                fill="none"
                height="1em"
                viewBox="0 0 10 16"
                width="1em"
                xmlns="http://www.w3.org/2000/svg"
              >
                <path
                  d="M0 1.88L6.107 8 0 14.12 1.88 16l8-8-8-8L0 1.88z"
                  fill="#32324D"
                />
              </svg>
            </button>
          </li>
        </ul>
      </nav>
    </div>
  </div>
  <div
    class="c80"
  >
    <p
      aria-live="polite"
      aria-relevant="all"
      id="live-region-log"
      role="log"
    />
    <p
      aria-live="polite"
      aria-relevant="all"
      id="live-region-status"
      role="status"
    />
    <p
      aria-live="assertive"
      aria-relevant="all"
      id="live-region-alert"
      role="alert"
    />
  </div>
</div>
`;<|MERGE_RESOLUTION|>--- conflicted
+++ resolved
@@ -1,7 +1,7 @@
 // Jest Snapshot v1, https://goo.gl/fbAQLP
 
 exports[`BrowseStep renders and match snapshot 1`] = `
-.c80 {
+.c81 {
   border: 0;
   -webkit-clip: rect(0 0 0 0);
   clip: rect(0 0 0 0);
@@ -17,16 +17,16 @@
   padding-top: 12px;
 }
 
-.c30 {
+.c31 {
   padding-top: 8px;
   padding-bottom: 8px;
 }
 
-.c34 {
+.c35 {
   position: relative;
 }
 
-.c39 {
+.c40 {
   background: #eaf5ff;
   color: #66b7f1;
   padding-top: 8px;
@@ -36,12 +36,12 @@
   border-radius: 4px;
 }
 
-.c44 {
+.c45 {
   padding: 4px;
   max-width: 100%;
 }
 
-.c71 {
+.c72 {
   padding-left: 8px;
 }
 
@@ -190,17 +190,17 @@
   fill: #32324d;
 }
 
-.c41 {
+.c42 {
   position: relative;
   overflow: hidden;
   max-width: 100%;
 }
 
-.c46 {
+.c47 {
   max-width: 100%;
 }
 
-.c57 {
+.c58 {
   padding-top: 16px;
 }
 
@@ -253,7 +253,7 @@
   flex-direction: row;
 }
 
-.c42 {
+.c43 {
   -webkit-align-items: flex-start;
   -webkit-box-align: flex-start;
   -ms-flex-align: flex-start;
@@ -267,7 +267,7 @@
   flex-direction: column;
 }
 
-.c47 {
+.c48 {
   -webkit-align-items: start;
   -webkit-box-align: start;
   -ms-flex-align: start;
@@ -281,7 +281,7 @@
   flex-direction: column;
 }
 
-.c58 {
+.c59 {
   -webkit-align-items: center;
   -webkit-box-align: center;
   -ms-flex-align: center;
@@ -397,7 +397,7 @@
   fill: #666687;
 }
 
-.c63 {
+.c64 {
   position: absolute;
   left: 0;
   right: 0;
@@ -408,24 +408,24 @@
   border: none;
 }
 
-.c63:focus {
+.c64:focus {
   outline: none;
 }
 
-.c63[aria-disabled='true'] {
+.c64[aria-disabled='true'] {
   cursor: not-allowed;
 }
 
-.c66 {
+.c67 {
   padding-right: 16px;
   padding-left: 16px;
 }
 
-.c68 {
+.c69 {
   padding-left: 12px;
 }
 
-.c59 {
+.c60 {
   -webkit-align-items: stretch;
   -webkit-box-align: stretch;
   -ms-flex-align: stretch;
@@ -439,7 +439,7 @@
   flex-direction: column;
 }
 
-.c61 {
+.c62 {
   -webkit-align-items: center;
   -webkit-box-align: center;
   -ms-flex-align: center;
@@ -453,7 +453,7 @@
   flex-direction: row;
 }
 
-.c64 {
+.c65 {
   -webkit-align-items: center;
   -webkit-box-align: center;
   -ms-flex-align: center;
@@ -471,7 +471,7 @@
   justify-content: space-between;
 }
 
-.c67 {
+.c68 {
   color: #32324d;
   display: block;
   white-space: nowrap;
@@ -481,12 +481,12 @@
   line-height: 1.43;
 }
 
-.c60 > * {
+.c61 > * {
   margin-top: 0;
   margin-bottom: 0;
 }
 
-.c62 {
+.c63 {
   position: relative;
   border: 1px solid #dcdce4;
   padding-right: 12px;
@@ -502,28 +502,28 @@
   transition-duration: 0.2s;
 }
 
-.c62:focus-within {
+.c63:focus-within {
   border: 1px solid #4945ff;
   box-shadow: #4945ff 0px 0px 0px 2px;
 }
 
-.c69 {
+.c70 {
   background: transparent;
   border: none;
   position: relative;
   z-index: 1;
 }
 
-.c69 svg {
+.c70 svg {
   height: 0.6875rem;
   width: 0.6875rem;
 }
 
-.c69 svg path {
+.c70 svg path {
   fill: #666687;
 }
 
-.c70 {
+.c71 {
   display: -webkit-box;
   display: -webkit-flex;
   display: -ms-flexbox;
@@ -532,15 +532,15 @@
   border: none;
 }
 
-.c70 svg {
+.c71 svg {
   width: 0.375rem;
 }
 
-.c65 {
+.c66 {
   width: 100%;
 }
 
-.c36 {
+.c37 {
   background: #ffffff;
   padding: 12px;
   border-radius: 4px;
@@ -552,7 +552,7 @@
   cursor: pointer;
 }
 
-.c37 {
+.c38 {
   -webkit-align-items: center;
   -webkit-box-align: center;
   -ms-flex-align: center;
@@ -566,16 +566,16 @@
   flex-direction: row;
 }
 
-.c38 > * {
+.c39 > * {
   margin-left: 0;
   margin-right: 0;
 }
 
-.c38 > * + * {
+.c39 > * + * {
   margin-left: 8px;
 }
 
-.c31 {
+.c32 {
   font-weight: 500;
   color: #32324d;
   font-weight: 500;
@@ -583,7 +583,7 @@
   line-height: 1.25;
 }
 
-.c48 {
+.c49 {
   font-weight: 500;
   color: #32324d;
   display: block;
@@ -594,7 +594,7 @@
   line-height: 1.43;
 }
 
-.c51 {
+.c52 {
   color: #666687;
   display: block;
   white-space: nowrap;
@@ -604,20 +604,20 @@
   line-height: 1.33;
 }
 
-.c72 {
+.c73 {
   color: #666687;
   font-size: 0.875rem;
   line-height: 1.43;
 }
 
-.c78 {
+.c79 {
   font-weight: 600;
   color: #32324d;
   font-size: 0.75rem;
   line-height: 1.33;
 }
 
-.c50 {
+.c51 {
   border: 0;
   -webkit-clip: rect(0 0 0 0);
   clip: rect(0 0 0 0);
@@ -629,22 +629,22 @@
   width: 1px;
 }
 
-.c32 {
+.c33 {
   display: grid;
   grid-template-columns: repeat(12,1fr);
   gap: 16px;
 }
 
-.c33 {
+.c34 {
   grid-column: span 3;
   max-width: 100%;
 }
 
-.c53 {
+.c54 {
   right: 16px;
 }
 
-.c54 {
+.c55 {
   -webkit-align-items: center;
   -webkit-box-align: center;
   -ms-flex-align: center;
@@ -658,21 +658,28 @@
   flex-direction: row;
 }
 
-.c55 > * {
+.c56 > * {
   margin-left: 0;
   margin-right: 0;
 }
 
-.c55 > * + * {
+.c56 > * + * {
   margin-left: 8px;
 }
 
-.c56 {
+.c57 {
   position: absolute;
   top: 12px;
 }
 
 .c26 {
+  padding-top: 4px;
+  padding-right: 8px;
+  padding-bottom: 4px;
+  padding-left: 8px;
+}
+
+.c28 {
   padding-right: 4px;
   padding-left: 4px;
 }
@@ -683,26 +690,10 @@
   line-height: 1.33;
 }
 
-.c28 {
+.c29 {
   color: #8e8ea9;
   font-size: 0.75rem;
   line-height: 1.33;
-}
-
-.c29 {
-  border-radius: 4px;
-  color: #666687;
-  font-size: 0.75rem;
-  line-height: 1.43;
-  padding: 4px 8px;
-  -webkit-text-decoration: none;
-  text-decoration: none;
-}
-
-.c29:hover,
-.c29:focus {
-  background-color: #f6f6f9;
-  color: #4a4a6a;
 }
 
 .c23 {
@@ -735,6 +726,22 @@
 
 .c24:first-child {
   margin-left: calc(-1*8px);
+}
+
+.c30 {
+  border-radius: 4px;
+  color: #666687;
+  font-size: 0.75rem;
+  line-height: 1.43;
+  padding: 4px 8px;
+  -webkit-text-decoration: none;
+  text-decoration: none;
+}
+
+.c30:hover,
+.c30:focus {
+  background-color: #dcdce4;
+  color: #4a4a6a;
 }
 
 .c6 {
@@ -894,7 +901,7 @@
   width: 6px;
 }
 
-.c35 {
+.c36 {
   height: 100%;
   left: 0;
   position: absolute;
@@ -903,41 +910,41 @@
   width: 100%;
 }
 
-.c35:hover,
-.c35:focus {
+.c36:hover,
+.c36:focus {
   -webkit-text-decoration: none;
   text-decoration: none;
 }
 
-.c40 path {
+.c41 path {
   fill: currentColor;
 }
 
-.c52 {
+.c53 {
   display: none;
 }
 
-.c43 {
+.c44 {
   -webkit-user-select: none;
   -moz-user-select: none;
   -ms-user-select: none;
   user-select: none;
 }
 
-.c45:focus {
+.c46:focus {
   outline: 2px solid #4945ff;
   outline-offset: -2px;
 }
 
-.c73 > * + * {
+.c74 > * + * {
   margin-left: 4px;
 }
 
-.c79 {
+.c80 {
   line-height: revert;
 }
 
-.c74 {
+.c75 {
   padding: 12px;
   border-radius: 4px;
   -webkit-text-decoration: none;
@@ -950,7 +957,7 @@
   outline: none;
 }
 
-.c74:after {
+.c75:after {
   -webkit-transition-property: all;
   transition-property: all;
   -webkit-transition-duration: 0.2s;
@@ -965,11 +972,11 @@
   border: 2px solid transparent;
 }
 
-.c74:focus-visible {
+.c75:focus-visible {
   outline: none;
 }
 
-.c74:focus-visible:after {
+.c75:focus-visible:after {
   border-radius: 8px;
   content: '';
   position: absolute;
@@ -980,7 +987,7 @@
   border: 2px solid #4945ff;
 }
 
-.c76 {
+.c77 {
   padding: 12px;
   border-radius: 4px;
   box-shadow: 0px 1px 4px rgba(33,33,52,0.1);
@@ -994,7 +1001,7 @@
   outline: none;
 }
 
-.c76:after {
+.c77:after {
   -webkit-transition-property: all;
   transition-property: all;
   -webkit-transition-duration: 0.2s;
@@ -1009,11 +1016,11 @@
   border: 2px solid transparent;
 }
 
-.c76:focus-visible {
+.c77:focus-visible {
   outline: none;
 }
 
-.c76:focus-visible:after {
+.c77:focus-visible:after {
   border-radius: 8px;
   content: '';
   position: absolute;
@@ -1024,26 +1031,26 @@
   border: 2px solid #4945ff;
 }
 
-.c77 {
+.c78 {
   color: #271fe0;
   background: #ffffff;
 }
 
-.c77:hover {
+.c78:hover {
   box-shadow: 0px 1px 4px rgba(33,33,52,0.1);
 }
 
-.c75 {
+.c76 {
   font-size: 0.7rem;
   pointer-events: none;
 }
 
-.c75 svg path {
+.c76 svg path {
   fill: #c0c0cf;
 }
 
-.c75:focus svg path,
-.c75:hover svg path {
+.c76:focus svg path,
+.c76:hover svg path {
   fill: #c0c0cf;
 }
 
@@ -1065,18 +1072,18 @@
   flex-shrink: 0;
 }
 
-.c49 {
+.c50 {
   max-width: 100%;
 }
 
 @media (max-width:68.75rem) {
-  .c33 {
+  .c34 {
     grid-column: span;
   }
 }
 
 @media (max-width:34.375rem) {
-  .c33 {
+  .c34 {
     grid-column: span;
   }
 }
@@ -1222,10 +1229,10 @@
             </div>
             <div
               aria-hidden="true"
-              class="c26"
+              class="c28"
             >
               <span
-                class="c28"
+                class="c29"
               >
                 /
               </span>
@@ -1235,17 +1242,17 @@
             class="c25"
           >
             <button
-              class="c29"
+              class="c30"
               type="button"
             >
               Folder 2
             </button>
             <div
               aria-hidden="true"
-              class="c26"
+              class="c28"
             >
               <span
-                class="c28"
+                class="c29"
               >
                 /
               </span>
@@ -1255,7 +1262,7 @@
             class="c25"
           >
             <button
-              class="c29"
+              class="c30"
               type="button"
             >
               Folder 1
@@ -1268,44 +1275,44 @@
       class=""
     >
       <div
-        class="c30"
+        class="c31"
       >
         <h2
-          class="c31"
+          class="c32"
         >
           Folders (1)
         </h2>
       </div>
       <div
-        class="c32"
+        class="c33"
       >
         <div
-          class="c33"
+          class="c34"
         >
           <div
             class=""
           >
             <div
-              class="c34 "
+              class="c35 "
               tabindex="0"
             >
               <button
                 aria-hidden="true"
                 aria-label="Folder 1"
-                class="c35"
+                class="c36"
                 tabindex="-1"
                 type="button"
               />
               <div
-                class="c36 c37 c38"
+                class="c37 c38 c39"
                 cursor="pointer"
                 spacing="2"
               >
                 <div
-                  class="c39"
+                  class="c40"
                 >
                   <svg
-                    class="c40"
+                    class="c41"
                     fill="none"
                     height="1.5rem"
                     viewBox="0 0 24 24"
@@ -1319,29 +1326,29 @@
                   </svg>
                 </div>
                 <div
-                  class="c41 c42 c43"
+                  class="c42 c43 c44"
                   id="folder-1-1-title"
                   overflow="hidden"
                 >
                   <button
-                    class="c44 c45"
+                    class="c45 c46"
                     type="button"
                   >
                     <h2
-                      class="c46 c47"
+                      class="c47 c48"
                     >
                       <span
-                        class="c48 c49"
+                        class="c49 c50"
                       >
                         Folder 1
                         <div
-                          class="c50"
+                          class="c51"
                         >
                           :
                         </div>
                       </span>
                       <span
-                        class="c51 c49"
+                        class="c52 c50"
                       >
                         1 folder, 1 asset
                       </span>
@@ -1349,10 +1356,10 @@
                   </button>
                 </div>
                 <div
-                  class="c52"
+                  class="c53"
                 >
                   <div
-                    class="c53 c54 c55 c56"
+                    class="c54 c55 c56 c57"
                     spacing="2"
                   />
                 </div>
@@ -1363,17 +1370,17 @@
       </div>
     </div>
     <div
-      class="c57 c58"
+      class="c58 c59"
     >
       <div
         class="c17"
       >
         <div>
           <div
-            class="c59 c60"
+            class="c60 c61"
           >
             <div
-              class="c61 c62"
+              class="c62 c63"
             >
               <button
                 aria-disabled="false"
@@ -1381,21 +1388,21 @@
                 aria-haspopup="listbox"
                 aria-label="Entries per page"
                 aria-labelledby="select-1-label select-1-content"
-                class="c63"
+                class="c64"
                 id="select-1"
                 type="button"
               />
               <div
-                class="c64 c65"
+                class="c65 c66"
               >
                 <div
-                  class="c61"
+                  class="c62"
                 >
                   <div
-                    class="c66"
+                    class="c67"
                   >
                     <span
-                      class="c67"
+                      class="c68"
                       id="select-1-content"
                     >
                       10
@@ -1403,11 +1410,11 @@
                   </div>
                 </div>
                 <div
-                  class="c61"
+                  class="c62"
                 >
                   <button
                     aria-hidden="true"
-                    class="c68 c69 c70"
+                    class="c69 c70 c71"
                     tabindex="-1"
                     type="button"
                   >
@@ -1432,10 +1439,10 @@
           </div>
         </div>
         <div
-          class="c71"
+          class="c72"
         >
           <label
-            class="c72"
+            class="c73"
             for="page-size"
           >
             Entries per page
@@ -1444,24 +1451,20 @@
       </div>
       <nav
         aria-label="pagination"
-<<<<<<< HEAD
         class="sc-fMfAsl"
-=======
-        class="sc-ANeCo"
->>>>>>> eb374ad2
       >
         <ul
-          class="c17 c73"
+          class="c17 c74"
         >
           <li>
             <button
               aria-disabled="true"
-              class="c74 c75"
+              class="c75 c76"
               tabindex="-1"
               type="button"
             >
               <div
-                class="c50"
+                class="c51"
               >
                 Go to previous page
               </div>
@@ -1482,17 +1485,17 @@
           </li>
           <li>
             <button
-              class="c76 c77"
+              class="c77 c78"
               type="button"
             >
               <div
-                class="c50"
+                class="c51"
               >
                 Go to page 1
               </div>
               <span
                 aria-hidden="true"
-                class="c78 c79"
+                class="c79 c80"
               >
                 1
               </span>
@@ -1501,12 +1504,12 @@
           <li>
             <button
               aria-disabled="true"
-              class="c74 c75"
+              class="c75 c76"
               tabindex="-1"
               type="button"
             >
               <div
-                class="c50"
+                class="c51"
               >
                 Go to next page
               </div>
@@ -1530,7 +1533,7 @@
     </div>
   </div>
   <div
-    class="c80"
+    class="c81"
   >
     <p
       aria-live="polite"
