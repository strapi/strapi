--- conflicted
+++ resolved
@@ -107,19 +107,11 @@
   if (isLoading) {
     return (
       <ModalLayout onClose={onClose} labelledBy="asset-dialog-title" aria-busy>
-<<<<<<< HEAD
-        <DialogHeader />
+        <DialogHeader canRead={canRead} />
         <LoadingBody justifyContent="center" paddingTop={4} paddingBottom={4}>
           <Loader>
             {formatMessage({
               id: getTrad('content.isLoading'),
-=======
-        <DialogHeader canRead={canRead} />
-        <LoadingBody justifyContent="center" paddingTop={4} paddingBottom={4}>
-          <Loader>
-            {formatMessage({
-              id: getTrad('list.asset.load'),
->>>>>>> b511597e
               defaultMessage: 'Content is loading.',
             })}
           </Loader>
@@ -132,11 +124,7 @@
   if (hasError) {
     return (
       <ModalLayout onClose={onClose} labelledBy="asset-dialog-title">
-<<<<<<< HEAD
-        <DialogHeader />
-=======
         <DialogHeader canRead={canRead} />
->>>>>>> b511597e
         <AnErrorOccurred />
         <DialogFooter onClose={onClose} />
       </ModalLayout>
@@ -146,11 +134,7 @@
   if (!canRead) {
     return (
       <ModalLayout onClose={onClose} labelledBy="asset-dialog-title">
-<<<<<<< HEAD
-        <DialogHeader />
-=======
         <DialogHeader canRead={canRead} />
->>>>>>> b511597e
         <NoPermissions />
         <DialogFooter onClose={onClose} />
       </ModalLayout>
@@ -195,15 +179,11 @@
 
   return (
     <ModalLayout onClose={onClose} labelledBy="asset-dialog-title" aria-busy={isLoading}>
-<<<<<<< HEAD
-      <DialogHeader currentFolder={queryObject?.folder} onChangeFolder={handleFolderChange} />
-=======
       <DialogHeader
         currentFolder={queryObject?.folder}
         onChangeFolder={handleFolderChange}
         canRead={canRead}
       />
->>>>>>> b511597e
 
       <TabGroup
         label={formatMessage({
