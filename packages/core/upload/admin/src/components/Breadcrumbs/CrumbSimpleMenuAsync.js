--- conflicted
+++ resolved
@@ -17,11 +17,7 @@
   const [{ query }] = useQueryParams();
   const { formatMessage } = useIntl();
 
-<<<<<<< HEAD
-  const allAscendants = data && getFolderParents(data?.[0], currentFolderId);
-=======
-  const allAscendants = data && getFolderParents(data, Number(query?.folder));
->>>>>>> c3f3ebc5
+  const allAscendants = data && getFolderParents(data, currentFolderId);
   const filteredAscendants =
     allAscendants &&
     allAscendants.filter(
