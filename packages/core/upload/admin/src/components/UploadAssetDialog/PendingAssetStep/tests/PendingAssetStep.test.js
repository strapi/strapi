--- conflicted
+++ resolved
@@ -6,14 +6,11 @@
 import { PendingAssetStep } from '../PendingAssetStep';
 
 jest.mock('../../../../utils/getTrad', () => x => x);
-<<<<<<< HEAD
-=======
 
 jest.mock('@strapi/helper-plugin', () => ({
   ...jest.requireActual('@strapi/helper-plugin'),
   useTracking: jest.fn(() => ({ trackUsage: jest.fn() })),
 }));
->>>>>>> 6c6332a6
 
 const queryClient = new QueryClient({
   defaultOptions: {
