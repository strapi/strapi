--- conflicted
+++ resolved
@@ -159,6 +159,7 @@
 <div>
   <div
     class="c0 "
+    id="folder"
     tabindex="0"
   >
     <button
@@ -372,6 +373,7 @@
 <div>
   <div
     class="c0 "
+    id="folder"
     tabindex="0"
   >
     <button
@@ -402,12 +404,8 @@
       </div>
       <div
         class="c6 c7 c8"
-<<<<<<< HEAD
-        data-testid="folder-1-title"
-        id="folder-1-title"
-=======
+        data-testid="folder-3-title"
         id="folder-3-title"
->>>>>>> 301e7127
       >
         <button
           class="c9 c10"
