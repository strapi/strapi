import { Flex, DesignSystemProvider, Typography } from '@strapi/design-system';
<<<<<<< HEAD
import { fireEvent, render } from '@testing-library/react';
import { MemoryRouter } from 'react-router-dom';

import { FolderCard } from '../FolderCard/FolderCard';
import { FolderCardBody } from '../FolderCardBody/FolderCardBody';
import { FolderCardBodyAction } from '../FolderCardBodyAction/FolderCardBodyAction';
import { FolderCardCheckbox } from '../FolderCardCheckbox/FolderCardCheckbox';

import type { FolderCardProps } from '../FolderCard/FolderCard';
=======
import { act, fireEvent, render } from '@testing-library/react';
import { MemoryRouter, LinkProps } from 'react-router-dom';

import { FolderCard, FolderCardProps } from '../FolderCard';
import { FolderCardBody } from '../FolderCardBody';
import { FolderCardBodyAction } from '../FolderCardBodyAction';
import { FolderCardCheckbox } from '../FolderCardCheckbox';
>>>>>>> 301e7127

const ID_FIXTURE = 'folder';

jest.mock('react', () => ({
  ...jest.requireActual('react'),
  useId: () => `${ID_FIXTURE}-3`,
}));

const ComponentFixture = ({
  to,
  ...props
}: {
  to?: LinkProps['to'];
  props?: Partial<FolderCardProps>;
}) => {
  return (
    <DesignSystemProvider>
      <MemoryRouter>
        <FolderCard
          id={ID_FIXTURE}
          ariaLabel="Folder 1"
          startAction={null}
          onClick={() => {}}
          to={to}
          {...props}
        >
          <FolderCardBody>
            <FolderCardBodyAction onClick={() => {}} to={to}>
              <Flex direction="column" alignItems="flex-start">
                <Typography variant="omega" fontWeight="semiBold">
                  Pictures
                </Typography>
              </Flex>
            </FolderCardBodyAction>
          </FolderCardBody>
        </FolderCard>
      </MemoryRouter>
    </DesignSystemProvider>
  );
};

const setup = (props?: Partial<FolderCardProps>) => render(<ComponentFixture {...props} />);

describe('FolderCard', () => {
  test('renders and matches the snapshot', () => {
    const { container } = setup();
    expect(container).toMatchSnapshot();
  });

  test('properly calls the onClick callback', () => {
    const callback = jest.fn();
    const { container } = setup({ onClick: callback });

    // TODO: refactor this piece to use the user event instead of the fireEvent and getByRole
    // eslint-disable-next-line testing-library/no-container, testing-library/no-node-access
    fireEvent(container.querySelector('button')!, new MouseEvent('click', { bubbles: true }));

    expect(callback).toHaveBeenCalledTimes(1);
  });

  test('has all required ids set when rendering a start action', () => {
    const { container, getByTestId, getByRole } = setup({
      startAction: <FolderCardCheckbox value={'false'} />,
    });

    expect(container).toMatchSnapshot();
    expect(getByTestId(`${ID_FIXTURE}-3-title`)).toBeInTheDocument();
    expect(getByRole('checkbox', { checked: false })).toBeInTheDocument();
  });

  test('renders as a link with to prop', () => {
    const { getByRole } = setup({
      to: '/michka-page',
    });

    const link = getByRole('link');
    expect(link).toHaveAttribute('href', '/michka-page');
  });

  test('renders as a button without to prop', () => {
    const { getByRole } = setup();

    const button = getByRole('button');
    expect(button).toBeInTheDocument();
  });
});<|MERGE_RESOLUTION|>--- conflicted
+++ resolved
@@ -1,7 +1,6 @@
 import { Flex, DesignSystemProvider, Typography } from '@strapi/design-system';
-<<<<<<< HEAD
 import { fireEvent, render } from '@testing-library/react';
-import { MemoryRouter } from 'react-router-dom';
+import { MemoryRouter, LinkProps } from 'react-router-dom';
 
 import { FolderCard } from '../FolderCard/FolderCard';
 import { FolderCardBody } from '../FolderCardBody/FolderCardBody';
@@ -9,15 +8,6 @@
 import { FolderCardCheckbox } from '../FolderCardCheckbox/FolderCardCheckbox';
 
 import type { FolderCardProps } from '../FolderCard/FolderCard';
-=======
-import { act, fireEvent, render } from '@testing-library/react';
-import { MemoryRouter, LinkProps } from 'react-router-dom';
-
-import { FolderCard, FolderCardProps } from '../FolderCard';
-import { FolderCardBody } from '../FolderCardBody';
-import { FolderCardBodyAction } from '../FolderCardBodyAction';
-import { FolderCardCheckbox } from '../FolderCardCheckbox';
->>>>>>> 301e7127
 
 const ID_FIXTURE = 'folder';
 
