import React from 'react';

import { Avatar, Box, Icon, Initials } from '@strapi/design-system';
<<<<<<< HEAD
import { getFileExtension, pxToRem } from '@strapi/helper-plugin';
=======
import { prefixFileUrlWithBackendUrl, pxToRem } from '@strapi/helper-plugin';
>>>>>>> 794f5522
import { Folder } from '@strapi/icons';
import PropTypes from 'prop-types';
import styled from 'styled-components';

import { AssetType } from '../../constants';
<<<<<<< HEAD
import { createAssetUrl, prefixFileUrlWithBackendUrl } from '../../utils';
=======
import { createAssetUrl, getFileExtension } from '../../utils';
>>>>>>> 794f5522
import { VideoPreview } from '../AssetCard/VideoPreview';

const VideoPreviewWrapper = styled(Box)`
  figure {
    width: ${({ theme }) => theme.spaces[7]};
    height: ${({ theme }) => theme.spaces[7]};
  }

  canvas,
  video {
    width: 100%;
    height: 100%;
    object-fit: cover;
    border-radius: 50%;
  }
`;

export const PreviewCell = ({ type, content }) => {
  if (type === 'folder') {
    return (
      <Initials background="secondary100" textColor="secondary600">
        <Icon color="secondary500" width={pxToRem(16)} height={pxToRem(16)} as={Folder} />
      </Initials>
    );
  }

  const { alternativeText, ext, formats, mime, name, url } = content;

  if (mime.includes(AssetType.Image)) {
    const mediaURL =
      prefixFileUrlWithBackendUrl(formats?.thumbnail?.url) ?? prefixFileUrlWithBackendUrl(url);

    return <Avatar src={mediaURL} alt={alternativeText} preview />;
  }

  if (mime.includes(AssetType.Video)) {
    return (
      <VideoPreviewWrapper>
        <VideoPreview
          url={createAssetUrl(content, true)}
          mime={mime}
          alt={alternativeText ?? name}
        />
      </VideoPreviewWrapper>
    );
  }

  return (
    <Initials background="secondary100" textColor="secondary600">
      {getFileExtension(ext)}
    </Initials>
  );
};

PreviewCell.propTypes = {
  content: PropTypes.shape({
    alternativeText: PropTypes.string,
    ext: PropTypes.string,
    formats: PropTypes.shape({
      thumbnail: PropTypes.shape({
        url: PropTypes.string,
      }),
    }),
    mime: PropTypes.string,
    name: PropTypes.string,
    url: PropTypes.string,
  }).isRequired,
  type: PropTypes.string.isRequired,
};<|MERGE_RESOLUTION|>--- conflicted
+++ resolved
@@ -1,21 +1,13 @@
 import React from 'react';
 
 import { Avatar, Box, Icon, Initials } from '@strapi/design-system';
-<<<<<<< HEAD
-import { getFileExtension, pxToRem } from '@strapi/helper-plugin';
-=======
-import { prefixFileUrlWithBackendUrl, pxToRem } from '@strapi/helper-plugin';
->>>>>>> 794f5522
+import { pxToRem } from '@strapi/helper-plugin';
 import { Folder } from '@strapi/icons';
 import PropTypes from 'prop-types';
 import styled from 'styled-components';
 
 import { AssetType } from '../../constants';
-<<<<<<< HEAD
-import { createAssetUrl, prefixFileUrlWithBackendUrl } from '../../utils';
-=======
-import { createAssetUrl, getFileExtension } from '../../utils';
->>>>>>> 794f5522
+import { createAssetUrl, getFileExtension, prefixFileUrlWithBackendUrl } from '../../utils';
 import { VideoPreview } from '../AssetCard/VideoPreview';
 
 const VideoPreviewWrapper = styled(Box)`
