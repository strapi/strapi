--- conflicted
+++ resolved
@@ -1,11 +1,7 @@
 import React from 'react';
 
 import { Avatar, Box, Icon, Initials } from '@strapi/design-system';
-<<<<<<< HEAD
-import { getFileExtension, prefixFileUrlWithBackendUrl } from '@strapi/helper-plugin';
-=======
-import { prefixFileUrlWithBackendUrl, pxToRem } from '@strapi/helper-plugin';
->>>>>>> 794f5522
+import { prefixFileUrlWithBackendUrl } from '@strapi/helper-plugin';
 import { Folder } from '@strapi/icons';
 import PropTypes from 'prop-types';
 import styled from 'styled-components';
