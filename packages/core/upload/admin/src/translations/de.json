{
  "bulk.select.label": "Wähle alle Dateien aus",
  "button.next": "Weiter",
  "checkControl.crop-duplicate": "Duplizieren & zuschneiden",
  "checkControl.crop-original": "Orginal zuschneiden",
  "control-card.add": "Hinzufügen",
  "control-card.cancel": "Abbrechen",
  "control-card.copy-link": "Link kopieren",
  "control-card.crop": "Zuschneiden",
  "control-card.download": "Herunterladen",
  "control-card.edit": "Bearbeiten",
  "control-card.replace-media": "Datei ersetzen",
  "control-card.save": "Speichern",
  "control-card.stop-crop": "Zuschneiden abbrechen",
  "filter.add": "Filter hinzufügen",
  "form.button.replace-media": "Datei ersetzen",
  "form.input.decription.file-alt": "Dieser Text wird angezeigt, wenn das Datei nicht angezeigt werden kann.",
  "form.input.label.file-alt": "Alternativtext",
  "form.input.label.file-caption": "Bildtext",
  "form.input.label.file-name": "Dateiname",
  "form.upload-url.error.url.invalid": "Eine URL ist ungültig",
  "form.upload-url.error.url.invalids": "{number} URLs sind ungültig",
  "header.actions.add-assets": "Neue Dateien hinzufügen",
  "header.actions.upload-assets": "Dateien hochladen",
<<<<<<< HEAD
=======
  "header.actions.upload-new-asset": "Neue Dateien hochladen",
  "header.content.assets-empty": "Keine Dateien",
>>>>>>> 8c675425
  "header.content.assets": "{numberFolders} Ordner - {numberAssets, plural, one {1 Datei} other {# Dateien}}",
  "input.button.label": "Dateien durchsuchen",
  "input.label": "Dateien hierhin ziehen oder",
  "input.label-bold": "Drag & Drop",
  "input.label-normal": "zum Hochladen oder",
  "input.placeholder": "Klicke hier, um eine Datei auszuwählen oder Drag & Drop eine Datei in diesen Bereich.",
  "input.placeholder.icon": "Ziehe die Datei in diese Zone",
  "input.url.description": "Eine URL pro Zeile.",
  "input.url.label": "URL",
  "list.asset.at.finished": "Die Datei-Liste wurde geladen.",
  "list.asset.load": "Lade die Datei-Liste.",
  "list.assets-empty.search": "Keine Ergebnisse gefunden",
  "list.assets-empty.subtitle": "Füge welche der Liste hinzu.",
  "list.assets-empty.title": "Keine Dateien vorhanden.",
  "list.assets-empty.title-withSearch": "Es existieren keine Dateien für die gewählten Filterkriterien.",
  "list.assets.empty": "Lade deine ersten Dateien hoch...",
  "list.assets.empty.no-permissions": "Die Datei-Liste ist leer.",
  "list.assets.loading-asset": "Lade die Vorschau für Medien: {path}",
  "list.assets.not-supported-content": "Keine Vorschau verfügbar",
  "list.assets.preview-asset": "Vorschau für das Video unter {path}",
  "list.assets.selected": "{number, plural, =0 {Keine Dateien} one {1 Datei} other {# Dateien}} bereits hochgeladen",
  "list.assets.type-not-allowed": "Dieser Dateityp ist nicht zulässig.",
  "mediaLibraryInput.actions.nextSlide": "Nächste Folie",
  "mediaLibraryInput.actions.previousSlide": "Vorherige Folie",
  "mediaLibraryInput.placeholder": "Klicke, um eine Datei hinzuzufügen oder ziehe eine in diesen Bereich",
  "mediaLibraryInput.slideCount": "{n} von {m} Folien",
  "modal.file-details.date": "Datum",
  "modal.file-details.dimensions": "Abmessungen",
  "modal.file-details.extension": "Dateityp",
  "modal.file-details.size": "Größe",
  "modal.header.browse": "Dateien hochladen",
  "modal.header.file-detail": "Details",
  "modal.header.pending-assets": "Ausstehende Dateien",
  "modal.header.select-files": "Wähle Dateien",
  "modal.nav.browse": "durchsuchen",
  "modal.nav.computer": "vom Computer",
  "modal.nav.selected": "ausgewählt",
  "modal.nav.url": "von einer URL",
  "modal.remove.success-label": "Die Datei wurde erfolgreich entfernt.",
  "modal.selected-list.sub-header-subtitle": "Drag & Drop, um die Dateien in diesem Bereich anzuordnen.",
  "modal.upload-list.footer.button": "Lade {number, plural, one {# Datei} other {# Dateien}} in die Bibliothek",
  "modal.upload-list.sub-header-subtitle": "Dateien bearbeiten vor dem Hochladen in die Bibliothek",
  "modal.upload-list.sub-header.button": "Weitere Dateien hinzufügen",
  "modal.upload.cancelled": "Upload manuell abgebrochen.",
  "page.title": "Einstellungen - Medienbibliothek",
  "permissions.not-allowed.update": "Du hast nicht die nötige Berechtigung, diese Datei zu bearbeiten.",
  "plugin.description.long": "Medien-Dateiverwaltung.",
  "plugin.description.short": "Dateiverwaltung.",
  "plugin.name": "Medienbibliothek",
  "search.clear.label": "Suchbegriff löschen",
  "search.label": "Nach einer Datei suchen",
  "search.placeholder": "Bsp: Der erste Hund auf dem Mond",
  "settings.blockTitle": "Datei-Verwaltung",
  "settings.form.autoOrientation.description": "Automatisch Bilder nach EXIF Richtungstag orientieren",
  "settings.form.autoOrientation.label": "Automatische Bildorientierung aktivieren",
  "settings.form.responsiveDimensions.description": "Generiere automatisch mehrere Formate (klein, mittel, groß) der hochgeladenen Datei.",
  "settings.form.responsiveDimensions.label": "Automatische Formaterstellung aktivieren.",
  "settings.form.sizeOptimization.description": "Diese Einstellung wird die Größe der Bilder reduzieren, dafür aber auch leicht die Bildqualität verringern.",
  "settings.form.sizeOptimization.label": "Größenoptimierung",
  "settings.form.videoPreview.description": "Generiere eine sechs Sekunden lange Vorschau (GIF) des Videos.",
  "settings.form.videoPreview.label": "Vorschau",
  "settings.header.label": "Medienbibliothek",
  "settings.section.doc.label": "Dok",
  "settings.section.image.label": "Bild",
  "settings.section.video.label": "Video",
  "settings.sub-header.label": "Einstellungen für die Medienbibliothek vornehmen",
  "sort.created_at_asc": "Älteste Uploads",
  "sort.created_at_desc": "Neuste Uploads",
  "sort.label": "Sortieren nach",
  "sort.name_asc": "Alphabetisch absteigend (A bis Z)",
  "sort.name_desc": "Alphabetisch aufsteigend (Z bis A)",
  "sort.updated_at_asc": "Älteste Änderungen",
  "sort.updated_at_desc": "Neuste Änderungen",
  "tabs.title": "Wie willst du deine Dateien hochladen?",
  "window.confirm.close-modal.file": "Bist du sicher? Deine Änderungen gehen verloren.",
  "window.confirm.close-modal.files": "Bist du sicher? Es gibt ein paar Dateien, welche noch nicht hochgeladen wurden."
}<|MERGE_RESOLUTION|>--- conflicted
+++ resolved
@@ -22,11 +22,8 @@
   "form.upload-url.error.url.invalids": "{number} URLs sind ungültig",
   "header.actions.add-assets": "Neue Dateien hinzufügen",
   "header.actions.upload-assets": "Dateien hochladen",
-<<<<<<< HEAD
-=======
   "header.actions.upload-new-asset": "Neue Dateien hochladen",
   "header.content.assets-empty": "Keine Dateien",
->>>>>>> 8c675425
   "header.content.assets": "{numberFolders} Ordner - {numberAssets, plural, one {1 Datei} other {# Dateien}}",
   "input.button.label": "Dateien durchsuchen",
   "input.label": "Dateien hierhin ziehen oder",
