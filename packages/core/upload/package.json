{
  "name": "@strapi/upload",
  "version": "5.31.3",
  "description": "Makes it easy to upload images and files to your Strapi Application.",
  "license": "SEE LICENSE IN LICENSE",
  "author": {
    "name": "Strapi Solutions SAS",
    "email": "hi@strapi.io",
    "url": "https://strapi.io"
  },
  "maintainers": [
    {
      "name": "Strapi Solutions SAS",
      "email": "hi@strapi.io",
      "url": "https://strapi.io"
    }
  ],
  "exports": {
    "./strapi-admin": {
      "types": "./dist/admin/src/index.d.ts",
      "source": "./admin/src/index.ts",
      "import": "./dist/admin/index.mjs",
      "require": "./dist/admin/index.js",
      "default": "./dist/admin/index.js"
    },
    "./_internal/shared": {
      "types": "./dist/shared/index.d.ts",
      "source": "./shared/index.ts",
      "import": "./dist/shared/index.mjs",
      "require": "./dist/shared/index.js",
      "default": "./dist/shared/index.js"
    },
    "./strapi-server": {
      "types": "./dist/server/src/index.d.ts",
      "source": "./server/src/index.ts",
      "import": "./dist/server/index.mjs",
      "require": "./dist/server/index.js",
      "default": "./dist/server/index.js"
    },
    "./package.json": "./package.json"
  },
  "files": [
    "dist/",
    "strapi-server.js"
  ],
  "scripts": {
    "build": "run -T npm-run-all clean --parallel build:code build:types",
    "build:code": "run -T rollup -c",
    "build:types": "run -T run-p build:types:server build:types:admin",
    "build:types:server": "run -T tsc -p server/tsconfig.build.json --emitDeclarationOnly",
    "build:types:admin": "run -T tsc -p admin/tsconfig.build.json --emitDeclarationOnly",
    "clean": "run -T rimraf dist",
    "lint": "run -T eslint .",
    "test:front": "run -T cross-env IS_EE=true jest --config ./jest.config.front.js",
    "test:unit": "run -T jest",
    "test:ts:back": "run -T tsc --noEmit -p server/tsconfig.json",
    "test:ts:front": "run -T tsc -p admin/tsconfig.json",
    "test:front:watch": "run -T cross-env IS_EE=true jest --config ./jest.config.front.js --watch",
    "test:unit:watch": "run -T jest --watch",
    "watch": "run -T rollup -c -w"
  },
  "dependencies": {
    "@mux/mux-player-react": "3.1.0",
    "@reduxjs/toolkit": "1.9.7",
    "@strapi/design-system": "2.0.1",
    "@strapi/icons": "2.0.1",
    "@strapi/provider-upload-local": "5.31.3",
    "@strapi/utils": "5.31.3",
    "byte-size": "8.1.1",
    "cropperjs": "1.6.1",
    "date-fns": "2.30.0",
    "file-type": "21.0.0",
    "formik": "2.4.5",
    "fs-extra": "11.2.0",
    "immer": "9.0.21",
    "koa-range": "0.3.0",
    "koa-static": "5.0.0",
    "lodash": "4.17.21",
    "mime-types": "2.1.35",
    "prop-types": "^15.8.1",
    "qs": "6.11.1",
    "react-dnd": "16.0.1",
    "react-intl": "6.6.2",
    "react-query": "3.39.3",
    "react-redux": "8.1.3",
    "react-select": "5.8.0",
    "sharp": "0.33.5",
    "yup": "0.32.9",
    "zod": "3.25.67"
  },
  "devDependencies": {
<<<<<<< HEAD
    "@strapi/admin": "5.31.2",
    "@strapi/types": "5.31.2",
    "@testing-library/dom": "10.4.1",
    "@testing-library/react": "16.3.0",
    "@testing-library/user-event": "14.6.1",
=======
    "@strapi/admin": "5.31.3",
    "@strapi/types": "5.31.3",
    "@testing-library/dom": "10.1.0",
    "@testing-library/react": "15.0.7",
    "@testing-library/user-event": "14.5.2",
>>>>>>> c9f8e5a6
    "@types/byte-size": "8.1.2",
    "@types/fs-extra": "11.0.4",
    "@types/koa": "2.13.4",
    "@types/koa-range": "0.3.5",
    "@types/koa-static": "4.0.2",
    "formidable": "3.5.4",
    "koa": "2.16.1",
    "koa-body": "6.0.1",
    "msw": "1.3.0",
    "react": "18.3.1",
    "react-dom": "18.3.1",
    "react-router-dom": "6.22.3",
    "styled-components": "6.1.8"
  },
  "peerDependencies": {
    "@strapi/admin": "^5.0.0",
    "react": "^17.0.0 || ^18.0.0",
    "react-dom": "^17.0.0 || ^18.0.0",
    "react-router-dom": "^6.0.0",
    "styled-components": "^6.0.0"
  },
  "engines": {
    "node": ">=20.0.0 <=24.x.x",
    "npm": ">=6.0.0"
  },
  "strapi": {
    "displayName": "Media Library",
    "name": "upload",
    "description": "Media file management.",
    "required": true,
    "kind": "plugin"
  }
}<|MERGE_RESOLUTION|>--- conflicted
+++ resolved
@@ -89,19 +89,11 @@
     "zod": "3.25.67"
   },
   "devDependencies": {
-<<<<<<< HEAD
-    "@strapi/admin": "5.31.2",
-    "@strapi/types": "5.31.2",
+    "@strapi/admin": "5.31.3",
+    "@strapi/types": "5.31.3",
     "@testing-library/dom": "10.4.1",
     "@testing-library/react": "16.3.0",
     "@testing-library/user-event": "14.6.1",
-=======
-    "@strapi/admin": "5.31.3",
-    "@strapi/types": "5.31.3",
-    "@testing-library/dom": "10.1.0",
-    "@testing-library/react": "15.0.7",
-    "@testing-library/user-event": "14.5.2",
->>>>>>> c9f8e5a6
     "@types/byte-size": "8.1.2",
     "@types/fs-extra": "11.0.4",
     "@types/koa": "2.13.4",
