--- conflicted
+++ resolved
@@ -23,17 +23,9 @@
     "test:front:watch:ce": "cross-env IS_EE=false jest --config ./jest.config.front.js --watchAll"
   },
   "dependencies": {
-<<<<<<< HEAD
-    "@babel/preset-env": "7.18.9",
-    "@babel/preset-react": "7.18.6",
-    "@strapi/helper-plugin": "4.2.3",
-    "@strapi/provider-upload-local": "4.2.3",
-    "@strapi/utils": "4.2.3",
-=======
     "@strapi/helper-plugin": "4.3.0",
     "@strapi/provider-upload-local": "4.3.0",
     "@strapi/utils": "4.3.0",
->>>>>>> 6c6332a6
     "byte-size": "7.0.1",
     "cropperjs": "1.5.12",
     "date-fns": "2.28.0",
