--- conflicted
+++ resolved
@@ -81,15 +81,9 @@
     "yup": "0.32.9"
   },
   "devDependencies": {
-<<<<<<< HEAD
     "@strapi/admin": "workspace:*",
-    "@strapi/pack-up": "5.0.0",
+    "@strapi/pack-up": "5.0.2",
     "@strapi/types": "workspace:*",
-=======
-    "@strapi/admin": "5.4.2",
-    "@strapi/pack-up": "5.0.2",
-    "@strapi/types": "5.4.2",
->>>>>>> d1d58938
     "@testing-library/dom": "10.1.0",
     "@testing-library/react": "15.0.7",
     "@testing-library/user-event": "14.5.2",
