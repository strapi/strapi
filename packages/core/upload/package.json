--- conflicted
+++ resolved
@@ -49,11 +49,7 @@
   },
   "dependencies": {
     "@strapi/design-system": "1.18.0",
-<<<<<<< HEAD
-    "@strapi/icons": "1.16.0",
-=======
     "@strapi/icons": "1.18.0",
->>>>>>> 80e53293
     "@strapi/provider-upload-local": "5.0.0-beta.3",
     "@strapi/utils": "5.0.0-beta.3",
     "axios": "1.6.8",
