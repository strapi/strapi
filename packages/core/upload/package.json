--- conflicted
+++ resolved
@@ -25,19 +25,11 @@
     "lint": "run -T eslint ."
   },
   "dependencies": {
-<<<<<<< HEAD
-    "@strapi/design-system": "1.10.1",
+    "@strapi/design-system": "1.11.0",
     "@strapi/helper-plugin": "4.13.7",
-    "@strapi/icons": "1.10.1",
+    "@strapi/icons": "1.11.0",
     "@strapi/provider-upload-local": "4.13.7",
     "@strapi/utils": "4.13.7",
-=======
-    "@strapi/design-system": "1.11.0",
-    "@strapi/helper-plugin": "4.13.6",
-    "@strapi/icons": "1.11.0",
-    "@strapi/provider-upload-local": "4.13.6",
-    "@strapi/utils": "4.13.6",
->>>>>>> 1093f8fe
     "axios": "1.5.0",
     "byte-size": "7.0.1",
     "cropperjs": "1.6.0",
