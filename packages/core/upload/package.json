--- conflicted
+++ resolved
@@ -61,17 +61,10 @@
   },
   "dependencies": {
     "@mux/mux-player-react": "3.1.0",
-<<<<<<< HEAD
-    "@strapi/design-system": "2.0.0-rc.17",
-    "@strapi/icons": "2.0.0-rc.17",
+    "@strapi/design-system": "2.0.0-rc.18",
+    "@strapi/icons": "2.0.0-rc.18",
     "@strapi/provider-upload-local": "5.10.4",
     "@strapi/utils": "5.10.4",
-=======
-    "@strapi/design-system": "2.0.0-rc.18",
-    "@strapi/icons": "2.0.0-rc.18",
-    "@strapi/provider-upload-local": "5.10.3",
-    "@strapi/utils": "5.10.3",
->>>>>>> e98ae27d
     "byte-size": "8.1.1",
     "cropperjs": "1.6.1",
     "date-fns": "2.30.0",
