--- conflicted
+++ resolved
@@ -18,11 +18,7 @@
 }
 
 /**
-<<<<<<< HEAD
- * Represents an UID Strapi attribute along with its options
-=======
  * Represents a UID Strapi attribute along with its options
->>>>>>> c4689619
  */
 export type UID<
   TTargetAttribute extends string = string,
