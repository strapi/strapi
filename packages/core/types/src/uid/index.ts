--- conflicted
+++ resolved
@@ -115,11 +115,7 @@
 /**
  * Single-Type UID based on the public content-type registry
  *
-<<<<<<< HEAD
- * If no single type is found, it fallbacks to a generic content-type UID.
-=======
  * If no single type is found, it falls back to a generic content-type UID.
->>>>>>> c4689619
  */
 export type SingleType = Guard.Never<
   Extract<Object.KeysBy<Public.ContentTypeSchemas, Struct.SingleTypeSchema>, ContentType>,
