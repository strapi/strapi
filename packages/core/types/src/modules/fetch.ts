<<<<<<< HEAD
=======
import type { ProxyAgent } from 'undici';

>>>>>>> 2ac2ae58
/**
 * strapi.fetch interface is currently an identical wrapper for Node fetch()
 * See createStrapiFetch in strapi/utils
 * However, we want to retain the ability to extend it in the future.
 * */

export interface Fetch {
  (input: RequestInfo | URL, init?: RequestInit | undefined): Promise<Response>;
<<<<<<< HEAD
=======
  dispatcher?: ProxyAgent;
>>>>>>> 2ac2ae58
}<|MERGE_RESOLUTION|>--- conflicted
+++ resolved
@@ -1,8 +1,5 @@
-<<<<<<< HEAD
-=======
 import type { ProxyAgent } from 'undici';
 
->>>>>>> 2ac2ae58
 /**
  * strapi.fetch interface is currently an identical wrapper for Node fetch()
  * See createStrapiFetch in strapi/utils
@@ -11,8 +8,5 @@
 
 export interface Fetch {
   (input: RequestInfo | URL, init?: RequestInit | undefined): Promise<Response>;
-<<<<<<< HEAD
-=======
   dispatcher?: ProxyAgent;
->>>>>>> 2ac2ae58
 }