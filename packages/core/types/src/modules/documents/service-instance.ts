--- conflicted
+++ resolved
@@ -1,29 +1,24 @@
-<<<<<<< HEAD
-import type { Common, Attribute, Schema, EntityService, Utils } from '../..';
-=======
-import type { UID, Utils } from '../..';
->>>>>>> addae842
+import type { Utils, Schema } from '../..';
+import type * as EntityService from '../entity-service';
+
+import type * as AttributeUtils from './params/attributes';
+import type * as UID from '../../uid';
+
 import type { ID } from '.';
 import type { IsDraftAndPublishEnabled } from './draft-and-publish';
 import type * as Params from './params/document-engine';
 import type * as Result from './result/document-engine';
 
-<<<<<<< HEAD
 // TODO: move to common place
 type ComponentBody = {
-  [key: string]: Attribute.GetValue<
-    | Attribute.Component<Common.UID.Component, false>
-    | Attribute.Component<Common.UID.Component, true>
-    | Attribute.DynamicZone
+  [key: string]: AttributeUtils.GetValue<
+    | Schema.Attribute.Component<UID.Component, false>
+    | Schema.Attribute.Component<UID.Component, true>
+    | Schema.Attribute.DynamicZone
   >;
 };
 
-export type ServiceInstance<
-  TContentTypeUID extends Common.UID.ContentType = Common.UID.ContentType
-> = {
-=======
 export type ServiceInstance<TContentTypeUID extends UID.ContentType = UID.ContentType> = {
->>>>>>> addae842
   findMany: <TParams extends Params.FindMany<TContentTypeUID>>(
     params?: TParams
   ) => Result.FindMany<TContentTypeUID, TParams>;
@@ -98,11 +93,11 @@
    * Exposed for use within document service middlewares
    */
   updateComponents: (
-    uid: Common.UID.Schema,
+    uid: UID.Schema,
     entityToUpdate: {
       id: EntityService.Params.Attribute.ID;
     },
-    data: EntityService.Params.Data.Input<Common.UID.Schema>
+    data: EntityService.Params.Data.Input<UID.Schema>
   ) => Promise<ComponentBody>;
 
   /**
