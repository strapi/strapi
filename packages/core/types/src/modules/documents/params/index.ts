import type * as UID from '../../../uid';
import { Extends, MatchAllIntersect } from '../../../utils';

import type { GetPluginParams } from '..';

// Params
import type * as Sort from './sort';
import type * as Pagination from './pagination';
import type * as Fields from './fields';
import type * as Filters from './filters';
import type * as Populate from './populate';
import type * as PublicationStatus from './status';
import type * as Data from './data';
import type * as Search from './search';

// Utils
import type * as Attribute from './attributes';

<<<<<<< HEAD
export type Pick<TSchemaUID extends UID.Schema, TKind extends Kind> = MatchAllIntersect<
=======
export type Locale = string;

export type Pick<
  TSchemaUID extends Common.UID.Schema,
  TKind extends Kind
> = Utils.Expression.MatchAllIntersect<
>>>>>>> f62c536b
  [
    // Sort
    [HasMember<TKind, 'sort'>, { sort?: Sort.Any<TSchemaUID> }],
    [HasMember<TKind, 'sort:string'>, { sort?: Sort.StringNotation<TSchemaUID> }],
    [HasMember<TKind, 'sort:array'>, { sort?: Sort.ArrayNotation<TSchemaUID> }],
    [HasMember<TKind, 'sort:object'>, { sort?: Sort.ObjectNotation<TSchemaUID> }],
    // Fields
    [HasMember<TKind, 'fields'>, { fields?: Fields.Any<TSchemaUID> }],
    [HasMember<TKind, 'fields:string'>, { fields?: Fields.StringNotation<TSchemaUID> }],
    [HasMember<TKind, 'fields:array'>, { fields?: Fields.ArrayNotation<TSchemaUID> }],
    // Filters
    [HasMember<TKind, 'filters'>, { filters?: Filters.Any<TSchemaUID> }],
    // Populate
    [HasMember<TKind, 'populate'>, { populate?: Populate.Any<TSchemaUID> }],
    [HasMember<TKind, 'populate:string'>, { populate?: Populate.StringNotation<TSchemaUID> }],
    [HasMember<TKind, 'populate:array'>, { populate?: Populate.ArrayNotation<TSchemaUID> }],
    [HasMember<TKind, 'populate:object'>, { populate?: Populate.ObjectNotation<TSchemaUID> }],
    // Pagination
    [HasMember<TKind, 'pagination'>, Pagination.Any],
    [HasMember<TKind, 'pagination:offset'>, Pagination.OffsetNotation],
    [HasMember<TKind, 'pagination:page'>, Pagination.PageNotation],
    // Publication Status
    [HasMember<TKind, 'status'>, PublicationStatus.Param],
    // Locale
    [HasMember<TKind, 'locale'>, { locale?: Locale }], // TODO: also allow arrays ?
    // Plugin
    [HasMember<TKind, 'plugin'>, GetPluginParams<TSchemaUID>],
    // Data
    [HasMember<TKind, 'data'>, { data?: Data.Input<TSchemaUID> }],
    [HasMember<TKind, 'data:partial'>, { data?: Partial<Data.Input<TSchemaUID>> }],
    // Search
    [HasMember<TKind, '_q'>, { _q?: Search.Q }],
    // Look Up - For internal use only
    [HasMember<TKind, 'lookup'>, { lookup?: Record<string, unknown> }]
  ]
>;

export type Kind =
  | 'sort'
  | 'sort:string'
  | 'sort:array'
  | 'sort:object'
  | 'fields'
  | 'fields:string'
  | 'fields:array'
  | 'filters'
  | 'populate'
  | 'populate:string'
  | 'populate:array'
  | 'populate:object'
  | 'pagination'
  | 'pagination:offset'
  | 'pagination:page'
  | 'status'
  | 'locale'
  | 'plugin'
  | 'data'
  | 'data:partial'
  | '_q'
  | 'lookup';

type HasMember<TValue extends Kind, TTest extends Kind> = Extends<TTest, TValue>;

export type All = Pick<UID.Schema, Kind>;

export type { Sort, Pagination, Fields, Filters, Populate, Data, Attribute, PublicationStatus };<|MERGE_RESOLUTION|>--- conflicted
+++ resolved
@@ -16,16 +16,9 @@
 // Utils
 import type * as Attribute from './attributes';
 
-<<<<<<< HEAD
-export type Pick<TSchemaUID extends UID.Schema, TKind extends Kind> = MatchAllIntersect<
-=======
 export type Locale = string;
 
-export type Pick<
-  TSchemaUID extends Common.UID.Schema,
-  TKind extends Kind
-> = Utils.Expression.MatchAllIntersect<
->>>>>>> f62c536b
+export type Pick<TSchemaUID extends UID.Schema, TKind extends Kind> = MatchAllIntersect<
   [
     // Sort
     [HasMember<TKind, 'sort'>, { sort?: Sort.Any<TSchemaUID> }],
