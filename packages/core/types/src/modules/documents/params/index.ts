--- conflicted
+++ resolved
@@ -44,11 +44,7 @@
     // Publication State
     [HasMember<TKind, 'status'>, PublicationState.Param],
     // Locale
-<<<<<<< HEAD
-    [HasMember<TKind, 'locale'>, { locale?: Locale }],
-=======
-    [HasMember<TKind, 'locale'>, { locale?: string }], // TODO: also allow arrays ?
->>>>>>> b0e5eb23
+    [HasMember<TKind, 'locale'>, { locale?: Locale }], // TODO: also allow arrays ?
     // Plugin
     [HasMember<TKind, 'plugin'>, GetPluginParams<TSchemaUID>],
     // Data
