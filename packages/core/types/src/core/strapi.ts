import type { Logger } from '@strapi/logger';
import type { Database } from '@strapi/database';

import type { PropertyPath } from 'lodash';
import type * as Core from '.';
import type * as Modules from '../modules';
import type * as Schema from '../schema';

import type * as UID from '../uid';

import type { Container } from './container';

export interface Strapi extends Container {
  server: Modules.Server.Server;
  log: Logger;
  fs: StrapiFS;
  eventHub: Modules.EventHub.EventHub;
  startupLogger: StartupLogger;
  cron: Modules.Cron.CronService;
  store: Modules.CoreStore.CoreStore;
  /**
   * @deprecated will be removed in the next major
   */
  entityValidator: Modules.EntityValidator.EntityValidator;
  entityService: Modules.EntityService.EntityService;
  /**
   * @description interact with documents within Strapi, this API is currently in beta and is subject to change in the future
   * @beta
   */
  documents: Modules.Documents.Service;
  telemetry: Modules.Metrics.TelemetryService;
  requestContext: Modules.RequestContext.RequestContext;
  customFields: Modules.CustomFields.CustomFields;
  fetch: Modules.Fetch.Fetch;
  dirs: StrapiDirectories;
  admin: Core.Module;
  isLoaded: boolean;
  db: Database;
  app: any;
  EE?: boolean;
  ee: {
    seats: number | null | undefined;
    isEE: boolean;
    features: {
      isEnabled: (feature: string) => boolean;
      list: () => { name: string; [key: string]: any }[];
      get: (feature: string) => string | { name: string; [key: string]: any } | undefined;
    };
  };
  features: Modules.Features.FeaturesService;
  components: Schema.Components;
  reload: Reloader;
  config: ConfigProvider;
  services: Record<string, Core.Service>;
  service(uid: UID.Service): Core.Service;
  controllers: Record<string, Core.Controller>;
  controller(uid: UID.Controller): Core.Controller;
  contentTypes: Schema.ContentTypes;
  contentType<TContentTypeUID extends UID.ContentType>(
    name: TContentTypeUID
  ): Schema.ContentType<TContentTypeUID>;
  policies: Record<string, Core.Policy>;
  policy(name: string): Core.Policy;
  middlewares: Record<string, Core.MiddlewareFactory>;
  middleware(name: string): Core.MiddlewareFactory;
  plugins: Record<string, Core.Plugin>;
  plugin(name: string): Core.Plugin;
  hooks: Record<string, any>;
  hook(name: string): any;
  apis: Record<string, Core.Module>;
  api(name: string): Core.Module;
  auth: Modules.Auth.AuthenticationService;
  contentAPI: Modules.ContentAPI.ContentApi;
  sanitizers: Modules.Sanitizers.SanitizersRegistry;
  validators: Modules.Validators.ValidatorsRegistry;
  load(): Promise<Strapi>;
  start(): Promise<Strapi>;
  destroy(): Promise<void>;
  sendStartupTelemetry(): void;
  openAdmin({ isInitialized }: { isInitialized: boolean }): void;
  postListen(): Promise<void>;
  listen(): Promise<void>;
  stopWithError(err: unknown, customMessage?: string): never;
  stop(exitCode?: number): never;
<<<<<<< HEAD
  registerInternalHooks(): void;
  registerDatabaseMigrations(): void;
=======
>>>>>>> c9159be3
  register(): Promise<Strapi>;
  bootstrap(): Promise<Strapi>;
  runLifecyclesFunctions(lifecycleName: 'register' | 'bootstrap' | 'destroy'): Promise<void>;
  getModel<TSchemaUID extends UID.Schema>(
    uid: TSchemaUID
  ): TSchemaUID extends UID.ContentType
    ? Schema.ContentType<TSchemaUID>
    : TSchemaUID extends UID.Component
      ? Schema.Component<TSchemaUID>
      : never;
  query(uid: UID.Schema): ReturnType<Database['query']>;
}

export interface Reloader {
  isReloading: boolean;
  isWatching: boolean;
  (): void;
}

export interface StartupLogger {
  logStats(): void;
  logFirstStartupMessage(): void;
  logDefaultStartupMessage(): void;
  logStartupMessage({ isInitialized }: { isInitialized: boolean }): void;
}

export interface StrapiFS {
  writeAppFile(optPath: string | string[], data: string): Promise<void>;
  writePluginFile(plugin: string, optPath: string | string[], data: string): Promise<void>;
  removeAppFile(optPath: string | string[]): Promise<void>;
  appendFile(optPath: string | string[], data: string): void;
}

export interface ConfigProvider {
  get<T = unknown>(key: PropertyPath, defaultVal?: T): T;
  set(path: string, val: unknown): this;
  has(path: string): boolean;
  [key: string]: any;
}

export interface StrapiDirectories {
  static: {
    public: string;
  };
  app: {
    root: string;
    src: string;
    api: string;
    components: string;
    extensions: string;
    policies: string;
    middlewares: string;
    config: string;
  };
  dist: {
    root: string;
    src: string;
    api: string;
    components: string;
    extensions: string;
    policies: string;
    middlewares: string;
    config: string;
  };
}<|MERGE_RESOLUTION|>--- conflicted
+++ resolved
@@ -82,11 +82,6 @@
   listen(): Promise<void>;
   stopWithError(err: unknown, customMessage?: string): never;
   stop(exitCode?: number): never;
-<<<<<<< HEAD
-  registerInternalHooks(): void;
-  registerDatabaseMigrations(): void;
-=======
->>>>>>> c9159be3
   register(): Promise<Strapi>;
   bootstrap(): Promise<Strapi>;
   runLifecyclesFunctions(lifecycleName: 'register' | 'bootstrap' | 'destroy'): Promise<void>;
