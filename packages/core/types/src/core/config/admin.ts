export interface ApiTokenProp {
  salt: string;
}

export interface AuthProp {
  secret: string;
}

export interface TransferTokenProp {
  salt: string;
}

export interface AuditLogsProp {
  retentionDays?: number;
}

export interface ForgotPasswordProp {
  emailTemplate?: string;
  from?: string;
  replyTo?: string;
}

export interface RateLimitProp {
  enabled?: boolean;
  interval?: number;
  max?: number;
  delayAfter?: number;
  timeWait?: number;
  prefixKey?: number;
  whitelist?: string;
  store?: string;
}

export interface TransferProp {
  token: TransferTokenProp;
}

<<<<<<< HEAD
export interface FirstPublisedAtFieldProp {
  enabled: boolean;
=======
export interface FlagsProp {
  nps?: boolean | undefined;
  promoteEE?: boolean | undefined;
>>>>>>> f499a6c1
}

export interface Admin {
  // required
  apiToken: ApiTokenProp;
  transfer: TransferProp;
  auth: AuthProp;

  // optional
  auditLogs?: AuditLogsProp;
  url?: string;
  forgotPassword?: ForgotPasswordProp;
  rateLimit?: RateLimitProp;
<<<<<<< HEAD
  firstPublishedAtField?: FirstPublisedAtFieldProp;
=======
  flags?: FlagsProp;
>>>>>>> f499a6c1
}<|MERGE_RESOLUTION|>--- conflicted
+++ resolved
@@ -35,14 +35,13 @@
   token: TransferTokenProp;
 }
 
-<<<<<<< HEAD
 export interface FirstPublisedAtFieldProp {
   enabled: boolean;
-=======
+}
+
 export interface FlagsProp {
   nps?: boolean | undefined;
   promoteEE?: boolean | undefined;
->>>>>>> f499a6c1
 }
 
 export interface Admin {
@@ -56,9 +55,6 @@
   url?: string;
   forgotPassword?: ForgotPasswordProp;
   rateLimit?: RateLimitProp;
-<<<<<<< HEAD
   firstPublishedAtField?: FirstPublisedAtFieldProp;
-=======
   flags?: FlagsProp;
->>>>>>> f499a6c1
 }