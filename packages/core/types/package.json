{
  "name": "@strapi/types",
  "version": "5.0.0-beta.0",
  "description": "Shared typescript types for Strapi internal use",
  "keywords": [
    "strapi"
  ],
  "homepage": "https://strapi.io",
  "bugs": {
    "url": "https://github.com/strapi/strapi/issues"
  },
  "repository": {
    "type": "git",
    "url": "git://github.com/strapi/strapi.git"
  },
  "license": "SEE LICENSE IN LICENSE",
  "author": {
    "name": "Strapi Solutions SAS",
    "email": "hi@strapi.io",
    "url": "https://strapi.io"
  },
  "maintainers": [
    {
      "name": "Strapi Solutions SAS",
      "email": "hi@strapi.io",
      "url": "https://strapi.io"
    }
  ],
  "main": "./dist/index.js",
  "module": "./dist/index.mjs",
  "source": "./src/index.ts",
  "types": "./dist/index.d.ts",
  "files": [
    "dist/"
  ],
  "scripts": {
    "build": "pack-up build",
    "clean": "run -T rimraf ./dist",
    "doc:ts": "typedoc",
    "doc:ts:watch": "typedoc --watch",
    "lint": "run -T eslint .",
    "test:ts": "run -T tsc --noEmit",
    "watch": "pack-up watch"
  },
  "dependencies": {
    "@casl/ability": "6.5.0",
    "@koa/cors": "3.4.3",
    "@koa/router": "10.1.1",
    "@strapi/database": "5.0.0-beta.0",
    "@strapi/logger": "5.0.0-beta.0",
    "@strapi/permissions": "5.0.0-beta.0",
    "@strapi/utils": "5.0.0-beta.0",
    "commander": "8.3.0",
    "koa": "2.13.4",
    "node-schedule": "2.1.0",
    "typedoc": "0.25.10"
  },
  "devDependencies": {
    "@strapi/pack-up": "5.0.0-beta.0",
    "@strapi/ts-zen": "^0.2.0",
    "@types/jest": "29.5.2",
    "@types/koa": "2.13.4",
    "@types/koa__router": "12.0.0",
    "@types/node-schedule": "2.1.0",
<<<<<<< HEAD
    "eslint-config-custom": "5.0.0-alpha.3",
    "lodash": "4.17.21",
    "tsconfig": "5.0.0-alpha.3",
=======
    "eslint-config-custom": "5.0.0-beta.0",
    "tsconfig": "5.0.0-beta.0",
>>>>>>> f8ef062e
    "typescript": "5.3.2",
    "undici": "5.27.2"
  },
  "engines": {
    "node": ">=18.0.0 <=20.x.x",
    "npm": ">=6.0.0"
  }
}<|MERGE_RESOLUTION|>--- conflicted
+++ resolved
@@ -62,14 +62,9 @@
     "@types/koa": "2.13.4",
     "@types/koa__router": "12.0.0",
     "@types/node-schedule": "2.1.0",
-<<<<<<< HEAD
-    "eslint-config-custom": "5.0.0-alpha.3",
+    "eslint-config-custom": "5.0.0-beta.0",
     "lodash": "4.17.21",
-    "tsconfig": "5.0.0-alpha.3",
-=======
-    "eslint-config-custom": "5.0.0-beta.0",
     "tsconfig": "5.0.0-beta.0",
->>>>>>> f8ef062e
     "typescript": "5.3.2",
     "undici": "5.27.2"
   },
