--- conflicted
+++ resolved
@@ -1,10 +1,6 @@
 {
   "name": "@strapi/types",
-<<<<<<< HEAD
-  "version": "5.13.0-beta.0",
-=======
   "version": "5.12.6",
->>>>>>> fb92031f
   "description": "Shared typescript types for Strapi internal use",
   "keywords": [
     "strapi"
@@ -50,17 +46,10 @@
     "@casl/ability": "6.5.0",
     "@koa/cors": "5.0.0",
     "@koa/router": "12.0.2",
-<<<<<<< HEAD
-    "@strapi/database": "5.13.0-beta.0",
-    "@strapi/logger": "5.13.0-beta.0",
-    "@strapi/permissions": "5.13.0-beta.0",
-    "@strapi/utils": "5.13.0-beta.0",
-=======
     "@strapi/database": "5.12.6",
     "@strapi/logger": "5.12.6",
     "@strapi/permissions": "5.12.6",
     "@strapi/utils": "5.12.6",
->>>>>>> fb92031f
     "commander": "8.3.0",
     "koa": "2.15.4",
     "koa-body": "6.0.1",
@@ -75,15 +64,9 @@
     "@types/koa": "2.13.4",
     "@types/koa__router": "12.0.0",
     "@types/node-schedule": "2.1.7",
-<<<<<<< HEAD
-    "eslint-config-custom": "5.13.0-beta.0",
-    "lodash": "4.17.21",
-    "tsconfig": "5.13.0-beta.0",
-=======
     "eslint-config-custom": "5.12.6",
     "lodash": "4.17.21",
     "tsconfig": "5.12.6",
->>>>>>> fb92031f
     "typescript": "5.4.4",
     "undici": "6.21.2"
   },
