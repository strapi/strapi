{
  "name": "@strapi/types",
  "version": "4.15.5",
  "description": "Shared typescript types for Strapi internal use",
  "keywords": [
    "strapi"
  ],
  "homepage": "https://strapi.io",
  "bugs": {
    "url": "https://github.com/strapi/strapi/issues"
  },
  "repository": {
    "type": "git",
    "url": "git://github.com/strapi/strapi.git"
  },
  "license": "SEE LICENSE IN LICENSE",
  "author": {
    "name": "Strapi Solutions SAS",
    "email": "hi@strapi.io",
    "url": "https://strapi.io"
  },
  "maintainers": [
    {
      "name": "Strapi Solutions SAS",
      "email": "hi@strapi.io",
      "url": "https://strapi.io"
    }
  ],
  "main": "./dist/index.js",
  "module": "./dist/index.mjs",
  "source": "./src/index.ts",
  "types": "./dist/index.d.ts",
  "files": [
    "./dist"
  ],
  "scripts": {
    "build": "pack-up build",
    "clean": "run -T rimraf ./dist",
    "lint": "run -T eslint .",
    "prepublishOnly": "yarn clean && yarn build",
    "test:ts": "run -T tsc --noEmit",
    "test:unit": "run -T jest",
    "test:unit:watch": "run -T jest --watch",
    "watch": "pack-up watch"
  },
  "dependencies": {
    "@casl/ability": "6.5.0",
    "@koa/cors": "3.4.3",
    "@koa/router": "10.1.1",
<<<<<<< HEAD
    "@strapi/database": "4.15.4",
    "@strapi/logger": "4.15.4",
    "@strapi/permissions": "4.15.4",
    "@strapi/utils": "4.15.4",
=======
    "@strapi/database": "4.15.5",
    "@strapi/logger": "4.15.5",
    "@strapi/permissions": "4.15.5",
    "@strapi/utils": "4.15.5",
    "commander": "8.3.0",
>>>>>>> 83daf011
    "koa": "2.13.4",
    "node-schedule": "2.1.0"
  },
  "devDependencies": {
    "@strapi/pack-up": "4.15.5",
    "@strapi/ts-zen": "^0.2.0",
    "@types/jest": "29.5.2",
    "@types/koa": "2.13.4",
    "@types/koa__router": "12.0.0",
    "@types/node-schedule": "2.1.0",
<<<<<<< HEAD
    "commander": "11.1.0",
    "eslint-config-custom": "4.15.4",
    "tsconfig": "4.15.4",
=======
    "eslint-config-custom": "4.15.5",
    "tsconfig": "4.15.5",
>>>>>>> 83daf011
    "typescript": "5.2.2",
    "undici": "5.27.2"
  },
  "engines": {
    "node": ">=18.0.0 <=20.x.x",
    "npm": ">=6.0.0"
  }
}<|MERGE_RESOLUTION|>--- conflicted
+++ resolved
@@ -47,18 +47,10 @@
     "@casl/ability": "6.5.0",
     "@koa/cors": "3.4.3",
     "@koa/router": "10.1.1",
-<<<<<<< HEAD
-    "@strapi/database": "4.15.4",
-    "@strapi/logger": "4.15.4",
-    "@strapi/permissions": "4.15.4",
-    "@strapi/utils": "4.15.4",
-=======
     "@strapi/database": "4.15.5",
     "@strapi/logger": "4.15.5",
     "@strapi/permissions": "4.15.5",
     "@strapi/utils": "4.15.5",
-    "commander": "8.3.0",
->>>>>>> 83daf011
     "koa": "2.13.4",
     "node-schedule": "2.1.0"
   },
@@ -69,14 +61,9 @@
     "@types/koa": "2.13.4",
     "@types/koa__router": "12.0.0",
     "@types/node-schedule": "2.1.0",
-<<<<<<< HEAD
     "commander": "11.1.0",
-    "eslint-config-custom": "4.15.4",
-    "tsconfig": "4.15.4",
-=======
     "eslint-config-custom": "4.15.5",
     "tsconfig": "4.15.5",
->>>>>>> 83daf011
     "typescript": "5.2.2",
     "undici": "5.27.2"
   },
