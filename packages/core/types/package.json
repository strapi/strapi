--- conflicted
+++ resolved
@@ -51,10 +51,7 @@
     "@strapi/permissions": "5.16.1",
     "@strapi/utils": "5.16.1",
     "commander": "8.3.0",
-<<<<<<< HEAD
-=======
     "json-logic-js": "2.0.5",
->>>>>>> 5f27c76d
     "koa": "2.16.1",
     "koa-body": "6.0.1",
     "node-schedule": "2.1.1",
