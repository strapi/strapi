{
  "name": "@strapi/types",
  "version": "5.0.0-alpha.3",
  "description": "Shared typescript types for Strapi internal use",
  "keywords": [
    "strapi"
  ],
  "homepage": "https://strapi.io",
  "bugs": {
    "url": "https://github.com/strapi/strapi/issues"
  },
  "repository": {
    "type": "git",
    "url": "git://github.com/strapi/strapi.git"
  },
  "license": "SEE LICENSE IN LICENSE",
  "author": {
    "name": "Strapi Solutions SAS",
    "email": "hi@strapi.io",
    "url": "https://strapi.io"
  },
  "maintainers": [
    {
      "name": "Strapi Solutions SAS",
      "email": "hi@strapi.io",
      "url": "https://strapi.io"
    }
  ],
  "main": "./dist/index.js",
  "module": "./dist/index.mjs",
  "source": "./src/index.ts",
  "types": "./dist/index.d.ts",
  "files": [
    "dist/"
  ],
  "scripts": {
    "build": "pack-up build",
    "clean": "run -T rimraf ./dist",
    "doc:ts": "typedoc",
    "doc:ts:watch": "typedoc --watch",
    "lint": "run -T eslint .",
    "test:ts": "run -T tsc --noEmit",
    "watch": "pack-up watch"
  },
  "dependencies": {
    "@casl/ability": "6.5.0",
    "@koa/cors": "3.4.3",
    "@koa/router": "10.1.1",
    "@strapi/database": "5.0.0-alpha.3",
    "@strapi/logger": "5.0.0-alpha.3",
    "@strapi/permissions": "5.0.0-alpha.3",
    "@strapi/utils": "5.0.0-alpha.3",
    "commander": "8.3.0",
    "koa": "2.13.4",
    "node-schedule": "2.1.0",
    "typedoc": "0.25.10"
  },
  "devDependencies": {
    "@strapi/pack-up": "5.0.0-alpha.3",
    "@strapi/ts-zen": "^0.2.0",
    "@types/jest": "29.5.2",
    "@types/koa": "2.13.4",
    "@types/koa__router": "12.0.0",
    "@types/node-schedule": "2.1.0",
<<<<<<< HEAD
    "eslint-config-custom": "5.0.0-alpha.2",
    "lodash": "4.17.21",
    "tsconfig": "5.0.0-alpha.2",
=======
    "eslint-config-custom": "5.0.0-alpha.3",
    "tsconfig": "5.0.0-alpha.3",
>>>>>>> f96c668d
    "typescript": "5.3.2",
    "undici": "5.27.2"
  },
  "engines": {
    "node": ">=18.0.0 <=20.x.x",
    "npm": ">=6.0.0"
  }
}<|MERGE_RESOLUTION|>--- conflicted
+++ resolved
@@ -62,14 +62,9 @@
     "@types/koa": "2.13.4",
     "@types/koa__router": "12.0.0",
     "@types/node-schedule": "2.1.0",
-<<<<<<< HEAD
-    "eslint-config-custom": "5.0.0-alpha.2",
+    "eslint-config-custom": "5.0.0-alpha.3",
     "lodash": "4.17.21",
-    "tsconfig": "5.0.0-alpha.2",
-=======
-    "eslint-config-custom": "5.0.0-alpha.3",
     "tsconfig": "5.0.0-alpha.3",
->>>>>>> f96c668d
     "typescript": "5.3.2",
     "undici": "5.27.2"
   },
