{
  "name": "@strapi/types",
<<<<<<< HEAD
  "version": "4.23.0",
=======
  "version": "4.24.0",
>>>>>>> a76a2ee7
  "description": "Shared typescript types for Strapi internal use",
  "keywords": [
    "strapi"
  ],
  "homepage": "https://strapi.io",
  "bugs": {
    "url": "https://github.com/strapi/strapi/issues"
  },
  "repository": {
    "type": "git",
    "url": "git://github.com/strapi/strapi.git"
  },
  "license": "SEE LICENSE IN LICENSE",
  "author": {
    "name": "Strapi Solutions SAS",
    "email": "hi@strapi.io",
    "url": "https://strapi.io"
  },
  "maintainers": [
    {
      "name": "Strapi Solutions SAS",
      "email": "hi@strapi.io",
      "url": "https://strapi.io"
    }
  ],
  "main": "./dist/index.js",
  "module": "./dist/index.mjs",
  "source": "./src/index.ts",
  "types": "./dist/index.d.ts",
  "files": [
    "./dist"
  ],
  "scripts": {
    "build": "pack-up build",
    "clean": "run -T rimraf ./dist",
    "lint": "run -T eslint .",
    "test:ts": "run -T tsc --noEmit",
    "test:unit": "run -T jest",
    "test:unit:watch": "run -T jest --watch",
    "watch": "pack-up watch"
  },
  "dependencies": {
    "@casl/ability": "6.5.0",
    "@koa/cors": "5.0.0",
    "@koa/router": "10.1.1",
<<<<<<< HEAD
    "@strapi/database": "4.23.0",
    "@strapi/logger": "4.23.0",
    "@strapi/permissions": "4.23.0",
    "@strapi/utils": "4.23.0",
=======
    "@strapi/database": "4.24.0",
    "@strapi/logger": "4.24.0",
    "@strapi/permissions": "4.24.0",
    "@strapi/utils": "4.24.0",
>>>>>>> a76a2ee7
    "commander": "8.3.0",
    "https-proxy-agent": "5.0.1",
    "koa": "2.13.4",
    "node-fetch": "2.7.0",
    "node-schedule": "2.1.0"
  },
  "devDependencies": {
    "@strapi/pack-up": "4.23.0",
    "@strapi/ts-zen": "^0.2.0",
    "@types/jest": "29.5.2",
    "@types/koa": "2.13.4",
    "@types/koa__router": "12.0.0",
    "@types/node-schedule": "2.1.0",
<<<<<<< HEAD
    "eslint-config-custom": "4.23.0",
    "tsconfig": "4.23.0",
=======
    "eslint-config-custom": "4.24.0",
    "tsconfig": "4.24.0",
>>>>>>> a76a2ee7
    "typescript": "5.2.2"
  },
  "engines": {
    "node": ">=18.0.0 <=20.x.x",
    "npm": ">=6.0.0"
  }
}<|MERGE_RESOLUTION|>--- conflicted
+++ resolved
@@ -1,10 +1,6 @@
 {
   "name": "@strapi/types",
-<<<<<<< HEAD
-  "version": "4.23.0",
-=======
   "version": "4.24.0",
->>>>>>> a76a2ee7
   "description": "Shared typescript types for Strapi internal use",
   "keywords": [
     "strapi"
@@ -50,17 +46,10 @@
     "@casl/ability": "6.5.0",
     "@koa/cors": "5.0.0",
     "@koa/router": "10.1.1",
-<<<<<<< HEAD
-    "@strapi/database": "4.23.0",
-    "@strapi/logger": "4.23.0",
-    "@strapi/permissions": "4.23.0",
-    "@strapi/utils": "4.23.0",
-=======
     "@strapi/database": "4.24.0",
     "@strapi/logger": "4.24.0",
     "@strapi/permissions": "4.24.0",
     "@strapi/utils": "4.24.0",
->>>>>>> a76a2ee7
     "commander": "8.3.0",
     "https-proxy-agent": "5.0.1",
     "koa": "2.13.4",
@@ -74,13 +63,8 @@
     "@types/koa": "2.13.4",
     "@types/koa__router": "12.0.0",
     "@types/node-schedule": "2.1.0",
-<<<<<<< HEAD
-    "eslint-config-custom": "4.23.0",
-    "tsconfig": "4.23.0",
-=======
     "eslint-config-custom": "4.24.0",
     "tsconfig": "4.24.0",
->>>>>>> a76a2ee7
     "typescript": "5.2.2"
   },
   "engines": {
