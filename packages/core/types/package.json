{
  "name": "@strapi/types",
  "version": "4.14.4",
  "description": "Shared typescript types for Strapi internal use",
  "keywords": [
    "strapi"
  ],
  "homepage": "https://strapi.io",
  "bugs": {
    "url": "https://github.com/strapi/strapi/issues"
  },
  "repository": {
    "type": "git",
    "url": "git://github.com/strapi/strapi.git"
  },
  "license": "SEE LICENSE IN LICENSE",
  "author": {
    "name": "Strapi Solutions SAS",
    "email": "hi@strapi.io",
    "url": "https://strapi.io"
  },
  "maintainers": [
    {
      "name": "Strapi Solutions SAS",
      "email": "hi@strapi.io",
      "url": "https://strapi.io"
    }
  ],
  "main": "./dist/index.js",
  "module": "./dist/index.mjs",
  "source": "./src/index.ts",
  "types": "./dist/index.d.ts",
  "files": [
<<<<<<< HEAD
    "./dist/**/!(*.d.ts.map)",
    "index.js"
=======
    "./dist"
>>>>>>> 91cf4ee7
  ],
  "scripts": {
    "build": "pack-up build",
    "clean": "run -T rimraf ./dist",
    "lint": "run -T eslint .",
    "prepublishOnly": "yarn clean && yarn build",
    "test:ts": "run -T tsc --noEmit",
    "test:unit": "run -T jest",
    "test:unit:watch": "run -T jest --watch",
    "watch": "pack-up watch"
  },
  "dependencies": {
    "@koa/cors": "3.4.3",
    "@koa/router": "10.1.1",
    "@strapi/database": "4.14.4",
    "@strapi/logger": "4.14.4",
    "@strapi/permissions": "4.14.4",
    "@strapi/utils": "4.14.4",
    "commander": "8.3.0",
    "https-proxy-agent": "5.0.1",
    "koa": "2.13.4",
    "node-fetch": "2.7.0",
    "node-schedule": "2.1.0"
  },
  "devDependencies": {
    "@strapi/pack-up": "workspace:*",
    "@strapi/ts-zen": "^0.2.0",
    "@types/jest": "29.5.2",
    "@types/koa": "2.13.4",
    "@types/koa__router": "12.0.0",
    "@types/node-schedule": "2.1.0",
    "eslint-config-custom": "4.14.4",
    "tsconfig": "4.14.4",
    "typescript": "5.2.2"
  },
  "engines": {
    "node": ">=16.0.0 <=20.x.x",
    "npm": ">=6.0.0"
  }
}<|MERGE_RESOLUTION|>--- conflicted
+++ resolved
@@ -31,12 +31,7 @@
   "source": "./src/index.ts",
   "types": "./dist/index.d.ts",
   "files": [
-<<<<<<< HEAD
-    "./dist/**/!(*.d.ts.map)",
-    "index.js"
-=======
     "./dist"
->>>>>>> 91cf4ee7
   ],
   "scripts": {
     "build": "pack-up build",
