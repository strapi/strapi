{
  "name": "@strapi/plugin-content-manager",
  "version": "5.0.0-beta.3",
  "description": "A powerful UI to easily manage your data.",
  "repository": {
    "type": "git",
    "url": "git://github.com/strapi/strapi.git"
  },
  "license": "SEE LICENSE IN LICENSE",
  "author": {
    "name": "Strapi Solutions SAS",
    "email": "hi@strapi.io",
    "url": "https://strapi.io"
  },
  "maintainers": [
    {
      "name": "Strapi Solutions SAS",
      "email": "hi@strapi.io",
      "url": "https://strapi.io"
    }
  ],
  "exports": {
    "./strapi-admin": {
      "types": "./dist/admin/src/index.d.ts",
      "source": "./admin/src/index.ts",
      "import": "./dist/admin/index.mjs",
      "require": "./dist/admin/index.js",
      "default": "./dist/admin/index.js"
    },
    "./_internal/shared": {
      "types": "./dist/shared/index.d.ts",
      "source": "./shared/index.ts",
      "import": "./dist/shared/index.mjs",
      "require": "./dist/shared/index.js",
      "default": "./dist/shared/index.js"
    },
    "./strapi-server": {
      "types": "./dist/server/src/index.d.ts",
      "source": "./server/src/index.ts",
      "require": "./strapi-server.js",
      "default": "./strapi-server.js"
    },
    "./package.json": "./package.json"
  },
  "files": [
    "dist/",
    "strapi-server.js"
  ],
  "scripts": {
    "build": "pack-up build",
    "lint": "run -T eslint .",
    "test:front": "run -T cross-env IS_EE=true jest --config ./jest.config.front.js",
    "test:ts:back": "run -T tsc --noEmit -p server/tsconfig.json",
    "test:ts:front": "run -T tsc -p admin/tsconfig.json",
    "test:unit": "run -T jest",
    "test:unit:watch": "run -T jest --watch",
    "watch": "pack-up watch"
  },
  "dependencies": {
    "@radix-ui/react-toolbar": "1.0.4",
    "@reduxjs/toolkit": "1.9.7",
    "@sindresorhus/slugify": "1.1.0",
    "@strapi/design-system": "1.17.0",
    "@strapi/icons": "1.16.0",
<<<<<<< HEAD
    "@strapi/types": "5.0.0-beta.2",
    "@strapi/utils": "5.0.0-beta.2",
=======
    "@strapi/types": "5.0.0-beta.3",
    "@strapi/utils": "5.0.0-beta.3",
    "axios": "1.6.8",
>>>>>>> 18019758
    "codemirror5": "npm:codemirror@^5.65.11",
    "date-fns": "2.30.0",
    "fractional-indexing": "3.2.0",
    "highlight.js": "^10.4.1",
    "immer": "9.0.21",
    "koa": "2.15.2",
    "lodash": "4.17.21",
    "markdown-it": "^12.3.2",
    "markdown-it-abbr": "^1.0.4",
    "markdown-it-container": "^3.0.0",
    "markdown-it-deflist": "^2.1.0",
    "markdown-it-emoji": "^2.0.0",
    "markdown-it-footnote": "^3.0.3",
    "markdown-it-ins": "^3.0.1",
    "markdown-it-mark": "^3.0.1",
    "markdown-it-sub": "^1.0.0",
    "markdown-it-sup": "1.0.0",
    "node-schedule": "2.1.0",
    "qs": "6.11.1",
    "react-dnd": "16.0.1",
    "react-dnd-html5-backend": "16.0.1",
    "react-helmet": "^6.1.0",
    "react-intl": "6.6.2",
    "react-query": "3.39.3",
    "react-redux": "8.1.3",
    "react-window": "1.8.10",
    "sanitize-html": "2.11.0",
    "slate": "0.94.1",
    "slate-history": "0.93.0",
    "slate-react": "0.98.3",
    "yup": "0.32.9"
  },
  "devDependencies": {
    "@strapi/admin": "5.0.0-beta.3",
    "@strapi/database": "workspace:*",
    "@strapi/pack-up": "5.0.0",
    "@testing-library/react": "14.0.0",
    "@types/jest": "29.5.2",
    "@types/lodash": "^4.14.191",
    "koa-body": "6.0.1",
    "msw": "1.3.0",
    "react": "^18.2.0",
    "react-dom": "^18.2.0",
    "react-router-dom": "6.22.3",
    "styled-components": "5.3.11"
  },
  "peerDependencies": {
    "@strapi/admin": "^5.0.0 || ^5.0.0-beta || ^5.0.0-alpha || ^5.0.0-rc",
    "react": "^17.0.0 || ^18.0.0",
    "react-dom": "^17.0.0 || ^18.0.0",
    "react-router-dom": "^6.0.0",
    "styled-components": "^5.2.1"
  },
  "engines": {
    "node": ">=18.0.0 <=20.x.x",
    "npm": ">=6.0.0"
  },
  "strapi": {
    "icon": "plug",
    "name": "content-manager",
    "displayName": "Content Manager",
    "description": "Quick way to see, edit and delete the data in your database.",
    "required": true,
    "kind": "plugin"
  }
}<|MERGE_RESOLUTION|>--- conflicted
+++ resolved
@@ -62,14 +62,8 @@
     "@sindresorhus/slugify": "1.1.0",
     "@strapi/design-system": "1.17.0",
     "@strapi/icons": "1.16.0",
-<<<<<<< HEAD
-    "@strapi/types": "5.0.0-beta.2",
-    "@strapi/utils": "5.0.0-beta.2",
-=======
     "@strapi/types": "5.0.0-beta.3",
     "@strapi/utils": "5.0.0-beta.3",
-    "axios": "1.6.8",
->>>>>>> 18019758
     "codemirror5": "npm:codemirror@^5.65.11",
     "date-fns": "2.30.0",
     "fractional-indexing": "3.2.0",
