{
  "name": "@strapi/content-manager",
  "version": "5.0.0-rc.4",
  "description": "A powerful UI to easily manage your data.",
  "repository": {
    "type": "git",
    "url": "git://github.com/strapi/strapi.git"
  },
  "license": "SEE LICENSE IN LICENSE",
  "author": {
    "name": "Strapi Solutions SAS",
    "email": "hi@strapi.io",
    "url": "https://strapi.io"
  },
  "maintainers": [
    {
      "name": "Strapi Solutions SAS",
      "email": "hi@strapi.io",
      "url": "https://strapi.io"
    }
  ],
  "exports": {
    "./strapi-admin": {
      "types": "./dist/admin/src/index.d.ts",
      "source": "./admin/src/index.ts",
      "import": "./dist/admin/index.mjs",
      "require": "./dist/admin/index.js",
      "default": "./dist/admin/index.js"
    },
    "./_internal/shared": {
      "types": "./dist/shared/index.d.ts",
      "source": "./shared/index.ts",
      "import": "./dist/shared/index.mjs",
      "require": "./dist/shared/index.js",
      "default": "./dist/shared/index.js"
    },
    "./strapi-server": {
      "types": "./dist/server/src/index.d.ts",
      "source": "./server/src/index.ts",
      "require": "./strapi-server.js",
      "default": "./strapi-server.js"
    },
    "./package.json": "./package.json"
  },
  "files": [
    "dist/",
    "strapi-server.js"
  ],
  "scripts": {
    "build": "pack-up build",
    "lint": "run -T eslint .",
    "test:front": "run -T cross-env IS_EE=true jest --config ./jest.config.front.js",
    "test:ts:back": "run -T tsc --noEmit -p server/tsconfig.json",
    "test:ts:front": "run -T tsc -p admin/tsconfig.json",
    "test:unit": "run -T jest",
    "test:unit:watch": "run -T jest --watch",
    "watch": "pack-up watch"
  },
  "dependencies": {
    "@radix-ui/react-toolbar": "1.0.4",
    "@reduxjs/toolkit": "1.9.7",
    "@sindresorhus/slugify": "1.1.0",
    "@strapi/design-system": "2.0.0-beta.6",
    "@strapi/icons": "2.0.0-beta.6",
<<<<<<< HEAD
    "@strapi/types": "5.0.0-rc.2",
    "@strapi/utils": "5.0.0-rc.2",
    "byte-size": "8.1.1",
=======
    "@strapi/types": "5.0.0-rc.4",
    "@strapi/utils": "5.0.0-rc.4",
>>>>>>> 2e199bb8
    "codemirror5": "npm:codemirror@^5.65.11",
    "date-fns": "2.30.0",
    "fractional-indexing": "3.2.0",
    "highlight.js": "^10.4.1",
    "immer": "9.0.21",
    "koa": "2.15.2",
    "lodash": "4.17.21",
    "markdown-it": "^12.3.2",
    "markdown-it-abbr": "^1.0.4",
    "markdown-it-container": "^3.0.0",
    "markdown-it-deflist": "^2.1.0",
    "markdown-it-emoji": "^2.0.0",
    "markdown-it-footnote": "^3.0.3",
    "markdown-it-ins": "^3.0.1",
    "markdown-it-mark": "^3.0.1",
    "markdown-it-sub": "^1.0.0",
    "markdown-it-sup": "1.0.0",
    "node-schedule": "2.1.0",
    "qs": "6.11.1",
    "react-dnd": "16.0.1",
    "react-dnd-html5-backend": "16.0.1",
    "react-helmet": "^6.1.0",
    "react-intl": "6.6.2",
    "react-query": "3.39.3",
    "react-redux": "8.1.3",
    "react-window": "1.8.10",
    "sanitize-html": "2.11.0",
    "slate": "0.94.1",
    "slate-history": "0.93.0",
    "slate-react": "0.98.3",
    "yup": "0.32.9"
  },
  "devDependencies": {
    "@strapi/admin": "5.0.0-rc.4",
    "@strapi/database": "workspace:*",
    "@strapi/pack-up": "5.0.0",
    "@testing-library/react": "15.0.7",
    "@types/jest": "29.5.2",
    "@types/lodash": "^4.14.191",
    "koa-body": "6.0.1",
    "msw": "1.3.0",
    "react": "18.3.1",
    "react-dom": "18.3.1",
    "react-router-dom": "6.22.3",
    "styled-components": "6.1.8"
  },
  "peerDependencies": {
    "@strapi/admin": "^5.0.0 || ^5.0.0-beta || ^5.0.0-alpha || ^5.0.0-rc",
    "react": "^17.0.0 || ^18.0.0",
    "react-dom": "^17.0.0 || ^18.0.0",
    "react-router-dom": "^6.0.0",
    "styled-components": "^6.0.0"
  },
  "engines": {
    "node": ">=18.0.0 <=20.x.x",
    "npm": ">=6.0.0"
  },
  "strapi": {
    "icon": "plug",
    "name": "content-manager",
    "displayName": "Content Manager",
    "description": "Quick way to see, edit and delete the data in your database.",
    "required": true,
    "kind": "plugin"
  }
}<|MERGE_RESOLUTION|>--- conflicted
+++ resolved
@@ -62,14 +62,8 @@
     "@sindresorhus/slugify": "1.1.0",
     "@strapi/design-system": "2.0.0-beta.6",
     "@strapi/icons": "2.0.0-beta.6",
-<<<<<<< HEAD
-    "@strapi/types": "5.0.0-rc.2",
-    "@strapi/utils": "5.0.0-rc.2",
-    "byte-size": "8.1.1",
-=======
     "@strapi/types": "5.0.0-rc.4",
     "@strapi/utils": "5.0.0-rc.4",
->>>>>>> 2e199bb8
     "codemirror5": "npm:codemirror@^5.65.11",
     "date-fns": "2.30.0",
     "fractional-indexing": "3.2.0",
