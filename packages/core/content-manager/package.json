--- conflicted
+++ resolved
@@ -67,17 +67,10 @@
     "@radix-ui/react-toolbar": "1.0.4",
     "@reduxjs/toolkit": "1.9.7",
     "@sindresorhus/slugify": "1.1.0",
-<<<<<<< HEAD
     "@strapi/design-system": "2.0.1",
     "@strapi/icons": "2.0.1",
-    "@strapi/types": "5.31.0",
-    "@strapi/utils": "5.31.0",
-=======
-    "@strapi/design-system": "2.0.0-rc.30",
-    "@strapi/icons": "2.0.0-rc.30",
     "@strapi/types": "5.31.1",
     "@strapi/utils": "5.31.1",
->>>>>>> 207b5042
     "codemirror5": "npm:codemirror@^5.65.11",
     "date-fns": "2.30.0",
     "fractional-indexing": "3.2.0",
