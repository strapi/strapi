{
  "name": "@strapi/plugin-content-manager",
<<<<<<< HEAD
  "version": "4.2.2",
=======
  "version": "4.3.0",
>>>>>>> b511597e
  "description": "A powerful UI to easily manage your data.",
  "repository": {
    "type": "git",
    "url": "git://github.com/strapi/strapi.git"
  },
  "license": "SEE LICENSE IN LICENSE",
  "author": {
    "name": "Strapi Solutions SAS",
    "email": "hi@strapi.io",
    "url": "https://strapi.io"
  },
  "maintainers": [
    {
      "name": "Strapi Solutions SAS",
      "email": "hi@strapi.io",
      "url": "https://strapi.io"
    }
  ],
  "scripts": {
    "test:unit": "jest --verbose"
  },
  "dependencies": {
    "@sindresorhus/slugify": "1.1.0",
<<<<<<< HEAD
    "@strapi/utils": "4.2.2",
=======
    "@strapi/utils": "4.3.0",
>>>>>>> b511597e
    "lodash": "4.17.21"
  },
  "engines": {
    "node": ">=14.19.1 <=16.x.x",
    "npm": ">=6.0.0"
  },
  "strapi": {
    "icon": "plug",
    "name": "content-manager",
    "displayName": "Content Manager",
    "description": "Quick way to see, edit and delete the data in your database.",
    "required": true,
    "kind": "plugin"
  }
}<|MERGE_RESOLUTION|>--- conflicted
+++ resolved
@@ -1,10 +1,6 @@
 {
   "name": "@strapi/plugin-content-manager",
-<<<<<<< HEAD
-  "version": "4.2.2",
-=======
   "version": "4.3.0",
->>>>>>> b511597e
   "description": "A powerful UI to easily manage your data.",
   "repository": {
     "type": "git",
@@ -28,11 +24,7 @@
   },
   "dependencies": {
     "@sindresorhus/slugify": "1.1.0",
-<<<<<<< HEAD
-    "@strapi/utils": "4.2.2",
-=======
     "@strapi/utils": "4.3.0",
->>>>>>> b511597e
     "lodash": "4.17.21"
   },
   "engines": {
