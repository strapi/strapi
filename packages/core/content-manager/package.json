--- conflicted
+++ resolved
@@ -24,15 +24,11 @@
   },
   "dependencies": {
     "@sindresorhus/slugify": "1.1.0",
-<<<<<<< HEAD
     "immer": "^9.0.6",
-=======
-    "@strapi/utils": "4.2.0",
->>>>>>> 02768b6f
     "lodash": "4.17.21"
   },
   "peerDependencies": {
-    "@strapi/utils": "4.1.12"
+    "@strapi/utils": "4.2.0"
   },
   "engines": {
     "node": ">=14.19.1 <=16.x.x",
