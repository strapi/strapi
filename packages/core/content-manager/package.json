{
  "name": "@strapi/content-manager",
  "version": "5.9.0",
  "description": "A powerful UI to easily manage your data.",
  "repository": {
    "type": "git",
    "url": "git://github.com/strapi/strapi.git"
  },
  "license": "SEE LICENSE IN LICENSE",
  "author": {
    "name": "Strapi Solutions SAS",
    "email": "hi@strapi.io",
    "url": "https://strapi.io"
  },
  "maintainers": [
    {
      "name": "Strapi Solutions SAS",
      "email": "hi@strapi.io",
      "url": "https://strapi.io"
    }
  ],
  "exports": {
    "./strapi-admin": {
      "types": "./dist/admin/src/index.d.ts",
      "source": "./admin/src/index.ts",
      "import": "./dist/admin/index.mjs",
      "require": "./dist/admin/index.js",
      "default": "./dist/admin/index.js"
    },
    "./_internal/shared": {
      "types": "./dist/shared/index.d.ts",
      "source": "./shared/index.ts",
      "import": "./dist/shared/index.mjs",
      "require": "./dist/shared/index.js",
      "default": "./dist/shared/index.js"
    },
    "./strapi-server": {
      "types": "./dist/server/src/index.d.ts",
      "source": "./server/src/index.ts",
      "require": "./dist/server/index.js",
      "default": "./dist/server/index.js"
    },
    "./package.json": "./package.json"
  },
  "files": [
    "dist/"
  ],
  "scripts": {
    "build": "run -T npm-run-all clean --parallel build:code build:types",
    "build:code": "run -T rollup -c",
    "build:types": "run -T run-p build:types:server build:types:admin",
    "build:types:server": "run -T tsc -p server/tsconfig.build.json --emitDeclarationOnly",
    "build:types:admin": "run -T tsc -p admin/tsconfig.build.json --emitDeclarationOnly",
    "clean": "run -T rimraf ./dist",
    "lint": "run -T eslint .",
    "test:front": "run -T cross-env IS_EE=true jest --config ./jest.config.front.js",
    "test:ts:back": "run -T tsc --noEmit -p server/tsconfig.json",
    "test:ts:front": "run -T tsc -p admin/tsconfig.json",
    "test:unit": "run -T jest",
    "test:unit:watch": "run -T jest --watch",
    "watch": "run -T rollup -c -w"
  },
  "dependencies": {
    "@radix-ui/react-toolbar": "1.0.4",
    "@reduxjs/toolkit": "1.9.7",
    "@sindresorhus/slugify": "1.1.0",
    "@strapi/design-system": "2.0.0-rc.14",
    "@strapi/icons": "2.0.0-rc.14",
    "@strapi/types": "5.9.0",
    "@strapi/utils": "5.9.0",
    "codemirror5": "npm:codemirror@^5.65.11",
    "date-fns": "2.30.0",
    "fractional-indexing": "3.2.0",
    "highlight.js": "^10.4.1",
    "immer": "9.0.21",
    "koa": "2.15.2",
    "lodash": "4.17.21",
    "markdown-it": "^12.3.2",
    "markdown-it-abbr": "^1.0.4",
    "markdown-it-container": "^3.0.0",
    "markdown-it-deflist": "^2.1.0",
    "markdown-it-emoji": "^2.0.0",
    "markdown-it-footnote": "^3.0.3",
    "markdown-it-ins": "^3.0.1",
    "markdown-it-mark": "^3.0.1",
    "markdown-it-sub": "^1.0.0",
    "markdown-it-sup": "1.0.0",
    "node-schedule": "2.1.1",
    "prismjs": "^1.29.0",
    "qs": "6.11.1",
    "react-dnd": "16.0.1",
    "react-dnd-html5-backend": "16.0.1",
    "react-helmet": "^6.1.0",
    "react-intl": "6.6.2",
    "react-query": "3.39.3",
    "react-redux": "8.1.3",
    "react-window": "1.8.10",
    "sanitize-html": "2.13.0",
    "slate": "0.94.1",
    "slate-history": "0.93.0",
    "slate-react": "0.98.3",
    "yup": "0.32.9"
  },
  "devDependencies": {
<<<<<<< HEAD
    "@strapi/admin": "5.8.1",
    "@strapi/database": "5.8.1",
=======
    "@strapi/admin": "5.9.0",
    "@strapi/database": "5.9.0",
    "@strapi/pack-up": "5.0.2",
>>>>>>> 1424f4a8
    "@testing-library/react": "15.0.7",
    "@types/jest": "29.5.2",
    "@types/lodash": "^4.14.191",
    "@types/prismjs": "1.26.5",
    "koa-body": "6.0.1",
    "msw": "1.3.0",
    "react": "18.3.1",
    "react-dom": "18.3.1",
    "react-router-dom": "6.22.3",
    "styled-components": "6.1.8"
  },
  "peerDependencies": {
    "@strapi/admin": "^5.0.0",
    "react": "^17.0.0 || ^18.0.0",
    "react-dom": "^17.0.0 || ^18.0.0",
    "react-router-dom": "^6.0.0",
    "styled-components": "^6.0.0"
  },
  "engines": {
    "node": ">=18.0.0 <=22.x.x",
    "npm": ">=6.0.0"
  },
  "strapi": {
    "icon": "plug",
    "name": "content-manager",
    "displayName": "Content Manager",
    "description": "Quick way to see, edit and delete the data in your database.",
    "required": true,
    "kind": "plugin"
  }
}<|MERGE_RESOLUTION|>--- conflicted
+++ resolved
@@ -102,14 +102,8 @@
     "yup": "0.32.9"
   },
   "devDependencies": {
-<<<<<<< HEAD
-    "@strapi/admin": "5.8.1",
-    "@strapi/database": "5.8.1",
-=======
     "@strapi/admin": "5.9.0",
     "@strapi/database": "5.9.0",
-    "@strapi/pack-up": "5.0.2",
->>>>>>> 1424f4a8
     "@testing-library/react": "15.0.7",
     "@types/jest": "29.5.2",
     "@types/lodash": "^4.14.191",
