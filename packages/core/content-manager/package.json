--- conflicted
+++ resolved
@@ -1,10 +1,6 @@
 {
   "name": "@strapi/content-manager",
-<<<<<<< HEAD
-  "version": "5.0.0-beta.15",
-=======
   "version": "5.0.0-beta.16",
->>>>>>> 4bc5b35e
   "description": "A powerful UI to easily manage your data.",
   "repository": {
     "type": "git",
@@ -66,13 +62,8 @@
     "@sindresorhus/slugify": "1.1.0",
     "@strapi/design-system": "2.0.0-beta.6",
     "@strapi/icons": "2.0.0-beta.6",
-<<<<<<< HEAD
-    "@strapi/types": "5.0.0-beta.15",
-    "@strapi/utils": "5.0.0-beta.15",
-=======
     "@strapi/types": "5.0.0-beta.16",
     "@strapi/utils": "5.0.0-beta.16",
->>>>>>> 4bc5b35e
     "codemirror5": "npm:codemirror@^5.65.11",
     "date-fns": "2.30.0",
     "fractional-indexing": "3.2.0",
@@ -106,11 +97,7 @@
     "yup": "0.32.9"
   },
   "devDependencies": {
-<<<<<<< HEAD
-    "@strapi/admin": "5.0.0-beta.15",
-=======
     "@strapi/admin": "5.0.0-beta.16",
->>>>>>> 4bc5b35e
     "@strapi/database": "workspace:*",
     "@strapi/pack-up": "5.0.0",
     "@testing-library/react": "15.0.7",
