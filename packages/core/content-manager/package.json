{
  "name": "@strapi/plugin-content-manager",
<<<<<<< HEAD
  "version": "4.25.0",
=======
  "version": "4.25.1",
>>>>>>> c27880c9
  "description": "A powerful UI to easily manage your data.",
  "repository": {
    "type": "git",
    "url": "git://github.com/strapi/strapi.git"
  },
  "license": "SEE LICENSE IN LICENSE",
  "author": {
    "name": "Strapi Solutions SAS",
    "email": "hi@strapi.io",
    "url": "https://strapi.io"
  },
  "maintainers": [
    {
      "name": "Strapi Solutions SAS",
      "email": "hi@strapi.io",
      "url": "https://strapi.io"
    }
  ],
  "exports": {
    "./_internal/shared": {
      "types": "./dist/shared/index.d.ts",
      "source": "./shared/index.ts",
      "import": "./dist/shared/index.mjs",
      "require": "./dist/shared/index.js",
      "default": "./dist/shared/index.js"
    },
    "./strapi-server": {
      "types": "./dist/server/src/index.d.ts",
      "source": "./server/src/index.ts",
      "require": "./strapi-server.js",
      "default": "./strapi-server.js"
    },
    "./package.json": "./package.json"
  },
  "files": [
    "./dist",
    "strapi-server.js"
  ],
  "scripts": {
    "build": "pack-up build",
    "lint": "run -T eslint .",
    "test:ts:back": "run -T tsc --noEmit -p server/tsconfig.json",
    "test:unit": "run -T jest",
    "test:unit:watch": "run -T jest --watch",
    "watch": "pack-up watch"
  },
  "dependencies": {
    "@sindresorhus/slugify": "1.1.0",
<<<<<<< HEAD
    "@strapi/types": "4.25.0",
    "@strapi/utils": "4.25.0",
=======
    "@strapi/types": "4.25.1",
    "@strapi/utils": "4.25.1",
>>>>>>> c27880c9
    "koa": "2.13.4",
    "koa-bodyparser": "4.4.1",
    "lodash": "4.17.21",
    "qs": "6.11.1"
  },
  "devDependencies": {
    "@strapi/pack-up": "4.23.0",
    "@types/jest": "29.5.2",
    "@types/lodash": "^4.14.191"
  },
  "engines": {
    "node": ">=18.0.0 <=20.x.x",
    "npm": ">=6.0.0"
  },
  "strapi": {
    "icon": "plug",
    "name": "content-manager",
    "displayName": "Content Manager",
    "description": "Quick way to see, edit and delete the data in your database.",
    "required": true,
    "kind": "plugin"
  }
}<|MERGE_RESOLUTION|>--- conflicted
+++ resolved
@@ -1,10 +1,6 @@
 {
   "name": "@strapi/plugin-content-manager",
-<<<<<<< HEAD
-  "version": "4.25.0",
-=======
   "version": "4.25.1",
->>>>>>> c27880c9
   "description": "A powerful UI to easily manage your data.",
   "repository": {
     "type": "git",
@@ -53,13 +49,8 @@
   },
   "dependencies": {
     "@sindresorhus/slugify": "1.1.0",
-<<<<<<< HEAD
-    "@strapi/types": "4.25.0",
-    "@strapi/utils": "4.25.0",
-=======
     "@strapi/types": "4.25.1",
     "@strapi/utils": "4.25.1",
->>>>>>> c27880c9
     "koa": "2.13.4",
     "koa-bodyparser": "4.4.1",
     "lodash": "4.17.21",
