{
  "name": "@strapi/content-manager",
  "version": "5.4.2",
  "description": "A powerful UI to easily manage your data.",
  "repository": {
    "type": "git",
    "url": "git://github.com/strapi/strapi.git"
  },
  "license": "SEE LICENSE IN LICENSE",
  "author": {
    "name": "Strapi Solutions SAS",
    "email": "hi@strapi.io",
    "url": "https://strapi.io"
  },
  "maintainers": [
    {
      "name": "Strapi Solutions SAS",
      "email": "hi@strapi.io",
      "url": "https://strapi.io"
    }
  ],
  "exports": {
    "./strapi-admin": {
      "types": "./dist/admin/src/index.d.ts",
      "source": "./admin/src/index.ts",
      "import": "./dist/admin/index.mjs",
      "require": "./dist/admin/index.js",
      "default": "./dist/admin/index.js"
    },
    "./_internal/shared": {
      "types": "./dist/shared/index.d.ts",
      "source": "./shared/index.ts",
      "import": "./dist/shared/index.mjs",
      "require": "./dist/shared/index.js",
      "default": "./dist/shared/index.js"
    },
    "./strapi-server": {
      "types": "./dist/server/src/index.d.ts",
      "source": "./server/src/index.ts",
      "require": "./dist/server/index.js",
      "default": "./dist/server/index.js"
    },
    "./package.json": "./package.json"
  },
  "files": [
    "dist/",
    "strapi-server.js"
  ],
  "scripts": {
    "build": "pack-up build",
    "lint": "run -T eslint .",
    "test:front": "run -T cross-env IS_EE=true jest --config ./jest.config.front.js",
    "test:ts:back": "run -T tsc --noEmit -p server/tsconfig.json",
    "test:ts:front": "run -T tsc -p admin/tsconfig.json",
    "test:unit": "run -T jest",
    "test:unit:watch": "run -T jest --watch",
    "watch": "pack-up watch"
  },
  "dependencies": {
    "@radix-ui/react-toolbar": "1.0.4",
    "@reduxjs/toolkit": "1.9.7",
    "@sindresorhus/slugify": "1.1.0",
    "@strapi/design-system": "2.0.0-rc.14",
    "@strapi/icons": "2.0.0-rc.14",
    "@strapi/types": "5.4.2",
    "@strapi/utils": "5.4.2",
    "codemirror5": "npm:codemirror@^5.65.11",
    "date-fns": "2.30.0",
    "fractional-indexing": "3.2.0",
    "highlight.js": "^10.4.1",
    "immer": "9.0.21",
    "koa": "2.15.2",
    "lodash": "4.17.21",
    "markdown-it": "^12.3.2",
    "markdown-it-abbr": "^1.0.4",
    "markdown-it-container": "^3.0.0",
    "markdown-it-deflist": "^2.1.0",
    "markdown-it-emoji": "^2.0.0",
    "markdown-it-footnote": "^3.0.3",
    "markdown-it-ins": "^3.0.1",
    "markdown-it-mark": "^3.0.1",
    "markdown-it-sub": "^1.0.0",
    "markdown-it-sup": "1.0.0",
    "node-schedule": "2.1.1",
    "qs": "6.11.1",
    "react-dnd": "16.0.1",
    "react-dnd-html5-backend": "16.0.1",
    "react-helmet": "^6.1.0",
    "react-intl": "6.6.2",
    "react-query": "3.39.3",
    "react-redux": "8.1.3",
    "react-window": "1.8.10",
    "sanitize-html": "2.13.0",
    "slate": "0.94.1",
    "slate-history": "0.93.0",
    "slate-react": "0.98.3",
    "yup": "0.32.9"
  },
  "devDependencies": {
<<<<<<< HEAD
    "@strapi/admin": "5.4.1",
    "@strapi/database": "5.4.1",
    "@strapi/pack-up": "5.0.2",
=======
    "@strapi/admin": "5.4.2",
    "@strapi/database": "5.4.2",
    "@strapi/pack-up": "5.0.0",
>>>>>>> f0a0bc26
    "@testing-library/react": "15.0.7",
    "@types/jest": "29.5.2",
    "@types/lodash": "^4.14.191",
    "koa-body": "6.0.1",
    "msw": "1.3.0",
    "react": "18.3.1",
    "react-dom": "18.3.1",
    "react-router-dom": "6.22.3",
    "styled-components": "6.1.8"
  },
  "peerDependencies": {
    "@strapi/admin": "^5.0.0",
    "react": "^17.0.0 || ^18.0.0",
    "react-dom": "^17.0.0 || ^18.0.0",
    "react-router-dom": "^6.0.0",
    "styled-components": "^6.0.0"
  },
  "engines": {
    "node": ">=18.0.0 <=22.x.x",
    "npm": ">=6.0.0"
  },
  "strapi": {
    "icon": "plug",
    "name": "content-manager",
    "displayName": "Content Manager",
    "description": "Quick way to see, edit and delete the data in your database.",
    "required": true,
    "kind": "plugin"
  },
  "gitHead": "7d785703f52464577d077c4618cbe68b44f8a9cd"
}<|MERGE_RESOLUTION|>--- conflicted
+++ resolved
@@ -97,15 +97,9 @@
     "yup": "0.32.9"
   },
   "devDependencies": {
-<<<<<<< HEAD
-    "@strapi/admin": "5.4.1",
-    "@strapi/database": "5.4.1",
-    "@strapi/pack-up": "5.0.2",
-=======
     "@strapi/admin": "5.4.2",
     "@strapi/database": "5.4.2",
-    "@strapi/pack-up": "5.0.0",
->>>>>>> f0a0bc26
+    "@strapi/pack-up": "5.0.2",
     "@testing-library/react": "15.0.7",
     "@types/jest": "29.5.2",
     "@types/lodash": "^4.14.191",
