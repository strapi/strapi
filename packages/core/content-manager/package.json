--- conflicted
+++ resolved
@@ -62,14 +62,9 @@
     "@sindresorhus/slugify": "1.1.0",
     "@strapi/design-system": "2.0.0-rc.14",
     "@strapi/icons": "2.0.0-rc.14",
-<<<<<<< HEAD
-    "@strapi/types": "5.4.2",
-    "@strapi/utils": "5.4.2",
-    "babel-plugin-prismjs": "2.1.0",
-=======
     "@strapi/types": "workspace:*",
     "@strapi/utils": "workspace:*",
->>>>>>> 46c3b79e
+    "babel-plugin-prismjs": "2.1.0",
     "codemirror5": "npm:codemirror@^5.65.11",
     "date-fns": "2.30.0",
     "fractional-indexing": "3.2.0",
