--- conflicted
+++ resolved
@@ -1,10 +1,6 @@
 {
   "name": "@strapi/content-manager",
-<<<<<<< HEAD
-  "version": "5.13.0-beta.1",
-=======
   "version": "5.13.1",
->>>>>>> fca58d9b
   "description": "A powerful UI to easily manage your data.",
   "repository": {
     "type": "git",
@@ -68,17 +64,10 @@
     "@radix-ui/react-toolbar": "1.0.4",
     "@reduxjs/toolkit": "1.9.7",
     "@sindresorhus/slugify": "1.1.0",
-<<<<<<< HEAD
-    "@strapi/design-system": "2.0.0-rc.23",
-    "@strapi/icons": "2.0.0-rc.23",
-    "@strapi/types": "5.13.0-beta.1",
-    "@strapi/utils": "5.13.0-beta.1",
-=======
     "@strapi/design-system": "2.0.0-rc.24",
     "@strapi/icons": "2.0.0-rc.24",
     "@strapi/types": "5.13.1",
     "@strapi/utils": "5.13.1",
->>>>>>> fca58d9b
     "codemirror5": "npm:codemirror@^5.65.11",
     "date-fns": "2.30.0",
     "fractional-indexing": "3.2.0",
@@ -113,13 +102,8 @@
     "yup": "0.32.9"
   },
   "devDependencies": {
-<<<<<<< HEAD
-    "@strapi/admin": "5.13.0-beta.1",
-    "@strapi/database": "5.13.0-beta.1",
-=======
     "@strapi/admin": "5.13.1",
     "@strapi/database": "5.13.1",
->>>>>>> fca58d9b
     "@testing-library/react": "15.0.7",
     "@types/jest": "29.5.2",
     "@types/lodash": "^4.14.191",
