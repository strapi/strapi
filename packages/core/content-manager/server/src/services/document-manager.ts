--- conflicted
+++ resolved
@@ -1,10 +1,6 @@
 import { omit, pipe } from 'lodash/fp';
 
-<<<<<<< HEAD
-import { contentTypes, errors } from '@strapi/utils';
-=======
 import { contentTypes, errors, pagination } from '@strapi/utils';
->>>>>>> c734c14d
 import type { Core, Modules, UID } from '@strapi/types';
 
 import { buildDeepPopulate, getDeepPopulate, getDeepPopulateDraftCount } from './utils/populate';
@@ -160,11 +156,7 @@
     async deleteMany(
       documentIds: Modules.Documents.ID[],
       uid: UID.CollectionType,
-<<<<<<< HEAD
-      opts: DocServiceParams<'findMany'>
-=======
       opts: DocServiceParams<'findMany'> & { locale?: string } = {}
->>>>>>> c734c14d
     ) {
       const deletedEntries = await strapi.db.transaction(async () => {
         return Promise.all(documentIds.map(async (id) => this.delete(id, uid, opts)));
@@ -187,19 +179,6 @@
         .then((result) => result?.entries);
     },
 
-<<<<<<< HEAD
-    async publishMany(
-      documentIds: Modules.Documents.ID[],
-      uid: UID.ContentType,
-      opts: Omit<DocServiceParams<'publish'>, 'documentId'> = {} as any
-    ) {
-      const publishedEntries = await strapi.db.transaction(async () => {
-        return Promise.all(documentIds.map((id) => this.publish(id, uid, opts)));
-      });
-
-      // Return the number of published entities
-      return { count: publishedEntries.length };
-=======
     async publishMany(uid: UID.ContentType, documentIds: string[], locale?: string | string[]) {
       return strapi.db.transaction(async () => {
         const results = await Promise.all(
@@ -209,7 +188,6 @@
         const publishedEntitiesCount = results.flat().filter(Boolean).length;
         return publishedEntitiesCount;
       });
->>>>>>> c734c14d
     },
 
     async unpublishMany(
@@ -218,13 +196,6 @@
       opts: Omit<DocServiceParams<'unpublish'>, 'documentId'> = {} as any
     ) {
       const unpublishedEntries = await strapi.db.transaction(async () => {
-<<<<<<< HEAD
-        return Promise.all(documentIds.map((id) => this.unpublish(id, uid, opts)));
-      });
-
-      // Return the number of unpublished entities
-      return { count: unpublishedEntries.length };
-=======
         return Promise.all(
           documentIds.map((id) =>
             strapi
@@ -239,7 +210,6 @@
 
       // Return the number of unpublished entities
       return { count: unpublishedEntitiesCount };
->>>>>>> c734c14d
     },
 
     async unpublish(
@@ -289,11 +259,7 @@
     async countManyEntriesDraftRelations(
       documentIds: Modules.Documents.ID[],
       uid: UID.CollectionType,
-<<<<<<< HEAD
-      locale: string
-=======
       locale: string | string[]
->>>>>>> c734c14d
     ) {
       const { populate, hasRelations } = getDeepPopulateDraftCount(uid);
 
@@ -301,12 +267,6 @@
         return 0;
       }
 
-<<<<<<< HEAD
-      const documents = await strapi.documents(uid).findMany({
-        populate,
-        filters: {
-          documentId: documentIds,
-=======
       let localeFilter = {};
       if (locale) {
         localeFilter = Array.isArray(locale) ? { locale: { $in: locale } } : { locale };
@@ -317,12 +277,10 @@
         where: {
           documentId: { $in: documentIds },
           ...localeFilter,
->>>>>>> c734c14d
         },
-        locale,
-      });
-
-      const totalNumberDraftRelations: number = documents!.reduce(
+      });
+
+      const totalNumberDraftRelations: number = entities!.reduce(
         (count: number, entity: Document) => sumDraftCounts(entity, uid) + count,
         0
       );
