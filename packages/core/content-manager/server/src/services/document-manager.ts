--- conflicted
+++ resolved
@@ -193,12 +193,7 @@
       return strapi
         .documents(uid)
         .publish({ ...params, documentId: id })
-<<<<<<< HEAD
         .then((result) => result?.versions);
-      // TODO __** check this return format change okay?
-=======
-        .then((result) => result?.entries.at(0));
->>>>>>> fb2834f9
     },
 
     async publishMany(uid: UID.ContentType, documentIds: string[], locale?: string | string[]) {
