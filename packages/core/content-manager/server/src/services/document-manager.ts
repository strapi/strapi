--- conflicted
+++ resolved
@@ -1,10 +1,6 @@
 import { omit, pipe } from 'lodash/fp';
 
-<<<<<<< HEAD
-import { contentTypes, errors } from '@strapi/utils';
-=======
-import { contentTypes, sanitize, errors, pagination } from '@strapi/utils';
->>>>>>> 17b4116f
+import { contentTypes, errors, pagination } from '@strapi/utils';
 import type { Core, Modules, UID } from '@strapi/types';
 
 import { buildDeepPopulate, getDeepPopulate, getDeepPopulateDraftCount } from './utils/populate';
