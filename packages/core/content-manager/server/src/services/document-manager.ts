--- conflicted
+++ resolved
@@ -28,36 +28,10 @@
   });
 };
 
-<<<<<<< HEAD
 const documentManager = ({ strapi }: { strapi: Core.LoadedStrapi }) => {
-  const mapDocument = (uid: UID.CollectionType, document: any): any => {
-    if (!document) return document;
-
-    if (Array.isArray(document)) {
-      return document.map((doc: Document) => mapDocument(uid, doc));
-    }
-
-    // document.id = document.documentId;
-
-    return document;
-  };
-
   return {
     async findOne(id: string, uid: UID.CollectionType, opts: DocServiceParams<'findOne'>[1] = {}) {
-      return strapi
-        .documents(uid)
-        .findOne(id, opts)
-        .then((doc) => mapDocument(uid, doc));
-=======
-const documentManager = ({ strapi }: { strapi: Strapi }) => {
-  return {
-    async findOne(
-      id: string,
-      uid: Common.UID.CollectionType,
-      opts: DocServiceParams<'findOne'>[1] = {}
-    ) {
       return strapi.documents(uid).findOne(id, opts);
->>>>>>> 98bdf8e0
     },
 
     /**
