--- conflicted
+++ resolved
@@ -108,18 +108,13 @@
       uid: UID.CollectionType
     ) {
       const populate = await buildDeepPopulate(uid);
-<<<<<<< HEAD
+
       // Extract the locale to pass it as a plain param
       const locale = body?.locale;
       const params = {
-        data: omitIdField(body),
-        locale,
-=======
-
-      const params = {
         // Ensure id and documentId are not copied to the clone
         data: omit(['id', 'documentId'], body),
->>>>>>> 85237776
+        locale,
         populate,
       };
 
