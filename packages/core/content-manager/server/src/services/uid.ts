import _ from 'lodash';
import slugify from '@sindresorhus/slugify';

import { LoadedStrapi as Strapi, UID, Attribute, Schema } from '@strapi/types';

export default ({ strapi }: { strapi: Strapi }) => ({
  async generateUIDField({
    contentTypeUID,
    field,
    data,
    locale,
  }: {
    contentTypeUID: UID.ContentType;
    field: string;
    data: Record<string, any>;
    locale?: string;
  }) {
    const contentType = strapi.contentTypes[contentTypeUID];
    const { attributes } = contentType;

    const { targetField, default: defaultValue, options } = attributes[field] as Attribute.UID;
    // @ts-expect-error targetField can be undefined
    const targetValue = _.get(data, targetField);

    if (!_.isEmpty(targetValue)) {
      return this.findUniqueUID({
        contentTypeUID,
        field,
        value: slugify(targetValue, options),
        locale,
      });
    }

    return this.findUniqueUID({
      contentTypeUID,
      field,
      value: slugify(
        _.isFunction(defaultValue) ? defaultValue() : defaultValue || contentType.modelName,
        options
      ),
      locale,
    });
  },

  async findUniqueUID({
    contentTypeUID,
    field,
    value,
    locale,
  }: {
    contentTypeUID: UID.ContentType;
    field: string;
    value: string;
    locale?: string;
  }) {
<<<<<<< HEAD
    const modelKind = strapi.getModel(contentTypeUID)?.kind;

    let foundDocuments;

    if (modelKind === 'singleType') {
      const document = await strapi.documents<Schema.SingleType>(contentTypeUID).find({
        filters: {
          [field]: value,
        },
        locale: locale ?? null,
        status: 'draft',
      });
      foundDocuments = document ? [document] : [];
    } else {
      foundDocuments = await strapi.documents<Schema.CollectionType>(contentTypeUID).findMany({
        filters: {
          [field]: value,
        },
        locale: locale ?? null,
        // TODO: Check UX. When modifying an entry, it only makes sense to check for collisions with other drafts
        // However, when publishing this "available" UID might collide with another published entry
        status: 'draft',
      });
    }
=======
    const foundDocuments = await strapi.documents(contentTypeUID).findMany({
      filters: {
        [field]: { $startsWith: value },
      },
      locale,
      // TODO: Check UX. When modifying an entry, it only makes sense to check for collisions with other drafts
      // However, when publishing this "available" UID might collide with another published entry
      status: 'draft',
    });
>>>>>>> 24957126

    if (!foundDocuments || foundDocuments.length === 0) {
      // If there are no documents found we can return the value as is
      return value;
    }

    let possibleCollisions: string[];
    if (!Array.isArray(foundDocuments)) {
      possibleCollisions = [foundDocuments[field]];
    } else {
      possibleCollisions = foundDocuments.map((doc: any) => doc[field]);
    }

    // If there are no documents sharing the proposed UID, we can return the value as is
    if (!possibleCollisions.includes(value)) {
      return value;
    }

    let i = 1;
    let tmpUId = `${value}-${i}`;
    while (possibleCollisions.includes(tmpUId)) {
      // While there are documents sharing the proposed UID, we need to find a new one
      // by incrementing the suffix until we find a unique one
      i += 1;
      tmpUId = `${value}-${i}`;
    }

    return tmpUId;
  },

  async checkUIDAvailability({
    contentTypeUID,
    field,
    value,
    locale,
  }: {
    contentTypeUID: UID.ContentType;
    field: string;
    value: string;
    locale?: string;
  }) {
<<<<<<< HEAD
    let documentCount: number | null;

    const modelKind = strapi.getModel(contentTypeUID)?.kind;

    if (modelKind === 'singleType') {
      const document = await strapi.documents<Schema.SingleType>(contentTypeUID).find({
        filters: {
          [field]: value,
        },
        fields: ['id'],
        locale: locale ?? null,
        status: 'draft',
      });
      documentCount = document ? 1 : 0;
    } else {
      documentCount = await strapi.documents<Schema.CollectionType>(contentTypeUID).count({
        filters: {
          [field]: value,
        },
        locale: locale ?? null,
        // TODO: Check UX. When modifying an entry, it only makes sense to check for collisions with other drafts
        status: 'draft',
      });
    }
=======
    const documentCount = await strapi.documents(contentTypeUID).count({
      filters: {
        [field]: value,
      },
      locale,
      // TODO: Check UX. When modifying an entry, it only makes sense to check for collisions with other drafts
      // However, when publishing this "available" UID might collide with another published entry
      status: 'draft',
    });
>>>>>>> 24957126

    if (documentCount && documentCount > 0) {
      // If there are documents sharing the proposed UID, we can return false
      return false;
    }

    return true;
  },
});<|MERGE_RESOLUTION|>--- conflicted
+++ resolved
@@ -53,7 +53,6 @@
     value: string;
     locale?: string;
   }) {
-<<<<<<< HEAD
     const modelKind = strapi.getModel(contentTypeUID)?.kind;
 
     let foundDocuments;
@@ -61,34 +60,23 @@
     if (modelKind === 'singleType') {
       const document = await strapi.documents<Schema.SingleType>(contentTypeUID).find({
         filters: {
-          [field]: value,
+          [field]: { $startsWith: value },
         },
-        locale: locale ?? null,
+        locale,
         status: 'draft',
       });
       foundDocuments = document ? [document] : [];
     } else {
       foundDocuments = await strapi.documents<Schema.CollectionType>(contentTypeUID).findMany({
         filters: {
-          [field]: value,
+          [field]: { $startsWith: value },
         },
-        locale: locale ?? null,
+        locale,
         // TODO: Check UX. When modifying an entry, it only makes sense to check for collisions with other drafts
         // However, when publishing this "available" UID might collide with another published entry
         status: 'draft',
       });
     }
-=======
-    const foundDocuments = await strapi.documents(contentTypeUID).findMany({
-      filters: {
-        [field]: { $startsWith: value },
-      },
-      locale,
-      // TODO: Check UX. When modifying an entry, it only makes sense to check for collisions with other drafts
-      // However, when publishing this "available" UID might collide with another published entry
-      status: 'draft',
-    });
->>>>>>> 24957126
 
     if (!foundDocuments || foundDocuments.length === 0) {
       // If there are no documents found we can return the value as is
@@ -130,7 +118,6 @@
     value: string;
     locale?: string;
   }) {
-<<<<<<< HEAD
     let documentCount: number | null;
 
     const modelKind = strapi.getModel(contentTypeUID)?.kind;
@@ -150,22 +137,12 @@
         filters: {
           [field]: value,
         },
-        locale: locale ?? null,
+        locale: locale,
         // TODO: Check UX. When modifying an entry, it only makes sense to check for collisions with other drafts
+        // However, when publishing this "available" UID might collide with another published entry
         status: 'draft',
       });
     }
-=======
-    const documentCount = await strapi.documents(contentTypeUID).count({
-      filters: {
-        [field]: value,
-      },
-      locale,
-      // TODO: Check UX. When modifying an entry, it only makes sense to check for collisions with other drafts
-      // However, when publishing this "available" UID might collide with another published entry
-      status: 'draft',
-    });
->>>>>>> 24957126
 
     if (documentCount && documentCount > 0) {
       // If there are documents sharing the proposed UID, we can return false
