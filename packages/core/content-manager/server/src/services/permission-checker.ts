<<<<<<< HEAD
import { pipeAsync } from '@strapi/utils';
import type { Core, UID, Modules } from '@strapi/types';
=======
import { async } from '@strapi/utils';
import { LoadedStrapi as Strapi, EntityService, Common } from '@strapi/types';
>>>>>>> 377d4786

const ACTIONS = {
  read: 'plugin::content-manager.explorer.read',
  create: 'plugin::content-manager.explorer.create',
  update: 'plugin::content-manager.explorer.update',
  delete: 'plugin::content-manager.explorer.delete',
  publish: 'plugin::content-manager.explorer.publish',
  unpublish: 'plugin::content-manager.explorer.publish',
  discard: 'plugin::content-manager.explorer.update',
} as const;

type Entity = Modules.EntityService.Result<UID.ContentType>;
type Query = {
  page?: string;
  pageSize?: string;
  sort?: string;
};

const createPermissionChecker =
  (strapi: Core.LoadedStrapi) =>
  ({ userAbility, model }: { userAbility: any; model: string }) => {
    const permissionsManager = strapi.admin.services.permission.createPermissionsManager({
      ability: userAbility,
      model,
    });

    const toSubject = (entity?: Entity) =>
      entity ? permissionsManager.toSubject(entity, model) : model;

    // @ts-expect-error preserve the parameter order
    // eslint-disable-next-line @typescript-eslint/default-param-last
    const can = (action: string, entity?: Entity, field: string) => {
      return userAbility.can(action, toSubject(entity), field);
    };

    // @ts-expect-error preserve the parameter order
    // eslint-disable-next-line @typescript-eslint/default-param-last
    const cannot = (action: string, entity?: Entity, field: string) => {
      return userAbility.cannot(action, toSubject(entity), field);
    };

    const sanitizeOutput = (data: Entity, { action = ACTIONS.read }: { action?: string } = {}) => {
      return permissionsManager.sanitizeOutput(data, { subject: toSubject(data), action });
    };

    const sanitizeQuery = (query: Query, { action = ACTIONS.read }: { action?: string } = {}) => {
      return permissionsManager.sanitizeQuery(query, { subject: model, action });
    };

    const sanitizeInput = (action: string, data: any, entity?: Entity) => {
      return permissionsManager.sanitizeInput(data, {
        subject: entity ? toSubject(entity) : model,
        action,
      });
    };

    const validateQuery = (query: Query, { action = ACTIONS.read }: { action?: string } = {}) => {
      return permissionsManager.validateQuery(query, { subject: model, action });
    };

    const validateInput = (action: string, data: any, entity?: Entity) => {
      return permissionsManager.validateInput(data, {
        subject: entity ? toSubject(entity) : model,
        action,
      });
    };

    const sanitizeCreateInput = (data: any) => sanitizeInput(ACTIONS.create, data);
    const sanitizeUpdateInput = (entity: Entity) => (data: any) =>
      sanitizeInput(ACTIONS.update, data, entity);

    const buildPermissionQuery = (query: Query, action: { action?: string } = {}) => {
      return permissionsManager.addPermissionsQueryTo(query, action);
    };

    const sanitizedQuery = (query: Query, action: { action?: string } = {}) => {
      return async.pipe(
        (q: Query) => sanitizeQuery(q, action),
        (q: Query) => buildPermissionQuery(q, action)
      )(query);
    };

    // Sanitized queries shortcuts
    Object.keys(ACTIONS).forEach((action) => {
      // @ts-expect-error TODO
      sanitizedQuery[action] = (query: Query) => sanitizedQuery(query, ACTIONS[action]);
    });

    // Permission utils shortcuts
    Object.keys(ACTIONS).forEach((action) => {
      // @ts-expect-error TODO
      can[action] = (...args: any) => can(ACTIONS[action], ...args);
      // @ts-expect-error TODO
      cannot[action] = (...args: any) => cannot(ACTIONS[action], ...args);
    });

    return {
      // Permission utils
      can, // check if you have the permission
      cannot, // check if you don't have the permission
      // Sanitizers
      sanitizeOutput,
      sanitizeQuery,
      sanitizeCreateInput,
      sanitizeUpdateInput,
      // Validators
      validateQuery,
      validateInput,
      // Queries Builder
      sanitizedQuery,
    };
  };

export default ({ strapi }: { strapi: Core.LoadedStrapi }) => ({
  create: createPermissionChecker(strapi),
});<|MERGE_RESOLUTION|>--- conflicted
+++ resolved
@@ -1,10 +1,5 @@
-<<<<<<< HEAD
-import { pipeAsync } from '@strapi/utils';
+import { async } from '@strapi/utils';
 import type { Core, UID, Modules } from '@strapi/types';
-=======
-import { async } from '@strapi/utils';
-import { LoadedStrapi as Strapi, EntityService, Common } from '@strapi/types';
->>>>>>> 377d4786
 
 const ACTIONS = {
   read: 'plugin::content-manager.explorer.read',
