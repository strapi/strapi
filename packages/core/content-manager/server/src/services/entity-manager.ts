--- conflicted
+++ resolved
@@ -136,15 +136,9 @@
       .create(params)
       .then((entity: Entity) => this.mapEntity(entity, uid));
 
-<<<<<<< HEAD
-    if (isWebhooksPopulateRelationsEnabled()) {
-      return getDeepRelationsCount(document, uid);
-    }
-=======
     // if (isWebhooksPopulateRelationsEnabled()) {
     //   return getDeepRelationsCount(document, uid);
     // }
->>>>>>> 1a290be5
 
     return document;
   },
@@ -168,15 +162,9 @@
       // @ts-expect-error mapEntity can be extended
       .then((document: Entity) => this.mapEntity(document, uid));
 
-<<<<<<< HEAD
-    if (isWebhooksPopulateRelationsEnabled()) {
-      return getDeepRelationsCount(updatedDocument, uid);
-    }
-=======
     // if (isWebhooksPopulateRelationsEnabled()) {
     //   return getDeepRelationsCount(updatedDocument, uid);
     // }
->>>>>>> 1a290be5
 
     return updatedDocument;
   },
