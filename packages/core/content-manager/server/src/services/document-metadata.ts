import { groupBy, pick } from 'lodash/fp';

<<<<<<< HEAD
import { async, contentTypes, traverseEntity } from '@strapi/utils';
import type { Core, UID } from '@strapi/types';
=======
import { contentTypes } from '@strapi/utils';
import type { Core, UID, Modules } from '@strapi/types';
>>>>>>> 5a31d9c7

import type { DocumentMetadata } from '../../../shared/contracts/collection-types';
import { getValidatableFieldsPopulate } from './utils/populate';

export interface DocumentVersion {
  id: number;
<<<<<<< HEAD
  documentId: string;
=======
  documentId: Modules.Documents.ID;
>>>>>>> 5a31d9c7
  locale: string;
  updatedAt: string | null | Date;
  publishedAt: string | null | Date;
}

const AVAILABLE_STATUS_FIELDS = [
  'id',
  'locale',
  'updatedAt',
  'createdAt',
  'publishedAt',
  'createdBy',
  'updatedBy',
  'status',
];
const AVAILABLE_LOCALES_FIELDS = [
  'id',
  'locale',
  'updatedAt',
  'createdAt',
  'status',
  'publishedAt',
  'documentId',
];

const CONTENT_MANAGER_STATUS = {
  PUBLISHED: 'published',
  DRAFT: 'draft',
  MODIFIED: 'modified',
};

/**
 * Controls the metadata properties to be returned
 *
 * If `availableLocales` is set to `true` (default), the returned metadata will include
 * the available locales of the document for its current status.
 *
 * If `availableStatus` is set to `true` (default), the returned metadata will include
 * the available status of the document for its current locale.
 */
export interface GetMetadataOptions {
  availableLocales?: boolean;
  availableStatus?: boolean;
}

/**
 * Checks if the provided document version has been modified after all other versions.
 */
const getIsVersionLatestModification = (
  version?: DocumentVersion,
  otherVersion?: DocumentVersion
): boolean => {
  if (!version || !version.updatedAt) {
    return false;
  }

  const versionUpdatedAt = version?.updatedAt ? new Date(version.updatedAt).getTime() : 0;

  const otherUpdatedAt = otherVersion?.updatedAt ? new Date(otherVersion.updatedAt).getTime() : 0;

  return versionUpdatedAt > otherUpdatedAt;
};

export default ({ strapi }: { strapi: Core.Strapi }) => ({
  /**
   * Returns available locales of a document for the current status
   */
  async getAvailableLocales(
    uid: UID.ContentType,
    version: DocumentVersion,
    allVersions: DocumentVersion[],
    validatableFields: string[] = []
  ) {
    // Group all versions by locale
    const versionsByLocale = groupBy('locale', allVersions);

    // Delete the current locale
    delete versionsByLocale[version.locale];

    // For each locale, get the ones with the same status
    // There will not be a draft and a version counterpart if the content
    // type does not have draft and publish
    const model = strapi.getModel(uid);
    const keysToKeep = [...AVAILABLE_LOCALES_FIELDS, ...validatableFields];

    const traversalFunction = async (localeVersion: DocumentVersion) =>
      traverseEntity(
        ({ key }, { remove }) => {
          if (keysToKeep.includes(key)) {
            // Keep the value if it is a field to pick
            return;
          }

          // Otherwise remove this key from the data
          remove(key);
        },
        { schema: model, getModel: strapi.getModel.bind(strapi) },
        // @ts-expect-error fix types DocumentVersion incompatible with Data
        localeVersion
      );

    const mappingResult = await async.map(
      Object.values(versionsByLocale),
      async (localeVersions: DocumentVersion[]) => {
        const mappedLocaleVersions: DocumentVersion[] = await async.map(
          localeVersions,
          traversalFunction
        );

        if (!contentTypes.hasDraftAndPublish(model)) {
          return mappedLocaleVersions[0];
        }

        const draftVersion = mappedLocaleVersions.find((v) => v.publishedAt === null);
        const otherVersions = mappedLocaleVersions.filter((v) => v.id !== draftVersion?.id);

        if (!draftVersion) {
          return;
        }

        return {
          ...draftVersion,
          status: this.getStatus(draftVersion, otherVersions as any),
        };
      }
    );

    return (
      mappingResult
        // Filter just in case there is a document with no drafts
        .filter(Boolean) as unknown as DocumentMetadata['availableLocales']
    );
  },

  /**
   * Returns available status of a document for the current locale
   */
  getAvailableStatus(version: DocumentVersion, allVersions: DocumentVersion[]) {
    // Find the other status of the document
    const status =
      version.publishedAt !== null
        ? CONTENT_MANAGER_STATUS.DRAFT
        : CONTENT_MANAGER_STATUS.PUBLISHED;

    // Get version that match the current locale and not match the current status
    const availableStatus = allVersions.find((v) => {
      const matchLocale = v.locale === version.locale;
      const matchStatus = status === 'published' ? v.publishedAt !== null : v.publishedAt === null;
      return matchLocale && matchStatus;
    });

    if (!availableStatus) return availableStatus;

    // Pick status fields (at fields, status, by fields), use lodash fp
    return pick(AVAILABLE_STATUS_FIELDS, availableStatus);
  },
  /**
   * Get the available status of many documents, useful for batch operations
   * @param uid
   * @param documents
   * @returns
   */
  async getManyAvailableStatus(uid: UID.ContentType, documents: DocumentVersion[]) {
    if (!documents.length) return [];

    // The status and locale of all documents should be the same
    const status = documents[0].publishedAt !== null ? 'published' : 'draft';
    const locale = documents[0]?.locale;
    const otherStatus = status === 'published' ? 'draft' : 'published';

    return strapi.documents(uid).findMany({
      filters: {
        documentId: { $in: documents.map((d) => d.documentId).filter(Boolean) },
      },
      status: otherStatus,
      locale,
      fields: ['documentId', 'locale', 'updatedAt', 'createdAt', 'publishedAt'],
    }) as unknown as DocumentMetadata['availableStatus'];
  },

  getStatus(version: DocumentVersion, otherDocumentStatuses?: DocumentMetadata['availableStatus']) {
    let draftVersion: DocumentVersion | undefined;
    let publishedVersion: DocumentVersion | undefined;
<<<<<<< HEAD

    const isDraft = version.publishedAt === null;

    if (isDraft) {
      draftVersion = version;
    } else {
      publishedVersion = version;
    }

    if (otherDocumentStatuses && otherDocumentStatuses.at(0)) {
      const otherVersion = otherDocumentStatuses.at(0);
      if (otherVersion?.publishedAt) {
        publishedVersion = otherVersion;
      } else {
        draftVersion = otherVersion;
      }
    }

    if (!otherDocumentStatuses?.length) {
      // If there are no other versions, the current version is the latest
      return isDraft ? CONTENT_MANAGER_STATUS.DRAFT : CONTENT_MANAGER_STATUS.PUBLISHED;
    }

    if (isDraft) {
      const hasPublished = publishedVersion?.publishedAt !== null;

      if (!hasPublished) {
        // If there are no published versions, the draft is considered the latest
        return CONTENT_MANAGER_STATUS.DRAFT;
      }
    }

=======

    if (version.publishedAt) {
      publishedVersion = version;
    } else {
      draftVersion = version;
    }

    const otherVersion = otherDocumentStatuses?.at(0);
    if (otherVersion?.publishedAt) {
      publishedVersion = otherVersion;
    } else if (otherVersion) {
      draftVersion = otherVersion;
    }

    if (!draftVersion) return CONTENT_MANAGER_STATUS.PUBLISHED;
    if (!publishedVersion) return CONTENT_MANAGER_STATUS.DRAFT;

>>>>>>> 5a31d9c7
    /*
     * The document is modified if the draft version has been updated more
     * recently than the published version.
     */
<<<<<<< HEAD
    const isModified = getIsVersionLatestModification(draftVersion, publishedVersion);
    return isModified ? CONTENT_MANAGER_STATUS.MODIFIED : CONTENT_MANAGER_STATUS.PUBLISHED;
=======
    const isDraftModified = getIsVersionLatestModification(draftVersion, publishedVersion);
    return isDraftModified ? CONTENT_MANAGER_STATUS.MODIFIED : CONTENT_MANAGER_STATUS.PUBLISHED;
>>>>>>> 5a31d9c7
  },

  // TODO is it necessary to return metadata on every page of the CM
  // We could refactor this so the locales are only loaded when they're
  // needed. e.g. in the bulk locale action modal.
  async getMetadata(
    uid: UID.ContentType,
    version: DocumentVersion,
    { availableLocales = true, availableStatus = true }: GetMetadataOptions = {}
  ) {
    // TODO: Ignore publishedAt if availableStatus=false, and ignore locale if
    // i18n is disabled
    const populate = getValidatableFieldsPopulate(uid);
    const versions = await strapi.db.query(uid).findMany({
      where: { documentId: version.documentId },
      populate: {
        // Populate only fields that require validation for bulk locale actions
        ...populate,
        // NOTE: creator fields are selected in this way to avoid exposing sensitive data
        createdBy: {
          select: ['id', 'firstname', 'lastname', 'email'],
        },
        updatedBy: {
          select: ['id', 'firstname', 'lastname', 'email'],
        },
      },
    });

    const availableLocalesResult = availableLocales
      ? await this.getAvailableLocales(uid, version, versions, Object.keys(populate))
      : [];

    const availableStatusResult = availableStatus
      ? this.getAvailableStatus(version, versions)
      : null;

    return {
      availableLocales: availableLocalesResult,
      availableStatus: availableStatusResult ? [availableStatusResult] : [],
    };
  },

  /**
   * Returns associated metadata of a document:
   * - Available locales of the document for the current status
   * - Available status of the document for the current locale
   */
  async formatDocumentWithMetadata(
    uid: UID.ContentType,
    document: DocumentVersion,
    opts: GetMetadataOptions = {}
  ) {
    if (!document) {
      return document;
    }

    const hasDraftAndPublish = contentTypes.hasDraftAndPublish(strapi.getModel(uid));

    // Ignore available status if the content type does not have draft and publish
    if (!hasDraftAndPublish) {
      opts.availableStatus = false;
    }

    const meta = await this.getMetadata(uid, document, opts);

    return {
      data: {
        ...document,
        // Add status to the document only if draft and publish is enabled
        status: hasDraftAndPublish
          ? this.getStatus(document, meta.availableStatus as any)
          : undefined,
      },
      meta,
    };
  },
});<|MERGE_RESOLUTION|>--- conflicted
+++ resolved
@@ -1,23 +1,14 @@
 import { groupBy, pick } from 'lodash/fp';
 
-<<<<<<< HEAD
 import { async, contentTypes, traverseEntity } from '@strapi/utils';
-import type { Core, UID } from '@strapi/types';
-=======
-import { contentTypes } from '@strapi/utils';
 import type { Core, UID, Modules } from '@strapi/types';
->>>>>>> 5a31d9c7
 
 import type { DocumentMetadata } from '../../../shared/contracts/collection-types';
 import { getValidatableFieldsPopulate } from './utils/populate';
 
 export interface DocumentVersion {
   id: number;
-<<<<<<< HEAD
-  documentId: string;
-=======
   documentId: Modules.Documents.ID;
->>>>>>> 5a31d9c7
   locale: string;
   updatedAt: string | null | Date;
   publishedAt: string | null | Date;
@@ -201,40 +192,6 @@
   getStatus(version: DocumentVersion, otherDocumentStatuses?: DocumentMetadata['availableStatus']) {
     let draftVersion: DocumentVersion | undefined;
     let publishedVersion: DocumentVersion | undefined;
-<<<<<<< HEAD
-
-    const isDraft = version.publishedAt === null;
-
-    if (isDraft) {
-      draftVersion = version;
-    } else {
-      publishedVersion = version;
-    }
-
-    if (otherDocumentStatuses && otherDocumentStatuses.at(0)) {
-      const otherVersion = otherDocumentStatuses.at(0);
-      if (otherVersion?.publishedAt) {
-        publishedVersion = otherVersion;
-      } else {
-        draftVersion = otherVersion;
-      }
-    }
-
-    if (!otherDocumentStatuses?.length) {
-      // If there are no other versions, the current version is the latest
-      return isDraft ? CONTENT_MANAGER_STATUS.DRAFT : CONTENT_MANAGER_STATUS.PUBLISHED;
-    }
-
-    if (isDraft) {
-      const hasPublished = publishedVersion?.publishedAt !== null;
-
-      if (!hasPublished) {
-        // If there are no published versions, the draft is considered the latest
-        return CONTENT_MANAGER_STATUS.DRAFT;
-      }
-    }
-
-=======
 
     if (version.publishedAt) {
       publishedVersion = version;
@@ -252,18 +209,12 @@
     if (!draftVersion) return CONTENT_MANAGER_STATUS.PUBLISHED;
     if (!publishedVersion) return CONTENT_MANAGER_STATUS.DRAFT;
 
->>>>>>> 5a31d9c7
     /*
      * The document is modified if the draft version has been updated more
      * recently than the published version.
      */
-<<<<<<< HEAD
-    const isModified = getIsVersionLatestModification(draftVersion, publishedVersion);
-    return isModified ? CONTENT_MANAGER_STATUS.MODIFIED : CONTENT_MANAGER_STATUS.PUBLISHED;
-=======
     const isDraftModified = getIsVersionLatestModification(draftVersion, publishedVersion);
     return isDraftModified ? CONTENT_MANAGER_STATUS.MODIFIED : CONTENT_MANAGER_STATUS.PUBLISHED;
->>>>>>> 5a31d9c7
   },
 
   // TODO is it necessary to return metadata on every page of the CM
