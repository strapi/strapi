--- conflicted
+++ resolved
@@ -85,28 +85,6 @@
     delete versionsByLocale[version.locale];
 
     // For each locale, get the ones with the same status
-<<<<<<< HEAD
-    const hasDraftAndPublish = contentTypes.hasDraftAndPublish(strapi.getModel(uid));
-    return Object.values(versionsByLocale).map((localeVersions: DocumentVersion[]) => {
-      const draftVersion = localeVersions.find((v) => v.publishedAt === null);
-      if (!draftVersion) {
-        if (!hasDraftAndPublish) {
-          return pick(
-            AVAILABLE_LOCALES_FIELDS,
-            localeVersions.find((v) => v.publishedAt !== null)
-          );
-        }
-
-        return;
-      }
-
-      const otherVersions = localeVersions.filter((v) => v.id !== draftVersion?.id);
-      return {
-        ...pick(AVAILABLE_LOCALES_FIELDS, draftVersion),
-        status: this.getStatus(draftVersion, otherVersions as any),
-      };
-    });
-=======
     return (
       Object.values(versionsByLocale)
         .map((localeVersions: DocumentVersion[]) => {
@@ -128,7 +106,6 @@
         // Filter just in case there is a document with no drafts
         .filter(Boolean)
     );
->>>>>>> 5fff2d3f
   },
 
   /**
