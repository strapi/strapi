--- conflicted
+++ resolved
@@ -134,10 +134,7 @@
     const isDraft = version.publishedAt === null;
 
     if (!otherDocumentStatuses?.length) {
-<<<<<<< HEAD
-=======
       // It there are no other versions we take the current version status
->>>>>>> 2ae36f28
       return isDraft ? CONTENT_MANAGER_STATUS.DRAFT : CONTENT_MANAGER_STATUS.PUBLISHED;
     }
 
