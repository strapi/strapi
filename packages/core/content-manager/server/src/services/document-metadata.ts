--- conflicted
+++ resolved
@@ -186,28 +186,9 @@
       }
     }
 
-<<<<<<< HEAD
-    const primaryTime = new Date(version.updatedAt ?? 0).getTime();
-    const otherTime = new Date(otherDocumentStatuses[0]?.updatedAt ?? 0).getTime();
-    const isPrimaryNewer = primaryTime > otherTime;
-
-    // If the difference between the primary and the other document is less than 500ms
-    const isSameOrLessThanThreshold = Math.abs(primaryTime - otherTime) <= 500;
-
-    if (isSameOrLessThanThreshold) {
-      return CONTENT_MANAGER_STATUS.PUBLISHED;
-    }
-
-    return isPrimaryNewer && isDraft
-      ? // A document is only modified if the draft and published entries are updated at different times
-        // and the draft is newer than the published version
-        CONTENT_MANAGER_STATUS.MODIFIED
-      : currentStatus;
-=======
     const haveSameUpdatedAt = version.updatedAt === otherDocumentStatuses.at(0)?.updatedAt;
 
     return haveSameUpdatedAt ? CONTENT_MANAGER_STATUS.PUBLISHED : CONTENT_MANAGER_STATUS.MODIFIED;
->>>>>>> 575b2a3f
   },
 
   // TODO is it necessary to return metadata on every page of the CM
