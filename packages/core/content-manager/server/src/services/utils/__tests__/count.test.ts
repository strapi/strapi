--- conflicted
+++ resolved
@@ -84,12 +84,8 @@
             },
           ],
         },
-<<<<<<< HEAD
-        'admin::relationMTM'
-=======
         // @ts-expect-error – fake model, the data would have to change to satisfy the type
         'relationMTM'
->>>>>>> 73686d48
       );
 
       expect(count).toEqual({
@@ -109,12 +105,8 @@
             name: 'rel1',
           },
         },
-<<<<<<< HEAD
-        'admin::relationOTO'
-=======
         // @ts-expect-error – fake model, the data would have to change to satisfy the type
         'relationOTO'
->>>>>>> 73686d48
       );
 
       expect(count).toEqual({
@@ -132,12 +124,8 @@
         id: 1,
         mediaAttrName: { id: 1, name: 'img1' },
       };
-<<<<<<< HEAD
-      const count = getDeepRelationsCount(mediaEntity, 'admin::media');
-=======
       // @ts-expect-error – fake model, the data would have to change to satisfy the type
       const count = getDeepRelationsCount(mediaEntity, 'media');
->>>>>>> 73686d48
 
       expect(count).toEqual(mediaEntity);
     });
@@ -161,12 +149,8 @@
             ],
           },
         },
-<<<<<<< HEAD
-        'component.component'
-=======
         // @ts-expect-error – fake model, the data would have to change to satisfy the type
         'component'
->>>>>>> 73686d48
       );
 
       expect(count).toEqual({
@@ -185,12 +169,8 @@
           id: 1,
           componentAttrName: null,
         },
-<<<<<<< HEAD
-        'component.component'
-=======
         // @ts-expect-error – fake model, the data would have to change to satisfy the type
         'component'
->>>>>>> 73686d48
       );
 
       expect(count).toEqual({
@@ -218,12 +198,8 @@
             },
           ],
         },
-<<<<<<< HEAD
-        'component.repeatableComponent'
-=======
         // @ts-expect-error – fake model, the data would have to change to satisfy the type
         'repeatableComponent'
->>>>>>> 73686d48
       );
 
       expect(count).toEqual({
@@ -262,12 +238,8 @@
             },
           ],
         },
-<<<<<<< HEAD
-        'component.dynZone'
-=======
         // @ts-expect-error – fake model, the data would have to change to satisfy the type
         'dynZone'
->>>>>>> 73686d48
       );
 
       expect(count).toEqual({
