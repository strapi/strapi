--- conflicted
+++ resolved
@@ -4,10 +4,7 @@
 import { getService } from '../utils';
 import { HistoryVersions } from '../../../../shared/contracts';
 import { RestoreHistoryVersion } from '../../../../shared/contracts/history-versions';
-<<<<<<< HEAD
-=======
 import { validateRestoreVersion } from './validation/history-version';
->>>>>>> e2d1ee09
 
 /**
  * Parses pagination params and makes sure they're within valid ranges
@@ -77,11 +74,8 @@
     async restoreVersion(ctx) {
       const request = ctx.request as unknown as RestoreHistoryVersion.Request;
 
-<<<<<<< HEAD
-=======
       await validateRestoreVersion(request.body, 'contentType is required');
 
->>>>>>> e2d1ee09
       const permissionChecker = getContentManagerService('permission-checker').create({
         userAbility: ctx.state.userAbility,
         model: request.body.contentType,
