import type { UID } from '@strapi/types';
import { scheduleJob } from 'node-schedule';
import { HISTORY_VERSION_UID } from '../../constants';
import { createHistoryService } from '../history';

const createMock = jest.fn();
const userId = 'user-id';
const fakeDate = new Date('1970-01-01T00:00:00.000Z');

jest.mock('node-schedule', () => ({
  scheduleJob: jest.fn(),
}));

const mockGetRequestContext = jest.fn(() => {
  return {
    state: {
      user: {
        id: userId,
      },
    },
  };
});

const mockStrapi = {
  db: {
    query(uid: UID.ContentType) {
      if (uid === HISTORY_VERSION_UID) {
        return {
          create: createMock,
        };
      }
    },
    transaction(cb: any) {
      const opt = {
        onCommit(func: any) {
          return func();
        },
      };
      return cb(opt);
    },
  },
  ee: {
    features: {
      isEnabled: jest.fn().mockReturnValue(false),
      get: jest.fn(),
    },
  },
  config: {
    get: () => undefined,
  },
  requestContext: {
    get: mockGetRequestContext,
  },
  documents: {
    use: jest.fn(),
  },
  contentType(uid: UID.ContentType) {
    if (uid === 'api::article.article') {
      return {
        attributes: {
          title: {
            type: 'string',
          },
        },
      };
    }
  },
};

// @ts-expect-error - we're not mocking the full Strapi object
const historyService = createHistoryService({ strapi: mockStrapi });

describe('history-version service', () => {
  afterEach(() => {
    jest.useRealTimers();
  });

  it('inits service only once', () => {
<<<<<<< HEAD
    historyService.init();
    historyService.init();
    expect(mockStrapi.documents.use).toHaveBeenCalledTimes(1);
=======
    historyService.bootstrap();
    historyService.bootstrap();
    expect(mockStrapi.documents.middlewares.add).toHaveBeenCalledTimes(1);
>>>>>>> 7507938b
  });

  it('saves relevant document actions in history', async () => {
    const context = {
      action: 'create',
      contentType: {
        uid: 'api::article.article',
      },
      args: [
        {
          locale: 'fr',
        },
      ],
    };

    const next = jest.fn((context) => ({ ...context, documentId: 'document-id' }));
<<<<<<< HEAD
    await historyService.init();
    const historyMiddlewareFunction = mockStrapi.documents.use.mock.calls[0][0];
=======
    await historyService.bootstrap();
    const historyMiddlewareFunction = mockStrapi.documents.middlewares.add.mock.calls[0][2];
>>>>>>> 7507938b

    // Check that we don't break the middleware chain
    await historyMiddlewareFunction(context, next);
    expect(next).toHaveBeenCalledWith(context);

    // Create and update actions should be saved in history
    expect(createMock).toHaveBeenCalled();
    context.action = 'update';
    await historyMiddlewareFunction(context, next);
    expect(createMock).toHaveBeenCalledTimes(2);

    // Publish and unpublish actions should be saved in history
    createMock.mockClear();
    context.action = 'publish';
    await historyMiddlewareFunction(context, next);
    context.action = 'unpublish';
    await historyMiddlewareFunction(context, next);
    expect(createMock).toHaveBeenCalledTimes(2);

    // Other actions should be ignored
    createMock.mockClear();
    context.action = 'findOne';
    await historyMiddlewareFunction(context, next);
    context.action = 'delete';
    await historyMiddlewareFunction(context, next);
    expect(createMock).toHaveBeenCalledTimes(0);

    // Non-api content types should be ignored
    createMock.mockClear();
    context.contentType.uid = 'plugin::upload.file';
    context.action = 'create';
    await historyMiddlewareFunction(context, next);
    expect(createMock).toHaveBeenCalledTimes(0);

    // Don't break middleware chain even if we don't save the action in history
    next.mockClear();
    await historyMiddlewareFunction(context, next);
    expect(next).toHaveBeenCalledWith(context);
  });

  it('creates a history version with the author', async () => {
    jest.useFakeTimers().setSystemTime(fakeDate);

    const historyVersionData = {
      contentType: 'api::article.article' as UID.ContentType,
      data: {
        title: 'My article',
      },
      locale: 'en',
      relatedDocumentId: 'randomid',
      schema: {
        title: {
          type: 'string',
        },
      },
      status: 'draft' as const,
    };

    await historyService.createVersion(historyVersionData);
    expect(createMock).toHaveBeenCalledWith({
      data: {
        ...historyVersionData,
        createdBy: userId,
        createdAt: fakeDate,
      },
    });
  });

  it('creates a history version without any author', async () => {
    jest.useFakeTimers().setSystemTime(fakeDate);

    const historyVersionData = {
      contentType: 'api::article.article' as UID.ContentType,
      data: {
        title: 'My article',
      },
      locale: 'en',
      relatedDocumentId: 'randomid',
      schema: {
        title: {
          type: 'string',
        },
      },
      status: null,
    };

    mockGetRequestContext.mockReturnValueOnce(null as any);

    await historyService.createVersion(historyVersionData);
    expect(createMock).toHaveBeenCalledWith({
      data: {
        ...historyVersionData,
        createdBy: undefined,
        createdAt: fakeDate,
      },
    });
  });

  it('should create a cron job that runs once a day', async () => {
    // @ts-expect-error - this is a mock
    const mockScheduleJob = scheduleJob.mockImplementationOnce(
      jest.fn((rule, callback) => callback())
    );

    await historyService.bootstrap();

    expect(mockScheduleJob).toHaveBeenCalledTimes(1);
    expect(mockScheduleJob).toHaveBeenCalledWith('0 0 * * *', expect.any(Function));
  });
});<|MERGE_RESOLUTION|>--- conflicted
+++ resolved
@@ -76,15 +76,9 @@
   });
 
   it('inits service only once', () => {
-<<<<<<< HEAD
-    historyService.init();
-    historyService.init();
-    expect(mockStrapi.documents.use).toHaveBeenCalledTimes(1);
-=======
     historyService.bootstrap();
     historyService.bootstrap();
-    expect(mockStrapi.documents.middlewares.add).toHaveBeenCalledTimes(1);
->>>>>>> 7507938b
+    expect(mockStrapi.documents.use).toHaveBeenCalledTimes(1);
   });
 
   it('saves relevant document actions in history', async () => {
@@ -101,13 +95,8 @@
     };
 
     const next = jest.fn((context) => ({ ...context, documentId: 'document-id' }));
-<<<<<<< HEAD
-    await historyService.init();
+    await historyService.bootstrap();
     const historyMiddlewareFunction = mockStrapi.documents.use.mock.calls[0][0];
-=======
-    await historyService.bootstrap();
-    const historyMiddlewareFunction = mockStrapi.documents.middlewares.add.mock.calls[0][2];
->>>>>>> 7507938b
 
     // Check that we don't break the middleware chain
     await historyMiddlewareFunction(context, next);
