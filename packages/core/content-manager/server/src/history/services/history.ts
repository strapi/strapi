--- conflicted
+++ resolved
@@ -1,12 +1,6 @@
-<<<<<<< HEAD
 import type { Core, Data, Schema, Struct } from '@strapi/types';
 import { async, errors } from '@strapi/utils';
-import { omit, pick } from 'lodash/fp';
-=======
-import type { Core, Modules, UID, Data, Schema, Struct } from '@strapi/types';
-import { contentTypes, errors } from '@strapi/utils';
 import { omit } from 'lodash/fp';
->>>>>>> 4a26739e
 
 import { FIELDS_TO_IGNORE, HISTORY_VERSION_UID } from '../constants';
 import type { HistoryVersions } from '../../../../shared/contracts';
@@ -14,12 +8,8 @@
   CreateHistoryVersion,
   HistoryVersionDataResponse,
 } from '../../../../shared/contracts/history-versions';
-<<<<<<< HEAD
 import { createServiceUtils } from './utils';
-=======
-import { getSchemaAttributesDiff } from './utils';
 import { getService as getContentManagerService } from '../../utils';
->>>>>>> 4a26739e
 
 // Needed because the query engine doesn't return any types yet
 type HistoryVersionQueryResult = Omit<HistoryVersionDataResponse, 'locale'> &
@@ -30,122 +20,6 @@
   const serviceUtils = createServiceUtils({ strapi });
 
   return {
-<<<<<<< HEAD
-=======
-    async bootstrap() {
-      // Prevent initializing the service twice
-      if (state.isInitialized) {
-        return;
-      }
-      /**
-       * TODO: Fix the types for the middleware
-       */
-      strapi.documents.use(async (context, next) => {
-        // Ignore requests that are not related to the content manager
-        if (!strapi.requestContext.get()?.request.url.startsWith('/content-manager')) {
-          return next();
-        }
-
-        // NOTE: can do type narrowing with array includes
-        if (
-          context.action !== 'create' &&
-          context.action !== 'update' &&
-          context.action !== 'publish' &&
-          context.action !== 'unpublish' &&
-          context.action !== 'discardDraft'
-        ) {
-          return next();
-        }
-
-        const contentTypeUid = context.contentType.uid;
-        // Ignore content types not created by the user
-        if (!contentTypeUid.startsWith('api::')) {
-          return next();
-        }
-
-        const result = (await next()) as any;
-
-        const documentContext =
-          context.action === 'create'
-            ? { documentId: result.documentId, locale: context.params?.locale }
-            : { documentId: context.params.documentId, locale: context.params?.locale };
-
-        const defaultLocale = await getDefaultLocale();
-        const locale = documentContext.locale || defaultLocale;
-
-        const document = await strapi.documents(contentTypeUid).findOne({
-          documentId: documentContext.documentId,
-          locale,
-          populate: getDeepPopulate(contentTypeUid),
-        });
-        const status = await getVersionStatus(contentTypeUid, document);
-
-        /**
-         * Store schema of both the fields and the fields of the attributes, as it will let us know
-         * if changes were made in the CTB since a history version was created,
-         * and therefore which fields can be restored and which cannot.
-         */
-        const attributesSchema = strapi.getModel(contentTypeUid).attributes;
-        const componentsSchemas: CreateHistoryVersion['componentsSchemas'] = Object.keys(
-          attributesSchema
-        ).reduce((currentComponentSchemas, key) => {
-          const fieldSchema = attributesSchema[key];
-
-          if (fieldSchema.type === 'component') {
-            const componentSchema = strapi.getModel(fieldSchema.component).attributes;
-            return {
-              ...currentComponentSchemas,
-              [fieldSchema.component]: componentSchema,
-            };
-          }
-
-          // Ignore anything that's not a component
-          return currentComponentSchemas;
-        }, {});
-
-        // Prevent creating a history version for an action that wasn't actually executed
-        await strapi.db.transaction(async ({ onCommit }) => {
-          onCommit(() => {
-            this.createVersion({
-              contentType: contentTypeUid,
-              data: omit(FIELDS_TO_IGNORE, document) as Modules.Documents.AnyDocument,
-              schema: omit(FIELDS_TO_IGNORE, attributesSchema),
-              componentsSchemas,
-              relatedDocumentId: documentContext.documentId,
-              locale,
-              status,
-            });
-          });
-        });
-
-        return result;
-      });
-
-      const retentionDays = getRetentionDays(strapi);
-      // Schedule a job to delete expired history versions every day at midnight
-      state.deleteExpiredJob = scheduleJob('0 0 * * *', () => {
-        const retentionDaysInMilliseconds = retentionDays * 24 * 60 * 60 * 1000;
-        const expirationDate = new Date(Date.now() - retentionDaysInMilliseconds);
-
-        query.deleteMany({
-          where: {
-            created_at: {
-              $lt: expirationDate.toISOString(),
-            },
-          },
-        });
-      });
-
-      state.isInitialized = true;
-    },
-
-    async destroy() {
-      if (state.deleteExpiredJob) {
-        state.deleteExpiredJob.cancel();
-      }
-    },
-
->>>>>>> 4a26739e
     async createVersion(historyVersionData: HistoryVersions.CreateHistoryVersion) {
       await query.create({
         data: {
@@ -160,11 +34,7 @@
       results: HistoryVersions.HistoryVersionDataResponse[];
       pagination: HistoryVersions.Pagination;
     }> {
-<<<<<<< HEAD
-      const locale = params.locale || (await serviceUtils.getDefaultLocale());
-=======
-      const locale = params.query.locale || (await getDefaultLocale());
->>>>>>> 4a26739e
+      const locale = params.query.locale || (await serviceUtils.getDefaultLocale());
       const [{ results, pagination }, localeDictionary] = await Promise.all([
         query.findPage({
           ...params.query,
@@ -219,20 +89,8 @@
 
                 if (sanitizedEntry) {
                   currentRelationData.results.push({
-<<<<<<< HEAD
-                    ...relatedEntry,
-                    ...(isNormalRelation
-                      ? {
-                          status: await serviceUtils.getVersionStatus(
-                            attributeSchema.target,
-                            relatedEntry
-                          ),
-                        }
-                      : {}),
-=======
                     ...sanitizedEntry,
-                    status: await getVersionStatus(attributeSchema.target, sanitizedEntry),
->>>>>>> 4a26739e
+                    status: await serviceUtils.getVersionStatus(attributeSchema.target, sanitizedEntry),
                   });
                 } else {
                   // The related content has been deleted
