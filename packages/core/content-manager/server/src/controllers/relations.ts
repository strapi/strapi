--- conflicted
+++ resolved
@@ -56,11 +56,7 @@
     ctx: any,
     id?: Entity.ID,
     locale?: Documents.Params.Locale,
-<<<<<<< HEAD
-    status?: Documents.Params.PublicationState.Kind
-=======
     status?: Documents.Params.PublicationStatus.Kind
->>>>>>> 084de74c
   ) {
     const { userAbility } = ctx.state;
     const { model, targetField } = ctx.params;
@@ -98,16 +94,12 @@
         if (status) {
           where.publishedAt = status === 'published' ? { $ne: null } : null;
         }
-<<<<<<< HEAD
 
         const isSourceLocalized = strapi
           .plugin('i18n')
           .service('content-types')
           .isLocalizedContentType(sourceSchema);
         if (locale && isSourceLocalized) {
-=======
-        if (locale) {
->>>>>>> 084de74c
           where.locale = locale;
         }
       } else {
@@ -160,17 +152,12 @@
       'documentId',
     ]);
 
-<<<<<<< HEAD
     const isTargetLocalized = strapi
       .plugin('i18n')
       .service('content-types')
       .isLocalizedContentType(targetSchema);
 
     if (isTargetLocalized) {
-=======
-    // @ts-expect-error TODO improve i18n detection
-    if (targetSchema?.pluginOptions?.i18n?.localized) {
->>>>>>> 084de74c
       fieldsToSelect.push('locale');
     }
 
@@ -178,11 +165,8 @@
       attribute,
       fieldsToSelect,
       mainField,
-<<<<<<< HEAD
       source: { schema: sourceSchema },
       target: { schema: targetSchema, isLocalized: isTargetLocalized },
-=======
->>>>>>> 084de74c
       sourceSchema,
       targetSchema,
       targetField,
@@ -199,7 +183,6 @@
       targetField,
       fieldsToSelect,
       mainField,
-<<<<<<< HEAD
       source: {
         schema: { uid: sourceUid, modelType: sourceModelType },
       },
@@ -207,10 +190,6 @@
         schema: { uid: targetUid },
         isLocalized: isTargetLocalized,
       },
-=======
-      sourceSchema: { uid: sourceUid, modelType: sourceModelType },
-      targetSchema: { uid: targetUid },
->>>>>>> 084de74c
     } = validation;
 
     const { idsToOmit, idsToInclude, _q, ...query } = ctx.request.query;
@@ -234,13 +213,9 @@
       publishedAt: status === 'published' ? { $ne: null } : null,
     });
 
-<<<<<<< HEAD
     // We will only filter by locale if the target content type is localized
     const filterByLocale = isTargetLocalized && locale;
     if (filterByLocale) {
-=======
-    if (locale) {
->>>>>>> 084de74c
       addFiltersClause(queryParams, { locale });
     }
 
@@ -281,11 +256,7 @@
       if (status) {
         where[`${alias}.published_at`] = status === 'published' ? { $ne: null } : null;
       }
-<<<<<<< HEAD
       if (filterByLocale) {
-=======
-      if (locale) {
->>>>>>> 084de74c
         where[`${alias}.locale`] = locale;
       }
 
