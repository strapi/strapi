--- conflicted
+++ resolved
@@ -1,9 +1,3 @@
-<<<<<<< HEAD
-import { prop, uniq, flow } from 'lodash/fp';
-
-import { isOperatorOfType, contentTypes, errors } from '@strapi/utils';
-import { type Common, type Entity, type Documents } from '@strapi/types';
-=======
 import { prop, uniq, uniqBy, concat, flow } from 'lodash/fp';
 
 import {
@@ -14,7 +8,6 @@
   errors,
 } from '@strapi/utils';
 import type { Entity, Documents, Common } from '@strapi/types';
->>>>>>> 5fff2d3f
 
 import { getService } from '../utils';
 import { validateFindAvailable, validateFindExisting } from './validation/relations';
@@ -336,47 +329,9 @@
       });
     }
 
-<<<<<<< HEAD
-    const res = await strapi.entityService.findPage(
-      targetUid as Common.UID.ContentType,
-      queryParams
-    );
-
-    // Do not return any status if draft and publish is disabled
-    if (!contentTypes.hasDraftAndPublish(strapi.getModel(targetUid))) {
-      ctx.body = res;
-      return;
-    }
-
-    if (status) {
-      // The result will contain all relations in the requested status, and we don't need to find
-      // the latest status for each.
-
-      ctx.body = {
-        ...res,
-        results: res.results.map((relation) => {
-          return {
-            ...relation,
-            status,
-          };
-        }),
-      };
-      return;
-    }
-
-    // No specific status was requested, we should find the latest available status for each relation
-    const documentMetadata = getService('document-metadata');
-
-    // Get any available statuses for the returned relations
-    const documentsAvailableStatus = await documentMetadata.getManyAvailableStatus(
-      targetUid,
-      res.results
-    );
-=======
     const res = await strapi.db
       .query(targetUid)
       .findPage(convertQueryParams.transformParamsToQuery(targetUid, queryParams));
->>>>>>> 5fff2d3f
 
     ctx.body = {
       ...res,
