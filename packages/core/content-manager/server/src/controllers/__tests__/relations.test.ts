--- conflicted
+++ resolved
@@ -286,7 +286,6 @@
       );
     });
 
-<<<<<<< HEAD
     test.skip('Replace mainField by id when mainField is not accessible with RBAC', async () => {
       global.strapi.plugins['content-manager'].services['permission-checker'].create
         .mockReturnValueOnce({
@@ -302,29 +301,6 @@
             read: jest.fn().mockReturnValue(true),
           },
         });
-=======
-  test('Replace mainField by id when mainField is not accessible with RBAC', async () => {
-    global.strapi.plugins['content-manager'].services['permission-checker'].create
-      .mockReturnValueOnce({
-        can: {
-          read: jest.fn().mockReturnValue(true),
-        },
-        cannot: {
-          read: jest.fn().mockReturnValue(false),
-        },
-        sanitizedQuery: {
-          read: jest.fn().mockReturnValue({}),
-        },
-      })
-      .mockReturnValueOnce({
-        can: {
-          read: jest.fn().mockReturnValue(false),
-        },
-        cannot: {
-          read: jest.fn().mockReturnValue(true),
-        },
-      });
->>>>>>> e9b6852d
 
       const ctx = createContext(
         {
@@ -369,4 +345,55 @@
       );
     });
   });
+
+  test('Replace mainField by id when mainField is not accessible with RBAC', async () => {
+    global.strapi.plugins['content-manager'].services['permission-checker'].create
+      .mockReturnValueOnce({
+        can: {
+          read: jest.fn().mockReturnValue(true),
+        },
+        cannot: {
+          read: jest.fn().mockReturnValue(false),
+        },
+        sanitizedQuery: {
+          read: jest.fn().mockReturnValue({}),
+        },
+      })
+      .mockReturnValueOnce({
+        can: {
+          read: jest.fn().mockReturnValue(false),
+        },
+        cannot: {
+          read: jest.fn().mockReturnValue(true),
+        },
+      });
+
+    const ctx = createContext(
+      {
+        params: {
+          model: 'main',
+          targetField: 'relationWithHidden',
+          id: 1,
+        },
+      },
+      {
+        state: {
+          userAbility: {
+            can: jest.fn().mockReturnValue(true),
+          },
+        },
+      }
+    );
+
+    await relations.findExisting(ctx);
+
+    expect(strapi.entityService.load).toHaveBeenCalledWith(
+      'main',
+      { id: 1 },
+      'relationWithHidden',
+      expect.objectContaining({
+        fields: ['id'],
+      })
+    );
+  });
 });