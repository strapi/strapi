--- conflicted
+++ resolved
@@ -396,7 +396,6 @@
         throw new errors.ForbiddenError();
       }
 
-<<<<<<< HEAD
       /**
        * Publish can be called on two scenarios:
        * 1. Create a new document and publish it in one request
@@ -424,10 +423,7 @@
         await updateDocument(ctx);
       }
 
-      const { locale } = await getDocumentLocaleAndStatus(body);
-=======
       const { locale } = await getDocumentLocaleAndStatus(body, model);
->>>>>>> db53db28
 
       const publishResult = await documentManager.publish(document!.documentId, model, {
         locale,
