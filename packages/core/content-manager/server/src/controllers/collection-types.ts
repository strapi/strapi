--- conflicted
+++ resolved
@@ -396,48 +396,7 @@
 
       const { locale } = getDocumentLocaleAndStatus(body);
 
-<<<<<<< HEAD
-      // TODO: Remove for publish many locales at once
-      // const { locale } = getDocumentLocaleAndStatus(body, {
-      //   allowMultipleLocales: true,
-      // });
-
-      // let document: Modules.Documents.AnyDocument | null = null;
-      // if (body && (!locale || (typeof locale === 'string' && locale !== '*'))) {
-      //   // TODO Only update the document if we are targetting a specific locale and
-      //   // have been provided with a body
-
-      //   document = id
-      //     ? await updateDocument(ctx, { populate })
-      //     : await createDocument(ctx, { populate });
-
-      //   if (permissionChecker.cannot.publish(document)) {
-      //     throw new errors.ForbiddenError();
-      //   }
-      // }
-
-      // const localeArray: string[] = Array.isArray(requestLocale) ? requestLocale : [requestLocale];
-      // async.map(localeArray, async (locale: string) => {
-      //   const localeCtx = {
-      //     ...ctx,
-      //     request: {
-      //       ...ctx.request,
-      //       body: { ...body, locale },
-      //     },
-      //   };
-      //   const document = id
-      //     ? await updateDocument(localeCtx, { populate })
-      //     : await createDocument(localeCtx, { populate });
-
-      //   if (permissionChecker.cannot.publish(document)) {
-      //     throw new errors.ForbiddenError();
-      //   }
-      // });
-
-      return documentManager.publish(document!.documentId, model, {
-=======
       const publishResult = await documentManager.publish(document!.documentId, model, {
->>>>>>> ed43e90e
         locale,
         // TODO: Allow setting creator fields on publish
         // data: setCreatorFields({ user, isEdition: true })({}),
@@ -458,11 +417,7 @@
 
     await validateBulkActionInput(body);
 
-<<<<<<< HEAD
-    const { locale } = getDocumentLocaleAndStatus(ctx.query, { allowMultipleLocales: true });
-=======
     const { locale } = getDocumentLocaleAndStatus(body, { allowMultipleLocales: true });
->>>>>>> ed43e90e
 
     const documentManager = getService('document-manager');
     const permissionChecker = getService('permission-checker').create({ userAbility, model });
