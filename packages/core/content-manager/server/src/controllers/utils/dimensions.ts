--- conflicted
+++ resolved
@@ -11,11 +11,7 @@
  */
 export const getDocumentLocaleAndStatus = (
   request: any,
-<<<<<<< HEAD
-  opts: Options = { allowMultipleLocales: true }
-=======
   opts: Options = { allowMultipleLocales: false }
->>>>>>> 1c88bee8
 ) => {
   const { allowMultipleLocales } = opts;
   const { locale, status, ...rest } = request || {};
