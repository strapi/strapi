'use strict';

const { createTestBuilder } = require('../../../../../test/helpers/builder');
const { createStrapiInstance } = require('../../../../../test/helpers/strapi');
const { createAuthRequest } = require('../../../../../test/helpers/request');

let strapi;
let rq;

const defaultBody = {
  field: [
    {
      __component: 'default.simple-compo',
      name: 'someString',
    },
    {
      __component: 'default.compo-with-other-compo',
      compo: {
        name: 'someString',
      },
    },
  ],
};

const models = {
  ct: {
    name: 'withdynamiczone',
    attributes: {
      field: {
        type: 'dynamiczone',
        components: ['default.compo-with-other-compo', 'default.simple-compo'],
        required: false,
        min: 2,
        max: 5,
      },
    },
  },
  simpleCompo: {
    name: 'simple-compo',
    attributes: {
      name: {
        type: 'string',
      },
    },
  },
  otherCompo: {
    name: 'compo-with-other-compo',
    attributes: {
      compo: {
        type: 'component',
        component: 'default.simple-compo',
      },
    },
  },
};

const createEntry = () => {
  return rq({
    method: 'POST',
    url: '/',
    body: defaultBody,
  });
};

const createEmpty = () => {
  return rq({
    method: 'POST',
    url: '/',
    body: {
      field: [],
    },
  });
};

<<<<<<< HEAD
describe.each([
  ['CONTENT MANAGER', '/content-manager/collection-types/api::withdynamiczone.withdynamiczone'],
  ['GENERATED API', '/withdynamiczones'],
])('[%s] => Not required dynamiczone', (_, path) => {
=======
describe('Not required dynamiczone', () => {
>>>>>>> 971b7659
  const builder = createTestBuilder();

  beforeAll(async () => {
    await builder
      .addComponent(models.simpleCompo)
      .addComponent(models.otherCompo)
      .addContentType(models.ct)
      .build();

    strapi = await createStrapiInstance();
    rq = await createAuthRequest({ strapi });
    rq.setURLPrefix(
      '/content-manager/collection-types/application::withdynamiczone.withdynamiczone'
    );
  });

  afterAll(async () => {
    await strapi.destroy();
    await builder.cleanup();
  });

  describe('Creation', () => {
    test('Can create an entry with a dynamic zone and a nested compo', async () => {
      const res = await rq({
        method: 'POST',
        url: '/',
        body: {
          field: [
            {
              __component: 'default.simple-compo',
              name: 'someString',
            },
            {
              __component: 'default.compo-with-other-compo',
              compo: {
                name: 'someString',
              },
            },
          ],
        },
        qs: {
          populate: ['field'],
        },
      });

      expect(res.statusCode).toBe(200);
      expect(Array.isArray(res.body.field)).toBe(true);
      expect(res.body).toMatchObject({
        field: [
          {
            id: expect.anything(),
            __component: 'default.simple-compo',
            name: 'someString',
          },
          {
            id: expect.anything(),
            __component: 'default.compo-with-other-compo',
            compo: {
              id: expect.anything(),
              name: 'someString',
            },
          },
        ],
      });
    });

    test('Can create entry with empty dynamiczone if it is not required', async () => {
      const res = await rq({
        method: 'POST',
        url: '/',
        body: {
          field: [],
        },
        qs: {
          populate: ['field'],
        },
      });

      expect(res.statusCode).toBe(200);
      expect(Array.isArray(res.body.field)).toBe(true);
      expect(res.body.field.length).toBe(0);
    });

    test('Throw if min items is not respected', async () => {
      const res = await rq({
        method: 'POST',
        url: '/',
        body: {
          field: [
            {
              __component: 'default.simple-compo',
              name: 'someString',
            },
          ],
        },
      });

      expect(res.statusCode).toBe(400);
    });

    test('Throws if max items is not respected', async () => {
      const res = await rq({
        method: 'POST',
        url: '/',
        body: {
          field: Array(10).fill({
            __component: 'default.simple-compo',
            name: 'someString',
          }),
        },
      });

      expect(res.statusCode).toBe(400);
    });
  });

  describe('Getting one entry', () => {
    test('The entry has its dynamic zone populated', async () => {
      const createRes = await createEntry();
      const entryId = createRes.body.id;

      const res = await rq({
        method: 'GET',
        url: `/${entryId}`,
        qs: {
          populate: ['field'],
        },
      });

      expect(res.statusCode).toBe(200);
      expect(Array.isArray(res.body.field)).toBe(true);
      expect(res.body).toMatchObject({
        field: [
          {
            id: expect.anything(),
            __component: 'default.simple-compo',
            name: 'someString',
          },
          {
            id: expect.anything(),
            __component: 'default.compo-with-other-compo',
            compo: {
              id: expect.anything(),
              name: 'someString',
            },
          },
        ],
      });
    });
  });

  describe('Listing entries', () => {
    test('The entries have their dynamic zones populated', async () => {
      const res = await rq({
        method: 'GET',
        url: '/',
        qs: {
          populate: ['field'],
        },
      });

      expect(res.statusCode).toBe(200);

      expect(res.body.pagination).toBeDefined();
      expect(Array.isArray(res.body.results)).toBe(true);
      expect(res.body.results).toEqual(
        expect.arrayContaining([
          expect.objectContaining({
            field: expect.arrayContaining([
              expect.objectContaining({
                id: expect.anything(),
                __component: expect.any(String),
              }),
            ]),
          }),
        ])
      );
    });
  });

  describe('Edition', () => {
    test('Can empty non required dynamic zone', async () => {
      const createRes = await createEntry();

      expect(createRes.statusCode).toBe(200);
      const entryId = createRes.body.id;

      const res = await rq({
        method: 'PUT',
        url: `/${entryId}`,
        body: {
          field: [],
        },
        qs: {
          populate: ['field'],
        },
      });

      expect(res.statusCode).toBe(200);
      expect(Array.isArray(res.body.field)).toBe(true);
      expect(res.body.field).toEqual([]);
    });

    test('Can add items to empty dynamic zone', async () => {
      const createRes = await createEmpty();

      expect(createRes.statusCode).toBe(200);
      const entryId = createRes.body.id;

      const res = await rq({
        method: 'PUT',
        url: `/${entryId}`,
        body: defaultBody,
        qs: {
          populate: ['field'],
        },
      });

      expect(res.statusCode).toBe(200);
      expect(Array.isArray(res.body.field)).toBe(true);
      expect(res.body).toMatchObject({
        field: [
          {
            id: expect.anything(),
            __component: 'default.simple-compo',
            name: 'someString',
          },
          {
            id: expect.anything(),
            __component: 'default.compo-with-other-compo',
            compo: {
              id: expect.anything(),
              name: 'someString',
            },
          },
        ],
      });
    });

    test('Can remove items from dynamic zone', async () => {
      const createRes = await createEntry();

      expect(createRes.statusCode).toBe(200);
      const entryId = createRes.body.id;

      const res = await rq({
        method: 'PUT',
        url: `/${entryId}`,
        body: {
          field: [
            {
              __component: 'default.simple-compo',
              name: 'otherString',
            },
            {
              __component: 'default.simple-compo',
              name: 'secondString',
            },
          ],
        },
        qs: {
          populate: ['field'],
        },
      });

      expect(res.statusCode).toBe(200);
      expect(Array.isArray(res.body.field)).toBe(true);
      expect(res.body).toMatchObject({
        field: [
          {
            id: expect.anything(),
            __component: 'default.simple-compo',
            name: 'otherString',
          },
          {
            id: expect.anything(),
            __component: 'default.simple-compo',
            name: 'secondString',
          },
        ],
      });
    });

    test('Respects min items', async () => {
      const createRes = await createEntry();

      expect(createRes.statusCode).toBe(200);
      const entryId = createRes.body.id;

      const res = await rq({
        method: 'PUT',
        url: `/${entryId}`,
        body: {
          field: [
            {
              __component: 'default.simple-compo',
              name: 'otherString',
            },
          ],
        },
      });

      expect(res.statusCode).toBe(400);
    });

    test('Respects max items', async () => {
      const createRes = await createEntry();

      expect(createRes.statusCode).toBe(200);
      const entryId = createRes.body.id;

      const res = await rq({
        method: 'PUT',
        url: `/${entryId}`,
        body: {
          field: Array(10).fill({
            __component: 'default.simple-compo',
            name: 'otherString',
          }),
        },
      });

      expect(res.statusCode).toBe(400);
    });
  });

  describe('Deletion', () => {
    test('Returns the entry with its paths populated', async () => {
      const createRes = await createEntry();

      expect(createRes.statusCode).toBe(200);
      const entryId = createRes.body.id;

      const res = await rq({
        method: 'DELETE',
        url: `/${entryId}`,
        qs: {
          populate: ['field'],
        },
      });

      expect(res.statusCode).toBe(200);
      expect(Array.isArray(res.body.field)).toBe(true);
      expect(res.body).toEqual(
        expect.objectContaining({
          field: expect.arrayContaining([
            expect.objectContaining({
              id: expect.anything(),
              __component: expect.any(String),
            }),
          ]),
        })
      );
    });
  });
});<|MERGE_RESOLUTION|>--- conflicted
+++ resolved
@@ -72,14 +72,7 @@
   });
 };
 
-<<<<<<< HEAD
-describe.each([
-  ['CONTENT MANAGER', '/content-manager/collection-types/api::withdynamiczone.withdynamiczone'],
-  ['GENERATED API', '/withdynamiczones'],
-])('[%s] => Not required dynamiczone', (_, path) => {
-=======
 describe('Not required dynamiczone', () => {
->>>>>>> 971b7659
   const builder = createTestBuilder();
 
   beforeAll(async () => {
@@ -91,9 +84,7 @@
 
     strapi = await createStrapiInstance();
     rq = await createAuthRequest({ strapi });
-    rq.setURLPrefix(
-      '/content-manager/collection-types/application::withdynamiczone.withdynamiczone'
-    );
+    rq.setURLPrefix('/content-manager/collection-types/api::withdynamiczone.withdynamiczone');
   });
 
   afterAll(async () => {
