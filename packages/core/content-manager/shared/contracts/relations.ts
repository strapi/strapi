import { Documents, Entity, EntityService } from '@strapi/types';
import { errors } from '@strapi/utils';

type PaginationQuery = EntityService.Params.Pagination.PageNotation;

export interface RelationResult {
  documentId: Documents.ID;
<<<<<<< HEAD
  status: Documents.Params.PublicationState.Kind;
=======
  id: number;
  status: Documents.Params.PublicationStatus.Kind;
>>>>>>> 084de74c
  locale?: Documents.Params.Locale;
  [key: string]: unknown;
}

export interface Pagination {
  page: NonNullable<PaginationQuery['page']>;
  pageSize: NonNullable<PaginationQuery['pageSize']>;
  pageCount: number;
  total: number;
}

type RelationResponse =
  | {
      results: RelationResult[];
      pagination: Pagination;
      error?: never;
    }
  | {
      results?: never;
      pagination?: never;
      error: errors.ApplicationError | errors.YupValidationError;
    };

/**
 * GET /relations/:model/:targetField
 */
export declare namespace FindAvailable {
  export interface Params {
    model: string;
    targetField: string;
  }

  export interface Request {
    body: {};
    query: Partial<Pick<Pagination, 'pageSize' | 'page'>> & {
      id?: Entity.ID;
      locale?: Documents.Params.Locale;
      _filter?: string;
      _q?: string;
      idsToOmit?: Documents.ID[];
      idsToInclude?: Documents.ID[];
    };
  }

  export type Response = RelationResponse;
}

/**
 * GET /relations/:model/:id/:targetField
 */
export declare namespace FindExisting {
  export interface Params {
    model: string;
    targetField: string;
    id?: Entity.ID;
  }

  export interface Request {
    body: {};
    query: Partial<Pick<Pagination, 'pageSize' | 'page'>> & {
      locale?: string | null;
      _filter?: string;
      _q?: string;
<<<<<<< HEAD
      status?: Documents.Params.PublicationState.Kind;
=======
      status?: Documents.Params.PublicationStatus.Kind;
>>>>>>> 084de74c
      idsToOmit?: Documents.ID[];
      idsToInclude?: Documents.ID[];
    };
  }

  export type Response = RelationResponse;
}<|MERGE_RESOLUTION|>--- conflicted
+++ resolved
@@ -5,12 +5,8 @@
 
 export interface RelationResult {
   documentId: Documents.ID;
-<<<<<<< HEAD
-  status: Documents.Params.PublicationState.Kind;
-=======
   id: number;
   status: Documents.Params.PublicationStatus.Kind;
->>>>>>> 084de74c
   locale?: Documents.Params.Locale;
   [key: string]: unknown;
 }
@@ -74,11 +70,7 @@
       locale?: string | null;
       _filter?: string;
       _q?: string;
-<<<<<<< HEAD
-      status?: Documents.Params.PublicationState.Kind;
-=======
       status?: Documents.Params.PublicationStatus.Kind;
->>>>>>> 084de74c
       idsToOmit?: Documents.ID[];
       idsToInclude?: Documents.ID[];
     };
