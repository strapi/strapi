--- conflicted
+++ resolved
@@ -11,14 +11,13 @@
 type BY_FIELDS = 'createdBy' | 'updatedBy' | 'publishedBy';
 
 export type AvailableLocaleDocument = Pick<Document, 'id' | 'locale' | AT_FIELDS | 'status'>;
-export type AvailableStatusDocument = Pick<Document, 'id' | BY_FIELDS | AT_FIELDS>;
+export type AvailableStatusDocument = Pick<
+  Document,
+  'id' | 'documentId' | 'locale' | BY_FIELDS | AT_FIELDS
+>[];
 export type DocumentMetadata = {
   // All status of the returned locale
-<<<<<<< HEAD
   availableStatus: AvailableStatusDocument[];
-=======
-  availableStatus: Pick<Document, 'id' | 'documentId' | 'locale' | BY_FIELDS | AT_FIELDS>[];
->>>>>>> 95c018da
   // Available locales within the same status of the returned document
   availableLocales: AvailableLocaleDocument[];
 };
