--- conflicted
+++ resolved
@@ -1,19 +1,12 @@
 import { errors } from '@strapi/utils';
-import { Schema, Common, Documents } from '@strapi/types';
-
-type PaginatedDocuments = Documents.PaginatedResult<Common.UID.Schema>;
-type PaginationQuery = Documents.Params.Pagination.PageNotation;
-type SortQuery = Documents.Params.Sort.StringNotation<Common.UID.Schema> & string;
-
-// Admin document response follows the same format as the document service
-type Document = Documents.Document<any>;
-type AT_FIELDS = 'updatedAt' | 'createdAt' | 'publishedAt';
-export type DocumentMetadata = {
-  // All status of the returned locale
-  availableStatus: Pick<Document, 'id' | AT_FIELDS | 'status'>[];
-  // Available locales within the same status of the returned document
-  availableLocales: Pick<Document, 'id' | 'locale' | AT_FIELDS | 'status'>[];
-};
+import { Schema, Common, EntityService } from '@strapi/types';
+
+// Admin entity response follows the same format as the entity service
+type Entity = EntityService.Result<Common.UID.Schema>;
+type PaginatedEntities = EntityService.PaginatedResult<Common.UID.Schema>;
+
+type PaginationQuery = EntityService.Params.Pagination.PageNotation;
+type SortQuery = EntityService.Params.Sort.StringNotation<Common.UID.Schema> & string;
 
 /**
  * GET /collection-types/:model
@@ -33,20 +26,8 @@
   }
 
   export interface Response {
-<<<<<<< HEAD
-    data: {
-      results: PaginatedDocuments;
-      pagination: {
-        page: PaginationQuery['page'];
-        pageSize: PaginationQuery['pageSize'];
-        pageCount: number;
-        total: number;
-      };
-    };
-=======
     results: PaginatedEntities['results'];
     pagination: PaginatedEntities['pagination'];
->>>>>>> 2ede3d13
     error?: errors.ApplicationError;
   }
 }
@@ -66,8 +47,7 @@
   }
 
   export interface Response {
-    data: Document;
-    meta: DocumentMetadata;
+    data: Entity;
     error?: errors.ApplicationError;
   }
 }
@@ -86,8 +66,7 @@
   }
 
   export interface Response {
-    data: Document;
-    meta: DocumentMetadata;
+    data: Entity;
     error?: errors.ApplicationError;
   }
 }
@@ -106,19 +85,11 @@
     sourceId: Entity['id'];
   }
 
-<<<<<<< HEAD
-  export interface Response {
-    data: Document;
-    meta: DocumentMetadata;
-    error?: errors.ApplicationError;
-  }
-=======
   export type Response =
     | Entity
     | {
         error?: errors.ApplicationError;
       };
->>>>>>> 2ede3d13
 }
 
 /**
@@ -136,8 +107,7 @@
   }
 
   export interface Response {
-    data: Document;
-    meta: DocumentMetadata;
+    data: Entity;
     error?: errors.ApplicationError;
   }
 }
@@ -147,7 +117,7 @@
  */
 export declare namespace Update {
   export interface Request {
-    body: Document;
+    body: Entity;
     query: {};
   }
 
@@ -157,8 +127,7 @@
   }
 
   export interface Response {
-    data: Document;
-    meta: DocumentMetadata;
+    data: Entity;
     error?: errors.ApplicationError;
   }
 }
@@ -178,8 +147,7 @@
   }
 
   export interface Response {
-    data: Document;
-    meta: DocumentMetadata;
+    data: Entity;
     error?: errors.ApplicationError;
   }
 }
@@ -199,8 +167,7 @@
   }
 
   export interface Response {
-    data: Document;
-    meta: DocumentMetadata;
+    data: Entity;
     error?: errors.ApplicationError;
   }
 }
@@ -220,8 +187,7 @@
   }
 
   export interface Response {
-    data: Document;
-    meta: DocumentMetadata;
+    data: Entity;
     error?: errors.ApplicationError;
   }
 }
