import * as React from 'react';

import {
  ConfirmDialog,
  useNotification,
  useQueryParams,
  useRBAC,
} from '@strapi/admin/strapi-admin';
import { BaseHeaderLayout, Button, Typography, Flex } from '@strapi/design-system';
import { Link } from '@strapi/design-system/v2';
import { ArrowLeft, ExclamationMarkCircle } from '@strapi/icons';
import { UID } from '@strapi/types';
import { stringify } from 'qs';
import { useIntl } from 'react-intl';
import { NavLink, useNavigate, useParams, type To } from 'react-router-dom';

import { COLLECTION_TYPES } from '../../constants/collections';
import { PERMISSIONS } from '../../constants/plugin';
import { useHistoryContext } from '../pages/History';
import { useRestoreVersionMutation } from '../services/historyVersion';

interface VersionHeaderProps {
  headerId: string;
}

export const VersionHeader = ({ headerId }: VersionHeaderProps) => {
  const [isConfirmDialogOpen, setIsConfirmDialogOpen] = React.useState(false);
  const navigate = useNavigate();
  const { formatMessage, formatDate } = useIntl();
  const { toggleNotification } = useNotification();

  const version = useHistoryContext('VersionHeader', (state) => state.selectedVersion);
  const mainField = useHistoryContext('VersionHeader', (state) => state.mainField);
  const schema = useHistoryContext('VersionHeader', (state) => state.schema);
  const isCurrentVersion = useHistoryContext(
    'VersionHeader',
    (state) => state.page === 1 && state.versions.data[0].id === state.selectedVersion.id
  );

  const [{ query }] = useQueryParams<{
    plugins?: Record<string, unknown>;
  }>();
  const { collectionType, slug } = useParams<{ collectionType: string; slug: UID.ContentType }>();
  const [restoreVersion, { isLoading }] = useRestoreVersionMutation();

  const { allowedActions } = useRBAC(PERMISSIONS.map((action) => ({ action, subject: slug })));

  const mainFieldValue = version.data[mainField];

  const getBackLink = (): To => {
    const pluginsQueryParams = stringify({ plugins: query.plugins }, { encode: false });

    if (collectionType === COLLECTION_TYPES) {
      return {
        pathname: `../${collectionType}/${version.contentType}/${version.relatedDocumentId}`,
        search: pluginsQueryParams,
      };
    }

    return {
      pathname: `../${collectionType}/${version.contentType}`,
      search: pluginsQueryParams,
    };
  };

  const handleRestore = async () => {
<<<<<<< HEAD
    try {
      const response = await restoreVersion({
        params: { versionId: version.id },
        body: { contentType: version.contentType },
      });
=======
    const response = await restoreVersion({
      params: {
        versionId: version.id,
        documentId: version.relatedDocumentId,
        contentType: version.contentType,
      },
      body: { contentType: version.contentType },
    });
>>>>>>> 9cde336f

      if ('data' in response) {
        navigate(`/content-manager/${collectionType}/${slug}/${response.data.data?.documentId}`);

        toggleNotification({
          type: 'success',
          title: formatMessage({
            id: 'content-manager.restore.success.title',
            defaultMessage: 'Version restored.',
          }),
          message: formatMessage({
            id: 'content-manager.restore.success.message',
            defaultMessage: 'The content of the restored version is not published yet.',
          }),
        });

        return;
      }

      if ('error' in response) {
        toggleNotification({
          type: 'danger',
          message: formatMessage({
            id: 'content-manager.history.restore.error.message',
            defaultMessage: 'Could not restore version.',
          }),
        });
      }
    } catch (error) {
      toggleNotification({
        type: 'danger',
        message: formatMessage({ id: 'notification.error', defaultMessage: 'An error occurred' }),
      });
    }
  };

  return (
    <>
      <BaseHeaderLayout
        id={headerId}
        title={formatDate(new Date(version.createdAt), {
          year: 'numeric',
          month: 'numeric',
          day: 'numeric',
          hour: 'numeric',
          minute: 'numeric',
        })}
        subtitle={
          <Typography variant="epsilon">
            {formatMessage(
              {
                id: 'content-manager.history.version.subtitle',
                defaultMessage:
                  '{hasLocale, select, true {{subtitle}, in {locale}} other {{subtitle}}}',
              },
              {
                hasLocale: Boolean(version.locale),
                subtitle: `${mainFieldValue || ''} (${schema.info.singularName})`.trim(),
                locale: version.locale?.name,
              }
            )}
          </Typography>
        }
        navigationAction={
          <Link
            startIcon={<ArrowLeft />}
            as={NavLink}
            // @ts-expect-error - types are not inferred correctly through the as prop.
            to={getBackLink()}
          >
            {formatMessage({
              id: 'global.back',
              defaultMessage: 'Back',
            })}
          </Link>
        }
        sticky={false}
        primaryAction={
          <Button
            disabled={!allowedActions.canUpdate || isCurrentVersion}
            onClick={() => {
              setIsConfirmDialogOpen(true);
            }}
          >
            {formatMessage({
              id: 'content-manager.history.restore.confirm.button',
              defaultMessage: 'Restore',
            })}
          </Button>
        }
      />
      <ConfirmDialog
        zIndex={99999}
        isOpen={isConfirmDialogOpen}
        onClose={() => setIsConfirmDialogOpen(false)}
        onConfirm={handleRestore}
        icon={<ExclamationMarkCircle />}
        endAction={
          <Button variant="secondary" onClick={handleRestore} loading={isLoading}>
            {formatMessage({
              id: 'content-manager.history.restore.confirm.button',
              defaultMessage: 'Restore',
            })}
          </Button>
        }
      >
        <Flex
          direction="column"
          alignItems="center"
          justifyContent="center"
          gap={2}
          textAlign="center"
        >
          <Typography>
            {formatMessage({
              id: 'content-manager.history.restore.confirm.title',
              defaultMessage: 'Are you sure you want to restore this version?',
            })}
          </Typography>
          <Typography>
            {formatMessage(
              {
                id: 'content-manager.history.restore.confirm.message',
                defaultMessage:
                  "{isDraft, select, true {The restored content will override your draft.} other {The restored content won't be published, it will override the draft and be saved as pending changes. You'll be able to publish the changes at anytime.}}",
              },
              {
                isDraft: version.status === 'draft',
              }
            )}
          </Typography>
        </Flex>
      </ConfirmDialog>
    </>
  );
};<|MERGE_RESOLUTION|>--- conflicted
+++ resolved
@@ -64,22 +64,15 @@
   };
 
   const handleRestore = async () => {
-<<<<<<< HEAD
     try {
       const response = await restoreVersion({
-        params: { versionId: version.id },
+        params: {
+          versionId: version.id,
+          documentId: version.relatedDocumentId,
+          contentType: version.contentType,
+        },
         body: { contentType: version.contentType },
       });
-=======
-    const response = await restoreVersion({
-      params: {
-        versionId: version.id,
-        documentId: version.relatedDocumentId,
-        contentType: version.contentType,
-      },
-      body: { contentType: version.contentType },
-    });
->>>>>>> 9cde336f
 
       if ('data' in response) {
         navigate(`/content-manager/${collectionType}/${slug}/${response.data.data?.documentId}`);
@@ -95,8 +88,6 @@
             defaultMessage: 'The content of the restored version is not published yet.',
           }),
         });
-
-        return;
       }
 
       if ('error' in response) {
