--- conflicted
+++ resolved
@@ -1,24 +1,16 @@
 import * as React from 'react';
 
-<<<<<<< HEAD
 import {
   useClipboard,
   useHistory,
   useNotification,
   useQueryParams,
 } from '@strapi/admin/strapi-admin';
-=======
-import { useClipboard, useNotification, useQueryParams } from '@strapi/admin/strapi-admin';
->>>>>>> 82460d7a
 import { IconButton, Tabs, Typography, Grid } from '@strapi/design-system';
 import { Cross, Link as LinkIcon } from '@strapi/icons';
 import { stringify } from 'qs';
 import { useIntl } from 'react-intl';
-<<<<<<< HEAD
 import { Link, type To } from 'react-router-dom';
-=======
-import { Link } from 'react-router-dom';
->>>>>>> 82460d7a
 import { styled } from 'styled-components';
 
 import { DocumentStatus } from '../../pages/EditView/components/DocumentStatus';
