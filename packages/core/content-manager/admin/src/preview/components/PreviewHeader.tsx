--- conflicted
+++ resolved
@@ -2,7 +2,6 @@
 
 import { useClipboard, useNotification, useQueryParams } from '@strapi/admin/strapi-admin';
 import {
-<<<<<<< HEAD
   Box,
   type BoxProps,
   Flex,
@@ -16,18 +15,6 @@
 import { type MessageDescriptor, useIntl } from 'react-intl';
 import { Link } from 'react-router-dom';
 import { styled } from 'styled-components';
-=======
-  useClipboard,
-  useHistory,
-  useNotification,
-  useQueryParams,
-} from '@strapi/admin/strapi-admin';
-import { Flex, IconButton, Typography } from '@strapi/design-system';
-import { Cross, Link as LinkIcon } from '@strapi/icons';
-import { stringify } from 'qs';
-import { useIntl } from 'react-intl';
-import { Link, type To, useNavigate } from 'react-router-dom';
->>>>>>> c54031ab
 
 import { DocumentStatus } from '../../pages/EditView/components/DocumentStatus';
 import { getDocumentStatus } from '../../pages/EditView/EditViewPage';
@@ -172,7 +159,6 @@
         <Typography tag="h1" fontWeight={600} fontSize={2} maxWidth="200px">
           {title}
         </Typography>
-<<<<<<< HEAD
         <DocumentStatus />
       </Grid.Item>
       {/* Tabs */}
@@ -193,21 +179,6 @@
         </IconButton>
       </Grid.Item>
     </Grid.Root>
-=======
-        <Status />
-      </Flex>
-      <IconButton
-        type="button"
-        label={formatMessage({
-          id: 'preview.copy.label',
-          defaultMessage: 'Copy preview link',
-        })}
-        onClick={handleCopyLink}
-      >
-        <LinkIcon />
-      </IconButton>
-    </Flex>
->>>>>>> c54031ab
   );
 };
 
