--- conflicted
+++ resolved
@@ -179,7 +179,6 @@
           layout={documentLayoutResponse.edit}
           iframeRef={iframeRef}
         >
-<<<<<<< HEAD
           <FormContext
             method="PUT"
             disabled={
@@ -203,101 +202,87 @@
               return yupSchema.validate(values, { abortEarly: false });
             }}
           >
-            <Flex direction="column" height="100%" alignItems="stretch">
-              {window.strapi.future.isEnabled('unstablePreviewSideEditor') ? (
-                <>
-=======
-          {({ resetForm }) => (
-            <Flex direction="column" height="100%" alignItems="stretch">
-              {window.strapi.future.isEnabled('unstablePreviewSideEditor') ? (
-                <>
-                  <Blocker onProceed={resetForm} />
->>>>>>> 70c58458
-                  <UnstablePreviewHeader />
-                  <Flex flex={1} overflow="auto" alignItems="stretch">
-                    <Box
-                      overflow="auto"
-                      width={isSideEditorOpen ? '50%' : 0}
-                      borderWidth="0 1px 0 0"
-                      borderColor="neutral150"
-                      paddingTop={6}
-                      paddingBottom={6}
-                      // Remove horizontal padding when the editor is closed or it won't fully disappear
-                      paddingLeft={isSideEditorOpen ? 6 : 0}
-                      paddingRight={isSideEditorOpen ? 6 : 0}
-                      transition="all 0.2s ease-in-out"
-                    >
-<<<<<<< HEAD
-                      <FormLayout
-                        layout={documentLayoutResponse.edit.layout}
-                        document={documentResponse}
-                        hasBackground
-                      />
-=======
-                      <FormLayout layout={documentLayoutResponse.edit.layout} hasBackground />
->>>>>>> 70c58458
-                    </Box>
-                    <Box position="relative" flex={1} height="100%" overflow="hidden">
+            {({ resetForm }) => (
+              <Flex direction="column" height="100%" alignItems="stretch">
+                {window.strapi.future.isEnabled('unstablePreviewSideEditor') ? (
+                  <>
+                    <Blocker onProceed={resetForm} />
+                    <UnstablePreviewHeader />
+                    <Flex flex={1} overflow="auto" alignItems="stretch">
                       <Box
-                        data-testid="preview-iframe"
-                        ref={iframeRef}
-                        src={previewUrl}
-                        /**
-                         * For some reason, changing an iframe's src tag causes the browser to add a new item in the
-                         * history stack. This is an issue for us as it means clicking the back button will not let us
-                         * go back to the edit view. To fix it, we need to trick the browser into thinking this is a
-                         * different iframe when the preview URL changes. So we set a key prop to force React
-                         * to mount a different node when the src changes.
-                         */
-                        key={previewUrl}
-                        title={formatMessage({
-                          id: 'content-manager.preview.panel.title',
-                          defaultMessage: 'Preview',
-                        })}
-                        width="100%"
-                        height="100%"
-                        borderWidth={0}
-                        tag="iframe"
-                      />
-                      <IconButton
-                        variant="tertiary"
-                        label={formatMessage(
-                          isSideEditorOpen
-                            ? {
-                                id: 'content-manager.preview.content.close-editor',
-                                defaultMessage: 'Close editor',
-                              }
-                            : {
-                                id: 'content-manager.preview.content.open-editor',
-                                defaultMessage: 'Open editor',
-                              }
-                        )}
-                        onClick={() => setIsSideEditorOpen((prev) => !prev)}
-                        position="absolute"
-                        top={2}
-                        left={2}
+                        overflow="auto"
+                        width={isSideEditorOpen ? '50%' : 0}
+                        borderWidth="0 1px 0 0"
+                        borderColor="neutral150"
+                        paddingTop={6}
+                        paddingBottom={6}
+                        // Remove horizontal padding when the editor is closed or it won't fully disappear
+                        paddingLeft={isSideEditorOpen ? 6 : 0}
+                        paddingRight={isSideEditorOpen ? 6 : 0}
+                        transition="all 0.2s ease-in-out"
                       >
-                        <AnimatedArrow isSideEditorOpen={isSideEditorOpen} />
-                      </IconButton>
-                    </Box>
-                  </Flex>
-                </>
-              ) : (
-                <>
-                  <PreviewHeader />
-                  <PreviewContent />
-                </>
-              )}
-            </Flex>
-<<<<<<< HEAD
+                        <FormLayout
+                          layout={documentLayoutResponse.edit.layout}
+                          document={documentResponse}
+                          hasBackground
+                        />
+                      </Box>
+                      <Box position="relative" flex={1} height="100%" overflow="hidden">
+                        <Box
+                          data-testid="preview-iframe"
+                          ref={iframeRef}
+                          src={previewUrl}
+                          /**
+                           * For some reason, changing an iframe's src tag causes the browser to add a new item in the
+                           * history stack. This is an issue for us as it means clicking the back button will not let us
+                           * go back to the edit view. To fix it, we need to trick the browser into thinking this is a
+                           * different iframe when the preview URL changes. So we set a key prop to force React
+                           * to mount a different node when the src changes.
+                           */
+                          key={previewUrl}
+                          title={formatMessage({
+                            id: 'content-manager.preview.panel.title',
+                            defaultMessage: 'Preview',
+                          })}
+                          width="100%"
+                          height="100%"
+                          borderWidth={0}
+                          tag="iframe"
+                        />
+                        <IconButton
+                          variant="tertiary"
+                          label={formatMessage(
+                            isSideEditorOpen
+                              ? {
+                                  id: 'content-manager.preview.content.close-editor',
+                                  defaultMessage: 'Close editor',
+                                }
+                              : {
+                                  id: 'content-manager.preview.content.open-editor',
+                                  defaultMessage: 'Open editor',
+                                }
+                          )}
+                          onClick={() => setIsSideEditorOpen((prev) => !prev)}
+                          position="absolute"
+                          top={2}
+                          left={2}
+                        >
+                          <AnimatedArrow isSideEditorOpen={isSideEditorOpen} />
+                        </IconButton>
+                      </Box>
+                    </Flex>
+                  </>
+                ) : (
+                  <>
+                    <PreviewHeader />
+                    <PreviewContent />
+                  </>
+                )}
+              </Flex>
+            )}
           </FormContext>
         </PreviewProvider>
       </DocumentContextProvider>
-=======
-          )}
-        </FormContext>
-      </PreviewProvider>
->>>>>>> 70c58458
     </>
   );
 };
