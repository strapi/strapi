import * as React from 'react';

import { useDroppable, DndContext, UniqueIdentifier, DragOverlay } from '@dnd-kit/core';
import { arrayMove, SortableContext, useSortable } from '@dnd-kit/sortable';
import { CSS } from '@dnd-kit/utilities';
import { useField, useForm, useIsDesktop } from '@strapi/admin/strapi-admin';
import {
  Modal,
  Box,
  Flex,
  Grid,
  IconButton,
  IconButtonComponent,
  Typography,
  Link,
  Menu,
} from '@strapi/design-system';
import { Cog, Cross, Drag, Pencil, Plus } from '@strapi/icons';
import { generateNKeysBetween as generateNKeysBetweenImpl } from 'fractional-indexing';
import { produce } from 'immer';
import { useIntl } from 'react-intl';
import { NavLink } from 'react-router-dom';
import { styled } from 'styled-components';

import { getTranslation } from '../../utils/translations';
import { ComponentIcon } from '../ComponentIcon';

import { EditFieldForm, EditFieldFormProps } from './EditFieldForm';

import type { ConfigurationFormData, EditFieldSpacerLayout } from './Form';
import type { EditLayout } from '../../hooks/useDocumentLayout';

type FormField = ConfigurationFormData['layout'][number]['children'][number];
type Field = Omit<ConfigurationFormData['layout'][number]['children'][number], '__temp_key__'>;

const GRID_COLUMNS = 12;

/* -------------------------------------------------------------------------------------------------
 * Drag and Drop
 * -----------------------------------------------------------------------------------------------*/

const DroppableContainer = ({
  id,
  children,
}: {
  id: string;
  children: (props: ReturnType<typeof useDroppable>) => React.ReactNode;
}) => {
  const droppable = useDroppable({
    id,
  });

  return children(droppable);
};

export const SortableItem = ({ id, children }: { id: string; children: React.ReactNode }) => {
  const { attributes, setNodeRef, transform, transition } = useSortable({
    id,
  });

  const style = {
    transform: CSS.Transform.toString(transform),
    transition,
    height: '100%',
  };

  return (
    <div ref={setNodeRef} style={style} {...attributes}>
      {children}
    </div>
  );
};

/* -------------------------------------------------------------------------------------------------
 * Fields
 * -----------------------------------------------------------------------------------------------*/

interface FieldsProps extends Pick<EditLayout, 'metadatas'>, Pick<FieldProps, 'components'> {
  attributes: {
    [key: string]: FieldProps['attribute'];
  };
  fieldSizes: Record<string, number>;
  components: EditLayout['components'];
}

/**
 * Compute uids and formName for drag and drop items for the incoming layout
 */
const createDragAndDropContainersFromLayout = (layout: ConfigurationFormData['layout']) => {
  return layout.map((row, containerIndex) => ({
    ...row,
    // Use unique ids for drag and drop items
    dndId: `container-${containerIndex}`,
    children: row.children.map((child, childIndex) => ({
      ...child,
      dndId: `container-${containerIndex}-child-${childIndex}`,

      // The formName must be recomputed each time an item is moved
      formName: `layout.${containerIndex}.children.${childIndex}`,
    })),
  }));
};

const Fields = ({ attributes, fieldSizes, components, metadatas = {} }: FieldsProps) => {
  const { formatMessage } = useIntl();

  const layout = useForm<ConfigurationFormData['layout']>(
    'Fields',
    (state) => state.values.layout ?? []
  );

  const onChange = useForm('Fields', (state) => state.onChange);
  const addFieldRow = useForm('Fields', (state) => state.addFieldRow);
  const removeFieldRow = useForm('Fields', (state) => state.removeFieldRow);

  const existingFields = layout.map((row) => row.children.map((field) => field.name)).flat();

  /**
   * Get the fields that are not already in the layout
   * But also check that they are visible before we give users
   * the option to display them. e.g. `id` is not visible.
   */
  const remainingFields = Object.entries(metadatas).reduce<Field[]>((acc, current) => {
    const [name, { visible, ...field }] = current;

    if (!existingFields.includes(name) && visible === true) {
      const type = attributes[name]?.type;
      const size = type ? fieldSizes[type] : GRID_COLUMNS;

      acc.push({
        ...field,
        label: field.label ?? name,
        name,
        size,
      });
    }

    return acc;
  }, []);

  const handleRemoveField =
    (rowIndex: number, fieldIndex: number): FieldProps['onRemoveField'] =>
    () => {
      if (layout[rowIndex].children.length === 1) {
        removeFieldRow(`layout`, rowIndex);
      } else {
        onChange(`layout.${rowIndex}.children`, [
          ...layout[rowIndex].children.slice(0, fieldIndex),
          ...layout[rowIndex].children.slice(fieldIndex + 1),
        ]);
      }
    };

  const handleAddField = (field: Field) => () => {
    addFieldRow('layout', { children: [field] });
  };

  const [containers, setContainers] = React.useState(() =>
    createDragAndDropContainersFromLayout(layout)
  );
  type Container = (typeof containers)[number];
  const [activeDragItem, setActiveDragItem] = React.useState<Container['children'][number] | null>(
    null
  );

  /**
   * Finds either the parent container id or the child id within a container
   */
  function findContainer(id: UniqueIdentifier, containersAsDictionary: Record<string, Container>) {
    // If the id is a key, then it is the parent container
    if (id in containersAsDictionary) {
      return id;
    }

    // Otherwise, it is a child inside a container
    return Object.keys(containersAsDictionary).find((key) =>
      containersAsDictionary[key].children.find((child) => child.dndId === id)
    );
  }

  /**
   * Gets an item from a container based on its id
   */
  const getItemFromContainer = (id: UniqueIdentifier, container: Container) => {
    return container.children.find((item) => id === item.dndId);
  };

  /**
   * Gets the containers as dictionary for quick lookup
   */
  const getContainersAsDictionary = () => {
    return Object.fromEntries(containers.map((container) => [container.dndId, container]));
  };

  /**
   * Recomputes the empty space in the grid
   */
  const createContainersWithSpacers = (layout: typeof containers) => {
    return layout
      .map((row) => ({
        ...row,
        children: row.children.filter((field) => field.name !== TEMP_FIELD_NAME),
      }))
      .filter((row) => row.children.length > 0)
      .map((row) => {
        const totalSpaceTaken = row.children.reduce((acc, curr) => acc + curr.size, 0);

        if (totalSpaceTaken < GRID_COLUMNS) {
          const [spacerKey] = generateNKeysBetweenImpl(
            row.children.at(-1)?.__temp_key__,
            undefined,
            1
          );

          return {
            ...row,
            children: [
              ...row.children,
              {
                name: TEMP_FIELD_NAME,
                size: GRID_COLUMNS - totalSpaceTaken,
                __temp_key__: spacerKey,
              } satisfies EditFieldSpacerLayout,
            ],
          };
        }

        return row;
      });
  };

  /**
   * When layout changes (e.g. when a field size is changed or the containers are reordered)
   * we need to update the ids and form names
   */
  React.useEffect(() => {
    const containers = createDragAndDropContainersFromLayout(layout);
    setContainers(containers);
  }, [layout, setContainers]);

  return (
    <DndContext
      onDragStart={(event) => {
        const containersAsDictionary = getContainersAsDictionary();

        const activeContainer = findContainer(event.active.id, containersAsDictionary);

        if (!activeContainer) return;

        const activeItem = getItemFromContainer(
          event.active.id,
          containersAsDictionary[activeContainer]
        );

        if (activeItem) {
          setActiveDragItem(activeItem);
        }
      }}
      onDragOver={({ active, over }) => {
        const containersAsDictionary = getContainersAsDictionary();
        const activeContainer = findContainer(active.id, containersAsDictionary);
        const overContainer = findContainer(over?.id ?? '', containersAsDictionary);
        const activeContainerIndex = containers.findIndex(
          (container) => container.dndId === activeContainer
        );
        const overContainerIndex = containers.findIndex(
          (container) => container.dndId === overContainer
        );

        if (!activeContainer || !overContainer) {
          return;
        }

        const draggedItem = getItemFromContainer(
          active.id,
          containersAsDictionary[activeContainer]
        );
        const overItem = getItemFromContainer(
          over?.id ?? '',
          containersAsDictionary[overContainer]
        );
        const overIndex = containersAsDictionary[overContainer].children.findIndex(
          (item) => item.dndId === over?.id
        );

        if (!draggedItem) return;

        // Handle a full width field being dragged
        if (draggedItem?.size === GRID_COLUMNS) {
          // Swap the items in the containers
          const update = produce(containers, (draft) => {
            draft[activeContainerIndex].children = containers[overContainerIndex].children;
            draft[overContainerIndex].children = containers[activeContainerIndex].children;
          });
          setContainers(update);
          return;
        }

        /**
         * Handle an item being dragged from one container to another,
         * the item is removed from its current container, and then added to its new container
         * An item can only be added in a container if there is enough space.
         */
        const update = produce(containers, (draft) => {
          draft[activeContainerIndex].children = draft[activeContainerIndex].children.filter(
            (item) => item.dndId !== active.id
          );
          const spaceTaken = draft[overContainerIndex].children.reduce((acc, curr) => {
            if (curr.name === TEMP_FIELD_NAME) {
              return acc;
            }

            return acc + curr.size;
          }, 0);

          // Check the sizes of the children, if there is no room, exit
          if (spaceTaken + draggedItem.size > GRID_COLUMNS) {
            // Insert new row if there is no room in the current container
            draft.splice(overContainerIndex + 1, 0, {
              dndId: `container-${Date.now()}`,
              children: [draggedItem],
              __temp_key__: `container-${Date.now()}`,
            });
            return;
          }

          if (overItem?.name === TEMP_FIELD_NAME) {
            // We are over an invisible spacer, replace it with the dragged item
            draft[overContainerIndex].children.splice(overIndex, 1, draggedItem);
            return;
          }

          // There is room for the item in the container, drop it
          draft[overContainerIndex].children.splice(overIndex, 0, draggedItem);
        });

        setContainers(update);
      }}
      onDragEnd={(event) => {
        const { active, over } = event;
        const { id } = active;
        const overId = over?.id;
        const containersAsDictionary = getContainersAsDictionary();
        const activeContainer = findContainer(id, containersAsDictionary);
        const overContainer = findContainer(overId!, containersAsDictionary);

        if (!activeContainer || !overContainer) {
          return;
        }

        const activeIndex = containersAsDictionary[activeContainer].children.findIndex(
          (children) => children.dndId === id
        );
        const overIndex = containersAsDictionary[overContainer].children.findIndex(
          (children) => children.dndId === overId
        );

        const movedContainerItems = produce(containersAsDictionary, (draft) => {
          if (activeIndex !== overIndex && activeContainer === overContainer) {
            // Move items around inside their own container
            draft[activeContainer].children = arrayMove(
              draft[activeContainer].children,
              activeIndex,
              overIndex
            );
          }
        });

        // Remove properties the server does not expect before updating the form
        const updatedContainers = Object.values(movedContainerItems);
        const updatedContainersWithSpacers = createContainersWithSpacers(
          updatedContainers
        ) as typeof containers;
        const updatedLayout = updatedContainersWithSpacers.map(
          ({ dndId: _dndId, children, ...container }) => ({
            ...container,
            children: children.map(({ dndId: _dndId, formName: _formName, ...child }) => child),
          })
        );

        // Update the layout
        onChange('layout', updatedLayout);
        setActiveDragItem(null);
      }}
    >
      <Flex paddingTop={6} direction="column" alignItems="stretch" gap={4}>
        <Flex alignItems="flex-start" direction="column" justifyContent="space-between">
          <Typography fontWeight="bold">
            {formatMessage({
              id: getTranslation('containers.list.displayedFields'),
              defaultMessage: 'Displayed fields',
            })}
          </Typography>
          <Typography variant="pi" textColor="neutral600">
            {formatMessage({
              id: 'containers.SettingPage.editSettings.description',
              defaultMessage: 'Drag & drop the fields to build the layout',
            })}
          </Typography>
        </Flex>
        <Box padding={4} hasRadius borderStyle="dashed" borderWidth="1px" borderColor="neutral300">
          <Flex direction="column" alignItems="stretch" gap={2}>
            {containers.map((container, containerIndex) => (
              <SortableContext
                key={container.dndId}
                id={container.dndId}
                items={container.children.map((child) => ({ id: child.dndId }))}
              >
                <DroppableContainer id={container.dndId}>
                  {({ setNodeRef }) => (
                    <Grid.Root key={container.dndId} ref={setNodeRef} gap={2}>
                      {container.children.map((child, childIndex) => (
                        <Grid.Item
                          col={child.size}
                          key={child.dndId}
                          direction="column"
                          alignItems="stretch"
                        >
                          <SortableItem id={child.dndId}>
                            <Field
                              attribute={attributes[child.name]}
                              components={components}
                              name={child.formName}
                              onRemoveField={handleRemoveField(containerIndex, childIndex)}
                              dndId={child.dndId}
                            />
                          </SortableItem>
                        </Grid.Item>
                      ))}
                    </Grid.Root>
                  )}
                </DroppableContainer>
              </SortableContext>
            ))}
            <DragOverlay>
              {activeDragItem ? (
                <Field
                  attribute={attributes[activeDragItem.name]}
                  components={components}
                  name={activeDragItem.formName}
                  dndId={activeDragItem.dndId}
                />
              ) : null}
            </DragOverlay>
            <Menu.Root>
              <Menu.Trigger
                startIcon={<Plus />}
                endIcon={null}
                disabled={remainingFields.length === 0}
                fullWidth
                variant="secondary"
              >
                {formatMessage({
                  id: getTranslation('containers.SettingPage.add.field'),
                  defaultMessage: 'Insert another field',
                })}
              </Menu.Trigger>
              <Menu.Content>
                {remainingFields.map((field) => (
                  <Menu.Item key={field.name} onSelect={handleAddField(field)}>
                    {field.label}
                  </Menu.Item>
                ))}
              </Menu.Content>
            </Menu.Root>
          </Flex>
        </Box>
      </Flex>
    </DndContext>
  );
};

/* -------------------------------------------------------------------------------------------------
 * Field
 * -----------------------------------------------------------------------------------------------*/

interface FieldProps extends Pick<EditFieldFormProps, 'name' | 'attribute'> {
  components: EditLayout['components'];
  dndId: string;
  onRemoveField?: React.MouseEventHandler<HTMLButtonElement>;
}

const TEMP_FIELD_NAME = '_TEMP_';

/**
 * Displays a field in the layout with drag options, also
 * opens a modal  to edit the details of said field.
 */
const Field = ({ attribute, components, name, onRemoveField, dndId }: FieldProps) => {
  const isDesktop = useIsDesktop();
  const [isModalOpen, setIsModalOpen] = React.useState(false);
  const { formatMessage } = useIntl();
  const { value } = useField<FormField>(name);
  const { listeners, setActivatorNodeRef } = useSortable({
    id: dndId,
  });

  const handleRemoveField: React.MouseEventHandler<HTMLButtonElement> = (e) => {
    e.preventDefault();
    e.stopPropagation();
    if (onRemoveField) {
      onRemoveField?.(e);
    }
  };

  const onEditFieldMeta: React.MouseEventHandler<HTMLButtonElement> = (e) => {
    e.preventDefault();
    e.stopPropagation();
    setIsModalOpen(true);
  };

  if (!value) {
    return null;
  }

  if (value.name === TEMP_FIELD_NAME) {
    return <Flex tag="span" height="100%" style={{ opacity: 0 }} />;
  }

  if (!attribute) {
    return null;
  }

  return (
<<<<<<< HEAD
    <Flex
      borderColor="neutral150"
      background="neutral100"
      hasRadius
      gap={3}
      cursor="pointer"
      onClick={() => {
        setIsModalOpen(true);
      }}
    >
      <DragButton
        ref={setActivatorNodeRef}
        tag="span"
        withTooltip={false}
        label={formatMessage(
          {
            id: getTranslation('components.DraggableCard.move.field'),
            defaultMessage: 'Move {item}',
          },
          { item: value.label }
        )}
        {...listeners}
      >
        <Drag />
      </DragButton>
      <Modal.Root open={isModalOpen} onOpenChange={setIsModalOpen}>
=======
    <Modal.Root open={isModalOpen} onOpenChange={setIsModalOpen}>
      <Flex
        borderColor="neutral150"
        background="neutral100"
        hasRadius
        gap={3}
        cursor="pointer"
        onClick={() => {
          setIsModalOpen(true);
        }}
        position="relative"
      >
        {isDesktop && (
          <DragButton
            ref={setActivatorNodeRef}
            tag="span"
            withTooltip={false}
            label={formatMessage(
              {
                id: getTranslation('components.DraggableCard.move.field'),
                defaultMessage: 'Move {item}',
              },
              { item: value.label }
            )}
            {...listeners}
          >
            <Drag />
          </DragButton>
        )}
>>>>>>> 16642119
        <Flex direction="column" alignItems="flex-start" grow={1} overflow="hidden">
          <Flex gap={3} justifyContent="space-between" width="100%">
            <Typography ellipsis fontWeight="bold">
              {value.label}
            </Typography>
            <Flex position="relative">
              <IconButton
                type="button"
                variant="ghost"
                background="transparent"
                onClick={onEditFieldMeta}
                withTooltip={false}
                label={formatMessage(
                  {
                    id: getTranslation('components.DraggableCard.edit.field'),
                    defaultMessage: 'Edit {item}',
                  },
                  { item: value.label }
                )}
              >
                <Pencil />
              </IconButton>
              <IconButton
                type="button"
                variant="ghost"
                onClick={handleRemoveField}
                background="transparent"
                withTooltip={false}
                label={formatMessage(
                  {
                    id: getTranslation('components.DraggableCard.delete.field'),
                    defaultMessage: 'Delete {item}',
                  },
                  { item: value.label }
                )}
              >
                <Cross />
              </IconButton>
            </Flex>
          </Flex>
          {attribute?.type === 'component' ? (
            <Flex
              paddingTop={3}
              paddingRight={3}
              paddingBottom={3}
              paddingLeft={0}
              alignItems="flex-start"
              direction="column"
              gap={2}
              width="100%"
            >
              <Grid.Root gap={4} width="100%">
                {components[attribute.component].layout.map((row) =>
                  row.map(({ size, ...field }) => (
                    <Grid.Item key={field.name} col={size} direction="column" alignItems="stretch">
                      <Flex
                        alignItems="center"
                        background="neutral0"
                        paddingTop={2}
                        paddingBottom={2}
                        paddingLeft={3}
                        paddingRight={3}
                        hasRadius
                        borderColor="neutral200"
                      >
                        <Typography textColor="neutral800">{field.name}</Typography>
                      </Flex>
                    </Grid.Item>
                  ))
                )}
              </Grid.Root>
              <Link
                // used to stop the edit form from appearing when we click here.
                onClick={(e) => e.stopPropagation()}
                startIcon={<Cog />}
                tag={NavLink}
                to={`../components/${attribute.component}/configurations/edit`}
              >
                {formatMessage({
                  id: getTranslation('components.FieldItem.linkToComponentLayout'),
                  defaultMessage: "Set the component's layout",
                })}
              </Link>
            </Flex>
          ) : null}
          {attribute?.type === 'dynamiczone' ? (
            <Flex
              paddingTop={3}
              paddingRight={3}
              paddingBottom={3}
              paddingLeft={0}
              alignItems="flex-start"
              gap={2}
              width="100%"
              wrap="wrap"
            >
              {attribute?.components.map((uid) => (
                <ComponentLink
                  // used to stop the edit form from appearing when we click here.
                  onClick={(e) => e.stopPropagation()}
                  key={uid}
                  to={`../components/${uid}/configurations/edit`}
                >
                  <ComponentIcon icon={components[uid].settings.icon} />
                  <Typography fontSize={1} textColor="neutral600" fontWeight="bold">
                    {components[uid].settings.displayName}
                  </Typography>
                </ComponentLink>
              ))}
            </Flex>
          ) : null}
        </Flex>
        {value.name !== TEMP_FIELD_NAME && (
          <EditFieldForm attribute={attribute} name={name} onClose={() => setIsModalOpen(false)} />
        )}
      </Modal.Root>
    </Flex>
  );
};

const DragButton = styled<IconButtonComponent<'span'>>(IconButton)`
  height: unset;
  align-self: stretch;
  display: flex;
  align-items: center;
  padding: 0;
  border: none;
  background-color: transparent;
  border-radius: 0px;
  border-right: 1px solid ${({ theme }) => theme.colors.neutral150};
  cursor: all-scroll;

  svg {
    width: 1.2rem;
    height: 1.2rem;
  }
`;

const ComponentLink = styled(NavLink)`
  display: flex;
  flex-direction: column;
  align-items: center;
  gap: ${({ theme }) => theme.spaces[1]};
  padding: ${(props) => props.theme.spaces[2]};
  border: 1px solid ${({ theme }) => theme.colors.neutral200};
  background: ${({ theme }) => theme.colors.neutral0};
  width: 14rem;
  border-radius: ${({ theme }) => theme.borderRadius};
  text-decoration: none;

  &:focus,
  &:hover {
    ${({ theme }) => `
      background-color: ${theme.colors.primary100};
      border-color: ${theme.colors.primary200};

      ${Typography} {
          color: ${theme.colors.primary600};
      }
    `}

    /* > ComponentIcon */
    > div:first-child {
      background: ${({ theme }) => theme.colors.primary200};
      color: ${({ theme }) => theme.colors.primary600};

      svg {
        path {
          fill: ${({ theme }) => theme.colors.primary600};
        }
      }
    }
  }
`;

export { Fields, TEMP_FIELD_NAME };
export type { FieldsProps };<|MERGE_RESOLUTION|>--- conflicted
+++ resolved
@@ -522,7 +522,6 @@
   }
 
   return (
-<<<<<<< HEAD
     <Flex
       borderColor="neutral150"
       background="neutral100"
@@ -532,54 +531,26 @@
       onClick={() => {
         setIsModalOpen(true);
       }}
+      position="relative"
     >
-      <DragButton
-        ref={setActivatorNodeRef}
-        tag="span"
-        withTooltip={false}
-        label={formatMessage(
-          {
-            id: getTranslation('components.DraggableCard.move.field'),
-            defaultMessage: 'Move {item}',
-          },
-          { item: value.label }
-        )}
-        {...listeners}
-      >
-        <Drag />
-      </DragButton>
+      {isDesktop && (
+        <DragButton
+          ref={setActivatorNodeRef}
+          tag="span"
+          withTooltip={false}
+          label={formatMessage(
+            {
+              id: getTranslation('components.DraggableCard.move.field'),
+              defaultMessage: 'Move {item}',
+            },
+            { item: value.label }
+          )}
+          {...listeners}
+        >
+          <Drag />
+        </DragButton>
+      )}
       <Modal.Root open={isModalOpen} onOpenChange={setIsModalOpen}>
-=======
-    <Modal.Root open={isModalOpen} onOpenChange={setIsModalOpen}>
-      <Flex
-        borderColor="neutral150"
-        background="neutral100"
-        hasRadius
-        gap={3}
-        cursor="pointer"
-        onClick={() => {
-          setIsModalOpen(true);
-        }}
-        position="relative"
-      >
-        {isDesktop && (
-          <DragButton
-            ref={setActivatorNodeRef}
-            tag="span"
-            withTooltip={false}
-            label={formatMessage(
-              {
-                id: getTranslation('components.DraggableCard.move.field'),
-                defaultMessage: 'Move {item}',
-              },
-              { item: value.label }
-            )}
-            {...listeners}
-          >
-            <Drag />
-          </DragButton>
-        )}
->>>>>>> 16642119
         <Flex direction="column" alignItems="flex-start" grow={1} overflow="hidden">
           <Flex gap={3} justifyContent="space-between" width="100%">
             <Typography ellipsis fontWeight="bold">
