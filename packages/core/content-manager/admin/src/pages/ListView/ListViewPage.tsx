import * as React from 'react';

import {
  Page,
  Pagination,
  SearchInput,
  Table,
  BackButton,
  useNotification,
  useStrapiApp,
  useTracking,
  useAPIErrorHandler,
  useQueryParams,
  useRBAC,
} from '@strapi/admin/strapi-admin';
import {
  ActionLayout,
  Button,
  ContentLayout,
  HeaderLayout,
  Flex,
  Typography,
  ButtonProps,
} from '@strapi/design-system';
import { Plus } from '@strapi/icons';
import isEqual from 'lodash/isEqual';
import { stringify } from 'qs';
import { useIntl } from 'react-intl';
import { useNavigate, Link as ReactRouterLink, useParams } from 'react-router-dom';
import styled from 'styled-components';

import { InjectionZone } from '../../components/InjectionZone';
import { HOOKS } from '../../constants/hooks';
import { PERMISSIONS } from '../../constants/plugin';
import { DocumentRBAC, useDocumentRBAC } from '../../features/DocumentRBAC';
import { useDoc } from '../../hooks/useDocument';
import {
  ListFieldLayout,
  convertListLayoutToFieldLayouts,
  useDocumentLayout,
} from '../../hooks/useDocumentLayout';
import { usePrev } from '../../hooks/usePrev';
import { useGetAllDocumentsQuery } from '../../services/documents';
import { buildValidParams } from '../../utils/api';
import { getTranslation } from '../../utils/translations';
import { getDisplayName } from '../../utils/users';
import { DocumentStatus } from '../EditView/components/DocumentStatus';

import { BulkActionsRenderer } from './components/BulkActions/Actions';
import { Filters } from './components/Filters';
import { TableActions } from './components/TableActions';
import { CellContent } from './components/TableCells/CellContent';
import { ViewSettingsMenu } from './components/ViewSettingsMenu';

import type { Modules } from '@strapi/types';

const { INJECT_COLUMN_IN_TABLE } = HOOKS;

/* -------------------------------------------------------------------------------------------------
 * ListViewPage
 * -----------------------------------------------------------------------------------------------*/

const ListViewPage = () => {
  const { trackUsage } = useTracking();
  const navigate = useNavigate();
  const { formatMessage } = useIntl();
  const { toggleNotification } = useNotification();
  const { _unstableFormatAPIError: formatAPIError } = useAPIErrorHandler(getTranslation);

  const { collectionType, model, schema } = useDoc();
  const { list } = useDocumentLayout(model);

  const [displayedHeaders, setDisplayedHeaders] = React.useState<ListFieldLayout[]>([]);

  const listLayout = usePrev(list.layout);
  React.useEffect(() => {
    /**
     * ONLY update the displayedHeaders if the document
     * layout has actually changed in value.
     */
    if (!isEqual(listLayout, list.layout)) {
      setDisplayedHeaders(list.layout);
    }
  }, [list.layout, listLayout]);

  const handleSetHeaders = (headers: string[]) => {
    setDisplayedHeaders(
      convertListLayoutToFieldLayouts(headers, schema!.attributes, list.metadatas)
    );
  };

  const [{ query }] = useQueryParams<{
    plugins?: Record<string, unknown>;
    page?: string;
    pageSize?: string;
    sort?: string;
  }>({
    page: '1',
    pageSize: list.settings.pageSize.toString(),
    sort: list.settings.defaultSortBy
      ? `${list.settings.defaultSortBy}:${list.settings.defaultSortOrder}`
      : '',
  });

  const params = React.useMemo(() => buildValidParams(query), [query]);
  const { data, error, isLoading } = useGetAllDocumentsQuery({
    model,
    params,
  });

  /**
   * If the API returns an error, display a notification
   */
  React.useEffect(() => {
    if (error) {
      toggleNotification({
        type: 'danger',
        message: formatAPIError(error),
      });
    }
  }, [error, formatAPIError, toggleNotification]);

  const { results = [], pagination } = data ?? {};

  React.useEffect(() => {
    if (pagination && pagination.pageCount > 0 && pagination.page > pagination.pageCount) {
      navigate(
        {
          search: stringify({
            ...query,
            page: pagination.pageCount,
          }),
        },
        { replace: true }
      );
    }
  }, [pagination, formatMessage, query, navigate]);

  const { canCreate } = useDocumentRBAC('ListViewPage', ({ canCreate }) => ({
    canCreate,
  }));

  const runHookWaterfall = useStrapiApp('ListViewPage', ({ runHookWaterfall }) => runHookWaterfall);
  /**
   * Run the waterfall and then inject our additional table headers.
   */
  const tableHeaders = React.useMemo(() => {
    const headers = runHookWaterfall(INJECT_COLUMN_IN_TABLE, {
      displayedHeaders,
      layout: list,
    });

    const formattedHeaders = headers.displayedHeaders.map<ListFieldLayout>((header) => {
      return {
        ...header,
        label: typeof header.label === 'string' ? header.label : formatMessage(header.label),
        name: `${header.name}${header.mainField ? `.${header.mainField}` : ''}`,
      };
    });

    if (schema?.options?.draftAndPublish) {
      formattedHeaders.push({
        attribute: {
          type: 'custom',
        },
        name: 'status',
        label: formatMessage({
          id: getTranslation(`containers.list.table-headers.status`),
          defaultMessage: 'status',
        }),
        searchable: false,
        sortable: false,
      } satisfies ListFieldLayout);
    }

    return formattedHeaders;
  }, [displayedHeaders, formatMessage, list, runHookWaterfall, schema?.options?.draftAndPublish]);

  if (isLoading) {
    return <Page.Loading />;
  }

  if (error) {
    return <Page.Error />;
  }

  const contentTypeTitle = schema?.info.displayName ?? 'Untitled';

  const handleRowClick = (id: Modules.Documents.ID) => () => {
    trackUsage('willEditEntryFromList');
    navigate({
      pathname: id.toString(),
      search: stringify({ plugins: query.plugins }),
    });
  };

  return (
    <Page.Main>
      <Page.Title>{`${contentTypeTitle}`}</Page.Title>
      <HeaderLayout
        primaryAction={canCreate ? <CreateButton /> : null}
        subtitle={formatMessage(
          {
            id: getTranslation('pages.ListView.header-subtitle'),
            defaultMessage:
              '{number, plural, =0 {# entries} one {# entry} other {# entries}} found',
          },
          { number: pagination?.total }
        )}
        title={contentTypeTitle}
        navigationAction={<BackButton />}
      />
      <ActionLayout
        endActions={
          <>
            <InjectionZone area="listView.actions" />
            <ViewSettingsMenu
              setHeaders={handleSetHeaders}
              resetHeaders={() => setDisplayedHeaders(list.layout)}
              headers={displayedHeaders.map((header) => header.name)}
            />
          </>
        }
        startActions={
          <>
            {list.settings.searchable && (
              <SearchInput
                disabled={results.length === 0}
                label={formatMessage(
                  { id: 'app.component.search.label', defaultMessage: 'Search for {target}' },
                  { target: contentTypeTitle }
                )}
                placeholder={formatMessage({
                  id: 'global.search',
                  defaultMessage: 'Search',
                })}
                trackedEvent="didSearch"
              />
            )}
            {list.settings.filterable && schema ? (
              <Filters disabled={results.length === 0} schema={schema} />
            ) : null}
          </>
        }
      />
      <ContentLayout>
        <Flex gap={4} direction="column" alignItems="stretch">
          <Table.Root rows={results} headers={tableHeaders} isLoading={isLoading}>
            <Table.ActionBar>
              <BulkActionsRenderer />
            </Table.ActionBar>
            <Table.Content>
              <Table.Head>
                <Table.HeaderCheckboxCell />
                {tableHeaders.map((header: ListFieldLayout) => (
                  <Table.HeaderCell key={header.name} {...header} />
                ))}
              </Table.Head>
              <Table.Loading />
              <Table.Empty action={canCreate ? <CreateButton variant="secondary" /> : null} />
              <Table.Body>
                {results.map((row) => {
                  return (
                    <Table.Row
                      cursor="pointer"
                      key={row.id}
                      onClick={handleRowClick(row.documentId)}
                    >
                      <Table.CheckboxCell id={row.id} />
                      {tableHeaders.map(({ cellFormatter, ...header }) => {
                        if (header.name === 'status') {
                          const { status } = row;

                          return (
                            <Table.Cell key={header.name}>
                              <DocumentStatus status={status} maxWidth={'min-content'} />
                            </Table.Cell>
                          );
                        }
                        if (['createdBy', 'updatedBy'].includes(header.name.split('.')[0])) {
                          // Display the users full name
                          // Some entries doesn't have a user assigned as creator/updater (ex: entries created through content API)
                          // In this case, we display a dash
                          return (
                            <Table.Cell key={header.name}>
                              <Typography textColor="neutral800">
                                {row[header.name.split('.')[0]]
                                  ? getDisplayName(row[header.name.split('.')[0]])
                                  : '-'}
                              </Typography>
                            </Table.Cell>
                          );
                        }
                        if (typeof cellFormatter === 'function') {
                          return (
                            <Table.Cell key={header.name}>
                              {/* @ts-expect-error – TODO: fix this TS error */}
                              {cellFormatter(row, header, { collectionType, model })}
                            </Table.Cell>
                          );
                        }
                        return (
                          <Table.Cell key={header.name}>
                            <CellContent
                              content={row[header.name.split('.')[0]]}
                              rowId={row.documentId}
                              {...header}
                            />
                          </Table.Cell>
                        );
                      })}
                      {/* we stop propogation here to allow the menu to trigger it's events without triggering the row redirect */}
                      <ActionsCell onClick={(e) => e.stopPropagation()}>
                        <TableActions document={row} />
                      </ActionsCell>
                    </Table.Row>
                  );
                })}
              </Table.Body>
            </Table.Content>
          </Table.Root>
          <Pagination.Root
            {...pagination}
            onPageSizeChange={() => trackUsage('willChangeNumberOfEntriesPerPage')}
          >
            <Pagination.PageSize />
            <Pagination.Links />
          </Pagination.Root>
        </Flex>
      </ContentLayout>
    </Page.Main>
  );
};

const ActionsCell = styled(Table.Cell)`
  display: flex;
  justify-content: flex-end;
`;

/* -------------------------------------------------------------------------------------------------
 * CreateButton
 * -----------------------------------------------------------------------------------------------*/

interface CreateButtonProps extends Pick<ButtonProps, 'variant'> {}

const CreateButton = ({ variant }: CreateButtonProps) => {
  const { formatMessage } = useIntl();
  const { trackUsage } = useTracking();
  const [{ query }] = useQueryParams<{ plugins: object }>();

  return (
    <Button
      variant={variant}
      forwardedAs={ReactRouterLink}
      onClick={() => {
        trackUsage('willCreateEntry', { status: 'draft' });
      }}
      startIcon={<Plus />}
      style={{ textDecoration: 'none' }}
      // @ts-expect-error – DS inference does not work with as or forwardedAs
      to={{
        pathname: 'create',
        search: stringify({ plugins: query.plugins }),
      }}
    >
      {formatMessage({
        id: getTranslation('HeaderLayout.button.label-add-entry'),
        defaultMessage: 'Create new entry',
      })}
    </Button>
  );
};

/* -------------------------------------------------------------------------------------------------
 * ProtectedListViewPage
 * -----------------------------------------------------------------------------------------------*/

const ProtectedListViewPage = () => {
<<<<<<< HEAD
  const { model } = useDoc();
  const [{ query }] = useQueryParams();
  const { permissions = [], isLoading, isError } = useSyncRbac(model, query, 'listView');
=======
  const { slug = '' } = useParams<{
    slug: string;
  }>();
  const {
    permissions = [],
    isLoading,
    error,
  } = useRBAC(
    PERMISSIONS.map((action) => ({
      action,
      subject: slug,
    }))
  );
>>>>>>> fb2834f9

  if (isLoading) {
    return <Page.Loading />;
  }

  if (error || !slug) {
    return <Page.Error />;
  }

  return (
    <Page.Protect permissions={permissions}>
      {({ permissions }) => (
        <DocumentRBAC permissions={permissions}>
          <ListViewPage />
        </DocumentRBAC>
      )}
    </Page.Protect>
  );
};

export { ListViewPage, ProtectedListViewPage };<|MERGE_RESOLUTION|>--- conflicted
+++ resolved
@@ -376,11 +376,6 @@
  * -----------------------------------------------------------------------------------------------*/
 
 const ProtectedListViewPage = () => {
-<<<<<<< HEAD
-  const { model } = useDoc();
-  const [{ query }] = useQueryParams();
-  const { permissions = [], isLoading, isError } = useSyncRbac(model, query, 'listView');
-=======
   const { slug = '' } = useParams<{
     slug: string;
   }>();
@@ -394,7 +389,6 @@
       subject: slug,
     }))
   );
->>>>>>> fb2834f9
 
   if (isLoading) {
     return <Page.Loading />;
