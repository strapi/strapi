import * as React from 'react';

import {
  useTracking,
  useFetchClient,
  useStrapiApp,
  useNotification,
  NotificationConfig,
  DescriptionComponentRenderer,
  useAPIErrorHandler,
  useTable,
  useRBAC,
  useQueryParams,
} from '@strapi/admin/strapi-admin';
import {
  Box,
  Button,
  Dialog,
  DialogBody,
  DialogFooter,
  DialogProps,
  Flex,
  ModalHeader,
  ModalLayout,
  Typography,
  Radio,
} from '@strapi/design-system';
<<<<<<< HEAD
import { Check, ExclamationMarkCircle, Trash } from '@strapi/icons';
import { AxiosError, AxiosResponse } from 'axios';
=======
import { Check, WarningCircle, Trash } from '@strapi/icons';
>>>>>>> 4300e8f1
import { useIntl } from 'react-intl';
import { useQueryClient, useMutation } from 'react-query';

import { Contracts } from '../../../../../../shared';
import { useDocumentRBAC } from '../../../../features/DocumentRBAC';
import { useDoc } from '../../../../hooks/useDocument';
import { useDocumentActions } from '../../../../hooks/useDocumentActions';
import { getTranslation } from '../../../../utils/translations';

import { PublishAction } from './PublishAction';

import type { BulkActionComponent, ContentManagerPlugin } from '../../../../content-manager';

interface BulkActionDescription {
  dialog?: DialogOptions | NotificationOptions | ModalOptions;
  disabled?: boolean;
  icon?: React.ReactNode;
  label: string;
  onClick?: (event: React.SyntheticEvent) => void;
  /**
   * @default 'default'
   */
  type?: 'icon' | 'default';
  /**
   * @default 'secondary'
   */
  variant?: 'default' | 'secondary' | 'tertiary' | 'danger-light' | 'success';
}

interface DialogOptions {
  type: 'dialog';
  title: string;
  content?: React.ReactNode;
  onConfirm?: () => void | Promise<void>;
  onCancel?: () => void | Promise<void>;
}

interface NotificationOptions {
  type: 'notification';
  title: string;
  link?: {
    label: string;
    url: string;
    target?: string;
  };
  content?: string;
  onClose?: () => void;
  status?: NotificationConfig['type'];
  timeout?: number;
}

interface ModalOptions {
  type: 'modal';
  title: string;
  content: React.ComponentType<{ onClose: () => void }>;
  onClose?: () => void;
}

/* -------------------------------------------------------------------------------------------------
 * BulkActionsRenderer
 * -----------------------------------------------------------------------------------------------*/

const BulkActionsRenderer = () => {
  const plugins = useStrapiApp('BulkActionsRenderer', (state) => state.plugins);

  const { model, collectionType } = useDoc();
  const { selectedRows } = useTable('BulkActionsRenderer', (state) => state);
  const documentIds = selectedRows.map((entry) => entry.documentId);

  return (
    <Flex gap={2}>
      <DescriptionComponentRenderer
        props={{
          model,
          collectionType,
          documentIds,
        }}
        descriptions={(
          plugins['content-manager'].apis as ContentManagerPlugin['config']['apis']
        ).getBulkActions()}
      >
        {(actions) => actions.map((action) => <BulkActionAction key={action.id} {...action} />)}
      </DescriptionComponentRenderer>
    </Flex>
  );
};

/* -------------------------------------------------------------------------------------------------
 * BulkActionAction
 * -----------------------------------------------------------------------------------------------*/

interface Action extends BulkActionDescription, Pick<BulkActionComponent, 'actionType'> {
  id: string;
}

const BulkActionAction = (action: Action) => {
  const [dialogId, setDialogId] = React.useState<string | null>(null);
  const { toggleNotification } = useNotification();
  const { trackUsage } = useTracking();

  const handleClick = (action: Action) => (e: React.MouseEvent) => {
    const { onClick, dialog, id } = action;

    if (onClick) {
      onClick(e);
    }

    if (dialog) {
      switch (dialog.type) {
        case 'notification':
          toggleNotification({
            title: dialog.title,
            message: dialog.content,
            type: dialog.status,
            timeout: dialog.timeout,
            onClose: dialog.onClose,
          });
          break;
        case 'dialog':
        case 'modal': {
          if (action.actionType === 'delete') trackUsage('willBulkDeleteEntries');
          e.preventDefault();
          setDialogId(id);
        }
      }
    }
  };

  const handleClose = () => {
    setDialogId(null);
    if (action.dialog?.type === 'modal' && action.dialog?.onClose) {
      action.dialog.onClose();
    }
  };

  return (
    <>
      <Button
        disabled={action.disabled}
        startIcon={action.icon}
        variant={action.variant}
        onClick={handleClick(action)}
      >
        {action.label}
      </Button>
      {action.dialog?.type === 'dialog' ? (
        <BulkActionConfirmDialog
          {...action.dialog}
          variant={action.variant}
          isOpen={dialogId === action.id}
          onClose={handleClose}
        />
      ) : null}
      {action.dialog?.type === 'modal' ? (
        <BulkActionModal
          {...action.dialog}
          onModalClose={handleClose}
          isOpen={dialogId === action.id}
        />
      ) : null}
    </>
  );
};

/* -------------------------------------------------------------------------------------------------
 * BulkActionConfirmDialog
 * -----------------------------------------------------------------------------------------------*/

interface BulkActionConfirmDialogProps
  extends DialogOptions,
    Pick<DialogProps, 'onClose' | 'isOpen'>,
    Pick<Action, 'variant'> {
  confirmButton?: string;
}

const BulkActionConfirmDialog = ({
  onClose,
  onCancel,
  onConfirm,
  title,
  content,
  confirmButton,
  isOpen,
  variant = 'secondary',
}: BulkActionConfirmDialogProps) => {
  const { formatMessage } = useIntl();

  const handleClose = async () => {
    if (onCancel) {
      await onCancel();
    }

    onClose();
  };

  const handleConfirm = async () => {
    if (onConfirm) {
      await onConfirm();
    }

    onClose();
  };

  return (
    <Dialog isOpen={isOpen} title={title} onClose={handleClose}>
      <DialogBody icon={<WarningCircle />}>{content}</DialogBody>
      <DialogFooter
        startAction={
          <Button onClick={handleClose} variant="tertiary">
            {formatMessage({
              id: 'app.components.Button.cancel',
              defaultMessage: 'Cancel',
            })}
          </Button>
        }
        endAction={
          <Button
            onClick={handleConfirm}
            variant={variant === 'danger-light' ? variant : 'secondary'}
            startIcon={variant === 'danger-light' ? <Trash /> : <Check />}
          >
            {confirmButton
              ? confirmButton
              : formatMessage({
                  id: 'app.components.Button.confirm',
                  defaultMessage: 'Confirm',
                })}
          </Button>
        }
      />
    </Dialog>
  );
};

/* -------------------------------------------------------------------------------------------------
 * BulkActionModal
 * -----------------------------------------------------------------------------------------------*/

interface BulkActionModalProps extends ModalOptions {
  onModalClose: () => void;
  isOpen?: boolean;
}

const BulkActionModal = ({
  isOpen,
  title,
  onClose,
  content: Content,
  onModalClose,
}: BulkActionModalProps) => {
  const id = React.useId();

  if (!isOpen) {
    return null;
  }

  const handleClose = () => {
    if (onClose) {
      onClose();
    }

    onModalClose();
  };

  return (
    <ModalLayout borderRadius="4px" overflow="hidden" onClose={handleClose} labelledBy={id}>
      <ModalHeader>
        <Typography fontWeight="bold" textColor="neutral800" as="h2" id={id}>
          {title}
        </Typography>
      </ModalHeader>
      <Content onClose={handleClose} />
    </ModalLayout>
  );
};

/* -------------------------------------------------------------------------------------------------
 * DefaultBulkActions
 * -----------------------------------------------------------------------------------------------*/

const BULK_DELETE_OPTIONS = {
  SELECTED_LOCALE: 'selected_Locale',
  ALL_LOCALES: 'all_Locales',
};

const DeleteAction: BulkActionComponent = ({ documentIds, model }) => {
  const { formatMessage } = useIntl();
  const { selectRow } = useTable('deleteAction', (state) => state);
  const [{ query }] = useQueryParams<{ plugins?: { i18n?: { locale?: string } } }>();
  const currentLocale = query.plugins?.i18n?.locale || 'en';
  // const { data: locales = [] } = useGetLocalesQuery(); TODO: check if can import this query to get locale name
  const hasDeletePermission = useDocumentRBAC('deleteAction', (state) => state.canDelete);
  const { deleteMany: bulkdeleteAction } = useDocumentActions();
  const [isDeleteAllLocale, setIsDeleteAllLocale] = React.useState(false);

  const handleConfirmBulkDelete = async () => {
    const data = await bulkdeleteAction({
      documentIds,
      model,
      params: {
        locale: isDeleteAllLocale ? '*' : currentLocale,
      },
    });
    if (!('error' in data)) {
      selectRow([]);
    }
  };

  const handleChange: React.FormEventHandler<HTMLDivElement> = (e) => {
    if ('value' in e.target) {
      setIsDeleteAllLocale(e.target.value === BULK_DELETE_OPTIONS.ALL_LOCALES);
    }
  };

  if (!hasDeletePermission) return null;

  return {
    actionType: 'delete',
    variant: 'danger-light',
    label: formatMessage({ id: 'global.delete', defaultMessage: 'Delete' }),
    dialog: {
      type: 'dialog',
      title: formatMessage({
        id: 'app.components.ConfirmDialog.title',
        defaultMessage: 'Confirmation',
      }),
      content: (
        <Flex direction="column" alignItems="stretch" gap={2}>
          <Typography id="confirm-description" textAlign="center">
            {formatMessage({
              id: 'popUpWarning.bodyMessage.contentType.delete.all',
              defaultMessage: 'What do you want to delete?',
            })}
          </Typography>
          <Box textAlign="center" padding={3}>
            <Flex onChange={handleChange} direction="column" alignItems="flex-start" gap={3}>
              <Radio
                checked={!isDeleteAllLocale}
                value={BULK_DELETE_OPTIONS.SELECTED_LOCALE}
                name="bulk-delete-options"
              >
                {formatMessage(
                  {
                    id: 'popUpWarning.bodyMessage.contentType.delete.selectedLocale',
                    defaultMessage: 'Delete entries ({locale})',
                  },
                  { locale: currentLocale } //TODO: get locale name from locale code
                )}
              </Radio>
              <Radio
                checked={isDeleteAllLocale}
                value={BULK_DELETE_OPTIONS.ALL_LOCALES}
                name="bulk-delete-options"
              >
                {formatMessage({
                  id: 'popUpWarning.bodyMessage.contentType.delete.allLocales',
                  defaultMessage: 'Delete entries (all locales)',
                })}
              </Radio>
            </Flex>
          </Box>
        </Flex>
      ),
      onConfirm: handleConfirmBulkDelete,
    },
  };
};

const UnpublishAction: BulkActionComponent = ({ documentIds, model }) => {
  const { formatMessage } = useIntl();
  const { schema } = useDoc();
  const { selectRow, selectedRows } = useTable('unpublishAction', (state) => state);
  const hasPublishPermission = useDocumentRBAC('unpublishAction', (state) => state.canPublish);
  const hasI18nEnabled = Boolean(schema?.pluginOptions?.i18n);
  const { unpublishMany: bulkUnpublishAction } = useDocumentActions();

  const handleConfirmBulkUnpublish = async () => {
    const data = await bulkUnpublishAction({ documentIds, model });
    if (!('error' in data)) {
      selectRow([]);
    }
  };

  const showUnpublishButton =
    hasPublishPermission && selectedRows.some((entry) => entry.status === 'published');

  if (!showUnpublishButton) return null;

  return {
    actionType: 'unpublish',
    variant: 'tertiary',
    label: formatMessage({ id: 'app.utils.unpublish', defaultMessage: 'Unpublish' }),
    dialog: {
      type: 'dialog',
      title: formatMessage({
        id: 'app.components.ConfirmDialog.title',
        defaultMessage: 'Confirmation',
      }),
      content: (
        <Flex direction="column" alignItems="stretch" gap={2}>
          <Typography id="confirm-description" textAlign="center">
            {formatMessage({
              id: 'popUpWarning.bodyMessage.contentType.unpublish.all',
              defaultMessage: 'Are you sure you want to unpublish these entries?',
            })}
          </Typography>
          {hasI18nEnabled && (
            <Box textAlign="center" padding={3}>
              <Typography textColor="danger500">
                {formatMessage(
                  {
                    id: getTranslation('Settings.list.actions.unpublishAdditionalInfos'),
                    defaultMessage:
                      'This will unpublish the active locale versions <em>(from Internationalization)</em>',
                  },
                  {
                    em: Emphasis,
                  }
                )}
              </Typography>
            </Box>
          )}
        </Flex>
      ),
      confirmButton: formatMessage({
        id: 'app.utils.unpublish',
        defaultMessage: 'Unpublish',
      }),
      onConfirm: handleConfirmBulkUnpublish,
    },
  };
};

export const getContentPermissions = (subject: string) => {
  const permissions = {
    delete: [
      {
        action: 'plugin::content-manager.explorer.delete',
        subject,
        id: '',
        actionParameters: {},
        properties: {},
        conditions: [],
      },
    ],
    publish: [
      {
        action: 'plugin::content-manager.explorer.publish',
        subject,
        id: '',
        actionParameters: {},
        properties: {},
        conditions: [],
      },
    ],
  };

  return permissions;
};

const Emphasis = (chunks: React.ReactNode) => (
  <Typography fontWeight="semiBold" textColor="danger500">
    {chunks}
  </Typography>
);

const DEFAULT_BULK_ACTIONS: BulkActionComponent[] = [PublishAction, UnpublishAction, DeleteAction];

export { DEFAULT_BULK_ACTIONS, BulkActionsRenderer, Emphasis };
export type { BulkActionDescription };<|MERGE_RESOLUTION|>--- conflicted
+++ resolved
@@ -2,14 +2,11 @@
 
 import {
   useTracking,
-  useFetchClient,
   useStrapiApp,
   useNotification,
   NotificationConfig,
   DescriptionComponentRenderer,
-  useAPIErrorHandler,
   useTable,
-  useRBAC,
   useQueryParams,
 } from '@strapi/admin/strapi-admin';
 import {
@@ -25,16 +22,9 @@
   Typography,
   Radio,
 } from '@strapi/design-system';
-<<<<<<< HEAD
-import { Check, ExclamationMarkCircle, Trash } from '@strapi/icons';
-import { AxiosError, AxiosResponse } from 'axios';
-=======
 import { Check, WarningCircle, Trash } from '@strapi/icons';
->>>>>>> 4300e8f1
 import { useIntl } from 'react-intl';
-import { useQueryClient, useMutation } from 'react-query';
-
-import { Contracts } from '../../../../../../shared';
+
 import { useDocumentRBAC } from '../../../../features/DocumentRBAC';
 import { useDoc } from '../../../../hooks/useDocument';
 import { useDocumentActions } from '../../../../hooks/useDocumentActions';
