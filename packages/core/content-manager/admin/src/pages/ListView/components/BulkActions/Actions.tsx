--- conflicted
+++ resolved
@@ -29,11 +29,8 @@
 import { useDocumentActions } from '../../../../hooks/useDocumentActions';
 import { buildValidParams } from '../../../../utils/api';
 import { getTranslation } from '../../../../utils/translations';
-<<<<<<< HEAD
 
 import { PublishAction } from './PublishAction';
-=======
->>>>>>> 8592bde1
 
 import type { BulkActionComponent, ContentManagerPlugin } from '../../../../content-manager';
 
@@ -373,10 +370,7 @@
   const selectRow = useTable('UnpublishAction', (state) => state.selectRow);
   const hasPublishPermission = useDocumentRBAC('unpublishAction', (state) => state.canPublish);
   const hasI18nEnabled = Boolean(schema?.pluginOptions?.i18n);
-<<<<<<< HEAD
-=======
   const hasDraftAndPublishEnabled = Boolean(schema?.options?.draftAndPublish);
->>>>>>> 8592bde1
   const { unpublishMany: bulkUnpublishAction } = useDocumentActions();
   const documentIds = documents.map(({ documentId }) => documentId);
   const [{ query }] = useQueryParams();
@@ -390,13 +384,9 @@
   };
 
   const showUnpublishButton =
-<<<<<<< HEAD
-    hasPublishPermission && documents.some((entry) => entry.status === 'published');
-=======
     hasDraftAndPublishEnabled &&
     hasPublishPermission &&
     documents.some((entry) => entry.status === 'published');
->>>>>>> 8592bde1
 
   if (!showUnpublishButton) return null;
 
@@ -452,11 +442,7 @@
   </Typography>
 );
 
-<<<<<<< HEAD
 const DEFAULT_BULK_ACTIONS: BulkActionComponent[] = [PublishAction, UnpublishAction, DeleteAction];
-=======
-const DEFAULT_BULK_ACTIONS: BulkActionComponent[] = [UnpublishAction, DeleteAction];
->>>>>>> 8592bde1
 
 export { DEFAULT_BULK_ACTIONS, BulkActionsRenderer, Emphasis };
 export type { BulkActionDescription };