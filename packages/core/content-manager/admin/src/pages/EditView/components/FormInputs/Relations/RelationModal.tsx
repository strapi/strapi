import * as React from 'react';

import {
  DescriptionComponentRenderer,
  Form as FormContext,
  useRBAC,
  useStrapiApp,
} from '@strapi/admin/strapi-admin';
import {
  Box,
  Button,
  EmptyStateLayout,
  Flex,
  IconButton,
  Loader,
  Modal,
  Typography,
} from '@strapi/design-system';
import { ArrowLeft, WarningCircle } from '@strapi/icons';
import { useIntl } from 'react-intl';
import { styled } from 'styled-components';

import { COLLECTION_TYPES, SINGLE_TYPES } from '../../../../../constants/collections';
import { PERMISSIONS } from '../../../../../constants/plugin';
import { useDocumentContext } from '../../../../../features/DocumentContext';
import { DocumentRBAC } from '../../../../../features/DocumentRBAC';
import { useDocumentLayout } from '../../../../../hooks/useDocumentLayout';
import { createYupSchema } from '../../../../../utils/validation';
import { DocumentActionButton } from '../../../components/DocumentActions';
import { DocumentStatus } from '../../DocumentStatus';
import { FormLayout } from '../../FormLayout';

import type { ContentManagerPlugin, DocumentActionProps } from '../../../../../content-manager';

interface RelationModalProps {
  open: boolean;
  onToggle: () => void;
}

export function getCollectionType(url: string) {
  const regex = new RegExp(`(${COLLECTION_TYPES}|${SINGLE_TYPES})`);
  const match = url.match(regex);
  return match ? match[1] : undefined;
}

const CustomModalContent = styled(Modal.Content)`
  width: 90%;
  max-width: 100%;
  height: 90%;
  max-height: 100%;
`;

const RelationModal = ({ open, onToggle }: RelationModalProps) => {
  const { formatMessage } = useIntl();
  const documentMeta = useDocumentContext('RelationModalBody', (state) => state.meta);
  const documentResponse = useDocumentContext('RelationModalBody', (state) => state.document);
  const documentLayoutResponse = useDocumentLayout(documentMeta.model);
  const backButtonHistory = useDocumentContext(
    'RelationModalBody',
    (state) => state.backButtonHistory
  );
  const removeDocumentFromHistory = useDocumentContext(
    'RelationModalBody',
    (state) => state.removeDocumentFromHistory
  );
  const changeDocument = useDocumentContext('RelationModalBody', (state) => state.changeDocument);
  const backButtonHistoryDisabled =
    documentResponse.isLoading ||
    documentLayoutResponse.isLoading ||
    !!documentLayoutResponse.error ||
    backButtonHistory.length === 0;

  const handleClickBackButton = () => {
    const itemRemoved = removeDocumentFromHistory();
    changeDocument(itemRemoved);
  };

  return (
    <Modal.Root open={open} onOpenChange={onToggle}>
      <CustomModalContent>
<<<<<<< HEAD
        <Modal.Header>
          <Flex>
            <IconButton
              withTooltip={false}
              label="Back"
              variant="ghost"
              disabled={backButtonHistoryDisabled}
              onClick={handleClickBackButton}
              marginRight={1}
            >
              <ArrowLeft />
            </IconButton>
            <Typography tag="span" fontWeight={600}>
              {formatMessage({
                id: 'content-manager.components.RelationInputModal.modal-title',
                defaultMessage: 'Edit a relation',
              })}
            </Typography>
=======
        <Modal.Header gap={2}>
          <Flex justifyContent="space-between" alignItems="center" width="100%">
            <Flex gap={2}>
              <IconButton
                withTooltip={false}
                label="Back"
                variant="ghost"
                disabled
                onClick={() => {}}
                marginRight={1}
              >
                <ArrowLeft />
              </IconButton>
              <Typography tag="span" fontWeight={600}>
                {formatMessage({
                  id: 'content-manager.components.RelationInputModal.modal-title',
                  defaultMessage: 'Edit a relation',
                })}
              </Typography>
            </Flex>
>>>>>>> 13421055
          </Flex>
        </Modal.Header>
        <RelationModalBody />
        <Modal.Footer>
          <Button onClick={onToggle} variant="tertiary">
            {formatMessage({ id: 'app.components.Button.cancel', defaultMessage: 'Cancel' })}
          </Button>
        </Modal.Footer>
      </CustomModalContent>
    </Modal.Root>
  );
};

<<<<<<< HEAD
interface RelationModalBodyProps {
  model: string;
  id?: string;
  collectionType: string;
  isModalOpen: boolean;
  onToggleModal: () => void;
}

const RelationModalBody = ({ id }: RelationModalBodyProps) => {
  const isModalOpen = useDocumentContext('RelationModalBody', (state) => state.isModalOpen);
  const setIsModalOpen = useDocumentContext('RelationModalBody', (state) => state.setIsModalOpen);
  React.useEffect(() => {
    if (!isModalOpen) {
      setIsModalOpen(true);
    }
  }, [isModalOpen, setIsModalOpen]);
=======
const RelationModalBody = () => {
>>>>>>> 13421055
  const { formatMessage } = useIntl();
  const documentMeta = useDocumentContext('RelationModalBody', (state) => state.meta);
  const documentResponse = useDocumentContext('RelationModalBody', (state) => state.document);
  const documentLayoutResponse = useDocumentLayout(documentMeta.model);
  const plugins = useStrapiApp('RelationModalBody', (state) => state.plugins);

  const initialValues = documentResponse.getInitialFormValues();

  const {
    permissions = [],
    isLoading: isLoadingPermissions,
    error,
  } = useRBAC(
    PERMISSIONS.map((action) => ({
      action,
      subject: documentMeta.model,
    }))
  );

  const isLoading =
    isLoadingPermissions || documentLayoutResponse.isLoading || documentResponse.isLoading;
  if (isLoading && !documentResponse.document?.documentId) {
    return (
      <Loader small>
        {formatMessage({
          id: 'content-manager.ListViewTable.relation-loading',
          defaultMessage: 'Relations are loading',
        })}
      </Loader>
    );
  }

  if (
    error ||
    !documentMeta.model ||
    documentLayoutResponse.error ||
    !documentResponse.document ||
    !documentResponse.meta ||
    !documentResponse.schema ||
    !initialValues
  ) {
    return (
      <Flex alignItems="center" height="100%" justifyContent="center">
        <EmptyStateLayout
          icon={<WarningCircle width="16rem" />}
          content={formatMessage({
            id: 'anErrorOccurred',
            defaultMessage: 'Whoops! Something went wrong. Please, try again.',
          })}
        />
      </Flex>
    );
  }

  const documentTitle = documentResponse.getTitle(documentLayoutResponse.edit.settings.mainField);
  const hasDraftAndPublished = documentResponse.schema?.options?.draftAndPublish ?? false;

  const props = {
    activeTab: 'draft',
    collectionType: documentMeta.collectionType,
    model: documentMeta.model,
    documentId: documentMeta.documentId,
    document: documentResponse.document,
    meta: documentResponse.meta,
  } satisfies DocumentActionProps;

  return (
    <Modal.Body>
      <DocumentRBAC permissions={permissions} model={documentMeta.model}>
        <FormContext
          initialValues={initialValues}
          validate={(values: Record<string, unknown>, options: Record<string, string>) => {
            const yupSchema = createYupSchema(
              documentResponse.schema?.attributes,
              documentResponse.components,
              {
                status: documentResponse.document?.status,
                ...options,
              }
            );

            return yupSchema.validate(values, { abortEarly: false });
          }}
          method="PUT"
        >
          <Flex alignItems="flex-start" direction="column" gap={2}>
            <Flex width="100%" justifyContent="space-between" gap={2}>
              <Typography tag="h2" variant="alpha">
                {documentTitle}
              </Typography>
              <Flex gap={2}>
                <DescriptionComponentRenderer
                  props={props}
                  descriptions={(
                    plugins['content-manager'].apis as ContentManagerPlugin['config']['apis']
                  ).getDocumentActions('relation-modal')}
                >
                  {(actions) => {
                    const filteredActions = actions.filter((action) => {
                      return [action.position].flat().includes('relation-modal');
                    });
                    const [primaryAction, secondaryAction] = filteredActions;

                    if (!primaryAction && !secondaryAction) return null;

                    // Both actions are available when draft and publish enabled
                    if (primaryAction && secondaryAction) {
                      return (
                        <>
                          {/* Save */}
                          <DocumentActionButton
                            {...secondaryAction}
                            variant={secondaryAction.variant || 'secondary'}
                          />
                          {/* Publish */}
                          <DocumentActionButton
                            {...primaryAction}
                            variant={primaryAction.variant || 'default'}
                          />
                        </>
                      );
                    }

                    // Otherwise we just have the save action
                    return (
                      <DocumentActionButton
                        {...primaryAction}
                        variant={primaryAction.variant || 'secondary'}
                      />
                    );
                  }}
                </DescriptionComponentRenderer>
              </Flex>
            </Flex>
            {hasDraftAndPublished ? (
              <Box>
                <DocumentStatus status={documentResponse.document?.status} />
              </Box>
            ) : null}
          </Flex>

          <Flex flex={1} overflow="auto" alignItems="stretch" paddingTop={7}>
            <Box overflow="auto" flex={1}>
              <FormLayout layout={documentLayoutResponse.edit.layout} hasBackground={false} />
            </Box>
          </Flex>
        </FormContext>
      </DocumentRBAC>
    </Modal.Body>
  );
};

export { RelationModal };<|MERGE_RESOLUTION|>--- conflicted
+++ resolved
@@ -52,52 +52,10 @@
 
 const RelationModal = ({ open, onToggle }: RelationModalProps) => {
   const { formatMessage } = useIntl();
-  const documentMeta = useDocumentContext('RelationModalBody', (state) => state.meta);
-  const documentResponse = useDocumentContext('RelationModalBody', (state) => state.document);
-  const documentLayoutResponse = useDocumentLayout(documentMeta.model);
-  const backButtonHistory = useDocumentContext(
-    'RelationModalBody',
-    (state) => state.backButtonHistory
-  );
-  const removeDocumentFromHistory = useDocumentContext(
-    'RelationModalBody',
-    (state) => state.removeDocumentFromHistory
-  );
-  const changeDocument = useDocumentContext('RelationModalBody', (state) => state.changeDocument);
-  const backButtonHistoryDisabled =
-    documentResponse.isLoading ||
-    documentLayoutResponse.isLoading ||
-    !!documentLayoutResponse.error ||
-    backButtonHistory.length === 0;
-
-  const handleClickBackButton = () => {
-    const itemRemoved = removeDocumentFromHistory();
-    changeDocument(itemRemoved);
-  };
 
   return (
     <Modal.Root open={open} onOpenChange={onToggle}>
       <CustomModalContent>
-<<<<<<< HEAD
-        <Modal.Header>
-          <Flex>
-            <IconButton
-              withTooltip={false}
-              label="Back"
-              variant="ghost"
-              disabled={backButtonHistoryDisabled}
-              onClick={handleClickBackButton}
-              marginRight={1}
-            >
-              <ArrowLeft />
-            </IconButton>
-            <Typography tag="span" fontWeight={600}>
-              {formatMessage({
-                id: 'content-manager.components.RelationInputModal.modal-title',
-                defaultMessage: 'Edit a relation',
-              })}
-            </Typography>
-=======
         <Modal.Header gap={2}>
           <Flex justifyContent="space-between" alignItems="center" width="100%">
             <Flex gap={2}>
@@ -118,7 +76,6 @@
                 })}
               </Typography>
             </Flex>
->>>>>>> 13421055
           </Flex>
         </Modal.Header>
         <RelationModalBody />
@@ -132,26 +89,7 @@
   );
 };
 
-<<<<<<< HEAD
-interface RelationModalBodyProps {
-  model: string;
-  id?: string;
-  collectionType: string;
-  isModalOpen: boolean;
-  onToggleModal: () => void;
-}
-
-const RelationModalBody = ({ id }: RelationModalBodyProps) => {
-  const isModalOpen = useDocumentContext('RelationModalBody', (state) => state.isModalOpen);
-  const setIsModalOpen = useDocumentContext('RelationModalBody', (state) => state.setIsModalOpen);
-  React.useEffect(() => {
-    if (!isModalOpen) {
-      setIsModalOpen(true);
-    }
-  }, [isModalOpen, setIsModalOpen]);
-=======
 const RelationModalBody = () => {
->>>>>>> 13421055
   const { formatMessage } = useIntl();
   const documentMeta = useDocumentContext('RelationModalBody', (state) => state.meta);
   const documentResponse = useDocumentContext('RelationModalBody', (state) => state.document);
