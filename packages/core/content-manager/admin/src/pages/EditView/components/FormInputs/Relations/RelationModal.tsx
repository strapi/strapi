import * as React from 'react';

import {
  ConfirmDialog,
  DescriptionComponentRenderer,
  Form as FormContext,
  useRBAC,
  useStrapiApp,
  createContext,
  useForm,
  useQueryParams,
} from '@strapi/admin/strapi-admin';
import {
  Box,
  Button,
  Dialog,
  EmptyStateLayout,
  Flex,
  IconButton,
  Loader,
  Modal,
  Typography,
  TextButton,
} from '@strapi/design-system';
import { ArrowLeft, ArrowsOut, WarningCircle } from '@strapi/icons';
import { useIntl } from 'react-intl';
import { useLocation, useNavigate } from 'react-router-dom';
import { styled } from 'styled-components';

import { COLLECTION_TYPES, SINGLE_TYPES } from '../../../../../constants/collections';
import { PERMISSIONS } from '../../../../../constants/plugin';
import { buildValidParams } from '../../../../../exports';
import { DocumentRBAC } from '../../../../../features/DocumentRBAC';
import { useDoc, useDocument, type UseDocument } from '../../../../../hooks/useDocument';
import { type DocumentMeta } from '../../../../../hooks/useDocumentContext';
import { useDocumentLayout } from '../../../../../hooks/useDocumentLayout';
import { usePreviewContext } from '../../../../../preview/pages/Preview';
import { useLazyGetDocumentQuery } from '../../../../../services/documents';
import { createYupSchema } from '../../../../../utils/validation';
import { DocumentActionButton } from '../../../components/DocumentActions';
import { DocumentStatus } from '../../DocumentStatus';
import { FormLayout } from '../../FormLayout';

import type { ContentManagerPlugin, DocumentActionProps } from '../../../../../content-manager';

export function getCollectionType(url: string) {
  const regex = new RegExp(`(${COLLECTION_TYPES}|${SINGLE_TYPES})`);
  const match = url.match(regex);
  return match ? match[1] : undefined;
}

const StyledModalContent = styled(Modal.Content)`
  width: 90%;
  max-width: 100%;
  height: 90%;
  max-height: 100%;
`;

/* -------------------------------------------------------------------------------------------------
 * RelationContextWrapper
 * -----------------------------------------------------------------------------------------------*/

interface State {
  documentHistory: DocumentMeta[];
  confirmDialogIntent:
    | null // No dialog
    | 'close' // Close the modal
    | 'back' // Go back one document in the modal's history
    | 'navigate' // Open the document in the edit view instead of in the modal
    | DocumentMeta; // Open a specific document in the modal
  isModalOpen: boolean;
  hasUnsavedChanges: boolean;
}

type Action =
  | {
      type: 'GO_TO_RELATION';
      payload: {
        document: DocumentMeta;
        shouldBypassConfirmation: boolean;
      };
    }
  | {
      type: 'GO_BACK';
      payload: { shouldBypassConfirmation: boolean };
    }
  | {
      type: 'GO_FULL_PAGE';
    }
  | {
      type: 'CANCEL_CONFIRM_DIALOG';
    }
  | {
      type: 'CLOSE_MODAL';
      payload: { shouldBypassConfirmation: boolean };
    }
  | {
      type: 'SET_HAS_UNSAVED_CHANGES';
      payload: { hasUnsavedChanges: boolean };
    };

function reducer(state: State, action: Action): State {
  switch (action.type) {
    case 'GO_TO_RELATION':
      if (state.hasUnsavedChanges && !action.payload.shouldBypassConfirmation) {
        return { ...state, confirmDialogIntent: action.payload.document };
      }

      return {
        ...state,
        documentHistory: [...state.documentHistory, action.payload.document],
        confirmDialogIntent: null,
        isModalOpen: true,
      };
    case 'GO_BACK':
      if (state.hasUnsavedChanges && !action.payload.shouldBypassConfirmation) {
        return { ...state, confirmDialogIntent: 'back' };
      }

      return {
        ...state,
        documentHistory: state.documentHistory.slice(0, -1),
        confirmDialogIntent: null,
      };
    case 'GO_FULL_PAGE':
      if (state.hasUnsavedChanges) {
        return { ...state, confirmDialogIntent: 'navigate' };
      }

      return {
        ...state,
        confirmDialogIntent: null,
      };
    case 'CANCEL_CONFIRM_DIALOG':
      return {
        ...state,
        confirmDialogIntent: null,
      };
    case 'CLOSE_MODAL':
      if (state.hasUnsavedChanges && !action.payload.shouldBypassConfirmation) {
        return { ...state, confirmDialogIntent: 'close' };
      }

      return {
        ...state,
        documentHistory: [],
        confirmDialogIntent: null,
        isModalOpen: false,
      };
    case 'SET_HAS_UNSAVED_CHANGES':
      return {
        ...state,
        hasUnsavedChanges: action.payload.hasUnsavedChanges,
      };
    default:
      return state;
  }
}

interface RelationModalContextValue {
  state: State;
  dispatch: React.Dispatch<Action>;
  rootDocumentMeta: DocumentMeta;
  currentDocumentMeta: DocumentMeta;
  currentDocument: ReturnType<UseDocument>;
  onPreview?: () => void;
}

const [RelationModalProvider, useRelationModal] =
  createContext<RelationModalContextValue>('RelationModal');

/**
 * This component does not return UI.
 * It is needed because we need to consume state from the form context in order to lift it up
 * into the modal context. It is not possible otherwise because the modal needs the form state,
 * but it must be a parent of the form.
 */
const FormWatcher = () => {
  const modified = useForm('FormWatcher', (state) => state.modified);
  const isSubmitting = useForm('FormWatcher', (state) => state.isSubmitting);

  const dispatch = useRelationModal('FormWatcher', (state) => state.dispatch);
  const hasUnsavedChanges = modified && !isSubmitting;

  React.useEffect(() => {
    dispatch({ type: 'SET_HAS_UNSAVED_CHANGES', payload: { hasUnsavedChanges } });
  }, [hasUnsavedChanges, dispatch]);

  return null;
};

/**
 * Component responsible of rendering its children wrapped in a modal and in context if needed
 */
const RelationModalRenderer = ({
  children,
  trigger,
  relation,
}: {
  children: React.ReactNode;
  trigger: React.ReactNode;
  relation: DocumentMeta;
}) => {
  const { formatMessage } = useIntl();

  const [state, dispatch] = React.useReducer(reducer, {
    documentHistory: [],
    confirmDialogIntent: null,
    isModalOpen: false,
    hasUnsavedChanges: false,
  });

  const rootDocument = useDoc();

  if (!rootDocument.document) {
    throw new Error('Root document not found');
  }

  const [{ query }] = useQueryParams();
  const params = React.useMemo(() => buildValidParams(query ?? {}), [query]);

  const rootDocumentMeta: DocumentMeta = {
    documentId: rootDocument.document.documentId,
    model: rootDocument.model,
    collectionType: rootDocument.collectionType,
    params,
  };

  const currentDocumentMeta = state.documentHistory.at(-1) ?? rootDocumentMeta;
  const currentDocument = useDocument(currentDocumentMeta);

  const parentContextValue = useRelationModal('RelationContextWrapper', (state) => state, false);

  // A parent relation is already rendering a modal. In this case simply render the trigger
  if (parentContextValue) {
    return trigger;
  }

  /**
   * There is no parent relation, so the relation modal doesn't exist. Create it and set up all the
   * pieces that will be used by potential child relations: the context, header, form, and footer.
   */
  return (
    <RelationModalProvider
      state={state}
      dispatch={dispatch}
      rootDocumentMeta={rootDocumentMeta}
      currentDocumentMeta={currentDocumentMeta}
      currentDocument={currentDocument}
    >
      <Modal.Root
        open={state.isModalOpen}
        onOpenChange={(open) => {
          if (open) {
            dispatch({
              type: 'GO_TO_RELATION',
              payload: { document: relation, shouldBypassConfirmation: false },
            });
          } else {
            dispatch({
              type: 'CLOSE_MODAL',
              payload: { shouldBypassConfirmation: false },
            });
          }
        }}
      >
        <FormContext
          method="PUT"
          initialValues={currentDocument.getInitialFormValues()}
          validate={(values: Record<string, unknown>, options: Record<string, string>) => {
            const yupSchema = createYupSchema(
              currentDocument.schema?.attributes,
              currentDocument.components,
              {
                status: currentDocument.document?.status,
                ...options,
              }
            );

            return yupSchema.validate(values, { abortEarly: false });
          }}
        >
          <FormWatcher />
          {trigger}
          <StyledModalContent>
            <Modal.Header gap={2}>
              <Flex justifyContent="space-between" alignItems="center" width="100%">
                <Flex gap={2}>
                  <IconButton
                    withTooltip={false}
                    label={formatMessage({ id: 'global.back', defaultMessage: 'Back' })}
                    variant="ghost"
                    disabled={state.documentHistory.length < 2}
                    onClick={() => {
                      dispatch({
                        type: 'GO_BACK',
                        payload: { shouldBypassConfirmation: false },
                      });
                    }}
                    marginRight={1}
                  >
                    <ArrowLeft />
                  </IconButton>
                  <Typography tag="span" fontWeight={600}>
                    {formatMessage({
                      id: 'content-manager.components.RelationInputModal.modal-title',
                      defaultMessage: 'Edit a relation',
                    })}
                  </Typography>
                </Flex>
              </Flex>
            </Modal.Header>
            <Modal.Body>{children}</Modal.Body>
            <Modal.Footer>
              <Modal.Close>
                <Button variant="tertiary">
                  {formatMessage({
                    id: 'app.components.Button.cancel',
                    defaultMessage: 'Cancel',
                  })}
                </Button>
              </Modal.Close>
            </Modal.Footer>
          </StyledModalContent>
        </FormContext>
      </Modal.Root>
    </RelationModalProvider>
  );
};

/**
 * All the main content (not header and footer) of the relation modal, plus the confirmation dialog.
 * Will be wrapped in a Modal.Body by the RelationModalRenderer.
 * Cannot be moved directly inside RelationModal because it needs access to the context via hooks.
 */
const RelationModalBody = () => {
  const navigate = useNavigate();
  const { pathname, search } = useLocation();
  const { formatMessage } = useIntl();

  const [triggerRefetchDocument] = useLazyGetDocumentQuery();

  const state = useRelationModal('RelationModalForm', (state) => state.state);
  const dispatch = useRelationModal('RelationModalForm', (state) => state.dispatch);
  const rootDocumentMeta = useRelationModal('RelationModalForm', (state) => state.rootDocumentMeta);
  const currentDocumentMeta = useRelationModal(
    'RelationModalForm',
    (state) => state.currentDocumentMeta
  );

  const handleCloseModal = (shouldBypassConfirmation: boolean) => {
    dispatch({ type: 'CLOSE_MODAL', payload: { shouldBypassConfirmation } });

    if (shouldBypassConfirmation || !state.hasUnsavedChanges) {
      // TODO: check if we can avoid this by relying on RTK invalidatesTags.
      // If so we can delete this function and dispatch the events directly
      triggerRefetchDocument(
        // TODO check if params should be removed (as they were before)
        rootDocumentMeta,
        // Favor the cache
        true
      );
    }
  };

  const getFullPageLink = (): string => {
    const isSingleType = currentDocumentMeta.collectionType === SINGLE_TYPES;
    const queryParams = currentDocumentMeta.params?.locale
      ? `?plugins[i18n][locale]=${currentDocumentMeta.params.locale}`
      : '';

    return `/content-manager/${currentDocumentMeta.collectionType}/${currentDocumentMeta.model}${isSingleType ? '' : '/' + currentDocumentMeta.documentId}${queryParams}`;
  };

  const handleRedirection = () => {
    const editViewUrl = `${pathname}${search}`;
    const isRootDocumentUrl = editViewUrl.includes(getFullPageLink());

    if (isRootDocumentUrl) {
      handleCloseModal(true);
    } else {
      navigate(getFullPageLink());
    }
  };

  const handleConfirm = () => {
    if (state.confirmDialogIntent === null) {
      return;
    }
    if (state.confirmDialogIntent === 'navigate') {
      handleRedirection();
<<<<<<< HEAD
    } else if (state.confirmDialogIntent === 'back') {
      dispatch({ type: 'GO_BACK', payload: { shouldBypassConfirmation: true } });
    } else if (state.confirmDialogIntent === 'close') {
      handleCloseModal(true);
    } else if ('documentId' in state.confirmDialogIntent) {
      dispatch({
        type: 'GO_TO_RELATION',
        // TOFIX: not relation
        payload: { document: state.confirmDialogIntent, shouldBypassConfirmation: true },
      });
=======
    } else if (actionPosition === 'back') {
      const previousRelation = getPreviousDocument();
      if (previousRelation) {
        removeLastDocumentFromHistory();
        changeDocument(previousRelation);
      }
    } else {
      // Add current relation to history before opening a new one in case we are opening a new one
      if (currentDocumentMeta && Object.keys(currentDocumentMeta).length > 0) {
        addDocumentToHistory(currentDocumentMeta);
      }
      handleToggleModal();
>>>>>>> 999fe18c
    }
  };

  return (
    <>
      <RelationEditView>
        <IconButton
          onClick={() => {
            dispatch({
              type: 'GO_FULL_PAGE',
            });
            if (!state.hasUnsavedChanges) {
              navigate(getFullPageLink());
            }
          }}
          variant="tertiary"
          label={formatMessage({
            id: 'content-manager.components.RelationInputModal.button-fullpage',
            defaultMessage: 'Go to entry',
          })}
        >
          <ArrowsOut />
        </IconButton>
      </RelationEditView>
      <Dialog.Root open={state.confirmDialogIntent != null}>
        <ConfirmDialog
          onConfirm={() => handleConfirm()}
          onCancel={() => dispatch({ type: 'CANCEL_CONFIRM_DIALOG' })}
          variant="danger"
        >
          {formatMessage({
            id: 'content-manager.components.RelationInputModal.confirmation-message',
            defaultMessage:
              'Some changes were not saved. Are you sure you want to close this relation? All changes that were not saved will be lost.',
          })}
        </ConfirmDialog>
      </Dialog.Root>
    </>
  );
};

<<<<<<< HEAD
const ModalTrigger = ({
  children,
  relation,
}: {
  children: React.ReactNode;
  relation: DocumentMeta;
}) => {
  const dispatch = useRelationModal('ModalTrigger', (state) => state.dispatch);
=======
        return yupSchema.validate(values, { abortEarly: false });
      }}
    >
      {({ modified, isSubmitting, resetForm }) => {
        // We don't count the root document, so history starts after 1
        const hasHistory = documentHistory.length > 1;

        return (
          <RelationModalProvider parentModified={modified} depth={depth}>
            <Modal.Root
              open={isModalOpen}
              onOpenChange={() => {
                if (isModalOpen) {
                  if (modified && !isSubmitting) {
                    setIsConfirmationOpen(true);
                  } else {
                    handleToggleModal();
                  }
                }
              }}
            >
              <Modal.Trigger>
                <Tooltip description={triggerButtonLabel}>
                  <CustomTextButton
                    onClick={() => {
                      // Check if parent modal has unsaved changes
                      if (isNested && parentContext.parentModified) {
                        setIsConfirmationOpen(true);
                        // Return early to avoid opening the modal
                        return;
                      } else {
                        if (modified && !isSubmitting) {
                          setIsConfirmationOpen(true);
                        } else {
                          // Add current relation to history before opening a new one
                          if (currentDocumentMeta && Object.keys(currentDocumentMeta).length > 0) {
                            addDocumentToHistory(currentDocumentMeta);
                          }
                          handleToggleModal();
                        }

                        if (!isModalOpen) {
                          setIsModalOpen(true);
                        }
                      }
                    }}
                    width="100%"
                  >
                    {triggerButtonLabel}
                  </CustomTextButton>
                </Tooltip>
              </Modal.Trigger>
              <CustomModalContent>
                <Modal.Header gap={2}>
                  <Flex justifyContent="space-between" alignItems="center" width="100%">
                    <Flex gap={2}>
                      <IconButton
                        withTooltip={false}
                        label="Back"
                        variant="ghost"
                        disabled={!hasHistory}
                        onClick={() => {
                          setActionPosition('back');
                          if (modified && !isSubmitting) {
                            setIsConfirmationOpen(true);
                          } else {
                            const previousRelation = getPreviousDocument();
                            if (previousRelation) {
                              removeLastDocumentFromHistory();
                              changeDocument(previousRelation);
                            }
                          }
                        }}
                        marginRight={1}
                      >
                        <ArrowLeft />
                      </IconButton>
                      <Typography tag="span" fontWeight={600}>
                        {formatMessage({
                          id: 'content-manager.components.RelationInputModal.modal-title',
                          defaultMessage: 'Edit a relation',
                        })}
                      </Typography>
                    </Flex>
                  </Flex>
                </Modal.Header>
                <RelationModalBody>
                  <IconButton
                    onClick={() => {
                      setActionPosition('navigate');
>>>>>>> 999fe18c

  return (
    <StyledTextButton
      onClick={() => {
        dispatch({
          type: 'GO_TO_RELATION',
          payload: { document: relation, shouldBypassConfirmation: false },
        });
      }}
    >
      {children}
    </StyledTextButton>
  );
};

interface RelationModalProps {
  triggerButtonLabel: string;
  relation: DocumentMeta;
}

const RelationModal = React.memo((props: RelationModalProps) => {
  return (
    <RelationModalRenderer
      relation={props.relation}
      trigger={<ModalTrigger relation={props.relation}>{props.triggerButtonLabel}</ModalTrigger>}
    >
      <RelationModalBody />
    </RelationModalRenderer>
  );
});

const StyledTextButton = styled(TextButton)`
  & > span {
    font-size: ${({ theme }) => theme.fontSizes[2]};
    width: inherit;
    overflow: hidden;
    white-space: nowrap;
    text-overflow: ellipsis;
  }
`;

/**
 * The mini edit view for a relation that is displayed inside a modal.
 * It's complete with its header, document actions and form layout.
 */
const RelationEditView = ({ children }: { children: React.ReactNode }) => {
  const { formatMessage } = useIntl();

  const currentDocumentMeta = useRelationModal(
    'RelationModalBody',
    (state) => state.currentDocumentMeta
  );
  const currentDocument = useRelationModal('RelationModalBody', (state) => state.currentDocument);
  const onPreview = usePreviewContext('RelationEditView', (state) => state.onPreview, false);
  const documentLayoutResponse = useDocumentLayout(currentDocumentMeta.model);
  const plugins = useStrapiApp('RelationModalBody', (state) => state.plugins);

  const initialValues = currentDocument.getInitialFormValues();

  const {
    permissions = [],
    isLoading: isLoadingPermissions,
    error,
  } = useRBAC(
    PERMISSIONS.map((action) => ({
      action,
      subject: currentDocumentMeta.model,
    }))
  );

  const isLoading =
    isLoadingPermissions || documentLayoutResponse.isLoading || currentDocument.isLoading;

  if (isLoading && !currentDocument.document?.documentId) {
    return (
      <Loader small>
        {formatMessage({
          id: 'content-manager.ListViewTable.relation-loading',
          defaultMessage: 'Relations are loading',
        })}
      </Loader>
    );
  }

  if (
    error ||
    !currentDocumentMeta.model ||
    documentLayoutResponse.error ||
    !currentDocument.document ||
    !currentDocument.meta ||
    !currentDocument.schema ||
    !initialValues
  ) {
    return (
      <Flex alignItems="center" height="100%" justifyContent="center">
        <EmptyStateLayout
          icon={<WarningCircle width="16rem" />}
          content={formatMessage({
            id: 'anErrorOccurred',
            defaultMessage: 'Whoops! Something went wrong. Please, try again.',
          })}
        />
      </Flex>
    );
  }

  const documentTitle = currentDocument.getTitle(documentLayoutResponse.edit.settings.mainField);
  const hasDraftAndPublished = currentDocument.schema?.options?.draftAndPublish ?? false;

  const props = {
    activeTab: 'draft',
    collectionType: currentDocumentMeta.collectionType,
    model: currentDocumentMeta.model,
    documentId: currentDocumentMeta.documentId,
    document: currentDocument.document,
    meta: currentDocument.meta,
    onPreview,
    fromRelationModal: true,
    fromPreview: onPreview !== undefined,
  } satisfies DocumentActionProps;

  return (
    <DocumentRBAC permissions={permissions} model={currentDocumentMeta.model}>
      <Flex alignItems="flex-start" direction="column" gap={2}>
        <Flex width="100%" justifyContent="space-between" gap={2}>
          <Typography tag="h2" variant="alpha">
            {documentTitle}
          </Typography>
          <Flex gap={2}>
            {children}
            <DescriptionComponentRenderer
              props={props}
              descriptions={(
                plugins['content-manager'].apis as ContentManagerPlugin['config']['apis']
              ).getDocumentActions('relation-modal')}
            >
              {(actions) => {
                const filteredActions = actions.filter((action) => {
                  return [action.position].flat().includes('relation-modal');
                });
                const [primaryAction, secondaryAction] = filteredActions;

                if (!primaryAction && !secondaryAction) return null;

                // Both actions are available when draft and publish enabled
                if (primaryAction && secondaryAction) {
                  return (
                    <>
                      {/* Save */}
                      <DocumentActionButton
                        {...secondaryAction}
                        variant={secondaryAction.variant || 'secondary'}
                      />
                      {/* Publish */}
                      <DocumentActionButton
                        {...primaryAction}
                        variant={primaryAction.variant || 'default'}
                      />
                    </>
                  );
                }

                // Otherwise we just have the save action
                return (
                  <DocumentActionButton
                    {...primaryAction}
                    variant={primaryAction.variant || 'secondary'}
                  />
                );
              }}
            </DescriptionComponentRenderer>
          </Flex>
        </Flex>
        {hasDraftAndPublished ? (
          <Box>
            <DocumentStatus status={currentDocument.document?.status} />
          </Box>
        ) : null}
      </Flex>

      <Flex flex={1} overflow="auto" alignItems="stretch" paddingTop={7}>
        <Box overflow="auto" flex={1}>
          <FormLayout
            layout={documentLayoutResponse.edit.layout}
            document={currentDocument}
            hasBackground={false}
          />
        </Box>
      </Flex>
    </DocumentRBAC>
  );
};

export { RelationModal, reducer, useRelationModal };
export type { State, Action };<|MERGE_RESOLUTION|>--- conflicted
+++ resolved
@@ -389,7 +389,6 @@
     }
     if (state.confirmDialogIntent === 'navigate') {
       handleRedirection();
-<<<<<<< HEAD
     } else if (state.confirmDialogIntent === 'back') {
       dispatch({ type: 'GO_BACK', payload: { shouldBypassConfirmation: true } });
     } else if (state.confirmDialogIntent === 'close') {
@@ -400,20 +399,6 @@
         // TOFIX: not relation
         payload: { document: state.confirmDialogIntent, shouldBypassConfirmation: true },
       });
-=======
-    } else if (actionPosition === 'back') {
-      const previousRelation = getPreviousDocument();
-      if (previousRelation) {
-        removeLastDocumentFromHistory();
-        changeDocument(previousRelation);
-      }
-    } else {
-      // Add current relation to history before opening a new one in case we are opening a new one
-      if (currentDocumentMeta && Object.keys(currentDocumentMeta).length > 0) {
-        addDocumentToHistory(currentDocumentMeta);
-      }
-      handleToggleModal();
->>>>>>> 999fe18c
     }
   };
 
@@ -455,7 +440,6 @@
   );
 };
 
-<<<<<<< HEAD
 const ModalTrigger = ({
   children,
   relation,
@@ -464,98 +448,6 @@
   relation: DocumentMeta;
 }) => {
   const dispatch = useRelationModal('ModalTrigger', (state) => state.dispatch);
-=======
-        return yupSchema.validate(values, { abortEarly: false });
-      }}
-    >
-      {({ modified, isSubmitting, resetForm }) => {
-        // We don't count the root document, so history starts after 1
-        const hasHistory = documentHistory.length > 1;
-
-        return (
-          <RelationModalProvider parentModified={modified} depth={depth}>
-            <Modal.Root
-              open={isModalOpen}
-              onOpenChange={() => {
-                if (isModalOpen) {
-                  if (modified && !isSubmitting) {
-                    setIsConfirmationOpen(true);
-                  } else {
-                    handleToggleModal();
-                  }
-                }
-              }}
-            >
-              <Modal.Trigger>
-                <Tooltip description={triggerButtonLabel}>
-                  <CustomTextButton
-                    onClick={() => {
-                      // Check if parent modal has unsaved changes
-                      if (isNested && parentContext.parentModified) {
-                        setIsConfirmationOpen(true);
-                        // Return early to avoid opening the modal
-                        return;
-                      } else {
-                        if (modified && !isSubmitting) {
-                          setIsConfirmationOpen(true);
-                        } else {
-                          // Add current relation to history before opening a new one
-                          if (currentDocumentMeta && Object.keys(currentDocumentMeta).length > 0) {
-                            addDocumentToHistory(currentDocumentMeta);
-                          }
-                          handleToggleModal();
-                        }
-
-                        if (!isModalOpen) {
-                          setIsModalOpen(true);
-                        }
-                      }
-                    }}
-                    width="100%"
-                  >
-                    {triggerButtonLabel}
-                  </CustomTextButton>
-                </Tooltip>
-              </Modal.Trigger>
-              <CustomModalContent>
-                <Modal.Header gap={2}>
-                  <Flex justifyContent="space-between" alignItems="center" width="100%">
-                    <Flex gap={2}>
-                      <IconButton
-                        withTooltip={false}
-                        label="Back"
-                        variant="ghost"
-                        disabled={!hasHistory}
-                        onClick={() => {
-                          setActionPosition('back');
-                          if (modified && !isSubmitting) {
-                            setIsConfirmationOpen(true);
-                          } else {
-                            const previousRelation = getPreviousDocument();
-                            if (previousRelation) {
-                              removeLastDocumentFromHistory();
-                              changeDocument(previousRelation);
-                            }
-                          }
-                        }}
-                        marginRight={1}
-                      >
-                        <ArrowLeft />
-                      </IconButton>
-                      <Typography tag="span" fontWeight={600}>
-                        {formatMessage({
-                          id: 'content-manager.components.RelationInputModal.modal-title',
-                          defaultMessage: 'Edit a relation',
-                        })}
-                      </Typography>
-                    </Flex>
-                  </Flex>
-                </Modal.Header>
-                <RelationModalBody>
-                  <IconButton
-                    onClick={() => {
-                      setActionPosition('navigate');
->>>>>>> 999fe18c
 
   return (
     <StyledTextButton
