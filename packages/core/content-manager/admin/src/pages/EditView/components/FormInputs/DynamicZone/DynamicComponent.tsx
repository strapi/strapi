--- conflicted
+++ resolved
@@ -58,33 +58,11 @@
 }: DynamicComponentProps) => {
   const { formatMessage } = useIntl();
   const formValues = useForm('DynamicComponent', (state) => state.values);
-<<<<<<< HEAD
-  const { currentDocumentMeta, currentDocument } = useDocumentContext('DynamicComponent');
+  const { currentDocument, currentDocumentMeta } = useDocumentContext('DynamicComponent');
+
   const {
     edit: { components },
   } = useDocumentLayout(currentDocumentMeta.model);
-=======
-  const documentMeta = useDocumentContext('DynamicComponent', (state) => state.meta);
-  const rootDocumentMeta = useDocumentContext(
-    'DynamicComponent',
-    (state) => state.rootDocumentMeta
-  );
-
-  const {
-    edit: { components: rootComponents },
-  } = useDocumentLayout(rootDocumentMeta.model);
-  const {
-    edit: { components: relatedComponents },
-  } = useDocumentLayout(documentMeta.model);
-
-  // Merge the root level components and related components
-  const components = React.useMemo(
-    () => ({ ...rootComponents, ...relatedComponents }),
-    [rootComponents, relatedComponents]
-  );
-
-  const document = useDocumentContext('DynamicComponent', (state) => state.document);
->>>>>>> 999fe18c
 
   const title = React.useMemo(() => {
     const { mainField } = components[componentUid]?.settings ?? { mainField: 'id' };
