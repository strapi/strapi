import * as React from 'react';

import {
  useForm,
  useNotification,
  NotificationConfig,
  useAPIErrorHandler,
  useQueryParams,
} from '@strapi/admin/strapi-admin';
import {
  Button,
  Dialog,
  Flex,
  Modal,
  Radio,
  Typography,
  VisuallyHidden,
  Menu,
  ButtonProps,
} from '@strapi/design-system';
import { Cross, More, WarningCircle } from '@strapi/icons';
import mapValues from 'lodash/fp/mapValues';
import { useIntl } from 'react-intl';
import { useMatch, useNavigate, useParams } from 'react-router-dom';
import { DefaultTheme, styled } from 'styled-components';

import { PUBLISHED_AT_ATTRIBUTE_NAME } from '../../../constants/attributes';
import { SINGLE_TYPES } from '../../../constants/collections';
import { useDocumentRBAC } from '../../../features/DocumentRBAC';
import { useDoc } from '../../../hooks/useDocument';
import { useDocumentActions } from '../../../hooks/useDocumentActions';
import { useDocumentContext } from '../../../hooks/useDocumentContext';
import { CLONE_PATH, LIST_PATH } from '../../../router';
import { useGetDraftRelationCountQuery } from '../../../services/documents';
import { isBaseQueryError, buildValidParams } from '../../../utils/api';
import { getTranslation } from '../../../utils/translations';

import type { RelationsFormValue } from './FormInputs/Relations/Relations';
import type { DocumentActionComponent } from '../../../content-manager';

/* -------------------------------------------------------------------------------------------------
 * Types
 * -----------------------------------------------------------------------------------------------*/
type DocumentActionPosition = 'panel' | 'header' | 'table-row' | 'preview' | 'relation-modal';

interface DocumentActionDescription {
  label: string;
  onClick?: (event: React.SyntheticEvent) => Promise<boolean | void> | boolean | void;
  icon?: React.ReactNode;
  /**
   * @default false
   */
  disabled?: boolean;
  /**
   * @default 'panel'
   * @description Where the action should be rendered.
   */
  position?: DocumentActionPosition | DocumentActionPosition[];
  dialog?: DialogOptions | NotificationOptions | ModalOptions;
  /**
   * @default 'secondary'
   */
  variant?: ButtonProps['variant'];
  loading?: ButtonProps['loading'];
}

interface DialogOptions {
  type: 'dialog';
  title: string;
  content?: React.ReactNode;
  variant?: ButtonProps['variant'];
  onConfirm?: () => void | Promise<void>;
  onCancel?: () => void | Promise<void>;
}

interface NotificationOptions {
  type: 'notification';
  title: string;
  link?: {
    label: string;
    url: string;
    target?: string;
  };
  content?: string;
  onClose?: () => void;
  status?: NotificationConfig['type'];
  timeout?: number;
}

interface ModalOptions {
  type: 'modal';
  title: string;
  content: React.ComponentType<{ onClose: () => void }> | React.ReactNode;
  footer?: React.ComponentType<{ onClose: () => void }> | React.ReactNode;
  onClose?: () => void;
}

/* -------------------------------------------------------------------------------------------------
 * DocumentActions
 * -----------------------------------------------------------------------------------------------*/

interface Action extends DocumentActionDescription {
  id: string;
}

interface DocumentActionsProps {
  actions: Action[];
}

const DocumentActions = ({ actions }: DocumentActionsProps) => {
  const { formatMessage } = useIntl();
  const [primaryAction, secondaryAction, ...restActions] = actions.filter((action) => {
    if (action.position === undefined) {
      return true;
    }

    const positions = Array.isArray(action.position) ? action.position : [action.position];
    return positions.includes('panel');
  });

  if (!primaryAction) {
    return null;
  }

  return (
    <Flex direction="column" gap={2} alignItems="stretch" width="100%">
      <Flex gap={2}>
        <DocumentActionButton {...primaryAction} variant={primaryAction.variant || 'default'} />
        {restActions.length > 0 ? (
          <DocumentActionsMenu
            actions={restActions}
            label={formatMessage({
              id: 'content-manager.containers.edit.panels.default.more-actions',
              defaultMessage: 'More document actions',
            })}
          />
        ) : null}
      </Flex>
      {secondaryAction ? (
        <DocumentActionButton
          {...secondaryAction}
          variant={secondaryAction.variant || 'secondary'}
        />
      ) : null}
    </Flex>
  );
};

/* -------------------------------------------------------------------------------------------------
 * DocumentActionButton
 * -----------------------------------------------------------------------------------------------*/

interface DocumentActionButtonProps extends Action {}

const DocumentActionButton = (action: DocumentActionButtonProps) => {
  const [dialogId, setDialogId] = React.useState<string | null>(null);
  const { toggleNotification } = useNotification();

  const handleClick = (action: Action) => async (e: React.MouseEvent) => {
    const { onClick = () => false, dialog, id } = action;

    const muteDialog = await onClick(e);

    if (dialog && !muteDialog) {
      switch (dialog.type) {
        case 'notification':
          toggleNotification({
            title: dialog.title,
            message: dialog.content,
            type: dialog.status,
            timeout: dialog.timeout,
            onClose: dialog.onClose,
          });
          break;
        case 'dialog':
        case 'modal':
          e.preventDefault();
          setDialogId(id);
      }
    }
  };

  const handleClose = () => {
    setDialogId(null);
  };

  return (
    <>
      <Button
        flex="auto"
        startIcon={action.icon}
        disabled={action.disabled}
        onClick={handleClick(action)}
        justifyContent="center"
        variant={action.variant || 'default'}
        paddingTop="7px"
        paddingBottom="7px"
        loading={action.loading}
      >
        {action.label}
      </Button>
      {action.dialog?.type === 'dialog' ? (
        <DocumentActionConfirmDialog
          {...action.dialog}
          variant={action.dialog?.variant ?? action.variant}
          isOpen={dialogId === action.id}
          onClose={handleClose}
        />
      ) : null}
      {action.dialog?.type === 'modal' ? (
        <DocumentActionModal
          {...action.dialog}
          onModalClose={handleClose}
          isOpen={dialogId === action.id}
        />
      ) : null}
    </>
  );
};

/* -------------------------------------------------------------------------------------------------
 * DocumentActionMenu
 * -----------------------------------------------------------------------------------------------*/
interface DocumentActionsMenuProps {
  actions: Action[];
  children?: React.ReactNode;
  label?: string;
  variant?: 'ghost' | 'tertiary';
}

const MenuItem = styled(Menu.Item)<{ isVariantDanger?: boolean; isDisabled?: boolean }>`
  &:hover {
    background: ${({ theme, isVariantDanger, isDisabled }) =>
      isVariantDanger && !isDisabled ? theme.colors.danger100 : 'neutral'};
  }
`;

const DocumentActionsMenu = ({
  actions,
  children,
  label,
  variant = 'tertiary',
}: DocumentActionsMenuProps) => {
  const [isOpen, setIsOpen] = React.useState(false);
  const [dialogId, setDialogId] = React.useState<string | null>(null);
  const { formatMessage } = useIntl();
  const { toggleNotification } = useNotification();
  const isDisabled = actions.every((action) => action.disabled) || actions.length === 0;

  const handleClick = (action: Action) => async (e: React.SyntheticEvent) => {
    const { onClick = () => false, dialog, id } = action;

    const muteDialog = await onClick(e);

    if (dialog && !muteDialog) {
      switch (dialog.type) {
        case 'notification':
          toggleNotification({
            title: dialog.title,
            message: dialog.content,
            type: dialog.status,
            timeout: dialog.timeout,
            onClose: dialog.onClose,
          });
          break;
        case 'dialog':
        case 'modal':
          setDialogId(id);
      }
    }
  };

  const handleClose = () => {
    setDialogId(null);
    setIsOpen(false);
  };

  return (
    <Menu.Root open={isOpen} onOpenChange={setIsOpen}>
      <Menu.Trigger
        disabled={isDisabled}
        size="S"
        endIcon={null}
        paddingTop="4px"
        paddingLeft="7px"
        paddingRight="7px"
        variant={variant}
      >
        <More aria-hidden focusable={false} />
        <VisuallyHidden tag="span">
          {label ||
            formatMessage({
              id: 'content-manager.containers.edit.panels.default.more-actions',
              defaultMessage: 'More document actions',
            })}
        </VisuallyHidden>
      </Menu.Trigger>
      <Menu.Content maxHeight={undefined} popoverPlacement="bottom-end">
        {actions.map((action) => {
          return (
            <MenuItem
              disabled={action.disabled}
              /* @ts-expect-error – TODO: this is an error in the DS where it is most likely a synthetic event, not regular. */
              onSelect={handleClick(action)}
              display="block"
              key={action.id}
              isVariantDanger={action.variant === 'danger'}
              isDisabled={action.disabled}
            >
              <Flex justifyContent="space-between" gap={4}>
                <Flex
                  color={!action.disabled ? convertActionVariantToColor(action.variant) : 'inherit'}
                  gap={2}
                  tag="span"
                >
                  <Flex
                    tag="span"
                    color={
                      !action.disabled ? convertActionVariantToIconColor(action.variant) : 'inherit'
                    }
                  >
                    {action.icon}
                  </Flex>
                  {action.label}
                </Flex>
              </Flex>
            </MenuItem>
          );
        })}
        {children}
      </Menu.Content>
      {actions.map((action) => {
        return (
          <React.Fragment key={action.id}>
            {action.dialog?.type === 'dialog' ? (
              <DocumentActionConfirmDialog
                {...action.dialog}
                variant={action.variant}
                isOpen={dialogId === action.id}
                onClose={handleClose}
              />
            ) : null}
            {action.dialog?.type === 'modal' ? (
              <DocumentActionModal
                {...action.dialog}
                onModalClose={handleClose}
                isOpen={dialogId === action.id}
              />
            ) : null}
          </React.Fragment>
        );
      })}
    </Menu.Root>
  );
};

const convertActionVariantToColor = (
  variant: DocumentActionDescription['variant'] = 'secondary'
): keyof DefaultTheme['colors'] | undefined => {
  switch (variant) {
    case 'danger':
      return 'danger600';
    case 'secondary':
      return undefined;
    case 'success':
      return 'success600';
    default:
      return 'primary600';
  }
};

const convertActionVariantToIconColor = (
  variant: DocumentActionDescription['variant'] = 'secondary'
): keyof DefaultTheme['colors'] | undefined => {
  switch (variant) {
    case 'danger':
      return 'danger600';
    case 'secondary':
      return 'neutral500';
    case 'success':
      return 'success600';
    default:
      return 'primary600';
  }
};

/* -------------------------------------------------------------------------------------------------
 * DocumentActionConfirmDialog
 * -----------------------------------------------------------------------------------------------*/

interface DocumentActionConfirmDialogProps extends DialogOptions, Pick<Action, 'variant'> {
  onClose: () => void;
  isOpen: Dialog.Props['open'];
  loading?: ButtonProps['loading'];
}

const DocumentActionConfirmDialog = ({
  onClose,
  onCancel,
  onConfirm,
  title,
  content,
  isOpen,
  variant = 'secondary',
  loading,
}: DocumentActionConfirmDialogProps) => {
  const { formatMessage } = useIntl();

  const handleClose = async () => {
    if (onCancel) {
      await onCancel();
    }

    onClose();
  };

  const handleConfirm = async () => {
    if (onConfirm) {
      await onConfirm();
    }

    onClose();
  };

  return (
    <Dialog.Root open={isOpen} onOpenChange={handleClose}>
      <Dialog.Content>
        <Dialog.Header>{title}</Dialog.Header>
        <Dialog.Body>{content}</Dialog.Body>
        <Dialog.Footer>
          <Dialog.Cancel>
            <Button variant="tertiary" fullWidth>
              {formatMessage({
                id: 'app.components.Button.cancel',
                defaultMessage: 'Cancel',
              })}
            </Button>
          </Dialog.Cancel>
          <Button onClick={handleConfirm} variant={variant} fullWidth loading={loading}>
            {formatMessage({
              id: 'app.components.Button.confirm',
              defaultMessage: 'Confirm',
            })}
          </Button>
        </Dialog.Footer>
      </Dialog.Content>
    </Dialog.Root>
  );
};

/* -------------------------------------------------------------------------------------------------
 * DocumentActionModal
 * -----------------------------------------------------------------------------------------------*/

interface DocumentActionModalProps extends ModalOptions {
  onModalClose: () => void;
  isOpen?: boolean;
}

const DocumentActionModal = ({
  isOpen,
  title,
  onClose,
  footer: Footer,
  content: Content,
  onModalClose,
}: DocumentActionModalProps) => {
  const handleClose = () => {
    if (onClose) {
      onClose();
    }

    onModalClose();
  };

  return (
    <Modal.Root open={isOpen} onOpenChange={handleClose}>
      <Modal.Content>
        <Modal.Header>
          <Modal.Title>{title}</Modal.Title>
        </Modal.Header>
        {typeof Content === 'function' ? (
          <Content onClose={handleClose} />
        ) : (
          <Modal.Body>{Content}</Modal.Body>
        )}
        {typeof Footer === 'function' ? <Footer onClose={handleClose} /> : Footer}
      </Modal.Content>
    </Modal.Root>
  );
};

const transformData = (data: Record<string, any>): any => {
  if (Array.isArray(data)) {
    return data.map(transformData);
  }

  if (typeof data === 'object' && data !== null) {
    if ('apiData' in data) {
      return data.apiData;
    }

    return mapValues(transformData)(data);
  }

  return data;
};

/* -------------------------------------------------------------------------------------------------
 * DocumentActionComponents
 * -----------------------------------------------------------------------------------------------*/

const PublishAction: DocumentActionComponent = ({
  activeTab,
  documentId,
  model,
  collectionType,
  meta,
  document,
  onPreview,
  fromPreview = false,
  fromRelationModal = false,
}) => {
  const {
    currentDocument: { schema },
  } = useDocumentContext('PublishAction');

  const navigate = useNavigate();
  const { toggleNotification } = useNotification();
  const { _unstableFormatValidationErrors: formatValidationErrors } = useAPIErrorHandler();
  const isListView = useMatch(LIST_PATH) !== null;
  const isCloning = useMatch(CLONE_PATH) !== null;
  const { id } = useParams();
  const { formatMessage } = useIntl();
  const canPublish = useDocumentRBAC('PublishAction', ({ canPublish }) => canPublish);
  const { publish, isLoading } = useDocumentActions(fromPreview, fromRelationModal);
  const [
    countDraftRelations,
    { isLoading: isLoadingDraftRelations, isError: isErrorDraftRelations },
  ] = useGetDraftRelationCountQuery();
  const [localCountOfDraftRelations, setLocalCountOfDraftRelations] = React.useState(0);
  const [serverCountOfDraftRelations, setServerCountOfDraftRelations] = React.useState(0);

  const [{ rawQuery }] = useQueryParams();

  const modified = useForm('PublishAction', ({ modified }) => modified);
  const setSubmitting = useForm('PublishAction', ({ setSubmitting }) => setSubmitting);
  const isSubmitting = useForm('PublishAction', ({ isSubmitting }) => isSubmitting);
  const validate = useForm('PublishAction', (state) => state.validate);
  const setErrors = useForm('PublishAction', (state) => state.setErrors);
  const formValues = useForm('PublishAction', ({ values }) => values);

  const { currentDocumentMeta } = useDocumentContext('PublishAction');

  React.useEffect(() => {
    if (isErrorDraftRelations) {
      toggleNotification({
        type: 'danger',
        message: formatMessage({
          id: getTranslation('error.records.fetch-draft-relatons'),
          defaultMessage: 'An error occurred while fetching draft relations on this document.',
        }),
      });
    }
  }, [isErrorDraftRelations, toggleNotification, formatMessage]);

  React.useEffect(() => {
    const localDraftRelations = new Set();

    /**
     * Extracts draft relations from the provided data object.
     * It checks for a connect array of relations.
     * If a relation has a status of 'draft', its id is added to the localDraftRelations set.
     */
    const extractDraftRelations = (data: Omit<RelationsFormValue, 'disconnect'>) => {
      const relations = data.connect || [];
      relations.forEach((relation) => {
        if (relation.status === 'draft') {
          localDraftRelations.add(relation.id);
        }
      });
    };

    /**
     * Recursively traverses the provided data object to extract draft relations from arrays within 'connect' keys.
     * If the data is an object, it looks for 'connect' keys to pass their array values to extractDraftRelations.
     * It recursively calls itself for any non-null objects it contains.
     */
    const traverseAndExtract = (data: { [field: string]: any }) => {
      Object.entries(data).forEach(([key, value]) => {
        if (key === 'connect' && Array.isArray(value)) {
          extractDraftRelations({ connect: value });
        } else if (typeof value === 'object' && value !== null) {
          traverseAndExtract(value);
        }
      });
    };

    if (!documentId || modified) {
      traverseAndExtract(formValues);
      setLocalCountOfDraftRelations(localDraftRelations.size);
    }
  }, [documentId, modified, formValues, setLocalCountOfDraftRelations]);

  React.useEffect(() => {
    if (!document || !document.documentId || isListView) {
      return;
    }

    const fetchDraftRelationsCount = async () => {
      const { data, error } = await countDraftRelations({
        collectionType,
        model,
        documentId,
        params: currentDocumentMeta.params,
      });

      if (error) {
        throw error;
      }

      if (data) {
        setServerCountOfDraftRelations(data.data);
      }
    };

    fetchDraftRelationsCount();
  }, [
    isListView,
    document,
    documentId,
    countDraftRelations,
    collectionType,
    model,
    currentDocumentMeta.params,
  ]);

  const isDocumentPublished =
    (document?.[PUBLISHED_AT_ATTRIBUTE_NAME] ||
      meta?.availableStatus.some((doc) => doc[PUBLISHED_AT_ATTRIBUTE_NAME] !== null)) &&
    document?.status !== 'modified';

  if (!schema?.options?.draftAndPublish) {
    return null;
  }

  const performPublish = async () => {
    setSubmitting(true);

    try {
      const { errors } = await validate(true, {
        status: 'published',
      });

      if (errors) {
        toggleNotification({
          type: 'danger',
          message: formatMessage({
            id: 'content-manager.validation.error',
            defaultMessage:
              'There are validation errors in your document. Please fix them before saving.',
          }),
        });

        return;
      }

      const res = await publish(
        {
          collectionType,
          model,
          documentId,
          params: currentDocumentMeta.params,
        },
        transformData(formValues)
      );

      if ('data' in res && collectionType !== SINGLE_TYPES) {
        /**
         * TODO: refactor the router so we can just do `../${res.data.documentId}` instead of this.
         */
        if (id === 'create') {
          navigate({
            pathname: `../${collectionType}/${model}/${res.data.documentId}`,
            search: rawQuery,
          });
        }
      } else if (
        'error' in res &&
        isBaseQueryError(res.error) &&
        res.error.name === 'ValidationError'
      ) {
        setErrors(formatValidationErrors(res.error));
      }
    } finally {
      setSubmitting(false);

      if (onPreview) {
        onPreview();
      }
    }
  };

  const totalDraftRelations = localCountOfDraftRelations + serverCountOfDraftRelations;
  // TODO skipping this for now as there is a bug with the draft relation count that will be worked on separately
  // see RFC "Count draft relations" in Notion
  const enableDraftRelationsCount = false;
  const hasDraftRelations = enableDraftRelationsCount && totalDraftRelations > 0;

  return {
    loading: isLoading,
    position: ['panel', 'preview', 'relation-modal'],
    /**
     * Disabled when:
     *  - currently if you're cloning a document we don't support publish & clone at the same time.
     *  - the form is submitting
     *  - the active tab is the published tab
     *  - the document is already published & not modified
     *  - the document is being created & not modified
     *  - the user doesn't have the permission to publish
     */
    disabled:
      isCloning ||
      isSubmitting ||
      isLoadingDraftRelations ||
      activeTab === 'published' ||
      (!modified && isDocumentPublished) ||
      (!modified && !document?.documentId) ||
      !canPublish,
    label: formatMessage({
      id: 'app.utils.publish',
      defaultMessage: 'Publish',
    }),
    onClick: async () => {
      if (hasDraftRelations) {
        // In this case we need to show the user a confirmation dialog.
        // Return from the onClick and let the dialog handle the process.
        return;
      }

      await performPublish();
    },
    dialog: hasDraftRelations
      ? {
          type: 'dialog',
          variant: 'danger',
          footer: null,
          title: formatMessage({
            id: getTranslation(`popUpwarning.warning.bulk-has-draft-relations.title`),
            defaultMessage: 'Confirmation',
          }),
          content: formatMessage(
            {
              id: getTranslation(`popUpwarning.warning.bulk-has-draft-relations.message`),
              defaultMessage:
                'This entry is related to {count, plural, one {# draft entry} other {# draft entries}}. Publishing it could leave broken links in your app.',
            },
            {
              count: totalDraftRelations,
            }
          ),
          onConfirm: async () => {
            await performPublish();
          },
        }
      : undefined,
  };
};

PublishAction.type = 'publish';
PublishAction.position = ['panel', 'preview', 'relation-modal'];

const UpdateAction: DocumentActionComponent = ({
  activeTab,
  documentId,
  model,
  collectionType,
  onPreview,
  fromPreview = false,
  fromRelationModal = false,
}) => {
  const navigate = useNavigate();
  const { toggleNotification } = useNotification();
  const { _unstableFormatValidationErrors: formatValidationErrors } = useAPIErrorHandler();
  const cloneMatch = useMatch(CLONE_PATH);
  const isCloning = cloneMatch !== null;
  const { formatMessage } = useIntl();
<<<<<<< HEAD
  const { create, update, clone, isLoading } = useDocumentActions();
  const [{ rawQuery }] = useQueryParams();
=======
  const { create, update, clone, isLoading } = useDocumentActions(fromPreview, fromRelationModal);
  const [{ query, rawQuery }] = useQueryParams();
  const params = React.useMemo(() => buildValidParams(query), [query]);
>>>>>>> 999fe18c

  const isSubmitting = useForm('UpdateAction', ({ isSubmitting }) => isSubmitting);
  const modified = useForm('UpdateAction', ({ modified }) => modified);
  const setSubmitting = useForm('UpdateAction', ({ setSubmitting }) => setSubmitting);
  const document = useForm('UpdateAction', ({ values }) => values);
  const validate = useForm('UpdateAction', (state) => state.validate);
  const setErrors = useForm('UpdateAction', (state) => state.setErrors);
  const resetForm = useForm('PublishAction', ({ resetForm }) => resetForm);

  const { currentDocumentMeta } = useDocumentContext('UpdateAction');

  const handleUpdate = React.useCallback(async () => {
    setSubmitting(true);

    try {
      if (!modified) {
        return;
      }

      const { errors } = await validate(true, {
        status: 'draft',
      });

      if (errors) {
        toggleNotification({
          type: 'danger',
          message: formatMessage({
            id: 'content-manager.validation.error',
            defaultMessage:
              'There are validation errors in your document. Please fix them before saving.',
          }),
        });

        return;
      }

      if (isCloning) {
        const res = await clone(
          {
            model,
            documentId: cloneMatch.params.origin!,
            params: currentDocumentMeta.params,
          },
          transformData(document)
        );

        if ('data' in res) {
          navigate(
            {
              pathname: `../${res.data.documentId}`,
              search: rawQuery,
            },
            { relative: 'path' }
          );
        } else if (
          'error' in res &&
          isBaseQueryError(res.error) &&
          res.error.name === 'ValidationError'
        ) {
          setErrors(formatValidationErrors(res.error));
        }
      } else if (documentId || collectionType === SINGLE_TYPES) {
        const res = await update(
          {
            collectionType,
            model,
            documentId,
            params: currentDocumentMeta.params,
          },
          transformData(document)
        );

        if ('error' in res && isBaseQueryError(res.error) && res.error.name === 'ValidationError') {
          setErrors(formatValidationErrors(res.error));
        } else {
          resetForm();
        }
      } else {
        const res = await create(
          {
            model,
            params: currentDocumentMeta.params,
          },
          transformData(document)
        );

        if ('data' in res && collectionType !== SINGLE_TYPES) {
          navigate(
            {
              pathname: `../${res.data.documentId}`,
              search: rawQuery,
            },
            { replace: true, relative: 'path' }
          );
        } else if (
          'error' in res &&
          isBaseQueryError(res.error) &&
          res.error.name === 'ValidationError'
        ) {
          setErrors(formatValidationErrors(res.error));
        }
      }
    } finally {
      setSubmitting(false);
      if (onPreview) {
        onPreview();
      }
    }
  }, [
    clone,
    cloneMatch?.params.origin,
    collectionType,
    create,
    currentDocumentMeta.documentId,
    currentDocumentMeta.params,
    document,
    documentId,
    formatMessage,
    formatValidationErrors,
    isCloning,
    model,
    modified,
    navigate,
<<<<<<< HEAD
=======
    onPreview,
    params,
>>>>>>> 999fe18c
    rawQuery,
    resetForm,
    rootDocumentMeta.documentId,
    setErrors,
    setSubmitting,
    toggleNotification,
    update,
    validate,
    currentDocumentMeta.params,
    onPreview,
  ]);

  // Auto-save on CMD+S or CMD+Enter on macOS, and CTRL+S or CTRL+Enter on Windows/Linux
  React.useEffect(() => {
    const handleKeyDown = (e: KeyboardEvent) => {
      if (e.key === 'Enter' && (e.metaKey || e.ctrlKey)) {
        e.preventDefault();
        handleUpdate();
      }
    };

    window.addEventListener('keydown', handleKeyDown);

    return () => {
      window.removeEventListener('keydown', handleKeyDown);
    };
  }, [handleUpdate]);

  return {
    loading: isLoading,
    /**
     * Disabled when:
     * - the form is submitting
     * - the document is not modified & we're not cloning (you can save a clone entity straight away)
     * - the active tab is the published tab
     */
    disabled: isSubmitting || (!modified && !isCloning) || activeTab === 'published',
    label: formatMessage({
      id: 'global.save',
      defaultMessage: 'Save',
    }),
    onClick: handleUpdate,
    position: ['panel', 'preview', 'relation-modal'],
  };
};

UpdateAction.type = 'update';
UpdateAction.position = ['panel', 'preview', 'relation-modal'];

const UNPUBLISH_DRAFT_OPTIONS = {
  KEEP: 'keep',
  DISCARD: 'discard',
};

const UnpublishAction: DocumentActionComponent = ({
  activeTab,
  documentId,
  model,
  collectionType,
  document,
}) => {
  const { formatMessage } = useIntl();
  const { schema } = useDoc();
  const canPublish = useDocumentRBAC('UnpublishAction', ({ canPublish }) => canPublish);
  const { unpublish } = useDocumentActions();
  const [{ query }] = useQueryParams();
  const params = React.useMemo(() => buildValidParams(query), [query]);
  const { toggleNotification } = useNotification();
  const [shouldKeepDraft, setShouldKeepDraft] = React.useState(true);

  const isDocumentModified = document?.status === 'modified';

  const handleChange = (value: string) => {
    setShouldKeepDraft(value === UNPUBLISH_DRAFT_OPTIONS.KEEP);
  };

  if (!schema?.options?.draftAndPublish) {
    return null;
  }

  return {
    disabled:
      !canPublish ||
      activeTab === 'published' ||
      (document?.status !== 'published' && document?.status !== 'modified'),
    label: formatMessage({
      id: 'app.utils.unpublish',
      defaultMessage: 'Unpublish',
    }),
    icon: <Cross />,
    onClick: async () => {
      /**
       * return if there's no id & we're in a collection type, or the status modified
       * for either collection type because we use a dialog to handle the process in
       * the latter case.
       */
      if ((!documentId && collectionType !== SINGLE_TYPES) || isDocumentModified) {
        if (!documentId) {
          // This should never, ever, happen.
          console.error(
            "You're trying to unpublish a document without an id, this is likely a bug with Strapi. Please open an issue."
          );

          toggleNotification({
            message: formatMessage({
              id: 'content-manager.actions.unpublish.error',
              defaultMessage: 'An error occurred while trying to unpublish the document.',
            }),
            type: 'danger',
          });
        }

        return;
      }

      await unpublish({
        collectionType,
        model,
        documentId,
        params,
      });
    },
    dialog: isDocumentModified
      ? {
          type: 'dialog',
          title: formatMessage({
            id: 'app.components.ConfirmDialog.title',
            defaultMessage: 'Confirmation',
          }),
          content: (
            <Flex alignItems="flex-start" direction="column" gap={6}>
              <Flex width="100%" direction="column" gap={2}>
                <WarningCircle width="24px" height="24px" fill="danger600" />
                <Typography tag="p" variant="omega" textAlign="center">
                  {formatMessage({
                    id: 'content-manager.actions.unpublish.dialog.body',
                    defaultMessage: 'Are you sure?',
                  })}
                </Typography>
              </Flex>
              <Radio.Group
                defaultValue={UNPUBLISH_DRAFT_OPTIONS.KEEP}
                name="discard-options"
                aria-label={formatMessage({
                  id: 'content-manager.actions.unpublish.dialog.radio-label',
                  defaultMessage: 'Choose an option to unpublish the document.',
                })}
                onValueChange={handleChange}
              >
                <Radio.Item checked={shouldKeepDraft} value={UNPUBLISH_DRAFT_OPTIONS.KEEP}>
                  {formatMessage({
                    id: 'content-manager.actions.unpublish.dialog.option.keep-draft',
                    defaultMessage: 'Keep draft',
                  })}
                </Radio.Item>
                <Radio.Item checked={!shouldKeepDraft} value={UNPUBLISH_DRAFT_OPTIONS.DISCARD}>
                  {formatMessage({
                    id: 'content-manager.actions.unpublish.dialog.option.replace-draft',
                    defaultMessage: 'Replace draft',
                  })}
                </Radio.Item>
              </Radio.Group>
            </Flex>
          ),
          onConfirm: async () => {
            if (!documentId && collectionType !== SINGLE_TYPES) {
              // This should never, ever, happen.
              console.error(
                "You're trying to unpublish a document without an id, this is likely a bug with Strapi. Please open an issue."
              );

              toggleNotification({
                message: formatMessage({
                  id: 'content-manager.actions.unpublish.error',
                  defaultMessage: 'An error occurred while trying to unpublish the document.',
                }),
                type: 'danger',
              });
            }

            await unpublish(
              {
                collectionType,
                model,
                documentId,
                params,
              },
              !shouldKeepDraft
            );
          },
        }
      : undefined,
    variant: 'danger',
    position: ['panel', 'table-row'],
  };
};

UnpublishAction.type = 'unpublish';
UnpublishAction.position = 'panel';

const DiscardAction: DocumentActionComponent = ({
  activeTab,
  documentId,
  model,
  collectionType,
  document,
}) => {
  const { formatMessage } = useIntl();
  const { schema } = useDoc();
  const canUpdate = useDocumentRBAC('DiscardAction', ({ canUpdate }) => canUpdate);
  const { discard, isLoading } = useDocumentActions();
  const [{ query }] = useQueryParams();
  const params = React.useMemo(() => buildValidParams(query), [query]);

  if (!schema?.options?.draftAndPublish) {
    return null;
  }

  return {
    disabled: !canUpdate || activeTab === 'published' || document?.status !== 'modified',
    label: formatMessage({
      id: 'content-manager.actions.discard.label',
      defaultMessage: 'Discard changes',
    }),
    icon: <Cross />,
    position: ['panel', 'table-row'],
    variant: 'danger',
    dialog: {
      type: 'dialog',
      title: formatMessage({
        id: 'app.components.ConfirmDialog.title',
        defaultMessage: 'Confirmation',
      }),
      content: (
        <Flex direction="column" gap={2}>
          <WarningCircle width="24px" height="24px" fill="danger600" />
          <Typography tag="p" variant="omega" textAlign="center">
            {formatMessage({
              id: 'content-manager.actions.discard.dialog.body',
              defaultMessage: 'Are you sure?',
            })}
          </Typography>
        </Flex>
      ),
      loading: isLoading,
      onConfirm: async () => {
        await discard({
          collectionType,
          model,
          documentId,
          params,
        });
      },
    },
  };
};

DiscardAction.type = 'discard';
DiscardAction.position = 'panel';

const DEFAULT_ACTIONS = [PublishAction, UpdateAction, UnpublishAction, DiscardAction];

export { DocumentActions, DocumentActionsMenu, DocumentActionButton, DEFAULT_ACTIONS };
export type {
  DocumentActionDescription,
  DocumentActionPosition,
  DialogOptions,
  NotificationOptions,
  ModalOptions,
};<|MERGE_RESOLUTION|>--- conflicted
+++ resolved
@@ -518,8 +518,6 @@
   meta,
   document,
   onPreview,
-  fromPreview = false,
-  fromRelationModal = false,
 }) => {
   const {
     currentDocument: { schema },
@@ -533,7 +531,7 @@
   const { id } = useParams();
   const { formatMessage } = useIntl();
   const canPublish = useDocumentRBAC('PublishAction', ({ canPublish }) => canPublish);
-  const { publish, isLoading } = useDocumentActions(fromPreview, fromRelationModal);
+  const { publish, isLoading } = useDocumentActions();
   const [
     countDraftRelations,
     { isLoading: isLoadingDraftRelations, isError: isErrorDraftRelations },
@@ -776,8 +774,6 @@
   model,
   collectionType,
   onPreview,
-  fromPreview = false,
-  fromRelationModal = false,
 }) => {
   const navigate = useNavigate();
   const { toggleNotification } = useNotification();
@@ -785,14 +781,8 @@
   const cloneMatch = useMatch(CLONE_PATH);
   const isCloning = cloneMatch !== null;
   const { formatMessage } = useIntl();
-<<<<<<< HEAD
   const { create, update, clone, isLoading } = useDocumentActions();
   const [{ rawQuery }] = useQueryParams();
-=======
-  const { create, update, clone, isLoading } = useDocumentActions(fromPreview, fromRelationModal);
-  const [{ query, rawQuery }] = useQueryParams();
-  const params = React.useMemo(() => buildValidParams(query), [query]);
->>>>>>> 999fe18c
 
   const isSubmitting = useForm('UpdateAction', ({ isSubmitting }) => isSubmitting);
   const modified = useForm('UpdateAction', ({ modified }) => modified);
@@ -906,7 +896,6 @@
     cloneMatch?.params.origin,
     collectionType,
     create,
-    currentDocumentMeta.documentId,
     currentDocumentMeta.params,
     document,
     documentId,
@@ -916,20 +905,13 @@
     model,
     modified,
     navigate,
-<<<<<<< HEAD
-=======
-    onPreview,
-    params,
->>>>>>> 999fe18c
     rawQuery,
     resetForm,
-    rootDocumentMeta.documentId,
     setErrors,
     setSubmitting,
     toggleNotification,
     update,
     validate,
-    currentDocumentMeta.params,
     onPreview,
   ]);
 
