import * as React from 'react';

import {
  useForm,
  useNotification,
  NotificationConfig,
  useAPIErrorHandler,
  useQueryParams,
} from '@strapi/admin/strapi-admin';
import {
  Box,
  Button,
  Dialog,
  Flex,
  Modal,
  Radio,
  Typography,
  VisuallyHidden,
  Menu,
  ButtonProps,
} from '@strapi/design-system';
import { CrossCircle, More, WarningCircle } from '@strapi/icons';
import { useIntl } from 'react-intl';
import { useMatch, useNavigate } from 'react-router-dom';
import { styled, DefaultTheme } from 'styled-components';

import { PUBLISHED_AT_ATTRIBUTE_NAME } from '../../../constants/attributes';
import { SINGLE_TYPES } from '../../../constants/collections';
import { useDocumentRBAC } from '../../../features/DocumentRBAC';
import { useDoc } from '../../../hooks/useDocument';
import { useDocumentActions } from '../../../hooks/useDocumentActions';
import { CLONE_PATH } from '../../../router';
import { useGetDraftRelationCountQuery } from '../../../services/documents';
import { isBaseQueryError, buildValidParams } from '../../../utils/api';
import { getTranslation } from '../../../utils/translations';

import type { RelationsFormValue } from './FormInputs/Relations';
import type { DocumentActionComponent } from '../../../content-manager';
/* -------------------------------------------------------------------------------------------------
 * Types
 * -----------------------------------------------------------------------------------------------*/
type DocumentActionPosition = 'panel' | 'header' | 'table-row';

interface DocumentActionDescription {
  label: string;
  onClick?: (event: React.SyntheticEvent) => Promise<boolean | void> | boolean | void;
  icon?: React.ReactNode;
  /**
   * @default false
   */
  disabled?: boolean;
  /**
   * @default 'panel'
   * @description Where the action should be rendered.
   */
  position?: DocumentActionPosition | DocumentActionPosition[];
  dialog?: DialogOptions | NotificationOptions | ModalOptions;
  /**
   * @default 'secondary'
   */
  variant?: ButtonProps['variant'];
}

interface DialogOptions {
  type: 'dialog';
  title: string;
  content?: React.ReactNode;
  variant?: ButtonProps['variant'];
  onConfirm?: () => void | Promise<void>;
  onCancel?: () => void | Promise<void>;
}

interface NotificationOptions {
  type: 'notification';
  title: string;
  link?: {
    label: string;
    url: string;
    target?: string;
  };
  content?: string;
  onClose?: () => void;
  status?: NotificationConfig['type'];
  timeout?: number;
}

interface ModalOptions {
  type: 'modal';
  title: string;
  content: React.ComponentType<{ onClose: () => void }> | React.ReactNode;
  footer?: React.ComponentType<{ onClose: () => void }> | React.ReactNode;
  onClose?: () => void;
}

/* -------------------------------------------------------------------------------------------------
 * DocumentActions
 * -----------------------------------------------------------------------------------------------*/

interface Action extends DocumentActionDescription {
  id: string;
}

interface DocumentActionsProps {
  actions: Action[];
}

const DocumentActions = ({ actions }: DocumentActionsProps) => {
  const { formatMessage } = useIntl();
  const [primaryAction, secondaryAction, ...restActions] = actions.filter((action) => {
    if (action.position === undefined) {
      return true;
    }

    const positions = Array.isArray(action.position) ? action.position : [action.position];
    return positions.includes('panel');
  });

  if (!primaryAction) {
    return null;
  }

  return (
    <Flex direction="column" gap={2} alignItems="stretch" width="100%">
      <Flex gap={2}>
        <DocumentActionButton {...primaryAction} variant={primaryAction.variant || 'default'} />
        {restActions.length > 0 ? (
          <DocumentActionsMenu
            actions={restActions}
            label={formatMessage({
              id: 'content-manager.containers.edit.panels.default.more-actions',
              defaultMessage: 'More document actions',
            })}
          />
        ) : null}
      </Flex>
      {secondaryAction ? (
        <DocumentActionButton
          {...secondaryAction}
          variant={secondaryAction.variant || 'secondary'}
        />
      ) : null}
    </Flex>
  );
};

/* -------------------------------------------------------------------------------------------------
 * DocumentActionButton
 * -----------------------------------------------------------------------------------------------*/

interface DocumentActionButtonProps extends Action {}

const DocumentActionButton = (action: DocumentActionButtonProps) => {
  const [dialogId, setDialogId] = React.useState<string | null>(null);
  const { toggleNotification } = useNotification();

  const handleClick = (action: Action) => async (e: React.MouseEvent) => {
    const { onClick = () => false, dialog, id } = action;

    const muteDialog = await onClick(e);

    if (dialog && !muteDialog) {
      switch (dialog.type) {
        case 'notification':
          toggleNotification({
            title: dialog.title,
            message: dialog.content,
            type: dialog.status,
            timeout: dialog.timeout,
            onClose: dialog.onClose,
          });
          break;
        case 'dialog':
        case 'modal':
          e.preventDefault();
          setDialogId(id);
      }
    }
  };

  const handleClose = () => {
    setDialogId(null);
  };

  return (
    <>
      <Button
        flex={1}
        startIcon={action.icon}
        disabled={action.disabled}
        onClick={handleClick(action)}
        justifyContent="center"
        variant={action.variant || 'default'}
      >
        {action.label}
      </Button>
      {action.dialog?.type === 'dialog' ? (
        <DocumentActionConfirmDialog
          {...action.dialog}
          variant={action.dialog?.variant ?? action.variant}
          isOpen={dialogId === action.id}
          onClose={handleClose}
        />
      ) : null}
      {action.dialog?.type === 'modal' ? (
        <DocumentActionModal
          {...action.dialog}
          onModalClose={handleClose}
          isOpen={dialogId === action.id}
        />
      ) : null}
    </>
  );
};

/* -------------------------------------------------------------------------------------------------
 * DocumentActionMenu
 * -----------------------------------------------------------------------------------------------*/
interface DocumentActionsMenuProps {
  actions: Action[];
  children?: React.ReactNode;
  label?: string;
  variant?: 'ghost' | 'tertiary';
}

const DocumentActionsMenu = ({
  actions,
  children,
  label,
  variant = 'tertiary',
}: DocumentActionsMenuProps) => {
  const [isOpen, setIsOpen] = React.useState(false);
  const [dialogId, setDialogId] = React.useState<string | null>(null);
  const { formatMessage } = useIntl();
  const { toggleNotification } = useNotification();
  const isDisabled = actions.every((action) => action.disabled) || actions.length === 0;

  const handleClick = (action: Action) => async (e: React.SyntheticEvent) => {
    const { onClick = () => false, dialog, id } = action;

    const muteDialog = await onClick(e);

    if (dialog && !muteDialog) {
      switch (dialog.type) {
        case 'notification':
          toggleNotification({
            title: dialog.title,
            message: dialog.content,
            type: dialog.status,
            timeout: dialog.timeout,
            onClose: dialog.onClose,
          });
          break;
        case 'dialog':
        case 'modal':
          setDialogId(id);
      }
    }
  };

  const handleClose = () => {
    setDialogId(null);
    setIsOpen(false);
  };

  return (
    <Menu.Root open={isOpen} onOpenChange={setIsOpen}>
      <Menu.Trigger
        disabled={isDisabled}
        size="S"
        endIcon={null}
        paddingTop="7px"
        paddingLeft="9px"
        paddingRight="9px"
        variant={variant}
      >
        <More aria-hidden focusable={false} />
        <VisuallyHidden tag="span">
          {label ||
            formatMessage({
              id: 'content-manager.containers.edit.panels.default.more-actions',
              defaultMessage: 'More document actions',
            })}
        </VisuallyHidden>
      </Menu.Trigger>
      <Menu.Content top="4px" maxHeight={undefined} popoverPlacement="bottom-end">
        {actions.map((action) => {
          return (
            <Menu.Item
              disabled={action.disabled}
              /* @ts-expect-error – TODO: this is an error in the DS where it is most likely a synthetic event, not regular. */
              onSelect={handleClick(action)}
              display="block"
              key={action.id}
            >
              <Flex justifyContent="space-between" gap={4}>
                <Flex color={convertActionVariantToColor(action.variant)} gap={2} tag="span">
                  <Box tag="span" color={convertActionVariantToIconColor(action.variant)}>
                    {action.icon}
                  </Box>
                  {action.label}
                </Flex>
                {/* TODO: remove this in 5.1 release */}
                {action.id.startsWith('HistoryAction') && (
                  <Flex
                    alignItems="center"
                    background="alternative100"
                    borderStyle="solid"
                    borderColor="alternative200"
                    borderWidth="1px"
                    height={5}
                    paddingLeft={2}
                    paddingRight={2}
                    hasRadius
                    color="alternative600"
                  >
                    <Typography variant="sigma" fontWeight="bold" lineHeight={1}>
                      {formatMessage({ id: 'global.new', defaultMessage: 'New' })}
                    </Typography>
                  </Flex>
                )}
              </Flex>
            </Menu.Item>
          );
        })}
        {children}
      </Menu.Content>
      {actions.map((action) => {
        return (
          <React.Fragment key={action.id}>
            {action.dialog?.type === 'dialog' ? (
              <DocumentActionConfirmDialog
                {...action.dialog}
                variant={action.variant}
                isOpen={dialogId === action.id}
                onClose={handleClose}
              />
            ) : null}
            {action.dialog?.type === 'modal' ? (
              <DocumentActionModal
                {...action.dialog}
                onModalClose={handleClose}
                isOpen={dialogId === action.id}
              />
            ) : null}
          </React.Fragment>
        );
      })}
    </Menu.Root>
  );
};

const convertActionVariantToColor = (
  variant: DocumentActionDescription['variant'] = 'secondary'
): keyof DefaultTheme['colors'] | undefined => {
  switch (variant) {
    case 'danger':
      return 'danger600';
    case 'secondary':
      return undefined;
    case 'success':
      return 'success600';
    default:
      return 'primary600';
  }
};

const convertActionVariantToIconColor = (
  variant: DocumentActionDescription['variant'] = 'secondary'
): keyof DefaultTheme['colors'] | undefined => {
  switch (variant) {
    case 'danger':
      return 'danger600';
    case 'secondary':
      return 'neutral500';
    case 'success':
      return 'success600';
    default:
      return 'primary600';
  }
};

/* -------------------------------------------------------------------------------------------------
 * DocumentActionConfirmDialog
 * -----------------------------------------------------------------------------------------------*/

interface DocumentActionConfirmDialogProps extends DialogOptions, Pick<Action, 'variant'> {
  onClose: () => void;
  isOpen: Dialog.Props['open'];
}

const DocumentActionConfirmDialog = ({
  onClose,
  onCancel,
  onConfirm,
  title,
  content,
  isOpen,
  variant = 'secondary',
}: DocumentActionConfirmDialogProps) => {
  const { formatMessage } = useIntl();

  const handleClose = async () => {
    if (onCancel) {
      await onCancel();
    }

    onClose();
  };

  const handleConfirm = async () => {
    if (onConfirm) {
      await onConfirm();
    }

    onClose();
  };

  return (
    <Dialog.Root open={isOpen} onOpenChange={handleClose}>
      <Dialog.Content>
        <Dialog.Header>{title}</Dialog.Header>
        <Dialog.Body>{content}</Dialog.Body>
        <Dialog.Footer>
          <Dialog.Cancel>
            <Button variant="tertiary">
              {formatMessage({
                id: 'app.components.Button.cancel',
                defaultMessage: 'Cancel',
              })}
            </Button>
          </Dialog.Cancel>
          <Button onClick={handleConfirm} variant={variant}>
            {formatMessage({
              id: 'app.components.Button.confirm',
              defaultMessage: 'Confirm',
            })}
          </Button>
        </Dialog.Footer>
      </Dialog.Content>
    </Dialog.Root>
  );
};

/* -------------------------------------------------------------------------------------------------
 * DocumentActionModal
 * -----------------------------------------------------------------------------------------------*/

interface DocumentActionModalProps extends ModalOptions {
  onModalClose: () => void;
  isOpen?: boolean;
}

const DocumentActionModal = ({
  isOpen,
  title,
  onClose,
  footer: Footer,
  content: Content,
  onModalClose,
}: DocumentActionModalProps) => {
  const handleClose = () => {
    if (onClose) {
      onClose();
    }

    onModalClose();
  };

  return (
    <Modal.Root open={isOpen} onOpenChange={handleClose}>
      <Modal.Content>
        <Modal.Header>
          <Modal.Title>{title}</Modal.Title>
        </Modal.Header>
        <Modal.Body>
          {typeof Content === 'function' ? <Content onClose={handleClose} /> : Content}
        </Modal.Body>
        <Modal.Footer>
          {typeof Footer === 'function' ? <Footer onClose={handleClose} /> : Footer}
        </Modal.Footer>
      </Modal.Content>
    </Modal.Root>
  );
};

/* -------------------------------------------------------------------------------------------------
 * DocumentActionComponents
 * -----------------------------------------------------------------------------------------------*/

const PublishAction: DocumentActionComponent = ({
  activeTab,
  documentId,
  model,
  collectionType,
  meta,
  document,
}) => {
  const { schema } = useDoc();
  const navigate = useNavigate();
  const { toggleNotification } = useNotification();
  const { _unstableFormatValidationErrors: formatValidationErrors } = useAPIErrorHandler();
  const isCloning = useMatch(CLONE_PATH) !== null;
  const { formatMessage } = useIntl();
  const { canPublish, canCreate, canUpdate } = useDocumentRBAC(
    'PublishAction',
    ({ canPublish, canCreate, canUpdate }) => ({ canPublish, canCreate, canUpdate })
  );
  const { publish } = useDocumentActions();
  const [
    countDraftRelations,
    { isLoading: isLoadingDraftRelations, isError: isErrorDraftRelations },
  ] = useGetDraftRelationCountQuery();
  const [localCountOfDraftRelations, setLocalCountOfDraftRelations] = React.useState(0);
  const [serverCountOfDraftRelations, setServerCountOfDraftRelations] = React.useState(0);

  const [{ query, rawQuery }] = useQueryParams();
  const params = React.useMemo(() => buildValidParams(query), [query]);

  const modified = useForm('PublishAction', ({ modified }) => modified);
  const setSubmitting = useForm('PublishAction', ({ setSubmitting }) => setSubmitting);
  const isSubmitting = useForm('PublishAction', ({ isSubmitting }) => isSubmitting);
  const validate = useForm('PublishAction', (state) => state.validate);
  const setErrors = useForm('PublishAction', (state) => state.setErrors);
  const formValues = useForm('PublishAction', ({ values }) => values);

  React.useEffect(() => {
    if (isErrorDraftRelations) {
      toggleNotification({
        type: 'danger',
        message: formatMessage({
          id: getTranslation('error.records.fetch-draft-relatons'),
          defaultMessage: 'An error occurred while fetching draft relations on this document.',
        }),
      });
    }
  }, [isErrorDraftRelations, toggleNotification, formatMessage]);

  React.useEffect(() => {
    const localDraftRelations = new Set();

    /**
     * Extracts draft relations from the provided data object.
     * It checks for a connect array of relations.
     * If a relation has a status of 'draft', its id is added to the localDraftRelations set.
     */
    const extractDraftRelations = (data: Omit<RelationsFormValue, 'disconnect'>) => {
      const relations = data.connect || [];
      relations.forEach((relation) => {
        if (relation.status === 'draft') {
          localDraftRelations.add(relation.id);
        }
      });
    };

    /**
     * Recursively traverses the provided data object to extract draft relations from arrays within 'connect' keys.
     * If the data is an object, it looks for 'connect' keys to pass their array values to extractDraftRelations.
     * It recursively calls itself for any non-null objects it contains.
     */
    const traverseAndExtract = (data: { [field: string]: any }) => {
      Object.entries(data).forEach(([key, value]) => {
        if (key === 'connect' && Array.isArray(value)) {
          extractDraftRelations({ connect: value });
        } else if (typeof value === 'object' && value !== null) {
          traverseAndExtract(value);
        }
      });
    };

    if (!documentId || modified) {
      traverseAndExtract(formValues);
      setLocalCountOfDraftRelations(localDraftRelations.size);
    }
  }, [documentId, modified, formValues, setLocalCountOfDraftRelations]);

  React.useEffect(() => {
    if (documentId) {
      const fetchDraftRelationsCount = async () => {
        const { data, error } = await countDraftRelations({
          collectionType,
          model,
          documentId,
          params,
        });

        if (error) {
          throw error;
        }

        if (data) {
          setServerCountOfDraftRelations(data.data);
        }
      };

      fetchDraftRelationsCount();
    }
  }, [documentId, countDraftRelations, collectionType, model, params]);

  const isDocumentPublished =
    (document?.[PUBLISHED_AT_ATTRIBUTE_NAME] ||
      meta?.availableStatus.some((doc) => doc[PUBLISHED_AT_ATTRIBUTE_NAME] !== null)) &&
    document?.status !== 'modified';

  if (!schema?.options?.draftAndPublish) {
    return null;
  }

  const performPublish = async () => {
    setSubmitting(true);

    try {
      const { errors } = await validate();

      if (errors) {
        toggleNotification({
          type: 'danger',
          message: formatMessage({
            id: 'content-manager.validation.error',
            defaultMessage:
              'There are validation errors in your document. Please fix them before saving.',
          }),
        });

        return;
      }

      const res = await publish(
        {
          collectionType,
          model,
          documentId,
          params,
        },
        formValues
      );

      if ('data' in res && collectionType !== SINGLE_TYPES) {
        /**
         * TODO: refactor the router so we can just do `../${res.data.documentId}` instead of this.
         */
        navigate({
          pathname: `../${collectionType}/${model}/${res.data.documentId}`,
          search: rawQuery,
        });
      } else if (
        'error' in res &&
        isBaseQueryError(res.error) &&
        res.error.name === 'ValidationError'
      ) {
        setErrors(formatValidationErrors(res.error));
      }
    } finally {
      setSubmitting(false);
    }
  };

  const totalDraftRelations = localCountOfDraftRelations + serverCountOfDraftRelations;
  const hasDraftRelations = totalDraftRelations > 0;

  return {
    /**
     * Disabled when:
     *  - currently if you're cloning a document we don't support publish & clone at the same time.
     *  - the form is submitting
     *  - the active tab is the published tab
     *  - the document is already published & not modified
     *  - the document is being created & not modified
     *  - the user doesn't have the permission to publish
     *  - the user doesn't have the permission to create a new document
     *  - the user doesn't have the permission to update the document
     */
    disabled:
      isCloning ||
      isSubmitting ||
      isLoadingDraftRelations ||
      activeTab === 'published' ||
      (!modified && isDocumentPublished) ||
      (!modified && !document?.documentId) ||
      !canPublish ||
      Boolean((!document?.documentId && !canCreate) || (document?.documentId && !canUpdate)),
    label: formatMessage({
      id: 'app.utils.publish',
      defaultMessage: 'Publish',
    }),
    onClick: async () => {
      if (hasDraftRelations) {
        // In this case we need to show the user a confirmation dialog.
        // Return from the onClick and let the dialog handle the process.
        return;
      }

      await performPublish();
    },
    dialog: hasDraftRelations
      ? {
          type: 'dialog',
          variant: 'danger',
          footer: null,
          title: formatMessage({
            id: getTranslation(`popUpwarning.warning.bulk-has-draft-relations.title`),
            defaultMessage: 'Confirmation',
          }),
          content: formatMessage(
            {
              id: getTranslation(`popUpwarning.warning.bulk-has-draft-relations.message`),
              defaultMessage:
                'This entry is related to {count, plural, one {# draft entry} other {# draft entries}}. Publishing it could leave broken links in your app.',
            },
            {
              count: totalDraftRelations,
            }
          ),
          onConfirm: async () => {
            await performPublish();
          },
<<<<<<< HEAD
          formValues
        );

        if ('data' in res && collectionType !== SINGLE_TYPES) {
          navigate(
            {
              pathname: `../${res.data.documentId}`,
              search: rawQuery,
            },
            { relative: 'path' }
          );
        } else if (
          'error' in res &&
          isBaseQueryError(res.error) &&
          res.error.name === 'ValidationError'
        ) {
          setErrors(formatValidationErrors(res.error));
=======
>>>>>>> ec0af1dd
        }
      : undefined,
  };
};

PublishAction.type = 'publish';

const UpdateAction: DocumentActionComponent = ({
  activeTab,
  documentId,
  model,
  collectionType,
}) => {
  const navigate = useNavigate();
  const { toggleNotification } = useNotification();
  const { _unstableFormatValidationErrors: formatValidationErrors } = useAPIErrorHandler();
  const cloneMatch = useMatch(CLONE_PATH);
  const isCloning = cloneMatch !== null;
  const { formatMessage } = useIntl();
  const { canCreate, canUpdate } = useDocumentRBAC('UpdateAction', ({ canCreate, canUpdate }) => ({
    canCreate,
    canUpdate,
  }));
  const { create, update, clone } = useDocumentActions();
  const [{ query, rawQuery }] = useQueryParams();
  const params = React.useMemo(() => buildValidParams(query), [query]);

  const isSubmitting = useForm('UpdateAction', ({ isSubmitting }) => isSubmitting);
  const modified = useForm('UpdateAction', ({ modified }) => modified);
  const setSubmitting = useForm('UpdateAction', ({ setSubmitting }) => setSubmitting);
  const document = useForm('UpdateAction', ({ values }) => values);
  const validate = useForm('UpdateAction', (state) => state.validate);
  const setErrors = useForm('UpdateAction', (state) => state.setErrors);
  const resetForm = useForm('PublishAction', ({ resetForm }) => resetForm);

  return {
    /**
     * Disabled when:
     * - the form is submitting
     * - the document is not modified & we're not cloning (you can save a clone entity straight away)
     * - the active tab is the published tab
     * - the user doesn't have the permission to create a new document
     * - the user doesn't have the permission to update the document
     */
    disabled:
      isSubmitting ||
      (!modified && !isCloning) ||
      activeTab === 'published' ||
      Boolean((!documentId && !canCreate) || (documentId && !canUpdate)),
    label: formatMessage({
      id: 'content-manager.containers.Edit.save',
      defaultMessage: 'Save',
    }),
    onClick: async () => {
      setSubmitting(true);

      try {
        const { errors } = await validate();

        if (errors) {
          toggleNotification({
            type: 'danger',
            message: formatMessage({
              id: 'content-manager.validation.error',
              defaultMessage:
                'There are validation errors in your document. Please fix them before saving.',
            }),
          });

          return;
        }

        if (isCloning) {
          const res = await clone(
            {
              model,
              documentId: cloneMatch.params.origin!,
              params,
            },
            document
          );

          if ('data' in res) {
            navigate(
              {
                pathname: `../${res.data.documentId}`,
                search: rawQuery,
              },
              { relative: 'path' }
            );
          } else if (
            'error' in res &&
            isBaseQueryError(res.error) &&
            res.error.name === 'ValidationError'
          ) {
            setErrors(formatValidationErrors(res.error));
          }
        } else if (documentId || collectionType === SINGLE_TYPES) {
          const res = await update(
            {
              collectionType,
              model,
              documentId,
              params,
            },
            document
          );

          if (
            'error' in res &&
            isBaseQueryError(res.error) &&
            res.error.name === 'ValidationError'
          ) {
            setErrors(formatValidationErrors(res.error));
          } else {
            resetForm();
          }
        } else {
          const res = await create(
            {
              model,
              params,
            },
            document
          );

          if ('data' in res && collectionType !== SINGLE_TYPES) {
            navigate(
              {
                pathname: `../${res.data.documentId}`,
                search: rawQuery,
              },
              { replace: true, relative: 'path' }
            );
          } else if (
            'error' in res &&
            isBaseQueryError(res.error) &&
            res.error.name === 'ValidationError'
          ) {
            setErrors(formatValidationErrors(res.error));
          }
        }
      } finally {
        setSubmitting(false);
      }
    },
  };
};

UpdateAction.type = 'update';

const UNPUBLISH_DRAFT_OPTIONS = {
  KEEP: 'keep',
  DISCARD: 'discard',
};

const UnpublishAction: DocumentActionComponent = ({
  activeTab,
  documentId,
  model,
  collectionType,
  document,
}) => {
  const { formatMessage } = useIntl();
  const { schema } = useDoc();
  const canPublish = useDocumentRBAC('UnpublishAction', ({ canPublish }) => canPublish);
  const { unpublish } = useDocumentActions();
  const [{ query }] = useQueryParams();
  const params = React.useMemo(() => buildValidParams(query), [query]);
  const { toggleNotification } = useNotification();
  const [shouldKeepDraft, setShouldKeepDraft] = React.useState(true);

  const isDocumentModified = document?.status === 'modified';

  const handleChange = (value: string) => {
    setShouldKeepDraft(value === UNPUBLISH_DRAFT_OPTIONS.KEEP);
  };

  if (!schema?.options?.draftAndPublish) {
    return null;
  }

  return {
    disabled:
      !canPublish ||
      activeTab === 'published' ||
      (document?.status !== 'published' && document?.status !== 'modified'),
    label: formatMessage({
      id: 'app.utils.unpublish',
      defaultMessage: 'Unpublish',
    }),
    icon: <StyledCrossCircle />,
    onClick: async () => {
      /**
       * return if there's no id & we're in a collection type, or the status modified
       * for either collection type because we use a dialog to handle the process in
       * the latter case.
       */
      if ((!documentId && collectionType !== SINGLE_TYPES) || isDocumentModified) {
        if (!documentId) {
          // This should never, ever, happen.
          console.error(
            "You're trying to unpublish a document without an id, this is likely a bug with Strapi. Please open an issue."
          );

          toggleNotification({
            message: formatMessage({
              id: 'content-manager.actions.unpublish.error',
              defaultMessage: 'An error occurred while trying to unpublish the document.',
            }),
            type: 'danger',
          });
        }

        return;
      }

      await unpublish({
        collectionType,
        model,
        documentId,
        params,
      });
    },
    dialog: isDocumentModified
      ? {
          type: 'dialog',
          title: formatMessage({
            id: 'app.components.ConfirmDialog.title',
            defaultMessage: 'Confirmation',
          }),
          content: (
            <Flex alignItems="flex-start" direction="column" gap={6}>
              <Flex width="100%" direction="column" gap={2}>
                <WarningCircle width="24px" height="24px" fill="danger600" />
                <Typography tag="p" variant="omega" textAlign="center">
                  {formatMessage({
                    id: 'content-manager.actions.unpublish.dialog.body',
                    defaultMessage: 'Are you sure?',
                  })}
                </Typography>
              </Flex>
              <Radio.Group
                defaultValue={UNPUBLISH_DRAFT_OPTIONS.KEEP}
                name="discard-options"
                aria-label={formatMessage({
                  id: 'content-manager.actions.unpublish.dialog.radio-label',
                  defaultMessage: 'Choose an option to unpublish the document.',
                })}
                onValueChange={handleChange}
              >
                <Radio.Item checked={shouldKeepDraft} value={UNPUBLISH_DRAFT_OPTIONS.KEEP}>
                  {formatMessage({
                    id: 'content-manager.actions.unpublish.dialog.option.keep-draft',
                    defaultMessage: 'Keep draft',
                  })}
                </Radio.Item>
                <Radio.Item checked={!shouldKeepDraft} value={UNPUBLISH_DRAFT_OPTIONS.DISCARD}>
                  {formatMessage({
                    id: 'content-manager.actions.unpublish.dialog.option.replace-draft',
                    defaultMessage: 'Replace draft',
                  })}
                </Radio.Item>
              </Radio.Group>
            </Flex>
          ),
          onConfirm: async () => {
            if (!documentId && collectionType !== SINGLE_TYPES) {
              // This should never, ever, happen.
              console.error(
                "You're trying to unpublish a document without an id, this is likely a bug with Strapi. Please open an issue."
              );

              toggleNotification({
                message: formatMessage({
                  id: 'content-manager.actions.unpublish.error',
                  defaultMessage: 'An error occurred while trying to unpublish the document.',
                }),
                type: 'danger',
              });
            }

            await unpublish(
              {
                collectionType,
                model,
                documentId,
                params,
              },
              !shouldKeepDraft
            );
          },
        }
      : undefined,
    variant: 'danger',
    position: ['panel', 'table-row'],
  };
};

UnpublishAction.type = 'unpublish';

const DiscardAction: DocumentActionComponent = ({
  activeTab,
  documentId,
  model,
  collectionType,
  document,
}) => {
  const { formatMessage } = useIntl();
  const { schema } = useDoc();
  const canUpdate = useDocumentRBAC('DiscardAction', ({ canUpdate }) => canUpdate);
  const { discard } = useDocumentActions();
  const [{ query }] = useQueryParams();
  const params = React.useMemo(() => buildValidParams(query), [query]);

  if (!schema?.options?.draftAndPublish) {
    return null;
  }

  return {
    disabled: !canUpdate || activeTab === 'published' || document?.status !== 'modified',
    label: formatMessage({
      id: 'content-manager.actions.discard.label',
      defaultMessage: 'Discard changes',
    }),
    icon: <StyledCrossCircle />,
    position: ['panel', 'table-row'],
    variant: 'danger',
    dialog: {
      type: 'dialog',
      title: formatMessage({
        id: 'app.components.ConfirmDialog.title',
        defaultMessage: 'Confirmation',
      }),
      content: (
        <Flex direction="column" gap={2}>
          <WarningCircle width="24px" height="24px" fill="danger600" />
          <Typography tag="p" variant="omega" textAlign="center">
            {formatMessage({
              id: 'content-manager.actions.discard.dialog.body',
              defaultMessage: 'Are you sure?',
            })}
          </Typography>
        </Flex>
      ),
      onConfirm: async () => {
        await discard({
          collectionType,
          model,
          documentId,
          params,
        });
      },
    },
  };
};

DiscardAction.type = 'discard';

/**
 * Because the icon system is completely broken, we have to do
 * this to remove the fill from the cog.
 */
const StyledCrossCircle = styled(CrossCircle)`
  path {
    fill: currentColor;
  }
`;

const DEFAULT_ACTIONS = [PublishAction, UpdateAction, UnpublishAction, DiscardAction];

export { DocumentActions, DocumentActionsMenu, DocumentActionButton, DEFAULT_ACTIONS };
export type { DocumentActionDescription, DialogOptions, NotificationOptions, ModalOptions };<|MERGE_RESOLUTION|>--- conflicted
+++ resolved
@@ -713,26 +713,6 @@
           onConfirm: async () => {
             await performPublish();
           },
-<<<<<<< HEAD
-          formValues
-        );
-
-        if ('data' in res && collectionType !== SINGLE_TYPES) {
-          navigate(
-            {
-              pathname: `../${res.data.documentId}`,
-              search: rawQuery,
-            },
-            { relative: 'path' }
-          );
-        } else if (
-          'error' in res &&
-          isBaseQueryError(res.error) &&
-          res.error.name === 'ValidationError'
-        ) {
-          setErrors(formatValidationErrors(res.error));
-=======
->>>>>>> ec0af1dd
         }
       : undefined,
   };
