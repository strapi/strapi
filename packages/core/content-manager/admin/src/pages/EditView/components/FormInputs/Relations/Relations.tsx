import * as React from 'react';

import {
  type InputProps,
  useField,
  useForm,
  useNotification,
  useFocusInputField,
  useQueryParams,
} from '@strapi/admin/strapi-admin';
import {
  Box,
  Combobox,
  ComboboxOption,
  Flex,
  IconButton,
  TextButton,
  Typography,
  VisuallyHidden,
  useComposedRefs,
  Link,
  Field,
  FlexComponent,
  BoxComponent,
} from '@strapi/design-system';
import { Cross, Drag, ArrowClockwise } from '@strapi/icons';
import { generateNKeysBetween } from 'fractional-indexing';
import pipe from 'lodash/fp/pipe';
import { getEmptyImage } from 'react-dnd-html5-backend';
import { useIntl } from 'react-intl';
import { FixedSizeList, ListChildComponentProps } from 'react-window';
import { styled } from 'styled-components';

import { RelationDragPreviewProps } from '../../../../../components/DragPreviews/RelationDragPreview';
import { COLLECTION_TYPES } from '../../../../../constants/collections';
import { ItemTypes } from '../../../../../constants/dragAndDrop';
import { useDocumentContext } from '../../../../../features/DocumentContext';
import { useDebounce } from '../../../../../hooks/useDebounce';
import { type EditFieldLayout } from '../../../../../hooks/useDocumentLayout';
import {
  DROP_SENSITIVITY,
  UseDragAndDropOptions,
  useDragAndDrop,
} from '../../../../../hooks/useDragAndDrop';
import {
  useGetRelationsQuery,
  useLazySearchRelationsQuery,
  RelationResult,
} from '../../../../../services/relations';
import { buildValidParams } from '../../../../../utils/api';
import { getRelationLabel } from '../../../../../utils/relations';
import { getTranslation } from '../../../../../utils/translations';
import { DocumentStatus } from '../../DocumentStatus';
import { useComponent } from '../ComponentContext';
import { RelationModalForm, getCollectionType } from '../Relations/RelationModal';

import type { Schema } from '@strapi/types';

/**
 * Remove a relation, whether it's been already saved or not.
 * It's used both in RelationsList, where the "remove relation" button is, and in the input,
 * because we sometimes need to remove a previous relation when selecting a new one.
 */
function useHandleDisconnect(fieldName: string, consumerName: string) {
  const field = useField(fieldName);
  const removeFieldRow = useForm(consumerName, (state) => state.removeFieldRow);
  const addFieldRow = useForm(consumerName, (state) => state.addFieldRow);

  const handleDisconnect: ListItemProps['data']['handleDisconnect'] = (relation) => {
    if (field.value && field.value.connect) {
      /**
       * A relation will exist in the `connect` array _if_ it has
       * been added without saving. In this case, we just remove it
       * from the connect array
       */
      const indexOfRelationInConnectArray = field.value.connect.findIndex(
        (rel: NonNullable<RelationsFormValue['connect']>[number]) => rel.id === relation.id
      );

      if (indexOfRelationInConnectArray >= 0) {
        removeFieldRow(`${fieldName}.connect`, indexOfRelationInConnectArray);
        return;
      }
    }

    addFieldRow(`${fieldName}.disconnect`, {
      id: relation.id,
      apiData: {
        id: relation.id,
        documentId: relation.documentId,
        locale: relation.locale,
      },
    });
  };

  return handleDisconnect;
}

/* -------------------------------------------------------------------------------------------------
 * RelationsField
 * -----------------------------------------------------------------------------------------------*/

const RELATIONS_TO_DISPLAY = 5;
const ONE_WAY_RELATIONS = ['oneWay', 'oneToOne', 'manyToOne', 'oneToManyMorph', 'oneToOneMorph'];

type RelationPosition =
  | (Pick<RelationResult, 'status' | 'locale'> & {
      before: string;
      end?: never;
    })
  | { end: boolean; before?: never; status?: never; locale?: never };

interface Relation extends Pick<RelationResult, 'documentId' | 'id' | 'locale' | 'status'> {
  href: string;
  label: string;
  position?: RelationPosition;
  __temp_key__: string;
  apiData?: {
    documentId: RelationResult['documentId'];
    id: RelationResult['id'];
    locale?: RelationResult['locale'];
    position: RelationPosition;
  };
}

interface RelationsFieldProps
  extends Omit<Extract<EditFieldLayout, { type: 'relation' }>, 'size' | 'hint'>,
    Pick<InputProps, 'hint'> {}

export interface RelationsFormValue {
  connect?: Relation[];
  disconnect?: Pick<Relation, 'id'>[];
}

/**
 * TODO: we get a rather ugly flash when we remove a single relation from the list leaving
 * no other relations when we press save. The initial relation re-renders, probably because
 * of the lag in the Form cleaning it's "disconnect" array, whilst our data has not been invalidated.
 *
 * Could we invalidate relation data on the document actions? Should we?
 */

/**
 * @internal
 * @description The relations field holds a lot of domain logic for handling relations which is rather complicated
 * At present we do not expose this to plugin developers, however, they are able to overwrite it themselves should
 * they wish to do so.
 */
const RelationsField = React.forwardRef<HTMLDivElement, RelationsFieldProps>(
  ({ disabled, label, ...props }, ref) => {
    const currentDocumentMeta = useDocumentContext('RelationsField', (state) => state.meta);
    const currentDocument = useDocumentContext('RelationsField', (state) => state.document);
    const rootDocumentMeta = useDocumentContext(
      'RelationsField',
      (state) => state.rootDocumentMeta
    );

    const [currentPage, setCurrentPage] = React.useState(1);
    const isRootDocument = rootDocumentMeta.documentId === currentDocumentMeta.documentId;
    const documentMeta = isRootDocument ? rootDocumentMeta : currentDocumentMeta;

    // Use the documentId from the actual document, not the params (meta)
    const documentId = currentDocument.document?.documentId;

    const { formatMessage } = useIntl();

    const [{ query }] = useQueryParams();
    const params = documentMeta.params ?? buildValidParams(query);

    const isMorph = props.attribute.relation.toLowerCase().includes('morph');
    const isDisabled = isMorph || disabled;

    const { componentId, componentUID } = useComponent('RelationsField', ({ uid, id }) => ({
      componentId: id,
      componentUID: uid,
    }));

    const isSubmitting = useForm('RelationsList', (state) => state.isSubmitting);

    React.useEffect(() => {
      setCurrentPage(1);
    }, [isSubmitting]);

    const component = componentUID && currentDocument.components[componentUID];
    /**
     * We'll always have a documentId in a created entry, so we look for a componentId first.
     * Same with `uid` and `documentModel`.
     */
    const model = component ? component.uid : documentMeta.model;
    const id = component && componentId ? componentId.toString() : documentId;

    /**
     * The `name` prop is a complete path to the field, e.g. `field1.field2.field3`.
     * Where the above example would a nested field within two components, however
     * we only require the field on the component not the complete path since we query
     * individual components. Therefore we split the string and take the last item.
     */
    const [targetField] = props.name.split('.').slice(-1);

    const schemaAttributes = component
      ? (component.attributes ?? {})
      : (currentDocument.schema?.attributes ?? {});

    /**
     * Confirm the target field is related to the current document.
     * Since relations can exist in a modal on top of the root document,
     * we need to ensure we are fetching relations for the correct document (root document vs related document),
     */
    const isRelatedToCurrentDocument =
      Object.values(schemaAttributes).filter(
        (attribute) =>
          attribute.type === 'relation' &&
          'target' in attribute &&
          'target' in props.attribute &&
          attribute.target === props.attribute.target
      ).length > 0;

    const { data, isLoading, isFetching } = useGetRelationsQuery(
      {
        model,
        targetField,
        // below we don't run the query if there is no id.
        id,
        params: {
          ...params,
          pageSize: RELATIONS_TO_DISPLAY,
          page: currentPage,
        },
      },
      {
        refetchOnMountOrArgChange: true,
        skip: !id || !isRelatedToCurrentDocument,
        selectFromResult: (result) => {
          return {
            ...result,
            data: {
              ...result.data,
              results: result.data?.results ? result.data.results : [],
            },
          };
        },
      }
    );

    const handleLoadMore = () => {
      setCurrentPage((prev) => prev + 1);
    };

    const field = useField(props.name);

    const isFetchingMoreRelations = isLoading || isFetching;

    const realServerRelationsCount =
      'pagination' in data && data.pagination ? data.pagination.total : 0;

    /**
     * Items that are already connected, but reordered would be in
     * this list, so to get an accurate figure, we remove them.
     */
    const relationsConnected =
      (field.value?.connect ?? []).filter(
        (rel: Relation) => data.results.findIndex((relation) => relation.id === rel.id) === -1
      ).length ?? 0;
    const relationsDisconnected = field.value?.disconnect?.length ?? 0;

    const relationsCount = realServerRelationsCount + relationsConnected - relationsDisconnected;

    /**
     * This is it, the source of truth for reordering in conjunction with partial loading & updating
     * of relations. Relations on load are given __temp_key__ when fetched, because we don't want to
     * create brand new keys everytime the data updates, just keep adding them onto the newly loaded ones.
     */
    const relations = React.useMemo(() => {
      const ctx = {
        field: field.value,
        // @ts-expect-error – targetModel does exist on the attribute. But it's not typed.
        href: `../${COLLECTION_TYPES}/${props.attribute.targetModel}`,
        mainField: props.mainField,
      };

      /**
       * Tidy up our data.
       */
      const transformations = pipe(
        removeConnected(ctx),
        removeDisconnected(ctx),
        addLabelAndHref(ctx)
      );

      const transformedRels = transformations([...data.results]);

      /**
       * THIS IS CRUCIAL. If you don't sort by the __temp_key__ which comes from fractional indexing
       * then the list will be in the wrong order.
       */
      return [...transformedRels, ...(field.value?.connect ?? [])].sort((a, b) => {
        if (a.__temp_key__ < b.__temp_key__) return -1;
        if (a.__temp_key__ > b.__temp_key__) return 1;
        return 0;
      });
    }, [
      data.results,
      field.value,
      // @ts-expect-error – targetModel does exist on the attribute. But it's not typed.
      props.attribute.targetModel,
      props.mainField,
    ]);

    const handleDisconnect = useHandleDisconnect(props.name, 'RelationsField');

    const handleConnect: RelationsInputProps['onChange'] = (relation) => {
      const [lastItemInList] = relations.slice(-1);

      const item = {
        id: relation.id,
        apiData: {
          id: relation.id,
          documentId: relation.documentId,
          locale: relation.locale,
        },
        status: relation.status,
        /**
         * If there's a last item, that's the first key we use to generate out next one.
         */
        __temp_key__: generateNKeysBetween(lastItemInList?.__temp_key__ ?? null, null, 1)[0],
        // Fallback to `id` if there is no `mainField` value, which will overwrite the above `id` property with the exact same data.
        [props.mainField?.name ?? 'documentId']: relation[props.mainField?.name ?? 'documentId'],
        label: getRelationLabel(relation, props.mainField),
        // @ts-expect-error – targetModel does exist on the attribute, but it's not typed.
        href: `../${COLLECTION_TYPES}/${props.attribute.targetModel}/${relation.documentId}?${relation.locale ? `plugins[i18n][locale]=${relation.locale}` : ''}`,
      };

      if (ONE_WAY_RELATIONS.includes(props.attribute.relation)) {
        // Remove any existing relation so they can be replaced with the new one
        field.value?.connect?.forEach(handleDisconnect);
        relations.forEach(handleDisconnect);

        field.onChange(`${props.name}.connect`, [item]);
      } else {
        field.onChange(`${props.name}.connect`, [...(field.value?.connect ?? []), item]);
      }
    };

    return (
      <Flex
        ref={ref}
        direction="column"
        gap={3}
        justifyContent="space-between"
        alignItems="stretch"
        wrap="wrap"
      >
        <StyledFlex direction="column" alignItems="start" gap={2} width="100%">
          <RelationsInput
            disabled={isDisabled}
            // NOTE: we should not default to using the documentId if the component is being created (componentUID is undefined)
            id={componentUID && component ? (componentId ? `${componentId}` : '') : documentId}
            label={`${label} ${relationsCount > 0 ? `(${relationsCount})` : ''}`}
            model={model}
            onChange={handleConnect}
            isRelatedToCurrentDocument={isRelatedToCurrentDocument}
            {...props}
          />
          {'pagination' in data &&
          data.pagination &&
          data.pagination.pageCount > data.pagination.page ? (
            <TextButton
              disabled={isFetchingMoreRelations}
              onClick={handleLoadMore}
              loading={isFetchingMoreRelations}
              startIcon={<ArrowClockwise />}
              // prevent the label from line-wrapping
              shrink={0}
            >
              {formatMessage({
                id: getTranslation('relation.loadMore'),
                defaultMessage: 'Load More',
              })}
            </TextButton>
          ) : null}
        </StyledFlex>
        <RelationsList
          data={relations}
          serverData={data.results}
          disabled={isDisabled}
          name={props.name}
          isLoading={isFetchingMoreRelations}
          relationType={props.attribute.relation}
          // @ts-expect-error – targetModel does exist on the attribute. But it's not typed.
          targetModel={props.attribute.targetModel}
        />
      </Flex>
    );
  }
);

/**
 * TODO: this can be removed once we stop shipping Inputs with
 * labels wrapped round in DS@2.
 */
const StyledFlex = styled<FlexComponent>(Flex)`
  & > div {
    width: 100%;
  }
`;

/* -------------------------------------------------------------------------------------------------
 * Relation Transformations
 * -----------------------------------------------------------------------------------------------*/

interface TransformationContext extends Pick<RelationsFieldProps, 'mainField'> {
  field?: RelationsFormValue;
  href: string;
}

/**
 * If it's in the connected array, it can get out of our data array,
 * we'll be putting it back in later and sorting it anyway.
 */
const removeConnected =
  ({ field }: TransformationContext) =>
  (relations: RelationResult[]) => {
    return relations.filter((relation) => {
      const connectedRelations = field?.connect ?? [];

      return connectedRelations.findIndex((rel) => rel.id === relation.id) === -1;
    });
  };

/**
 * @description Removes relations that are in the `disconnect` array of the field
 */
const removeDisconnected =
  ({ field }: TransformationContext) =>
  (relations: RelationResult[]): RelationResult[] =>
    relations.filter((relation) => {
      const disconnectedRelations = field?.disconnect ?? [];

      return disconnectedRelations.findIndex((rel) => rel.id === relation.id) === -1;
    });

/**
 * @description Adds a label and href to the relation object we use this to render
 * a better UI where we can link to the relation and display a human-readable label.
 */
const addLabelAndHref =
  ({ mainField, href }: TransformationContext) =>
  (relations: RelationResult[]): Relation[] =>
    relations.map((relation) => {
      return {
        ...relation,
        // Fallback to `id` if there is no `mainField` value, which will overwrite the above `documentId` property with the exact same data.
        [mainField?.name ?? 'documentId']: relation[mainField?.name ?? 'documentId'],
        label: getRelationLabel(relation, mainField),
        href: `${href}/${relation.documentId}?${relation.locale ? `plugins[i18n][locale]=${relation.locale}` : ''}`,
      };
    });

/* -------------------------------------------------------------------------------------------------
 * RelationsInput
 * -----------------------------------------------------------------------------------------------*/

interface RelationsInputProps extends Omit<RelationsFieldProps, 'type'> {
  id?: string;
  model: string;
  isRelatedToCurrentDocument: boolean;
  onChange: (
    relation: Pick<RelationResult, 'documentId' | 'id' | 'locale' | 'status'> & {
      [key: string]: any;
    }
  ) => void;
}

/**
 * @description Contains all the logic for the combobox that can search
 * for relations and then add them to the field's connect array.
 */
const RelationsInput = ({
  hint,
  id,
  model,
  label,
  labelAction,
  name,
  mainField,
  placeholder,
  required,
  unique: _unique,
  'aria-label': _ariaLabel,
  onChange,
  isRelatedToCurrentDocument,
  ...props
}: RelationsInputProps) => {
  const [textValue, setTextValue] = React.useState<string | undefined>('');
  const [searchParams, setSearchParams] = React.useState({
    _q: '',
    page: 1,
  });
  const { toggleNotification } = useNotification();
  const [{ query }] = useQueryParams();
  const currentDocumentMeta = useDocumentContext('RelationsInput', (state) => state.meta);
  const rootDocumentMeta = useDocumentContext('RelationsInput', (state) => state.rootDocumentMeta);
  const isRootDocument = rootDocumentMeta.documentId === currentDocumentMeta.documentId;
  const documentMeta = isRootDocument ? rootDocumentMeta : currentDocumentMeta;

  const { formatMessage } = useIntl();
  const fieldRef = useFocusInputField<HTMLInputElement>(name);
  const field = useField<RelationsFormValue>(name);

  const searchParamsDebounced = useDebounce(searchParams, 300);
  const [searchForTrigger, { data, isLoading }] = useLazySearchRelationsQuery();

  /**
   * Because we're using a lazy query, we need to trigger the search
   * when the component mounts and when the search params change.
   * We also need to trigger the search when the field value changes
   * so that we can filter out the relations that are already connected.
   */
  React.useEffect(() => {
    /**
     * The `name` prop is a complete path to the field, e.g. `field1.field2.field3`.
     * Where the above example would a nested field within two components, however
     * we only require the field on the component not the complete path since we query
     * individual components. Therefore we split the string and take the last item.
     */
    const [targetField] = name.split('.').slice(-1);

    // Return early if there is no relation to the document
    if (!isRelatedToCurrentDocument) return;

    const params = documentMeta.params ?? buildValidParams(query);

    searchForTrigger({
      model,
      targetField,
      params: {
        ...params,
        id: id ?? '',
        pageSize: 10,
        idsToInclude: field.value?.disconnect?.map((rel) => rel.id.toString()) ?? [],
        idsToOmit: field.value?.connect?.map((rel) => rel.id.toString()) ?? [],
        ...searchParamsDebounced,
      },
    });
  }, [
    field.value?.connect,
    field.value?.disconnect,
    id,
    model,
    name,
    query,
    searchForTrigger,
    searchParamsDebounced,
    isRelatedToCurrentDocument,
    documentMeta,
  ]);

  const handleSearch = async (search: string) => {
    setSearchParams((s) => ({ ...s, _q: search, page: 1 }));
  };

  const hasNextPage = data?.pagination ? data.pagination.page < data.pagination.pageCount : false;

  const options = data?.results ?? [];

  const handleChange = (relationId?: string) => {
    if (!relationId) {
      return;
    }

    const relation = options.find((opt) => opt.id.toString() === relationId);

    if (!relation) {
      // This is very unlikely to happen, but it ensures we don't have any data for.
      console.error(
        "You've tried to add a relation with an id that does not exist in the options you can see, this is likely a bug with Strapi. Please open an issue."
      );

      toggleNotification({
        message: formatMessage({
          id: getTranslation('relation.error-adding-relation'),
          defaultMessage: 'An error occurred while trying to add the relation.',
        }),
        type: 'danger',
      });

      return;
    }

    /**
     * You need to give this relation a correct _temp_key_ but
     * this component doesn't know about those ones, you can't rely
     * on the connect array because that doesn't hold items that haven't
     * moved. So use a callback to fill in the gaps when connecting.
     *
     */
    onChange(relation);
  };

  const handleLoadMore = () => {
    if (!data || !data.pagination) {
      return;
    } else if (data.pagination.page < data.pagination.pageCount) {
      setSearchParams((s) => ({ ...s, page: s.page + 1 }));
    }
  };

  React.useLayoutEffect(() => {
    setTextValue('');
  }, [field.value]);

  return (
    <Field.Root error={field.error} hint={hint} name={name} required={required}>
      <Field.Label action={labelAction}>{label}</Field.Label>
      <Combobox
        ref={fieldRef}
        name={name}
        autocomplete="list"
        placeholder={
          placeholder ||
          formatMessage({
            id: getTranslation('relation.add'),
            defaultMessage: 'Add relation',
          })
        }
        hasMoreItems={hasNextPage}
        loading={isLoading}
        onOpenChange={() => {
          handleSearch(textValue ?? '');
        }}
        noOptionsMessage={() =>
          formatMessage({
            id: getTranslation('relation.notAvailable'),
            defaultMessage: 'No relations available',
          })
        }
        loadingMessage={formatMessage({
          id: getTranslation('relation.isLoading'),
          defaultMessage: 'Relations are loading',
        })}
        onLoadMore={handleLoadMore}
        textValue={textValue}
        onChange={handleChange}
        onTextValueChange={(text) => {
          setTextValue(text);
        }}
        onInputChange={(event) => {
          handleSearch(event.currentTarget.value);
        }}
        {...props}
      >
        {options.map((opt) => {
          const textValue = getRelationLabel(opt, mainField);

          return (
            <ComboboxOption key={opt.id} value={opt.id.toString()} textValue={textValue}>
              <Flex gap={2} justifyContent="space-between">
                <Typography ellipsis>{textValue}</Typography>
                {opt.status ? <DocumentStatus status={opt.status} /> : null}
              </Flex>
            </ComboboxOption>
          );
        })}
      </Combobox>
      <Field.Error />
      <Field.Hint />
    </Field.Root>
  );
};

/* -------------------------------------------------------------------------------------------------
 * RelationsList
 * -----------------------------------------------------------------------------------------------*/
const RELATION_ITEM_HEIGHT = 50;
const RELATION_GUTTER = 4;

interface RelationsListProps extends Pick<RelationsFieldProps, 'disabled' | 'name'> {
  data: Relation[];
  isLoading?: boolean;
  relationType: Schema.Attribute.RelationKind.Any;
  /**
   * The existing relations connected on the server. We need these to diff against.
   */
  serverData: RelationResult[];
  targetModel: string;
}

const RelationsList = ({
  data,
  serverData,
  disabled,
  name,
  isLoading,
  relationType,
  targetModel,
}: RelationsListProps) => {
  const ariaDescriptionId = React.useId();
  const { formatMessage } = useIntl();
  const listRef = React.useRef<FixedSizeList>(null);
  const outerListRef = React.useRef<HTMLUListElement>(null);
  const [overflow, setOverflow] = React.useState<'top' | 'bottom' | 'top-bottom'>();
  const [liveText, setLiveText] = React.useState('');
  const field = useField(name);

  React.useEffect(() => {
    if (data.length <= RELATIONS_TO_DISPLAY) {
      return setOverflow(undefined);
    }

    const handleNativeScroll = (e: Event) => {
      const el = e.target as HTMLUListElement;
      const parentScrollContainerHeight = (el.parentNode as HTMLDivElement).scrollHeight;
      const maxScrollBottom = el.scrollHeight - el.scrollTop;

      if (el.scrollTop === 0) {
        return setOverflow('bottom');
      }

      if (maxScrollBottom === parentScrollContainerHeight) {
        return setOverflow('top');
      }

      return setOverflow('top-bottom');
    };

    const outerListRefCurrent = outerListRef?.current;

    if (!isLoading && data.length > 0 && outerListRefCurrent) {
      outerListRef.current.addEventListener('scroll', handleNativeScroll);
    }

    return () => {
      if (outerListRefCurrent) {
        outerListRefCurrent.removeEventListener('scroll', handleNativeScroll);
      }
    };
  }, [isLoading, data.length]);

  const getItemPos = (index: number) => `${index + 1} of ${data.length}`;

  const handleMoveItem: UseDragAndDropOptions['onMoveItem'] = (newIndex, oldIndex) => {
    const item = data[oldIndex];

    setLiveText(
      formatMessage(
        {
          id: getTranslation('dnd.reorder'),
          defaultMessage: '{item}, moved. New position in list: {position}.',
        },
        {
          item: item.label ?? item.documentId,
          position: getItemPos(newIndex),
        }
      )
    );

    /**
     * Splicing mutates the array, so we need to create a new array
     */
    const newData = [...data];
    const currentRow = data[oldIndex];

    const startKey =
      oldIndex > newIndex ? newData[newIndex - 1]?.__temp_key__ : newData[newIndex]?.__temp_key__;
    const endKey =
      oldIndex > newIndex ? newData[newIndex]?.__temp_key__ : newData[newIndex + 1]?.__temp_key__;

    /**
     * We're moving the relation between two other relations, so
     * we need to generate a new key that keeps the order
     */
    const [newKey] = generateNKeysBetween(startKey, endKey, 1);

    newData.splice(oldIndex, 1);
    newData.splice(newIndex, 0, { ...currentRow, __temp_key__: newKey });

    /**
     * Now we diff against the server to understand what's different so we
     * can keep the connect array nice and tidy. It also needs reversing because
     * we reverse the relations from the server in the first place.
     */
    const connectedRelations = newData
      .reduce<Relation[]>((acc, relation, currentIndex, array) => {
        const relationOnServer = serverData.find((oldRelation) => oldRelation.id === relation.id);

        const relationInFront = array[currentIndex + 1];

        if (!relationOnServer || relationOnServer.__temp_key__ !== relation.__temp_key__) {
          const position = relationInFront
            ? {
                before: relationInFront.documentId,
                locale: relationInFront.locale,
                status:
                  'publishedAt' in relationInFront && relationInFront.publishedAt
                    ? ('published' as Relation['status'])
                    : ('draft' as Relation['status']),
              }
            : { end: true };

          const relationWithPosition: Relation = {
            ...relation,
            ...{
              apiData: {
                id: relation.id,
                documentId: relation.documentId,
                locale: relation.locale,
                position,
              },
            },
          };

          return [...acc, relationWithPosition];
        }

        return acc;
      }, [])
      .toReversed();

    field.onChange(`${name}.connect`, connectedRelations);
  };

  const handleGrabItem: UseDragAndDropOptions['onGrabItem'] = (index) => {
    const item = data[index];

    setLiveText(
      formatMessage(
        {
          id: getTranslation('dnd.grab-item'),
          defaultMessage: `{item}, grabbed. Current position in list: {position}. Press up and down arrow to change position, Spacebar to drop, Escape to cancel.`,
        },
        {
          item: item.label ?? item.documentId,
          position: getItemPos(index),
        }
      )
    );
  };

  const handleDropItem: UseDragAndDropOptions['onDropItem'] = (index) => {
    const { href: _href, label, ...item } = data[index];

    setLiveText(
      formatMessage(
        {
          id: getTranslation('dnd.drop-item'),
          defaultMessage: `{item}, dropped. Final position in list: {position}.`,
        },
        {
          item: label ?? item.documentId,
          position: getItemPos(index),
        }
      )
    );
  };

  const handleCancel: UseDragAndDropOptions['onCancel'] = (index) => {
    const item = data[index];

    setLiveText(
      formatMessage(
        {
          id: getTranslation('dnd.cancel-item'),
          defaultMessage: '{item}, dropped. Re-order cancelled.',
        },
        {
          item: item.label ?? item.documentId,
        }
      )
    );
  };

  const handleDisconnect = useHandleDisconnect(name, 'RelationsList');

  /**
   * These relation types will only ever have one item
   * in their list, so you can't reorder a single item!
   */
  const canReorder = !ONE_WAY_RELATIONS.includes(relationType);

  const dynamicListHeight =
    data.length > RELATIONS_TO_DISPLAY
      ? Math.min(data.length, RELATIONS_TO_DISPLAY) * (RELATION_ITEM_HEIGHT + RELATION_GUTTER) +
        RELATION_ITEM_HEIGHT / 2
      : Math.min(data.length, RELATIONS_TO_DISPLAY) * (RELATION_ITEM_HEIGHT + RELATION_GUTTER);

  return (
    <ShadowBox $overflowDirection={overflow}>
      <VisuallyHidden id={ariaDescriptionId}>
        {formatMessage({
          id: getTranslation('dnd.instructions'),
          defaultMessage: `Press spacebar to grab and re-order`,
        })}
      </VisuallyHidden>
      <VisuallyHidden aria-live="assertive">{liveText}</VisuallyHidden>
      {/* @ts-expect-error – width is expected, but we've not needed to pass it before. */}
      <FixedSizeList
        height={dynamicListHeight}
        ref={listRef}
        outerRef={outerListRef}
        itemCount={data.length}
        itemSize={RELATION_ITEM_HEIGHT + RELATION_GUTTER}
        itemData={{
          ariaDescribedBy: ariaDescriptionId,
          canDrag: canReorder,
          disabled,
          handleCancel,
          handleDropItem,
          handleGrabItem,
          handleMoveItem,
          name,
          handleDisconnect,
          relations: data,
          targetModel,
        }}
        itemKey={(index) => data[index].id}
        innerElementType="ol"
      >
        {ListItem}
      </FixedSizeList>
    </ShadowBox>
  );
};

const ShadowBox = styled<BoxComponent>(Box)<{
  $overflowDirection?: 'top-bottom' | 'top' | 'bottom';
}>`
  position: relative;
  overflow: hidden;
  flex: 1;

  &:before,
  &:after {
    position: absolute;
    width: 100%;
    height: 4px;
    z-index: 1;
  }

  &:before {
    /* TODO: as for DS Table component we would need this to be handled by the DS theme */
    content: '';
    background: linear-gradient(rgba(3, 3, 5, 0.2) 0%, rgba(0, 0, 0, 0) 100%);
    top: 0;
    opacity: ${({ $overflowDirection }) =>
      $overflowDirection === 'top-bottom' || $overflowDirection === 'top' ? 1 : 0};
    transition: opacity 0.2s ease-in-out;
  }

  &:after {
    /* TODO: as for DS Table component we would need this to be handled by the DS theme */
    content: '';
    background: linear-gradient(0deg, rgba(3, 3, 5, 0.2) 0%, rgba(0, 0, 0, 0) 100%);
    bottom: 0;
    opacity: ${({ $overflowDirection }) =>
      $overflowDirection === 'top-bottom' || $overflowDirection === 'bottom' ? 1 : 0};
    transition: opacity 0.2s ease-in-out;
  }
`;

/* -------------------------------------------------------------------------------------------------
 * ListItem
 * -----------------------------------------------------------------------------------------------*/

interface ListItemProps extends Pick<ListChildComponentProps, 'style' | 'index'> {
  data: {
    ariaDescribedBy: string;
    canDrag?: boolean;
    disabled?: boolean;
    handleCancel: UseDragAndDropOptions['onCancel'];
    handleDropItem: UseDragAndDropOptions['onDropItem'];
    handleGrabItem: UseDragAndDropOptions['onGrabItem'];
    handleMoveItem: UseDragAndDropOptions['onMoveItem'];
    handleDisconnect: (relation: Relation) => void;
    name: string;
    relations: Relation[];
    targetModel: string;
  };
}

const ListItem = ({ data, index, style }: ListItemProps) => {
  const {
    ariaDescribedBy,
    canDrag = false,
    disabled = false,
    handleCancel,
    handleDisconnect,
    handleDropItem,
    handleGrabItem,
    handleMoveItem,
    name,
    relations,
    targetModel,
  } = data;

  const { formatMessage } = useIntl();

  const { href, id, label, status, documentId, apiData, locale } = relations[index];

  const [{ handlerId, isDragging, handleKeyDown }, relationRef, dropRef, dragRef, dragPreviewRef] =
    useDragAndDrop<number, Omit<RelationDragPreviewProps, 'width'>, HTMLDivElement>(
      canDrag && !disabled,
      {
        type: `${ItemTypes.RELATION}_${name}`,
        index,
        item: {
          displayedValue: label,
          status,
          id: id,
          index,
        },
        onMoveItem: handleMoveItem,
        onDropItem: handleDropItem,
        onGrabItem: handleGrabItem,
        onCancel: handleCancel,
        dropSensitivity: DROP_SENSITIVITY.REGULAR,
      }
    );

  const composedRefs = useComposedRefs<HTMLDivElement>(relationRef, dragRef);

  React.useEffect(() => {
    dragPreviewRef(getEmptyImage());
  }, [dragPreviewRef]);

  return (
    <Box
      style={style}
      tag="li"
      ref={dropRef}
      aria-describedby={ariaDescribedBy}
      cursor={canDrag ? 'all-scroll' : 'default'}
    >
      {isDragging ? (
        <RelationItemPlaceholder />
      ) : (
        <Flex
          paddingTop={2}
          paddingBottom={2}
          paddingLeft={canDrag ? 2 : 4}
          paddingRight={4}
          hasRadius
          borderColor="neutral200"
          background={disabled ? 'neutral150' : 'neutral0'}
          justifyContent="space-between"
          ref={composedRefs}
          data-handler-id={handlerId}
        >
          <FlexWrapper gap={1}>
            {canDrag ? (
              <IconButton
                tag="div"
                role="button"
                tabIndex={0}
                withTooltip={false}
                label={formatMessage({
                  id: getTranslation('components.RelationInput.icon-button-aria-label'),
                  defaultMessage: 'Drag',
                })}
                variant="ghost"
                onKeyDown={handleKeyDown}
                disabled={disabled}
              >
                <Drag />
              </IconButton>
            ) : null}
            <Flex width="100%" minWidth={0} justifyContent="space-between">
<<<<<<< HEAD
              <Box minWidth={0} paddingTop={1} paddingBottom={1} marginRight={4} overflow="hidden">
                <RelationModalWrapper
=======
              <Box minWidth={0} paddingTop={1} paddingBottom={1} paddingRight={4}>
                <RelationModalForm
>>>>>>> 0e0f6104
                  triggerButtonLabel={label}
                  relation={{
                    documentId: documentId ?? apiData?.documentId,
                    model: targetModel,
                    collectionType: getCollectionType(href)!,
                    params: {
                      locale: locale || apiData?.locale || null,
                    },
                  }}
                />
              </Box>
              {status ? <DocumentStatus status={status} /> : null}
            </Flex>
          </FlexWrapper>
          <Box paddingLeft={4}>
            <IconButton
              onClick={() => handleDisconnect(relations[index])}
              disabled={disabled}
              label={formatMessage({
                id: getTranslation('relation.disconnect'),
                defaultMessage: 'Remove',
              })}
              variant="ghost"
              size="S"
            >
              <Cross />
            </IconButton>
          </Box>
        </Flex>
      )}
    </Box>
  );
};

const FlexWrapper = styled<FlexComponent>(Flex)`
  width: 100%;
  /* Used to prevent endAction to be pushed out of container */
  min-width: 0;

  & > div[role='button'] {
    cursor: all-scroll;
  }
`;

const DisconnectButton = styled.button`
  svg path {
    fill: ${({ theme, disabled }) =>
      disabled ? theme.colors.neutral600 : theme.colors.neutral500};
  }

  &:hover svg path,
  &:focus svg path {
    fill: ${({ theme, disabled }) => !disabled && theme.colors.neutral600};
  }
`;

const LinkEllipsis = styled(Link)`
  display: block;

  & > span {
    white-space: nowrap;
    overflow: hidden;
    text-overflow: ellipsis;
    display: block;
  }
`;

const RelationItemPlaceholder = () => (
  <Box
    paddingTop={2}
    paddingBottom={2}
    paddingLeft={4}
    paddingRight={4}
    hasRadius
    borderStyle="dashed"
    borderColor="primary600"
    borderWidth="1px"
    background="primary100"
    height={`calc(100% - ${RELATION_GUTTER}px)`}
  />
);

const MemoizedRelationsField = React.memo(RelationsField);

export { MemoizedRelationsField as RelationsInput, FlexWrapper, DisconnectButton, LinkEllipsis };
export type { RelationsFieldProps };<|MERGE_RESOLUTION|>--- conflicted
+++ resolved
@@ -1064,13 +1064,8 @@
               </IconButton>
             ) : null}
             <Flex width="100%" minWidth={0} justifyContent="space-between">
-<<<<<<< HEAD
               <Box minWidth={0} paddingTop={1} paddingBottom={1} marginRight={4} overflow="hidden">
-                <RelationModalWrapper
-=======
-              <Box minWidth={0} paddingTop={1} paddingBottom={1} paddingRight={4}>
                 <RelationModalForm
->>>>>>> 0e0f6104
                   triggerButtonLabel={label}
                   relation={{
                     documentId: documentId ?? apiData?.documentId,
