import * as React from 'react';

import {
  type InputProps,
  useField,
  useForm,
  useNotification,
  useFocusInputField,
  useQueryParams,
} from '@strapi/admin/strapi-admin';
import {
  Box,
  Combobox,
  ComboboxOption,
  Flex,
  IconButton,
  TextButton,
  Tooltip,
  Typography,
  VisuallyHidden,
  useComposedRefs,
  Link,
  Field,
  FlexComponent,
  BoxComponent,
} from '@strapi/design-system';
import { Cross, Drag, ArrowClockwise } from '@strapi/icons';
import { generateNKeysBetween } from 'fractional-indexing';
import pipe from 'lodash/fp/pipe';
import { getEmptyImage } from 'react-dnd-html5-backend';
import { useIntl } from 'react-intl';
import { FixedSizeList, ListChildComponentProps } from 'react-window';
import { styled } from 'styled-components';

import { RelationDragPreviewProps } from '../../../../../components/DragPreviews/RelationDragPreview';
import { COLLECTION_TYPES } from '../../../../../constants/collections';
import { ItemTypes } from '../../../../../constants/dragAndDrop';
import { useDocumentContext } from '../../../../../features/DocumentContext';
import { useDebounce } from '../../../../../hooks/useDebounce';
import { type EditFieldLayout } from '../../../../../hooks/useDocumentLayout';
import {
  DROP_SENSITIVITY,
  UseDragAndDropOptions,
  useDragAndDrop,
} from '../../../../../hooks/useDragAndDrop';
import { useLazyGetDocumentQuery } from '../../../../../services/documents';
import {
  useGetRelationsQuery,
  useLazySearchRelationsQuery,
  RelationResult,
} from '../../../../../services/relations';
import { buildValidParams } from '../../../../../utils/api';
import { getRelationLabel } from '../../../../../utils/relations';
import { getTranslation } from '../../../../../utils/translations';
import { DocumentStatus } from '../../DocumentStatus';
import { useComponent } from '../ComponentContext';
import { RelationModal, getCollectionType } from '../Relations/RelationModal';

import type { Schema } from '@strapi/types';

/**
 * Remove a relation, whether it's been already saved or not.
 * It's used both in RelationsList, where the "remove relation" button is, and in the input,
 * because we sometimes need to remove a previous relation when selecting a new one.
 */
function useHandleDisconnect(fieldName: string, consumerName: string) {
  const field = useField(fieldName);
  const removeFieldRow = useForm(consumerName, (state) => state.removeFieldRow);
  const addFieldRow = useForm(consumerName, (state) => state.addFieldRow);

  const handleDisconnect: ListItemProps['data']['handleDisconnect'] = (relation) => {
    if (field.value && field.value.connect) {
      /**
       * A relation will exist in the `connect` array _if_ it has
       * been added without saving. In this case, we just remove it
       * from the connect array
       */
      const indexOfRelationInConnectArray = field.value.connect.findIndex(
        (rel: NonNullable<RelationsFormValue['connect']>[number]) => rel.id === relation.id
      );

      if (indexOfRelationInConnectArray >= 0) {
        removeFieldRow(`${fieldName}.connect`, indexOfRelationInConnectArray);
        return;
      }
    }

    addFieldRow(`${fieldName}.disconnect`, {
      id: relation.id,
      apiData: {
        id: relation.id,
        documentId: relation.documentId,
        locale: relation.locale,
      },
    });
  };

  return handleDisconnect;
}

/* -------------------------------------------------------------------------------------------------
 * RelationsField
 * -----------------------------------------------------------------------------------------------*/
const RELATIONS_TO_DISPLAY = 5;
const ONE_WAY_RELATIONS = ['oneWay', 'oneToOne', 'manyToOne', 'oneToManyMorph', 'oneToOneMorph'];

type RelationPosition =
  | (Pick<RelationResult, 'status' | 'locale'> & {
      before: string;
      end?: never;
    })
  | { end: boolean; before?: never; status?: never; locale?: never };

interface Relation extends Pick<RelationResult, 'documentId' | 'id' | 'locale' | 'status'> {
  href: string;
  label: string;
  position?: RelationPosition;
  __temp_key__: string;
  apiData?: {
    documentId: RelationResult['documentId'];
    id: RelationResult['id'];
    locale?: RelationResult['locale'];
    position: RelationPosition;
  };
}

interface RelationsFieldProps
  extends Omit<Extract<EditFieldLayout, { type: 'relation' }>, 'size' | 'hint'>,
    Pick<InputProps, 'hint'> {}

export interface RelationsFormValue {
  connect?: Relation[];
  disconnect?: Pick<Relation, 'id'>[];
}

/**
 * TODO: we get a rather ugly flash when we remove a single relation from the list leaving
 * no other relations when we press save. The initial relation re-renders, probably because
 * of the lag in the Form cleaning it's "disconnect" array, whilst our data has not been invalidated.
 *
 * Could we invalidate relation data on the document actions? Should we?
 */

/**
 * @internal
 * @description The relations field holds a lot of domain logic for handling relations which is rather complicated
 * At present we do not expose this to plugin developers, however, they are able to overwrite it themselves should
 * they wish to do so.
 */
const RelationsField = React.forwardRef<HTMLDivElement, RelationsFieldProps>(
  ({ disabled, label, ...props }, ref) => {
    const documentMeta = useDocumentContext('RelationsField', (state) => state.meta);
    const documentResponse = useDocumentContext('RelationsField', (state) => state.document);

    const [currentPage, setCurrentPage] = React.useState(1);
    const documentId = documentResponse.document?.documentId;

    const { formatMessage } = useIntl();
    const [{ query }] = useQueryParams();
    const params = buildValidParams(query);

    const isMorph = props.attribute.relation.toLowerCase().includes('morph');
    const isDisabled = isMorph || disabled;

    const { componentId, componentUID } = useComponent('RelationsField', ({ uid, id }) => ({
      componentId: id,
      componentUID: uid,
    }));

    const isSubmitting = useForm('RelationsList', (state) => state.isSubmitting);

    React.useEffect(() => {
      setCurrentPage(1);
    }, [isSubmitting]);

    /**
     * We'll always have a documentId in a created entry, so we look for a componentId first.
     * Same with `uid` and `documentModel`.
     */
    const id = componentId ? componentId.toString() : documentId;
    const model = componentUID ?? documentMeta.model;

    /**
     * The `name` prop is a complete path to the field, e.g. `field1.field2.field3`.
     * Where the above example would a nested field within two components, however
     * we only require the field on the component not the complete path since we query
     * individual components. Therefore we split the string and take the last item.
     */
    const [targetField] = props.name.split('.').slice(-1);

    const { data, isLoading, isFetching } = useGetRelationsQuery(
      {
        model,
        targetField,
        // below we don't run the query if there is no id.
        id,
        params: {
          ...params,
          pageSize: RELATIONS_TO_DISPLAY,
          page: currentPage,
        },
      },
      {
        refetchOnMountOrArgChange: true,
        skip: !id,
        selectFromResult: (result) => {
          return {
            ...result,
            data: {
              ...result.data,
              results: result.data?.results ? result.data.results : [],
            },
          };
        },
      }
    );

    const handleLoadMore = () => {
      setCurrentPage((prev) => prev + 1);
    };

    const field = useField(props.name);

    const isFetchingMoreRelations = isLoading || isFetching;

    const realServerRelationsCount =
      'pagination' in data && data.pagination ? data.pagination.total : 0;

    /**
     * Items that are already connected, but reordered would be in
     * this list, so to get an accurate figure, we remove them.
     */
    const relationsConnected =
      (field.value?.connect ?? []).filter(
        (rel: Relation) => data.results.findIndex((relation) => relation.id === rel.id) === -1
      ).length ?? 0;
    const relationsDisconnected = field.value?.disconnect?.length ?? 0;

    const relationsCount = realServerRelationsCount + relationsConnected - relationsDisconnected;

    /**
     * This is it, the source of truth for reordering in conjunction with partial loading & updating
     * of relations. Relations on load are given __temp_key__ when fetched, because we don't want to
     * create brand new keys everytime the data updates, just keep adding them onto the newly loaded ones.
     */
    const relations = React.useMemo(() => {
      const ctx = {
        field: field.value,
        // @ts-expect-error – targetModel does exist on the attribute. But it's not typed.
        href: `../${COLLECTION_TYPES}/${props.attribute.targetModel}`,
        mainField: props.mainField,
      };

      /**
       * Tidy up our data.
       */
      const transformations = pipe(
        removeConnected(ctx),
        removeDisconnected(ctx),
        addLabelAndHref(ctx)
      );

      const transformedRels = transformations([...data.results]);

      /**
       * THIS IS CRUCIAL. If you don't sort by the __temp_key__ which comes from fractional indexing
       * then the list will be in the wrong order.
       */
      return [...transformedRels, ...(field.value?.connect ?? [])].sort((a, b) => {
        if (a.__temp_key__ < b.__temp_key__) return -1;
        if (a.__temp_key__ > b.__temp_key__) return 1;
        return 0;
      });
    }, [
      data.results,
      field.value,
      // @ts-expect-error – targetModel does exist on the attribute. But it's not typed.
      props.attribute.targetModel,
      props.mainField,
    ]);

    const handleDisconnect = useHandleDisconnect(props.name, 'RelationsField');

    const handleConnect: RelationsInputProps['onChange'] = (relation) => {
      const [lastItemInList] = relations.slice(-1);

      const item = {
        id: relation.id,
        apiData: {
          id: relation.id,
          documentId: relation.documentId,
          locale: relation.locale,
        },
        status: relation.status,
        /**
         * If there's a last item, that's the first key we use to generate out next one.
         */
        __temp_key__: generateNKeysBetween(lastItemInList?.__temp_key__ ?? null, null, 1)[0],
        // Fallback to `id` if there is no `mainField` value, which will overwrite the above `id` property with the exact same data.
        [props.mainField?.name ?? 'documentId']: relation[props.mainField?.name ?? 'documentId'],
        label: getRelationLabel(relation, props.mainField),
        // @ts-expect-error – targetModel does exist on the attribute, but it's not typed.
        href: `../${COLLECTION_TYPES}/${props.attribute.targetModel}/${relation.documentId}?${relation.locale ? `plugins[i18n][locale]=${relation.locale}` : ''}`,
      };

      if (ONE_WAY_RELATIONS.includes(props.attribute.relation)) {
        // Remove any existing relation so they can be replaced with the new one
        field.value?.connect?.forEach(handleDisconnect);
        relations.forEach(handleDisconnect);

        field.onChange(`${props.name}.connect`, [item]);
      } else {
        field.onChange(`${props.name}.connect`, [...(field.value?.connect ?? []), item]);
      }
    };

    return (
      <Flex
        ref={ref}
        direction="column"
        gap={3}
        justifyContent="space-between"
        alignItems="stretch"
        wrap="wrap"
      >
        <StyledFlex direction="column" alignItems="start" gap={2} width="100%">
          <RelationsInput
            disabled={isDisabled}
            // NOTE: we should not default to using the documentId if the component is being created (componentUID is undefined)
            id={componentUID ? (componentId ? `${componentId}` : '') : documentId}
            label={`${label} ${relationsCount > 0 ? `(${relationsCount})` : ''}`}
            model={model}
            onChange={handleConnect}
            {...props}
          />
          {'pagination' in data &&
          data.pagination &&
          data.pagination.pageCount > data.pagination.page ? (
            <TextButton
              disabled={isFetchingMoreRelations}
              onClick={handleLoadMore}
              loading={isFetchingMoreRelations}
              startIcon={<ArrowClockwise />}
              // prevent the label from line-wrapping
              shrink={0}
            >
              {formatMessage({
                id: getTranslation('relation.loadMore'),
                defaultMessage: 'Load More',
              })}
            </TextButton>
          ) : null}
        </StyledFlex>
        <RelationsList
          data={relations}
          serverData={data.results}
          disabled={isDisabled}
          name={props.name}
          isLoading={isFetchingMoreRelations}
          relationType={props.attribute.relation}
          // @ts-expect-error – targetModel does exist on the attribute. But it's not typed.
          targetModel={props.attribute.targetModel}
        />
      </Flex>
    );
  }
);

/**
 * TODO: this can be removed once we stop shipping Inputs with
 * labels wrapped round in DS@2.
 */
const StyledFlex = styled<FlexComponent>(Flex)`
  & > div {
    width: 100%;
  }
`;

/* -------------------------------------------------------------------------------------------------
 * Relation Transformations
 * -----------------------------------------------------------------------------------------------*/

interface TransformationContext extends Pick<RelationsFieldProps, 'mainField'> {
  field?: RelationsFormValue;
  href: string;
}

/**
 * If it's in the connected array, it can get out of our data array,
 * we'll be putting it back in later and sorting it anyway.
 */
const removeConnected =
  ({ field }: TransformationContext) =>
  (relations: RelationResult[]) => {
    return relations.filter((relation) => {
      const connectedRelations = field?.connect ?? [];

      return connectedRelations.findIndex((rel) => rel.id === relation.id) === -1;
    });
  };

/**
 * @description Removes relations that are in the `disconnect` array of the field
 */
const removeDisconnected =
  ({ field }: TransformationContext) =>
  (relations: RelationResult[]): RelationResult[] =>
    relations.filter((relation) => {
      const disconnectedRelations = field?.disconnect ?? [];

      return disconnectedRelations.findIndex((rel) => rel.id === relation.id) === -1;
    });

/**
 * @description Adds a label and href to the relation object we use this to render
 * a better UI where we can link to the relation and display a human-readable label.
 */
const addLabelAndHref =
  ({ mainField, href }: TransformationContext) =>
  (relations: RelationResult[]): Relation[] =>
    relations.map((relation) => {
      return {
        ...relation,
        // Fallback to `id` if there is no `mainField` value, which will overwrite the above `documentId` property with the exact same data.
        [mainField?.name ?? 'documentId']: relation[mainField?.name ?? 'documentId'],
        label: getRelationLabel(relation, mainField),
        href: `${href}/${relation.documentId}?${relation.locale ? `plugins[i18n][locale]=${relation.locale}` : ''}`,
      };
    });

/* -------------------------------------------------------------------------------------------------
 * RelationsInput
 * -----------------------------------------------------------------------------------------------*/

interface RelationsInputProps extends Omit<RelationsFieldProps, 'type'> {
  id?: string;
  model: string;
  onChange: (
    relation: Pick<RelationResult, 'documentId' | 'id' | 'locale' | 'status'> & {
      [key: string]: any;
    }
  ) => void;
}

/**
 * @description Contains all the logic for the combobox that can search
 * for relations and then add them to the field's connect array.
 */
const RelationsInput = ({
  hint,
  id,
  model,
  label,
  labelAction,
  name,
  mainField,
  placeholder,
  required,
  unique: _unique,
  'aria-label': _ariaLabel,
  onChange,
  ...props
}: RelationsInputProps) => {
  const [textValue, setTextValue] = React.useState<string | undefined>('');
  const [searchParams, setSearchParams] = React.useState({
    _q: '',
    page: 1,
  });
  const { toggleNotification } = useNotification();
  const [{ query }] = useQueryParams();

  const { formatMessage } = useIntl();
  const fieldRef = useFocusInputField<HTMLInputElement>(name);
  const field = useField<RelationsFormValue>(name);

  const searchParamsDebounced = useDebounce(searchParams, 300);
  const [searchForTrigger, { data, isLoading }] = useLazySearchRelationsQuery();

  /**
   * Because we're using a lazy query, we need to trigger the search
   * when the component mounts and when the search params change.
   * We also need to trigger the search when the field value changes
   * so that we can filter out the relations that are already connected.
   */
  React.useEffect(() => {
    /**
     * The `name` prop is a complete path to the field, e.g. `field1.field2.field3`.
     * Where the above example would a nested field within two components, however
     * we only require the field on the component not the complete path since we query
     * individual components. Therefore we split the string and take the last item.
     */
    const [targetField] = name.split('.').slice(-1);

    searchForTrigger({
      model,
      targetField,
      params: {
        ...buildValidParams(query),
        id: id ?? '',
        pageSize: 10,
        idsToInclude: field.value?.disconnect?.map((rel) => rel.id.toString()) ?? [],
        idsToOmit: field.value?.connect?.map((rel) => rel.id.toString()) ?? [],
        ...searchParamsDebounced,
      },
    });
  }, [
    field.value?.connect,
    field.value?.disconnect,
    id,
    model,
    name,
    query,
    searchForTrigger,
    searchParamsDebounced,
  ]);

  const handleSearch = async (search: string) => {
    setSearchParams((s) => ({ ...s, _q: search, page: 1 }));
  };

  const hasNextPage = data?.pagination ? data.pagination.page < data.pagination.pageCount : false;

  const options = data?.results ?? [];

  const handleChange = (relationId?: string) => {
    if (!relationId) {
      return;
    }

    const relation = options.find((opt) => opt.id.toString() === relationId);

    if (!relation) {
      // This is very unlikely to happen, but it ensures we don't have any data for.
      console.error(
        "You've tried to add a relation with an id that does not exist in the options you can see, this is likely a bug with Strapi. Please open an issue."
      );

      toggleNotification({
        message: formatMessage({
          id: getTranslation('relation.error-adding-relation'),
          defaultMessage: 'An error occurred while trying to add the relation.',
        }),
        type: 'danger',
      });

      return;
    }

    /**
     * You need to give this relation a correct _temp_key_ but
     * this component doesn't know about those ones, you can't rely
     * on the connect array because that doesn't hold items that haven't
     * moved. So use a callback to fill in the gaps when connecting.
     *
     */
    onChange(relation);
  };

  const handleLoadMore = () => {
    if (!data || !data.pagination) {
      return;
    } else if (data.pagination.page < data.pagination.pageCount) {
      setSearchParams((s) => ({ ...s, page: s.page + 1 }));
    }
  };

  React.useLayoutEffect(() => {
    setTextValue('');
  }, [field.value]);

  return (
    <Field.Root error={field.error} hint={hint} name={name} required={required}>
      <Field.Label action={labelAction}>{label}</Field.Label>
      <Combobox
        ref={fieldRef}
        name={name}
        autocomplete="list"
        placeholder={
          placeholder ||
          formatMessage({
            id: getTranslation('relation.add'),
            defaultMessage: 'Add relation',
          })
        }
        hasMoreItems={hasNextPage}
        loading={isLoading}
        onOpenChange={() => {
          handleSearch(textValue ?? '');
        }}
        noOptionsMessage={() =>
          formatMessage({
            id: getTranslation('relation.notAvailable'),
            defaultMessage: 'No relations available',
          })
        }
        loadingMessage={formatMessage({
          id: getTranslation('relation.isLoading'),
          defaultMessage: 'Relations are loading',
        })}
        onLoadMore={handleLoadMore}
        textValue={textValue}
        onChange={handleChange}
        onTextValueChange={(text) => {
          setTextValue(text);
        }}
        onInputChange={(event) => {
          handleSearch(event.currentTarget.value);
        }}
        {...props}
      >
        {options.map((opt) => {
          const textValue = getRelationLabel(opt, mainField);

          return (
            <ComboboxOption key={opt.id} value={opt.id.toString()} textValue={textValue}>
              <Flex gap={2} justifyContent="space-between">
                <Typography ellipsis>{textValue}</Typography>
                {opt.status ? <DocumentStatus status={opt.status} /> : null}
              </Flex>
            </ComboboxOption>
          );
        })}
      </Combobox>
      <Field.Error />
      <Field.Hint />
    </Field.Root>
  );
};

/* -------------------------------------------------------------------------------------------------
 * RelationsList
 * -----------------------------------------------------------------------------------------------*/
const RELATION_ITEM_HEIGHT = 50;
const RELATION_GUTTER = 4;

interface RelationsListProps extends Pick<RelationsFieldProps, 'disabled' | 'name'> {
  data: Relation[];
  isLoading?: boolean;
  relationType: Schema.Attribute.RelationKind.Any;
  /**
   * The existing relations connected on the server. We need these to diff against.
   */
  serverData: RelationResult[];
  targetModel: string;
}

const RelationsList = ({
  data,
  serverData,
  disabled,
  name,
  isLoading,
  relationType,
  targetModel,
}: RelationsListProps) => {
  const ariaDescriptionId = React.useId();
  const { formatMessage } = useIntl();
  const listRef = React.useRef<FixedSizeList>(null);
  const outerListRef = React.useRef<HTMLUListElement>(null);
  const [overflow, setOverflow] = React.useState<'top' | 'bottom' | 'top-bottom'>();
  const [liveText, setLiveText] = React.useState('');
  const field = useField(name);

  React.useEffect(() => {
    if (data.length <= RELATIONS_TO_DISPLAY) {
      return setOverflow(undefined);
    }

    const handleNativeScroll = (e: Event) => {
      const el = e.target as HTMLUListElement;
      const parentScrollContainerHeight = (el.parentNode as HTMLDivElement).scrollHeight;
      const maxScrollBottom = el.scrollHeight - el.scrollTop;

      if (el.scrollTop === 0) {
        return setOverflow('bottom');
      }

      if (maxScrollBottom === parentScrollContainerHeight) {
        return setOverflow('top');
      }

      return setOverflow('top-bottom');
    };

    const outerListRefCurrent = outerListRef?.current;

    if (!isLoading && data.length > 0 && outerListRefCurrent) {
      outerListRef.current.addEventListener('scroll', handleNativeScroll);
    }

    return () => {
      if (outerListRefCurrent) {
        outerListRefCurrent.removeEventListener('scroll', handleNativeScroll);
      }
    };
  }, [isLoading, data.length]);

  const getItemPos = (index: number) => `${index + 1} of ${data.length}`;

  const handleMoveItem: UseDragAndDropOptions['onMoveItem'] = (newIndex, oldIndex) => {
    const item = data[oldIndex];

    setLiveText(
      formatMessage(
        {
          id: getTranslation('dnd.reorder'),
          defaultMessage: '{item}, moved. New position in list: {position}.',
        },
        {
          item: item.label ?? item.documentId,
          position: getItemPos(newIndex),
        }
      )
    );

    /**
     * Splicing mutates the array, so we need to create a new array
     */
    const newData = [...data];
    const currentRow = data[oldIndex];

    const startKey =
      oldIndex > newIndex ? newData[newIndex - 1]?.__temp_key__ : newData[newIndex]?.__temp_key__;
    const endKey =
      oldIndex > newIndex ? newData[newIndex]?.__temp_key__ : newData[newIndex + 1]?.__temp_key__;

    /**
     * We're moving the relation between two other relations, so
     * we need to generate a new key that keeps the order
     */
    const [newKey] = generateNKeysBetween(startKey, endKey, 1);

    newData.splice(oldIndex, 1);
    newData.splice(newIndex, 0, { ...currentRow, __temp_key__: newKey });

    /**
     * Now we diff against the server to understand what's different so we
     * can keep the connect array nice and tidy. It also needs reversing because
     * we reverse the relations from the server in the first place.
     */
    const connectedRelations = newData
      .reduce<Relation[]>((acc, relation, currentIndex, array) => {
        const relationOnServer = serverData.find((oldRelation) => oldRelation.id === relation.id);

        const relationInFront = array[currentIndex + 1];

        if (!relationOnServer || relationOnServer.__temp_key__ !== relation.__temp_key__) {
          const position = relationInFront
            ? {
                before: relationInFront.documentId,
                locale: relationInFront.locale,
                status:
                  'publishedAt' in relationInFront && relationInFront.publishedAt
                    ? ('published' as Relation['status'])
                    : ('draft' as Relation['status']),
              }
            : { end: true };

          const relationWithPosition: Relation = {
            ...relation,
            ...{
              apiData: {
                id: relation.id,
                documentId: relation.documentId,
                locale: relation.locale,
                position,
              },
            },
          };

          return [...acc, relationWithPosition];
        }

        return acc;
      }, [])
      .toReversed();

    field.onChange(`${name}.connect`, connectedRelations);
  };

  const handleGrabItem: UseDragAndDropOptions['onGrabItem'] = (index) => {
    const item = data[index];

    setLiveText(
      formatMessage(
        {
          id: getTranslation('dnd.grab-item'),
          defaultMessage: `{item}, grabbed. Current position in list: {position}. Press up and down arrow to change position, Spacebar to drop, Escape to cancel.`,
        },
        {
          item: item.label ?? item.documentId,
          position: getItemPos(index),
        }
      )
    );
  };

  const handleDropItem: UseDragAndDropOptions['onDropItem'] = (index) => {
    const { href: _href, label, ...item } = data[index];

    setLiveText(
      formatMessage(
        {
          id: getTranslation('dnd.drop-item'),
          defaultMessage: `{item}, dropped. Final position in list: {position}.`,
        },
        {
          item: label ?? item.documentId,
          position: getItemPos(index),
        }
      )
    );
  };

  const handleCancel: UseDragAndDropOptions['onCancel'] = (index) => {
    const item = data[index];

    setLiveText(
      formatMessage(
        {
          id: getTranslation('dnd.cancel-item'),
          defaultMessage: '{item}, dropped. Re-order cancelled.',
        },
        {
          item: item.label ?? item.documentId,
        }
      )
    );
  };

  const handleDisconnect = useHandleDisconnect(name, 'RelationsList');

  /**
   * These relation types will only ever have one item
   * in their list, so you can't reorder a single item!
   */
  const canReorder = !ONE_WAY_RELATIONS.includes(relationType);

  const dynamicListHeight =
    data.length > RELATIONS_TO_DISPLAY
      ? Math.min(data.length, RELATIONS_TO_DISPLAY) * (RELATION_ITEM_HEIGHT + RELATION_GUTTER) +
        RELATION_ITEM_HEIGHT / 2
      : Math.min(data.length, RELATIONS_TO_DISPLAY) * (RELATION_ITEM_HEIGHT + RELATION_GUTTER);

  return (
    <ShadowBox $overflowDirection={overflow}>
      <VisuallyHidden id={ariaDescriptionId}>
        {formatMessage({
          id: getTranslation('dnd.instructions'),
          defaultMessage: `Press spacebar to grab and re-order`,
        })}
      </VisuallyHidden>
      <VisuallyHidden aria-live="assertive">{liveText}</VisuallyHidden>
      {/* @ts-expect-error – width is expected, but we've not needed to pass it before. */}
      <FixedSizeList
        height={dynamicListHeight}
        ref={listRef}
        outerRef={outerListRef}
        itemCount={data.length}
        itemSize={RELATION_ITEM_HEIGHT + RELATION_GUTTER}
        itemData={{
          ariaDescribedBy: ariaDescriptionId,
          canDrag: canReorder,
          disabled,
          handleCancel,
          handleDropItem,
          handleGrabItem,
          handleMoveItem,
          name,
          handleDisconnect,
          relations: data,
          targetModel,
        }}
        itemKey={(index) => data[index].id}
        innerElementType="ol"
      >
        {ListItem}
      </FixedSizeList>
    </ShadowBox>
  );
};

const ShadowBox = styled<BoxComponent>(Box)<{
  $overflowDirection?: 'top-bottom' | 'top' | 'bottom';
}>`
  position: relative;
  overflow: hidden;
  flex: 1;

  &:before,
  &:after {
    position: absolute;
    width: 100%;
    height: 4px;
    z-index: 1;
  }

  &:before {
    /* TODO: as for DS Table component we would need this to be handled by the DS theme */
    content: '';
    background: linear-gradient(rgba(3, 3, 5, 0.2) 0%, rgba(0, 0, 0, 0) 100%);
    top: 0;
    opacity: ${({ $overflowDirection }) =>
      $overflowDirection === 'top-bottom' || $overflowDirection === 'top' ? 1 : 0};
    transition: opacity 0.2s ease-in-out;
  }

  &:after {
    /* TODO: as for DS Table component we would need this to be handled by the DS theme */
    content: '';
    background: linear-gradient(0deg, rgba(3, 3, 5, 0.2) 0%, rgba(0, 0, 0, 0) 100%);
    bottom: 0;
    opacity: ${({ $overflowDirection }) =>
      $overflowDirection === 'top-bottom' || $overflowDirection === 'bottom' ? 1 : 0};
    transition: opacity 0.2s ease-in-out;
  }
`;

/* -------------------------------------------------------------------------------------------------
 * ListItem
 * -----------------------------------------------------------------------------------------------*/

interface ListItemProps extends Pick<ListChildComponentProps, 'style' | 'index'> {
  data: {
    ariaDescribedBy: string;
    canDrag?: boolean;
    disabled?: boolean;
    handleCancel: UseDragAndDropOptions['onCancel'];
    handleDropItem: UseDragAndDropOptions['onDropItem'];
    handleGrabItem: UseDragAndDropOptions['onGrabItem'];
    handleMoveItem: UseDragAndDropOptions['onMoveItem'];
    handleDisconnect: (relation: Relation) => void;
    name: string;
    relations: Relation[];
    targetModel: string;
  };
}

const CustomTextButton = styled(TextButton)`
  & > span {
    font-size: ${({ theme }) => theme.fontSizes[2]};
  }
`;

const ListItem = ({ data, index, style }: ListItemProps) => {
  const [triggerRefetchDocument] = useLazyGetDocumentQuery();
  const {
    ariaDescribedBy,
    canDrag = false,
    disabled = false,
    handleCancel,
    handleDisconnect,
    handleDropItem,
    handleGrabItem,
    handleMoveItem,
    name,
    relations,
    targetModel,
  } = data;
  const changeDocument = useDocumentContext('RelationsList', (state) => state.changeDocument);
  const rootDocumentMeta = useDocumentContext('RelationsList', (state) => state.rootDocumentMeta);

  const addDocumentToHistory = useDocumentContext(
    'ListItem',
    (state) => state.addDocumentToHistory
  );
  const contextIsModalOpen = useDocumentContext('ListItem', (state) => state.isModalOpen);
  const setContextIsModalOpen = useDocumentContext('ListItem', (state) => state.setIsModalOpen);
  const resetHistory = useDocumentContext('ListItem', (state) => state.resetHistory);
  const meta = useDocumentContext('ListItem', (state) => state.meta);
  const [isModalOpen, setIsModalOpen] = React.useState(false);

<<<<<<< HEAD
  const { formatMessage } = useIntl();

  const { id, label, status, documentId, href, apiData } = relations[index];
=======
  const { href, id, label, status, documentId, apiData, locale } = relations[index];
>>>>>>> 13421055

  const [{ handlerId, isDragging, handleKeyDown }, relationRef, dropRef, dragRef, dragPreviewRef] =
    useDragAndDrop<number, Omit<RelationDragPreviewProps, 'width'>, HTMLDivElement>(
      canDrag && !disabled,
      {
        type: `${ItemTypes.RELATION}_${name}`,
        index,
        item: {
          displayedValue: label,
          status,
          id: id,
          index,
        },
        onMoveItem: handleMoveItem,
        onDropItem: handleDropItem,
        onGrabItem: handleGrabItem,
        onCancel: handleCancel,
        dropSensitivity: DROP_SENSITIVITY.REGULAR,
      }
    );

  const composedRefs = useComposedRefs<HTMLDivElement>(relationRef, dragRef);

  const handleChangeModalContent = () => {
    if (changeDocument) {
      const newRelation = {
        documentId: documentId ?? apiData?.documentId,
        model: targetModel,
        collectionType: getCollectionType(href)!,
        params: {
          locale: locale || null,
        },
      };

      changeDocument(newRelation);
    }
  };

  const handleToggleModal = () => {
    if (isModalOpen) {
      setIsModalOpen(false);
      const document = {
        collectionType: rootDocumentMeta.collectionType,
        model: rootDocumentMeta.model,
        documentId: rootDocumentMeta.documentId,
      };
<<<<<<< HEAD
      if (contextIsModalOpen) {
        addDocumentToHistory(meta);
      }
      setCurrentDocument(newRelation);
=======
      // Change back to the root document
      changeDocument(document);
      // Read from cache or refetch root document
      triggerRefetchDocument(
        document,
        // Favor the cache
        true
      );
    } else {
      setIsModalOpen(true);
>>>>>>> 13421055
    }
  };

  React.useEffect(() => {
    dragPreviewRef(getEmptyImage());
  }, [dragPreviewRef]);

  return (
    <Box
      style={style}
      tag="li"
      ref={dropRef}
      aria-describedby={ariaDescribedBy}
      cursor={canDrag ? 'all-scroll' : 'default'}
    >
      {isDragging ? (
        <RelationItemPlaceholder />
      ) : (
        <Flex
          paddingTop={2}
          paddingBottom={2}
          paddingLeft={canDrag ? 2 : 4}
          paddingRight={4}
          hasRadius
          borderColor="neutral200"
          background={disabled ? 'neutral150' : 'neutral0'}
          justifyContent="space-between"
          ref={composedRefs}
          data-handler-id={handlerId}
        >
          <FlexWrapper gap={1}>
            {canDrag ? (
              <IconButton
                tag="div"
                role="button"
                tabIndex={0}
                withTooltip={false}
                label={formatMessage({
                  id: getTranslation('components.RelationInput.icon-button-aria-label'),
                  defaultMessage: 'Drag',
                })}
                variant="ghost"
                onKeyDown={handleKeyDown}
                disabled={disabled}
              >
                <Drag />
              </IconButton>
            ) : null}
            <Flex width="100%" minWidth={0} justifyContent="space-between">
              <Box minWidth={0} paddingTop={1} paddingBottom={1} paddingRight={4}>
                <Tooltip description={label}>
                  {isModalOpen ? (
                    <CustomTextButton
                      onClick={() => {
                        handleChangeModalContent();
                      }}
                    >
                      {label}
                    </CustomTextButton>
                  ) : (
                    <CustomTextButton
                      onClick={() => {
<<<<<<< HEAD
                        if (setIsModalOpen) {
                          setIsModalOpen(true);
                        }
=======
>>>>>>> 13421055
                        handleChangeModalContent();
                        setIsModalOpen(true);
                      }}
                    >
                      {label}
                    </CustomTextButton>
                  )}
                </Tooltip>
              </Box>
              {status ? <DocumentStatus status={status} /> : null}
<<<<<<< HEAD
              {isModalOpen && (
                <RelationModal
                  open={isModalOpen}
                  onToggle={() => {
                    setIsModalOpen(false);
                    setContextIsModalOpen(false);
                    resetHistory();
                  }}
                  model={targetModel}
                  id={documentId ? documentId : apiData?.documentId}
                  relationUrl={href}
                />
              )}
            </Flex>
          </FlexWrapper>
          <Box paddingLeft={4}>
            <IconButton
              onClick={() => handleDisconnect(relations[index])}
              disabled={disabled}
              label={formatMessage({
                id: getTranslation('relation.disconnect'),
                defaultMessage: 'Remove',
              })}
              variant="ghost"
              size="S"
            >
              <Cross />
            </IconButton>
          </Box>
        </Flex>
      )}
    </Box>
  );
};

const ListItem = ({ data, index, style }: ListItemProps) => {
  const {
    ariaDescribedBy,
    canDrag = false,
    disabled = false,
    handleCancel,
    handleDisconnect,
    handleDropItem,
    handleGrabItem,
    handleMoveItem,
    name,
    relations,
  } = data;
  const { formatMessage } = useIntl();

  const { href, id, label, status } = relations[index];

  const [{ handlerId, isDragging, handleKeyDown }, relationRef, dropRef, dragRef, dragPreviewRef] =
    useDragAndDrop<number, Omit<RelationDragPreviewProps, 'width'>, HTMLDivElement>(
      canDrag && !disabled,
      {
        type: `${ItemTypes.RELATION}_${name}`,
        index,
        item: {
          displayedValue: label,
          status,
          id: id,
          index,
        },
        onMoveItem: handleMoveItem,
        onDropItem: handleDropItem,
        onGrabItem: handleGrabItem,
        onCancel: handleCancel,
        dropSensitivity: DROP_SENSITIVITY.REGULAR,
      }
    );

  const composedRefs = useComposedRefs<HTMLDivElement>(relationRef, dragRef);

  React.useEffect(() => {
    dragPreviewRef(getEmptyImage());
  }, [dragPreviewRef]);

  return (
    <Box
      style={style}
      tag="li"
      ref={dropRef}
      aria-describedby={ariaDescribedBy}
      cursor={canDrag ? 'all-scroll' : 'default'}
    >
      {isDragging ? (
        <RelationItemPlaceholder />
      ) : (
        <Flex
          paddingTop={2}
          paddingBottom={2}
          paddingLeft={canDrag ? 2 : 4}
          paddingRight={4}
          hasRadius
          borderColor="neutral200"
          background={disabled ? 'neutral150' : 'neutral0'}
          justifyContent="space-between"
          ref={composedRefs}
          data-handler-id={handlerId}
        >
          <FlexWrapper gap={1}>
            {canDrag ? (
              <IconButton
                tag="div"
                role="button"
                tabIndex={0}
                withTooltip={false}
                label={formatMessage({
                  id: getTranslation('components.RelationInput.icon-button-aria-label'),
                  defaultMessage: 'Drag',
                })}
                variant="ghost"
                onKeyDown={handleKeyDown}
                disabled={disabled}
              >
                <Drag />
              </IconButton>
            ) : null}
            <Flex width="100%" minWidth={0} justifyContent="space-between">
              <Box minWidth={0} paddingTop={1} paddingBottom={1} paddingRight={4}>
                <Tooltip description={label}>
                  {href ? (
                    <LinkEllipsis tag={NavLink} to={href} isExternal={false}>
                      {label}
                    </LinkEllipsis>
                  ) : (
                    <Typography textColor={disabled ? 'neutral600' : 'primary600'} ellipsis>
                      {label}
                    </Typography>
                  )}
                </Tooltip>
              </Box>
              {status ? <DocumentStatus status={status} /> : null}
=======
              {isModalOpen && <RelationModal open={isModalOpen} onToggle={handleToggleModal} />}
>>>>>>> 13421055
            </Flex>
          </FlexWrapper>
          <Box paddingLeft={4}>
            <IconButton
              onClick={() => handleDisconnect(relations[index])}
              disabled={disabled}
              label={formatMessage({
                id: getTranslation('relation.disconnect'),
                defaultMessage: 'Remove',
              })}
              variant="ghost"
              size="S"
            >
              <Cross />
            </IconButton>
          </Box>
        </Flex>
      )}
    </Box>
  );
};

const FlexWrapper = styled<FlexComponent>(Flex)`
  width: 100%;
  /* Used to prevent endAction to be pushed out of container */
  min-width: 0;

  & > div[role='button'] {
    cursor: all-scroll;
  }
`;

const DisconnectButton = styled.button`
  svg path {
    fill: ${({ theme, disabled }) =>
      disabled ? theme.colors.neutral600 : theme.colors.neutral500};
  }

  &:hover svg path,
  &:focus svg path {
    fill: ${({ theme, disabled }) => !disabled && theme.colors.neutral600};
  }
`;

const LinkEllipsis = styled(Link)`
  display: block;

  & > span {
    white-space: nowrap;
    overflow: hidden;
    text-overflow: ellipsis;
    display: block;
  }
`;

const RelationItemPlaceholder = () => (
  <Box
    paddingTop={2}
    paddingBottom={2}
    paddingLeft={4}
    paddingRight={4}
    hasRadius
    borderStyle="dashed"
    borderColor="primary600"
    borderWidth="1px"
    background="primary100"
    height={`calc(100% - ${RELATION_GUTTER}px)`}
  />
);

const MemoizedRelationsField = React.memo(RelationsField);

export { MemoizedRelationsField as RelationsInput, FlexWrapper, DisconnectButton, LinkEllipsis };
export type { RelationsFieldProps };<|MERGE_RESOLUTION|>--- conflicted
+++ resolved
@@ -960,23 +960,10 @@
   const changeDocument = useDocumentContext('RelationsList', (state) => state.changeDocument);
   const rootDocumentMeta = useDocumentContext('RelationsList', (state) => state.rootDocumentMeta);
 
-  const addDocumentToHistory = useDocumentContext(
-    'ListItem',
-    (state) => state.addDocumentToHistory
-  );
-  const contextIsModalOpen = useDocumentContext('ListItem', (state) => state.isModalOpen);
-  const setContextIsModalOpen = useDocumentContext('ListItem', (state) => state.setIsModalOpen);
-  const resetHistory = useDocumentContext('ListItem', (state) => state.resetHistory);
-  const meta = useDocumentContext('ListItem', (state) => state.meta);
+  const { formatMessage } = useIntl();
   const [isModalOpen, setIsModalOpen] = React.useState(false);
 
-<<<<<<< HEAD
-  const { formatMessage } = useIntl();
-
-  const { id, label, status, documentId, href, apiData } = relations[index];
-=======
   const { href, id, label, status, documentId, apiData, locale } = relations[index];
->>>>>>> 13421055
 
   const [{ handlerId, isDragging, handleKeyDown }, relationRef, dropRef, dragRef, dragPreviewRef] =
     useDragAndDrop<number, Omit<RelationDragPreviewProps, 'width'>, HTMLDivElement>(
@@ -1023,12 +1010,6 @@
         model: rootDocumentMeta.model,
         documentId: rootDocumentMeta.documentId,
       };
-<<<<<<< HEAD
-      if (contextIsModalOpen) {
-        addDocumentToHistory(meta);
-      }
-      setCurrentDocument(newRelation);
-=======
       // Change back to the root document
       changeDocument(document);
       // Read from cache or refetch root document
@@ -1039,7 +1020,6 @@
       );
     } else {
       setIsModalOpen(true);
->>>>>>> 13421055
     }
   };
 
@@ -1092,22 +1072,10 @@
               <Box minWidth={0} paddingTop={1} paddingBottom={1} paddingRight={4}>
                 <Tooltip description={label}>
                   {isModalOpen ? (
-                    <CustomTextButton
-                      onClick={() => {
-                        handleChangeModalContent();
-                      }}
-                    >
-                      {label}
-                    </CustomTextButton>
+                    <CustomTextButton onClick={handleChangeModalContent}>{label}</CustomTextButton>
                   ) : (
                     <CustomTextButton
                       onClick={() => {
-<<<<<<< HEAD
-                        if (setIsModalOpen) {
-                          setIsModalOpen(true);
-                        }
-=======
->>>>>>> 13421055
                         handleChangeModalContent();
                         setIsModalOpen(true);
                       }}
@@ -1118,20 +1086,7 @@
                 </Tooltip>
               </Box>
               {status ? <DocumentStatus status={status} /> : null}
-<<<<<<< HEAD
-              {isModalOpen && (
-                <RelationModal
-                  open={isModalOpen}
-                  onToggle={() => {
-                    setIsModalOpen(false);
-                    setContextIsModalOpen(false);
-                    resetHistory();
-                  }}
-                  model={targetModel}
-                  id={documentId ? documentId : apiData?.documentId}
-                  relationUrl={href}
-                />
-              )}
+              {isModalOpen && <RelationModal open={isModalOpen} onToggle={handleToggleModal} />}
             </Flex>
           </FlexWrapper>
           <Box paddingLeft={4}>
@@ -1154,130 +1109,6 @@
   );
 };
 
-const ListItem = ({ data, index, style }: ListItemProps) => {
-  const {
-    ariaDescribedBy,
-    canDrag = false,
-    disabled = false,
-    handleCancel,
-    handleDisconnect,
-    handleDropItem,
-    handleGrabItem,
-    handleMoveItem,
-    name,
-    relations,
-  } = data;
-  const { formatMessage } = useIntl();
-
-  const { href, id, label, status } = relations[index];
-
-  const [{ handlerId, isDragging, handleKeyDown }, relationRef, dropRef, dragRef, dragPreviewRef] =
-    useDragAndDrop<number, Omit<RelationDragPreviewProps, 'width'>, HTMLDivElement>(
-      canDrag && !disabled,
-      {
-        type: `${ItemTypes.RELATION}_${name}`,
-        index,
-        item: {
-          displayedValue: label,
-          status,
-          id: id,
-          index,
-        },
-        onMoveItem: handleMoveItem,
-        onDropItem: handleDropItem,
-        onGrabItem: handleGrabItem,
-        onCancel: handleCancel,
-        dropSensitivity: DROP_SENSITIVITY.REGULAR,
-      }
-    );
-
-  const composedRefs = useComposedRefs<HTMLDivElement>(relationRef, dragRef);
-
-  React.useEffect(() => {
-    dragPreviewRef(getEmptyImage());
-  }, [dragPreviewRef]);
-
-  return (
-    <Box
-      style={style}
-      tag="li"
-      ref={dropRef}
-      aria-describedby={ariaDescribedBy}
-      cursor={canDrag ? 'all-scroll' : 'default'}
-    >
-      {isDragging ? (
-        <RelationItemPlaceholder />
-      ) : (
-        <Flex
-          paddingTop={2}
-          paddingBottom={2}
-          paddingLeft={canDrag ? 2 : 4}
-          paddingRight={4}
-          hasRadius
-          borderColor="neutral200"
-          background={disabled ? 'neutral150' : 'neutral0'}
-          justifyContent="space-between"
-          ref={composedRefs}
-          data-handler-id={handlerId}
-        >
-          <FlexWrapper gap={1}>
-            {canDrag ? (
-              <IconButton
-                tag="div"
-                role="button"
-                tabIndex={0}
-                withTooltip={false}
-                label={formatMessage({
-                  id: getTranslation('components.RelationInput.icon-button-aria-label'),
-                  defaultMessage: 'Drag',
-                })}
-                variant="ghost"
-                onKeyDown={handleKeyDown}
-                disabled={disabled}
-              >
-                <Drag />
-              </IconButton>
-            ) : null}
-            <Flex width="100%" minWidth={0} justifyContent="space-between">
-              <Box minWidth={0} paddingTop={1} paddingBottom={1} paddingRight={4}>
-                <Tooltip description={label}>
-                  {href ? (
-                    <LinkEllipsis tag={NavLink} to={href} isExternal={false}>
-                      {label}
-                    </LinkEllipsis>
-                  ) : (
-                    <Typography textColor={disabled ? 'neutral600' : 'primary600'} ellipsis>
-                      {label}
-                    </Typography>
-                  )}
-                </Tooltip>
-              </Box>
-              {status ? <DocumentStatus status={status} /> : null}
-=======
-              {isModalOpen && <RelationModal open={isModalOpen} onToggle={handleToggleModal} />}
->>>>>>> 13421055
-            </Flex>
-          </FlexWrapper>
-          <Box paddingLeft={4}>
-            <IconButton
-              onClick={() => handleDisconnect(relations[index])}
-              disabled={disabled}
-              label={formatMessage({
-                id: getTranslation('relation.disconnect'),
-                defaultMessage: 'Remove',
-              })}
-              variant="ghost"
-              size="S"
-            >
-              <Cross />
-            </IconButton>
-          </Box>
-        </Flex>
-      )}
-    </Box>
-  );
-};
-
 const FlexWrapper = styled<FlexComponent>(Flex)`
   width: 100%;
   /* Used to prevent endAction to be pushed out of container */
