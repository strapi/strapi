--- conflicted
+++ resolved
@@ -603,7 +603,6 @@
   return (
     <Field.Root error={field.error} hint={hint} name={name} required={required}>
       <Field.Label action={labelAction}>{label}</Field.Label>
-<<<<<<< HEAD
       <RelationModalRenderer isCreating>
         {({ dispatch }) => (
           <Combobox
@@ -665,7 +664,10 @@
               return (
                 <ComboboxOption key={opt.id} value={opt.id.toString()} textValue={textValue}>
                   <Flex gap={2} justifyContent="space-between">
-                    <Typography ellipsis>{textValue}</Typography>
+                    <Flex gap={2}>
+                      <LinkIcon fill="neutral500" />
+                      <Typography ellipsis>{textValue}</Typography>
+                    </Flex>
                     {opt.status ? <DocumentStatus status={opt.status} /> : null}
                   </Flex>
                 </ComboboxOption>
@@ -674,61 +676,6 @@
           </Combobox>
         )}
       </RelationModalRenderer>
-=======
-      <Combobox
-        ref={fieldRef}
-        name={name}
-        autocomplete="list"
-        placeholder={
-          placeholder ||
-          formatMessage({
-            id: getTranslation('relation.add'),
-            defaultMessage: 'Add relation',
-          })
-        }
-        hasMoreItems={hasNextPage}
-        loading={isLoading}
-        onOpenChange={() => {
-          handleSearch(textValue ?? '');
-        }}
-        noOptionsMessage={() =>
-          formatMessage({
-            id: getTranslation('relation.notAvailable'),
-            defaultMessage: 'No relations available',
-          })
-        }
-        loadingMessage={formatMessage({
-          id: getTranslation('relation.isLoading'),
-          defaultMessage: 'Relations are loading',
-        })}
-        onLoadMore={handleLoadMore}
-        textValue={textValue}
-        onChange={handleChange}
-        onTextValueChange={(text) => {
-          setTextValue(text);
-        }}
-        onInputChange={(event) => {
-          handleSearch(event.currentTarget.value);
-        }}
-        {...props}
-      >
-        {options.map((opt) => {
-          const textValue = getRelationLabel(opt, mainField);
-
-          return (
-            <ComboboxOption key={opt.id} value={opt.id.toString()} textValue={textValue}>
-              <Flex gap={2} justifyContent="space-between">
-                <Flex gap={2}>
-                  <LinkIcon fill="neutral500" />
-                  <Typography ellipsis>{textValue}</Typography>
-                </Flex>
-                {opt.status ? <DocumentStatus status={opt.status} /> : null}
-              </Flex>
-            </ComboboxOption>
-          );
-        })}
-      </Combobox>
->>>>>>> 5e8098ae
       <Field.Error />
       <Field.Hint />
     </Field.Root>
