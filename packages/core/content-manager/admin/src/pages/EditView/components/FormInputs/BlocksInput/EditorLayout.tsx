--- conflicted
+++ resolved
@@ -9,21 +9,6 @@
 
 import { useBlocksEditorContext } from './BlocksEditor';
 
-<<<<<<< HEAD
-const CollapseIconButton = styled(IconButton)`
-  position: absolute;
-  bottom: 1.2rem;
-  right: 1.2rem;
-  box-shadow: ${({ theme }) => theme.shadows.filterShadow};
-`;
-
-const ExpandWrapper = styled<FlexComponent>(Flex)`
-  // Background with 20% opacity
-  background: ${({ theme }) => `${theme.colors.neutral800}1F`};
-`;
-
-=======
->>>>>>> c72b48da
 interface EditorLayoutProps {
   children: React.ReactNode;
   error?: string;
