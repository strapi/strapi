import * as React from 'react';

import {
  Box,
  BoxComponent,
  Flex,
  FlexComponent,
  IconButton,
  IconButtonComponent,
  useComposedRefs,
} from '@strapi/design-system';
import { Drag } from '@strapi/icons';
import { useIntl } from 'react-intl';
import { Editor, Range, Transforms } from 'slate';
import { ReactEditor, type RenderElementProps, type RenderLeafProps, Editable } from 'slate-react';
import { styled, CSSProperties, css } from 'styled-components';

import { ItemTypes } from '../../../../../constants/dragAndDrop';
import { useDragAndDrop, DIRECTIONS } from '../../../../../hooks/useDragAndDrop';
import { getTranslation } from '../../../../../utils/translations';

import { decorateCode } from './Blocks/Code';
import { type BlocksStore, useBlocksEditorContext } from './BlocksEditor';
import { useConversionModal } from './BlocksToolbar';
import { type ModifiersStore } from './Modifiers';
import { getEntries, isLinkNode, isListNode } from './utils/types';

<<<<<<< HEAD
const StyledEditable = styled(Editable) <{ isExpandedMode: boolean }>`
=======
const StyledEditable = styled(Editable)<{ $isExpandedMode: boolean }>`
>>>>>>> 4828e448
  // The outline style is set on the wrapper with :focus-within
  outline: none;
  display: flex;
  flex-direction: column;
  gap: ${({ theme }) => theme.spaces[3]};
  height: 100%;
  // For fullscreen align input in the center with fixed width
  width: ${(props) => (props.$isExpandedMode ? '512px' : '100%')};
  margin: auto;

  > *:last-child {
    padding-bottom: ${({ theme }) => theme.spaces[3]};
  }
`;

<<<<<<< HEAD
const Wrapper = styled<BoxComponent>(Box) <{ isOverDropTarget: boolean }>`
  position: ${({ isOverDropTarget }) => isOverDropTarget && 'relative'};
=======
const Wrapper = styled<BoxComponent>(Box)<{ $isOverDropTarget: boolean }>`
  position: ${({ $isOverDropTarget }) => $isOverDropTarget && 'relative'};
>>>>>>> 4828e448
`;

type DragDirection = (typeof DIRECTIONS)[keyof typeof DIRECTIONS];

const DropPlaceholder = styled<BoxComponent>(Box) <{
  dragDirection: DragDirection | null;
  placeholderMargin: 1 | 2;
}>`
  position: absolute;
  right: 0;

  // Show drop placeholder 8px above or below the drop target
  ${({ dragDirection, theme, placeholderMargin }) => css`
    top: ${dragDirection === DIRECTIONS.UPWARD && `-${theme.spaces[placeholderMargin]}`};
    bottom: ${dragDirection === DIRECTIONS.DOWNWARD && `-${theme.spaces[placeholderMargin]}`};
  `}
`;

const DragItem = styled<FlexComponent>(Flex) <{ $dragVisibility: CSSProperties['visibility'] }>`
  // Style each block rendered using renderElement()
  & > [data-slate-node='element'] {
    width: 100%;
    opacity: inherit;
  }

  // Set the visibility of drag button
  [role='button'] {
    visibility: ${(props) => props.$dragVisibility};
    opacity: inherit;
  }
  &[aria-disabled='true'] {
    user-drag: none;
  }
`;

const DragIconButton = styled<IconButtonComponent<'div'>>(IconButton) <{
  $dragHandleTopMargin?: CSSProperties['marginTop'];
}>`
  user-select: none;
  display: flex;
  align-items: center;
  justify-content: center;
  border: none;
  border-radius: ${({ theme }) => theme.borderRadius};
  padding-left: ${({ theme }) => theme.spaces[0]};
  padding-right: ${({ theme }) => theme.spaces[0]};
  padding-top: ${({ theme }) => theme.spaces[1]};
  padding-bottom: ${({ theme }) => theme.spaces[1]};
  visibility: hidden;
  cursor: grab;
  opacity: inherit;
  margin-top: ${(props) => props.$dragHandleTopMargin ?? 0};

  &:hover {
    background: ${({ theme }) => theme.colors.neutral100};
  }
  &:active {
    cursor: grabbing;
    background: ${({ theme }) => theme.colors.neutral150};
  }
  &[aria-disabled='true'] {
    visibility: hidden;
  }
  svg {
    min-width: ${({ theme }) => theme.spaces[3]};

    path {
      fill: ${({ theme }) => theme.colors.neutral500};
    }
  }
`;

type Direction = {
  setDragDirection: (direction: DragDirection) => void;
  dragDirection: DragDirection | null;
};

type DragAndDropElementProps = Direction & {
  children: RenderElementProps['children'];
  index: Array<number>;
  dragHandleTopMargin?: CSSProperties['marginTop'];
};

const DragAndDropElement = ({
  children,
  index,
  setDragDirection,
  dragDirection,
  dragHandleTopMargin,
}: DragAndDropElementProps) => {
  const { editor, disabled, name, setLiveText } = useBlocksEditorContext('drag-and-drop');
  const { formatMessage } = useIntl();
  const [dragVisibility, setDragVisibility] = React.useState<CSSProperties['visibility']>('hidden');

  const handleMoveBlock = React.useCallback(
    (newIndex: Array<number>, currentIndex: Array<number>) => {
      Transforms.moveNodes(editor, {
        at: currentIndex,
        to: newIndex,
      });

      // Add 1 to the index for the live text message
      const currentIndexPosition = [currentIndex[0] + 1, ...currentIndex.slice(1)];
      const newIndexPosition = [newIndex[0] + 1, ...newIndex.slice(1)];

      setLiveText(
        formatMessage(
          {
            id: getTranslation('components.Blocks.dnd.reorder'),
            defaultMessage: '{item}, moved. New position in the editor: {position}.',
          },
          {
            item: `${name}.${currentIndexPosition.join(',')}`,
            position: `${newIndexPosition.join(',')} of ${editor.children.length}`,
          }
        )
      );
    },
    [editor, formatMessage, name, setLiveText]
  );

  const [{ handlerId, isDragging, isOverDropTarget, direction }, blockRef, dropRef, dragRef] =
    useDragAndDrop(!disabled, {
      type: `${ItemTypes.BLOCKS}_${name}`,
      index,
      item: {
        index,
        displayedValue: children,
      },
      onDropItem(currentIndex, newIndex) {
        if (newIndex) handleMoveBlock(newIndex, currentIndex);
      },
    });

  const composedBoxRefs = useComposedRefs(blockRef, dropRef);

  // Set Drag direction before loosing state while dragging
  React.useEffect(() => {
    if (direction) {
      setDragDirection(direction);
    }
  }, [direction, setDragDirection]);

  // On selection change hide drag handle
  React.useEffect(() => {
    setDragVisibility('hidden');
  }, [editor.selection]);

  return (
    <Wrapper ref={composedBoxRefs} $isOverDropTarget={isOverDropTarget}>
      {isOverDropTarget && (
        <DropPlaceholder
          borderStyle="solid"
          borderColor="secondary200"
          borderWidth="2px"
          width="calc(100% - 24px)"
          marginLeft="auto"
          dragDirection={dragDirection}
          // For list items placeholder reduce the margin around
          placeholderMargin={children.props.as && children.props.as === 'li' ? 1 : 2}
        />
      )}
      {isDragging ? (
        <CloneDragItem dragHandleTopMargin={dragHandleTopMargin}>{children}</CloneDragItem>
      ) : (
        <DragItem
          ref={dragRef}
          data-handler-id={handlerId}
          gap={2}
          paddingLeft={2}
          alignItems="start"
          onDragStart={(event) => {
            const target = event.target as HTMLElement;
            const currentTarget = event.currentTarget as HTMLElement;

            // Dragging action should only trigger drag event when button is dragged, however update styles on the whole dragItem.
            if (target.getAttribute('role') !== 'button') {
              event.preventDefault();
            } else {
              // Setting styles using dragging state is not working, so set it on current target element as nodes get dragged
              currentTarget.style.opacity = '0.5';
            }
          }}
          onDragEnd={(event) => {
            const currentTarget = event.currentTarget as HTMLElement;
            currentTarget.style.opacity = '1';
          }}
          onMouseMove={() => setDragVisibility('visible')}
          onSelect={() => setDragVisibility('visible')}
          onMouseLeave={() => setDragVisibility('hidden')}
          aria-disabled={disabled}
          $dragVisibility={dragVisibility}
        >
          <DragIconButton
            tag="div"
            contentEditable={false}
            role="button"
            tabIndex={0}
            withTooltip={false}
            label={formatMessage({
              id: getTranslation('components.DragHandle-label'),
              defaultMessage: 'Drag',
            })}
            onClick={(e) => e.stopPropagation()}
            aria-disabled={disabled}
            disabled={disabled}
            draggable
            // For some blocks top margin added to drag handle to align at the text level
            $dragHandleTopMargin={dragHandleTopMargin}
          >
            <Drag color="primary500" />
          </DragIconButton>
          {children}
        </DragItem>
      )}
    </Wrapper>
  );
};

interface CloneDragItemProps {
  children: RenderElementProps['children'];
  dragHandleTopMargin?: CSSProperties['marginTop'];
}

// To prevent applying opacity to the original item being dragged, display a cloned element without opacity.
const CloneDragItem = ({ children, dragHandleTopMargin }: CloneDragItemProps) => {
  const { formatMessage } = useIntl();

  return (
    <DragItem gap={2} paddingLeft={2} alignItems="start" $dragVisibility="visible">
      <DragIconButton
        tag="div"
        role="button"
        withTooltip={false}
        label={formatMessage({
          id: getTranslation('components.DragHandle-label'),
          defaultMessage: 'Drag',
        })}
        $dragHandleTopMargin={dragHandleTopMargin}
      >
        <Drag color="neutral600" />
      </DragIconButton>
      {children}
    </DragItem>
  );
};

interface ExtendedRenderLeafProps extends RenderLeafProps {
  leaf: RenderLeafProps['leaf'] & { className?: string };
}

const baseRenderLeaf = (props: ExtendedRenderLeafProps, modifiers: ModifiersStore) => {
  // Recursively wrap the children for each active modifier
  const wrappedChildren = getEntries(modifiers).reduce((currentChildren, modifierEntry) => {
    const [name, modifier] = modifierEntry;

    if (props.leaf[name]) {
      return modifier.renderLeaf(currentChildren);
    }

    return currentChildren;
  }, props.children);

  return (
    <span {...props.attributes} className={props.leaf.className}>
      {wrappedChildren}
    </span>
  );
};

type BaseRenderElementProps = Direction & {
  props: RenderElementProps['children'];
  blocks: BlocksStore;
  editor: Editor;
};

const baseRenderElement = ({
  props,
  blocks,
  editor,
  setDragDirection,
  dragDirection,
}: BaseRenderElementProps) => {
  const { element } = props;

  const blockMatch = Object.values(blocks).find((block) => block.matchNode(element));
  const block = blockMatch || blocks.paragraph;
  const nodePath = ReactEditor.findPath(editor, element);

  // Link is inline block so it cannot be dragged
  // List items and nested list blocks i.e. lists with indent level higher than 0 are skipped from dragged items
  if (
    isLinkNode(element) ||
    (isListNode(element) && element.indentLevel && element.indentLevel > 0) ||
    element.type === 'list-item'
  ) {
    return block.renderElement(props);
  }

  return (
    <DragAndDropElement
      index={nodePath}
      setDragDirection={setDragDirection}
      dragDirection={dragDirection}
      dragHandleTopMargin={block.dragHandleTopMargin}
    >
      {block.renderElement(props)}
    </DragAndDropElement>
  );
};

const dragNoop = () => true;

interface BlocksContentProps {
  placeholder?: string;
  ariaLabelId: string;
}

const BlocksContent = ({ placeholder, ariaLabelId }: BlocksContentProps) => {
  const { editor, disabled, blocks, modifiers, setLiveText, isExpandedMode } =
    useBlocksEditorContext('BlocksContent');
  const blocksRef = React.useRef<HTMLDivElement>(null);
  const { formatMessage } = useIntl();
  const [dragDirection, setDragDirection] = React.useState<DragDirection | null>(null);
  const { modalElement, handleConversionResult } = useConversionModal();

  // Create renderLeaf function based on the modifiers store
  const renderLeaf = React.useCallback(
    (props: ExtendedRenderLeafProps) => baseRenderLeaf(props, modifiers),
    [modifiers]
  );

  const handleMoveBlocks = (editor: Editor, event: React.KeyboardEvent<HTMLElement>) => {
    if (!editor.selection) return;

    const start = Range.start(editor.selection);
    const currentIndex = [start.path[0]];
    let newIndexPosition = 0;

    if (event.key === 'ArrowUp') {
      newIndexPosition = currentIndex[0] > 0 ? currentIndex[0] - 1 : currentIndex[0];
    } else {
      newIndexPosition =
        currentIndex[0] < editor.children.length - 1 ? currentIndex[0] + 1 : currentIndex[0];
    }

    const newIndex = [newIndexPosition];

    if (newIndexPosition !== currentIndex[0]) {
      Transforms.moveNodes(editor, {
        at: currentIndex,
        to: newIndex,
      });

      setLiveText(
        formatMessage(
          {
            id: getTranslation('components.Blocks.dnd.reorder'),
            defaultMessage: '{item}, moved. New position in the editor: {position}.',
          },
          {
            item: `${name}.${currentIndex[0] + 1}`,
            position: `${newIndex[0] + 1} of ${editor.children.length}`,
          }
        )
      );

      event.preventDefault();
    }
  };

  // Create renderElement function base on the blocks store
  const renderElement = React.useCallback(
    (props: RenderElementProps) =>
      baseRenderElement({ props, blocks, editor, dragDirection, setDragDirection }),
    [blocks, editor, dragDirection, setDragDirection]
  );

  const checkSnippet = (event: React.KeyboardEvent<HTMLElement>) => {
    // Get current text block
    if (!editor.selection) {
      return;
    }

    const [textNode, textNodePath] = Editor.node(editor, editor.selection.anchor.path);

    // Narrow the type to a text node
    if (Editor.isEditor(textNode) || textNode.type !== 'text') {
      return;
    }

    // Don't check for snippets if we're not at the start of a block
    if (textNodePath.at(-1) !== 0) {
      return;
    }

    // Check if the text node starts with a known snippet
    const blockMatchingSnippet = Object.values(blocks).find((block) => {
      return block.snippets?.includes(textNode.text);
    });

    if (blockMatchingSnippet?.handleConvert) {
      // Prevent the space from being created and delete the snippet
      event.preventDefault();
      Transforms.delete(editor, {
        distance: textNode.text.length,
        unit: 'character',
        reverse: true,
      });

      // Convert the selected block
      const maybeRenderModal = blockMatchingSnippet.handleConvert(editor);
      handleConversionResult(maybeRenderModal);
    }
  };

  const handleEnter = (event: React.KeyboardEvent<HTMLElement>) => {
    if (!editor.selection) {
      return;
    }

    const selectedNode = editor.children[editor.selection.anchor.path[0]];
    const selectedBlock = Object.values(blocks).find((block) => block.matchNode(selectedNode));
    if (!selectedBlock) {
      return;
    }

    // Allow forced line breaks when shift is pressed
    if (event.shiftKey && selectedNode.type !== 'image') {
      Transforms.insertText(editor, '\n');
      return;
    }

    // Check if there's an enter handler for the selected block
    if (selectedBlock.handleEnterKey) {
      selectedBlock.handleEnterKey(editor);
    } else {
      blocks.paragraph.handleEnterKey!(editor);
    }
  };

  const handleBackspaceEvent = (event: React.KeyboardEvent<HTMLElement>) => {
    if (!editor.selection) {
      return;
    }

    const selectedNode = editor.children[editor.selection.anchor.path[0]];
    const selectedBlock = Object.values(blocks).find((block) => block.matchNode(selectedNode));

    if (!selectedBlock) {
      return;
    }

    if (selectedBlock.handleBackspaceKey) {
      selectedBlock.handleBackspaceKey(editor, event);
    }
  };

  const handleTab = (event: React.KeyboardEvent<HTMLElement>) => {
    if (!editor.selection) {
      return;
    }

    const selectedNode = editor.children[editor.selection.anchor.path[0]];
    const selectedBlock = Object.values(blocks).find((block) => block.matchNode(selectedNode));
    if (!selectedBlock) {
      return;
    }

    if (selectedBlock.handleTab) {
      event.preventDefault();
      selectedBlock.handleTab(editor);
    }
  };

  const handleKeyboardShortcuts = (event: React.KeyboardEvent<HTMLElement>) => {
    const isCtrlOrCmd = event.metaKey || event.ctrlKey;

    if (isCtrlOrCmd) {
      // Check if there's a modifier to toggle
      Object.values(modifiers).forEach((value) => {
        if (value.isValidEventKey(event)) {
          value.handleToggle(editor);
          return;
        }
      });
      if (event.shiftKey && ['ArrowUp', 'ArrowDown'].includes(event.key)) {
        handleMoveBlocks(editor, event);
      }
    }
  };

  const handleKeyDown: React.KeyboardEventHandler<HTMLElement> = (event) => {
    // Find the right block-specific handlers for enter and backspace key presses
    switch (event.key) {
      case 'Enter':
        if (!event.nativeEvent.isComposing) {
          event.preventDefault();
          return handleEnter(event);
        }
        break;
      case 'Backspace':
        return handleBackspaceEvent(event);
      case 'Tab':
        return handleTab(event);
      case 'Escape':
        return ReactEditor.blur(editor);
    }
    handleKeyboardShortcuts(event);
    // Check if a snippet was triggered
    if (event.key === ' ') {
      checkSnippet(event);
    }
  };

  /**
   *  scrollSelectionIntoView : Slate's default method to scroll a DOM selection into the view,
   *  thats shifting layout for us when there is a overflowY:scroll on the viewport.
   *  We are overriding it to check if the selection is not fully within the visible area of the editor,
   *  we use scrollBy one line to the bottom
   */

  const handleScrollSelectionIntoView = React.useCallback(() => {
    if (!editor.selection || !blocksRef.current) {
      return;
    }

    const domRange = ReactEditor.toDOMRange(editor, editor.selection);
    const domRect = domRange.getBoundingClientRect();

    const editorRect = blocksRef.current.getBoundingClientRect();

    // Check if the selection is not fully within the visible area of the editor
    if (domRect.top < editorRect.top || domRect.bottom > editorRect.bottom) {
      // Scroll by one line to the bottom
      blocksRef.current.scrollBy({
        top: 28, // 20px is the line-height + 8px line gap
        behavior: 'smooth',
      });
    }
  }, [editor]);

  return (
    <Box
      ref={blocksRef}
      grow={1}
      width="100%"
      overflow="auto"
      fontSize={2}
      background="neutral0"
      color="neutral800"
      lineHeight={6}
      paddingRight={7}
      paddingTop={6}
      paddingBottom={3}
    >
      <StyledEditable
        aria-labelledby={ariaLabelId}
        readOnly={disabled}
        placeholder={placeholder}
        $isExpandedMode={isExpandedMode}
        decorate={decorateCode}
        renderElement={renderElement}
        renderLeaf={renderLeaf}
        onKeyDown={handleKeyDown}
        scrollSelectionIntoView={handleScrollSelectionIntoView}
        // As we have our own handler to drag and drop the elements returing true will skip slate's own event handler
        onDrop={dragNoop}
        onDragStart={dragNoop}
      />
      {modalElement}
    </Box>
  );
};

export { BlocksContent, BlocksContentProps };<|MERGE_RESOLUTION|>--- conflicted
+++ resolved
@@ -25,11 +25,7 @@
 import { type ModifiersStore } from './Modifiers';
 import { getEntries, isLinkNode, isListNode } from './utils/types';
 
-<<<<<<< HEAD
-const StyledEditable = styled(Editable) <{ isExpandedMode: boolean }>`
-=======
-const StyledEditable = styled(Editable)<{ $isExpandedMode: boolean }>`
->>>>>>> 4828e448
+const StyledEditable = styled(Editable) <{ $isExpandedMode: boolean }>`
   // The outline style is set on the wrapper with :focus-within
   outline: none;
   display: flex;
@@ -45,14 +41,10 @@
   }
 `;
 
-<<<<<<< HEAD
-const Wrapper = styled<BoxComponent>(Box) <{ isOverDropTarget: boolean }>`
-  position: ${({ isOverDropTarget }) => isOverDropTarget && 'relative'};
-=======
-const Wrapper = styled<BoxComponent>(Box)<{ $isOverDropTarget: boolean }>`
+const Wrapper = styled<BoxComponent>(Box) <{ $isOverDropTarget: boolean }>`
   position: ${({ $isOverDropTarget }) => $isOverDropTarget && 'relative'};
->>>>>>> 4828e448
 `;
+
 
 type DragDirection = (typeof DIRECTIONS)[keyof typeof DIRECTIONS];
 
