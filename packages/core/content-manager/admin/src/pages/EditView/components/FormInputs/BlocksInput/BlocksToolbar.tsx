--- conflicted
+++ resolved
@@ -11,22 +11,15 @@
   FlexComponent,
   BoxComponent,
   Menu,
-<<<<<<< HEAD
-  Divider,
-=======
   IconButton,
->>>>>>> b4e84114
 } from '@strapi/design-system';
 import { Link, More } from '@strapi/icons';
 import { MessageDescriptor, useIntl } from 'react-intl';
 import { Editor, Transforms, Element as SlateElement, Node, type Ancestor } from 'slate';
 import { ReactEditor } from 'slate-react';
 import { css, styled } from 'styled-components';
-<<<<<<< HEAD
-
-import { EditorToolbarObserver, ObservedComponent } from '../../EditorToolbarObserver';
-=======
->>>>>>> b4e84114
+
+import { EditorToolbarObserver } from '../../EditorToolbarObserver';
 
 import {
   type BlocksStore,
@@ -450,11 +443,7 @@
 
     return (
       <StyledMenuItem
-<<<<<<< HEAD
-        onClick={() => toggleList(format)}
-=======
         onSelect={() => toggleList(format)}
->>>>>>> b4e84114
         isActive={isListActive()}
         disabled={isListDisabled()}
       >
@@ -543,11 +532,7 @@
 
   if (location === 'menu') {
     return (
-<<<<<<< HEAD
-      <StyledMenuItem onClick={addLink} isActive={isLinkActive()} disabled={isLinkDisabled()}>
-=======
       <StyledMenuItem onSelect={addLink} isActive={isLinkActive()} disabled={isLinkDisabled()}>
->>>>>>> b4e84114
         <Link />
         {formatMessage(label)}
       </StyledMenuItem>
@@ -566,17 +551,6 @@
   );
 };
 
-<<<<<<< HEAD
-const MenuDivider = styled(Divider)`
-  /* Negative horizontal margin to compensate Menu.Content's padding */
-  margin: ${({ theme }) => theme.spaces[1]} -${({ theme }) => theme.spaces[1]};
-  width: calc(100% + ${({ theme }) => theme.spaces[2]});
-  /* Hide divider if there's nothing above in the menu */
-  &:first-child {
-    display: none;
-  }
-`;
-=======
 interface ObservedToolbarComponentProps {
   index: number;
   lastVisibleIndex: number;
@@ -675,7 +649,6 @@
     </Menu.Root>
   );
 };
->>>>>>> b4e84114
 
 const StyledMenuItem = styled(Menu.Item)<{ isActive: boolean }>`
   &:hover {
@@ -742,11 +715,7 @@
     ...Object.entries(modifiers).map(([name, modifier]) => {
       const Icon = modifier.icon;
       const isActive = modifier.checkIsActive(editor);
-<<<<<<< HEAD
-      const handleClick = () => modifier.handleToggle(editor);
-=======
       const handleSelect = () => modifier.handleToggle(editor);
->>>>>>> b4e84114
 
       return {
         toolbar: (
@@ -756,20 +725,12 @@
             icon={modifier.icon}
             label={modifier.label}
             isActive={modifier.checkIsActive(editor)}
-<<<<<<< HEAD
-            handleClick={handleClick}
-=======
             handleClick={handleSelect}
->>>>>>> b4e84114
             disabled={isButtonDisabled}
           />
         ),
         menu: (
-<<<<<<< HEAD
-          <StyledMenuItem onClick={handleClick} isActive={isActive}>
-=======
           <StyledMenuItem onSelect={handleSelect} isActive={isActive}>
->>>>>>> b4e84114
             <Icon />
             {formatMessage(modifier.label)}
           </StyledMenuItem>
@@ -797,11 +758,7 @@
       ),
       menu: (
         <>
-<<<<<<< HEAD
-          <MenuDivider />
-=======
           <Menu.Separator />
->>>>>>> b4e84114
           <ListButton block={blocks['list-unordered']} format="unordered" location="menu" />
           <ListButton block={blocks['list-ordered']} format="ordered" location="menu" />
         </>
@@ -810,59 +767,14 @@
     },
   ];
 
-<<<<<<< HEAD
-=======
-  const toolbarRef = React.useRef<HTMLElement>(null);
-  const [lastVisibleIndex, setLastVisibleIndex] = React.useState<number>(
-    observedComponents.length - 1
-  );
-  const hasHiddenItems = lastVisibleIndex < observedComponents.length - 1;
-  const menuIndex = lastVisibleIndex + 1;
-
->>>>>>> b4e84114
   return (
     <Toolbar.Root aria-disabled={disabled} asChild>
       <ToolbarWrapper gap={2} padding={2} width="100%">
         <BlocksDropdown />
         <ToolbarSeparator />
         <Toolbar.ToggleGroup type="multiple" asChild>
-<<<<<<< HEAD
           <Flex direction="row" gap={1} grow={1} overflow="hidden">
             <EditorToolbarObserver editor="blocks" observedComponents={observedComponents} />
-=======
-          <Flex direction="row" gap={1} grow={1} overflow="hidden" ref={toolbarRef}>
-            {observedComponents
-              .map((component, index) => (
-                <ObservedToolbarComponent
-                  lastVisibleIndex={lastVisibleIndex}
-                  setLastVisibleIndex={setLastVisibleIndex}
-                  index={index}
-                  rootRef={toolbarRef}
-                  key={component.key}
-                >
-                  {component.toolbar}
-                </ObservedToolbarComponent>
-              ))
-              /**
-               * Display the "more" menu in the right position among the items.
-               * We splice here after the map above to avoid messing with the indexes,
-               * since the ObservedToolbarComponent component relies on them.
-               */
-              .toSpliced(
-                menuIndex,
-                0,
-                <MoreMenu
-                  setLastVisibleIndex={setLastVisibleIndex}
-                  hasHiddenItems={hasHiddenItems}
-                  rootRef={toolbarRef}
-                  key="more-menu"
-                >
-                  {observedComponents.slice(menuIndex).map((component) => (
-                    <React.Fragment key={component.key}>{component.menu}</React.Fragment>
-                  ))}
-                </MoreMenu>
-              )}
->>>>>>> b4e84114
           </Flex>
         </Toolbar.ToggleGroup>
       </ToolbarWrapper>
