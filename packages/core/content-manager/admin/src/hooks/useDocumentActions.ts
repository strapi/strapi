--- conflicted
+++ resolved
@@ -38,21 +38,14 @@
   Publish,
   Update,
   Unpublish,
-<<<<<<< HEAD
   BulkPublish,
-=======
   BulkUnpublish,
->>>>>>> 5a31d9c7
 } from '../../../shared/contracts/collection-types';
 
 const DEFAULT_UNEXPECTED_ERROR_MSG = {
   id: 'notification.error',
   defaultMessage: 'An error occurred, please try again',
 } satisfies MessageDescriptor;
-
-type BulkOperationResponse<TResponse extends { data: any; error?: any }> =
-  | Pick<TResponse, 'data'>
-  | { error: BaseQueryError | SerializedError };
 
 type OperationResponse<TResponse extends { data: any; meta?: any; error?: any }> =
   | Pick<TResponse, 'data'>
