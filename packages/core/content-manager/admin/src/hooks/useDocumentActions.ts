--- conflicted
+++ resolved
@@ -39,7 +39,6 @@
   BulkPublish,
   Update,
   Unpublish,
-  BulkPublish,
   BulkUnpublish,
 } from '../../../shared/contracts/collection-types';
 
@@ -374,35 +373,13 @@
   const publishMany: IUseDocumentActs['publishMany'] = React.useCallback(
     async ({ model, documentIds, params }) => {
       try {
-<<<<<<< HEAD
-        trackUsage('willBulkPublishEntries');
-=======
         // TODO Confirm tracking events for bulk publish?
->>>>>>> c734c14d
 
         const res = await publishManyDocuments({
           model,
           documentIds,
           params,
         });
-<<<<<<< HEAD
-
-        if ('error' in res) {
-          toggleNotification({ type: 'danger', message: formatAPIError(res.error) });
-
-          return { error: res.error };
-        }
-
-        trackUsage('didBulkPublishEntries');
-
-        toggleNotification({
-          type: 'success',
-          title: formatMessage({
-            id: getTranslation('success.records.publish'),
-            defaultMessage: 'Successfully published.',
-          }),
-          message: '',
-=======
         if ('error' in res) {
           toggleNotification({ type: 'danger', message: formatAPIError(res.error) });
           return { error: res.error };
@@ -414,24 +391,14 @@
             id: getTranslation('success.record.publish'),
             defaultMessage: 'Published document',
           }),
->>>>>>> c734c14d
-        });
-
-        return res.data;
-      } catch (err) {
-        toggleNotification({
-          type: 'danger',
-          message: formatMessage(DEFAULT_UNEXPECTED_ERROR_MSG),
-        });
-<<<<<<< HEAD
-
-        trackUsage('didNotBulkPublishEntries');
-
-        throw err;
-      }
-    },
-    [trackUsage, publishManyDocuments, toggleNotification, formatMessage, formatAPIError]
-=======
+        });
+
+        return res.data;
+      } catch (err) {
+        toggleNotification({
+          type: 'danger',
+          message: formatMessage(DEFAULT_UNEXPECTED_ERROR_MSG),
+        });
         throw err;
       }
     },
@@ -442,7 +409,6 @@
       formatMessage,
       formatAPIError,
     ]
->>>>>>> c734c14d
   );
 
   const [updateDocument] = useUpdateDocumentMutation();
