--- conflicted
+++ resolved
@@ -33,12 +33,6 @@
   document: ReturnType<UseDocument>;
   meta: DocumentMeta;
   changeDocument: (newRelation: DocumentMeta) => void;
-  backButtonHistory: DocumentMeta[];
-  addDocumentToHistory: (document: DocumentMeta) => void;
-  removeDocumentFromHistory: () => DocumentMeta;
-  resetHistory: () => void;
-  isModalOpen: boolean;
-  setIsModalOpen: (isOpen: boolean) => void;
 }
 
 const [DocumentProvider, useDocumentContext] =
@@ -67,30 +61,11 @@
    * one of the root level document's relations.
    */
   const [currentDocumentMeta, changeDocument] = React.useState<DocumentMeta>(initialDocument);
-<<<<<<< HEAD
-  const document = useDocument(currentDocumentMeta);
-  const [backButtonHistory, setBackButtonHistory] = React.useState<DocumentMeta[]>([]);
-
-  // Handlers to add, remove and reset back button history
-  const addDocumentToHistory = (document: DocumentMeta) => {
-    setBackButtonHistory((prev) => [...prev, document]);
-  };
-  const removeDocumentFromHistory = () => {
-    const lastDocument = backButtonHistory[backButtonHistory.length - 1];
-    setBackButtonHistory((prev) => prev.slice(0, prev.length - 1));
-    return lastDocument;
-  };
-  const resetHistory = () => {
-    setBackButtonHistory([]);
-  };
-  const [isModalOpen, setIsModalOpen] = React.useState(false);
-=======
   const params = React.useMemo(
     () => buildValidParams(currentDocumentMeta.params ?? {}),
     [currentDocumentMeta.params]
   );
   const document = useDocument({ ...currentDocumentMeta, params });
->>>>>>> 13421055
 
   return (
     <DocumentProvider
@@ -103,12 +78,6 @@
         params: initialDocument.params,
       }}
       meta={currentDocumentMeta}
-      backButtonHistory={backButtonHistory}
-      addDocumentToHistory={addDocumentToHistory}
-      removeDocumentFromHistory={removeDocumentFromHistory}
-      resetHistory={resetHistory}
-      isModalOpen={isModalOpen}
-      setIsModalOpen={setIsModalOpen}
     >
       {children}
     </DocumentProvider>
