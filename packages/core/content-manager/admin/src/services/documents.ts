--- conflicted
+++ resolved
@@ -289,14 +289,7 @@
     }),
     publishManyDocuments: builder.mutation<
       BulkPublish.Response,
-<<<<<<< HEAD
-      Pick<BulkPublish.Params, 'model'> &
-        BulkPublish.Request['body'] & {
-          params?: BulkPublish.Request['query'];
-        }
-=======
       BulkPublish.Params & BulkPublish.Request['body'] & { params?: BulkPublish.Request['query'] }
->>>>>>> c734c14d
     >({
       query: ({ model, params, ...body }) => ({
         url: `/content-manager/collection-types/${model}/actions/bulkPublish`,
