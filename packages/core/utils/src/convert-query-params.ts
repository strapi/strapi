--- conflicted
+++ resolved
@@ -505,11 +505,7 @@
 };
 
 const isValidSchemaAttribute = (key: string, schema?: Model) => {
-<<<<<<< HEAD
-  if (['id', 'documentId'].includes(key)) {
-=======
   if ([DOC_ID_ATTRIBUTE, ID_ATTRIBUTE].includes(key)) {
->>>>>>> 084de74c
     return true;
   }
 
