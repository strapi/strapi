--- conflicted
+++ resolved
@@ -33,13 +33,8 @@
 
 export interface Provider<T = unknown> {
   hooks: ProviderHooksMap;
-<<<<<<< HEAD
   register(key: string, item: T): Promise<Provider>;
   delete(key: string): Promise<Provider>;
-=======
-  register(key: string, item: T): Promise<Provider<T>>;
-  delete(key: string): Promise<Provider<T>>;
->>>>>>> e9b6852d
   get(key: string): T | undefined;
   values(): T[];
   keys(): string[];
