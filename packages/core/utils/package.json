--- conflicted
+++ resolved
@@ -55,12 +55,7 @@
     "yup": "0.32.9"
   },
   "devDependencies": {
-<<<<<<< HEAD
-    "@strapi/pack-up": "4.20.0",
-=======
     "@strapi/pack-up": "4.20.1",
-    "@strapi/types": "4.20.1",
->>>>>>> 4af8963f
     "@types/koa": "2.13.4",
     "@types/node": "18.18.4",
     "eslint-config-custom": "4.20.1",
