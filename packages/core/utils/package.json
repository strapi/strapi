{
  "name": "@strapi/utils",
  "version": "5.23.0",
  "description": "Shared utilities for the Strapi packages",
  "keywords": [
    "strapi",
    "utils"
  ],
  "homepage": "https://strapi.io",
  "bugs": {
    "url": "https://github.com/strapi/strapi/issues"
  },
  "repository": {
    "type": "git",
    "url": "git://github.com/strapi/strapi.git"
  },
  "license": "SEE LICENSE IN LICENSE",
  "author": {
    "name": "Strapi Solutions SAS",
    "email": "hi@strapi.io",
    "url": "https://strapi.io"
  },
  "maintainers": [
    {
      "name": "Strapi Solutions SAS",
      "email": "hi@strapi.io",
      "url": "https://strapi.io"
    }
  ],
  "main": "./dist/index.js",
  "module": "./dist/index.mjs",
  "source": "./src/index.ts",
  "types": "./dist/index.d.ts",
  "files": [
    "dist/"
  ],
  "scripts": {
    "build": "run -T npm-run-all clean --parallel build:code build:types",
    "build:code": "run -T  rollup -c",
    "build:types": "run -T tsc -p tsconfig.build.json --emitDeclarationOnly",
    "clean": "run -T rimraf ./dist",
    "lint": "run -T eslint .",
    "test:ts": "run -T tsc --noEmit",
    "test:unit": "run -T jest",
    "test:unit:watch": "run -T jest --watch",
    "watch": "run -T  rollup -c -w"
  },
  "dependencies": {
    "@sindresorhus/slugify": "1.1.0",
    "date-fns": "2.30.0",
    "execa": "5.1.1",
    "http-errors": "2.0.0",
    "lodash": "4.17.21",
    "node-machine-id": "1.1.12",
    "p-map": "4.0.0",
    "preferred-pm": "3.1.2",
    "yup": "0.32.9",
    "zod": "3.25.67"
  },
  "devDependencies": {
    "@types/http-errors": "2.0.4",
    "@types/koa": "2.13.4",
    "@types/node": "18.19.24",
<<<<<<< HEAD
    "eslint-config-custom": "5.21.0",
    "koa": "2.16.2",
=======
    "eslint-config-custom": "5.23.0",
    "koa": "2.16.1",
>>>>>>> 1dfd6017
    "koa-body": "6.0.1",
    "tsconfig": "5.23.0"
  },
  "engines": {
    "node": ">=18.0.0 <=22.x.x",
    "npm": ">=6.0.0"
  }
}<|MERGE_RESOLUTION|>--- conflicted
+++ resolved
@@ -61,13 +61,8 @@
     "@types/http-errors": "2.0.4",
     "@types/koa": "2.13.4",
     "@types/node": "18.19.24",
-<<<<<<< HEAD
-    "eslint-config-custom": "5.21.0",
+    "eslint-config-custom": "5.23.0",
     "koa": "2.16.2",
-=======
-    "eslint-config-custom": "5.23.0",
-    "koa": "2.16.1",
->>>>>>> 1dfd6017
     "koa-body": "6.0.1",
     "tsconfig": "5.23.0"
   },
