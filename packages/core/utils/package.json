{
  "name": "@strapi/utils",
<<<<<<< HEAD
  "version": "4.25.0",
=======
  "version": "4.25.1",
>>>>>>> c27880c9
  "description": "Shared utilities for the Strapi packages",
  "keywords": [
    "strapi",
    "utils"
  ],
  "homepage": "https://strapi.io",
  "bugs": {
    "url": "https://github.com/strapi/strapi/issues"
  },
  "repository": {
    "type": "git",
    "url": "git://github.com/strapi/strapi.git"
  },
  "license": "SEE LICENSE IN LICENSE",
  "author": {
    "name": "Strapi Solutions SAS",
    "email": "hi@strapi.io",
    "url": "https://strapi.io"
  },
  "maintainers": [
    {
      "name": "Strapi Solutions SAS",
      "email": "hi@strapi.io",
      "url": "https://strapi.io"
    }
  ],
  "main": "./dist/index.js",
  "module": "./dist/index.mjs",
  "source": "./src/index.ts",
  "types": "./dist/index.d.ts",
  "files": [
    "./dist"
  ],
  "scripts": {
    "build": "pack-up build",
    "clean": "run -T rimraf ./dist",
    "lint": "run -T eslint .",
    "test:ts": "run -T tsc --noEmit",
    "test:unit": "run -T jest",
    "test:unit:watch": "run -T jest --watch",
    "watch": "pack-up watch"
  },
  "dependencies": {
    "@sindresorhus/slugify": "1.1.0",
    "date-fns": "2.30.0",
    "http-errors": "1.8.1",
    "lodash": "4.17.21",
    "p-map": "4.0.0",
    "yup": "0.32.9"
  },
  "devDependencies": {
    "@strapi/pack-up": "4.23.0",
<<<<<<< HEAD
    "@strapi/types": "4.25.0",
    "@types/koa": "2.13.4",
    "@types/node": "18.18.4",
    "eslint-config-custom": "4.25.0",
    "koa": "2.13.4",
    "koa-body": "4.2.0",
    "tsconfig": "4.25.0"
=======
    "@strapi/types": "4.25.1",
    "@types/koa": "2.13.4",
    "@types/node": "18.18.4",
    "eslint-config-custom": "4.25.1",
    "koa": "2.13.4",
    "koa-body": "4.2.0",
    "tsconfig": "4.25.1"
>>>>>>> c27880c9
  },
  "engines": {
    "node": ">=18.0.0 <=20.x.x",
    "npm": ">=6.0.0"
  }
}<|MERGE_RESOLUTION|>--- conflicted
+++ resolved
@@ -1,10 +1,6 @@
 {
   "name": "@strapi/utils",
-<<<<<<< HEAD
-  "version": "4.25.0",
-=======
   "version": "4.25.1",
->>>>>>> c27880c9
   "description": "Shared utilities for the Strapi packages",
   "keywords": [
     "strapi",
@@ -57,15 +53,6 @@
   },
   "devDependencies": {
     "@strapi/pack-up": "4.23.0",
-<<<<<<< HEAD
-    "@strapi/types": "4.25.0",
-    "@types/koa": "2.13.4",
-    "@types/node": "18.18.4",
-    "eslint-config-custom": "4.25.0",
-    "koa": "2.13.4",
-    "koa-body": "4.2.0",
-    "tsconfig": "4.25.0"
-=======
     "@strapi/types": "4.25.1",
     "@types/koa": "2.13.4",
     "@types/node": "18.18.4",
@@ -73,7 +60,6 @@
     "koa": "2.13.4",
     "koa-body": "4.2.0",
     "tsconfig": "4.25.1"
->>>>>>> c27880c9
   },
   "engines": {
     "node": ">=18.0.0 <=20.x.x",
