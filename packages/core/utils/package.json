{
  "name": "@strapi/utils",
<<<<<<< HEAD
  "version": "5.0.0-beta.15",
=======
  "version": "5.0.0-beta.16",
>>>>>>> 4bc5b35e
  "description": "Shared utilities for the Strapi packages",
  "keywords": [
    "strapi",
    "utils"
  ],
  "homepage": "https://strapi.io",
  "bugs": {
    "url": "https://github.com/strapi/strapi/issues"
  },
  "repository": {
    "type": "git",
    "url": "git://github.com/strapi/strapi.git"
  },
  "license": "SEE LICENSE IN LICENSE",
  "author": {
    "name": "Strapi Solutions SAS",
    "email": "hi@strapi.io",
    "url": "https://strapi.io"
  },
  "maintainers": [
    {
      "name": "Strapi Solutions SAS",
      "email": "hi@strapi.io",
      "url": "https://strapi.io"
    }
  ],
  "main": "./dist/index.js",
  "module": "./dist/index.mjs",
  "source": "./src/index.ts",
  "types": "./dist/index.d.ts",
  "files": [
    "dist/"
  ],
  "scripts": {
    "build": "pack-up build",
    "clean": "run -T rimraf ./dist",
    "lint": "run -T eslint .",
    "test:ts": "run -T tsc --noEmit",
    "test:unit": "run -T jest",
    "test:unit:watch": "run -T jest --watch",
    "watch": "pack-up watch"
  },
  "dependencies": {
    "@sindresorhus/slugify": "1.1.0",
    "date-fns": "2.30.0",
    "execa": "5.1.1",
    "http-errors": "2.0.0",
    "lodash": "4.17.21",
    "node-machine-id": "1.1.12",
    "p-map": "4.0.0",
    "preferred-pm": "3.1.2",
    "yup": "0.32.9",
    "zod": "^3.22.4"
  },
  "devDependencies": {
    "@strapi/pack-up": "5.0.0",
    "@types/http-errors": "2.0.4",
    "@types/koa": "2.13.4",
    "@types/node": "18.19.24",
<<<<<<< HEAD
    "eslint-config-custom": "5.0.0-beta.15",
    "koa": "2.15.2",
    "koa-body": "6.0.1",
    "tsconfig": "5.0.0-beta.15"
=======
    "eslint-config-custom": "5.0.0-beta.16",
    "koa": "2.15.2",
    "koa-body": "6.0.1",
    "tsconfig": "5.0.0-beta.16"
>>>>>>> 4bc5b35e
  },
  "engines": {
    "node": ">=18.0.0 <=20.x.x",
    "npm": ">=6.0.0"
  }
}<|MERGE_RESOLUTION|>--- conflicted
+++ resolved
@@ -1,10 +1,6 @@
 {
   "name": "@strapi/utils",
-<<<<<<< HEAD
-  "version": "5.0.0-beta.15",
-=======
   "version": "5.0.0-beta.16",
->>>>>>> 4bc5b35e
   "description": "Shared utilities for the Strapi packages",
   "keywords": [
     "strapi",
@@ -64,17 +60,10 @@
     "@types/http-errors": "2.0.4",
     "@types/koa": "2.13.4",
     "@types/node": "18.19.24",
-<<<<<<< HEAD
-    "eslint-config-custom": "5.0.0-beta.15",
-    "koa": "2.15.2",
-    "koa-body": "6.0.1",
-    "tsconfig": "5.0.0-beta.15"
-=======
     "eslint-config-custom": "5.0.0-beta.16",
     "koa": "2.15.2",
     "koa-body": "6.0.1",
     "tsconfig": "5.0.0-beta.16"
->>>>>>> 4bc5b35e
   },
   "engines": {
     "node": ">=18.0.0 <=20.x.x",
