--- conflicted
+++ resolved
@@ -54,10 +54,7 @@
   },
   "devDependencies": {
     "@strapi/pack-up": "4.15.5",
-<<<<<<< HEAD
-=======
     "@strapi/types": "4.15.5",
->>>>>>> 9978f764
     "@types/koa": "2.13.4",
     "@types/node": "18.18.4",
     "eslint-config-custom": "4.15.5",
