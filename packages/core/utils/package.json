--- conflicted
+++ resolved
@@ -1,10 +1,6 @@
 {
   "name": "@strapi/utils",
-<<<<<<< HEAD
   "version": "5.13.0-beta.1",
-=======
-  "version": "5.13.0",
->>>>>>> d8f8da8f
   "description": "Shared utilities for the Strapi packages",
   "keywords": [
     "strapi",
@@ -67,17 +63,10 @@
     "@types/json-logic-js": "2.0.8",
     "@types/koa": "2.13.4",
     "@types/node": "18.19.24",
-<<<<<<< HEAD
     "eslint-config-custom": "5.13.0-beta.1",
     "koa": "2.15.4",
     "koa-body": "6.0.1",
     "tsconfig": "5.13.0-beta.1"
-=======
-    "eslint-config-custom": "5.13.0",
-    "koa": "2.15.4",
-    "koa-body": "6.0.1",
-    "tsconfig": "5.13.0"
->>>>>>> d8f8da8f
   },
   "engines": {
     "node": ">=18.0.0 <=22.x.x",
