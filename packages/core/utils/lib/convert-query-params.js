'use strict';

/**
 * Converts the standard Strapi REST query params to a more usable format for querying
 * You can read more here: https://docs.strapi.io/developer-docs/latest/developer-resources/database-apis-reference/rest-api.html#filters
 */
const { has, isEmpty, isObject, cloneDeep, get } = require('lodash/fp');
const _ = require('lodash');
const parseType = require('./parse-type');
const contentTypesUtils = require('./content-types');

const { PUBLISHED_AT_ATTRIBUTE } = contentTypesUtils.constants;

class InvalidOrderError extends Error {
  constructor() {
    super();
    this.message = 'Invalid order. order can only be one of asc|desc|ASC|DESC';
  }
}
class InvalidSortError extends Error {
  constructor() {
    super();
    this.message =
      'Invalid sort parameter. Expected a string, an array of strings, a sort object or an array of sort objects';
  }
}

const validateOrder = order => {
  if (!['asc', 'desc'].includes(order.toLocaleLowerCase())) {
    throw new InvalidOrderError();
  }
};

const convertCountQueryParams = countQuery => {
  return parseType({ type: 'boolean', value: countQuery });
};

/**
 * Sort query parser
 * @param {string} sortQuery - ex: id:asc,price:desc
 */
const convertSortQueryParams = sortQuery => {
  if (typeof sortQuery === 'string') {
    return sortQuery.split(',').map(value => convertSingleSortQueryParam(value));
  }

  if (Array.isArray(sortQuery)) {
    return sortQuery.flatMap(sortValue => convertSortQueryParams(sortValue));
  }

  if (_.isPlainObject(sortQuery)) {
    return convertNestedSortQueryParam(sortQuery);
  }

  throw new InvalidSortError();
};

const convertSingleSortQueryParam = sortQuery => {
  // split field and order param with default order to ascending
  const [field, order = 'asc'] = sortQuery.split(':');

  if (field.length === 0) {
    throw new Error('Field cannot be empty');
  }

  validateOrder(order);

  return _.set({}, field, order);
};

const convertNestedSortQueryParam = sortQuery => {
  const transformedSort = {};
  for (const field in sortQuery) {
    const order = sortQuery[field];

    // this is a deep sort
    if (_.isPlainObject(order)) {
      transformedSort[field] = convertNestedSortQueryParam(order);
    } else {
      validateOrder(order);
      transformedSort[field] = order;
    }
  }

  return transformedSort;
};

/**
 * Start query parser
 * @param {string} startQuery
 */
const convertStartQueryParams = startQuery => {
  const startAsANumber = _.toNumber(startQuery);

  if (!_.isInteger(startAsANumber) || startAsANumber < 0) {
    throw new Error(`convertStartQueryParams expected a positive integer got ${startAsANumber}`);
  }

  return startAsANumber;
};

/**
 * Limit query parser
 * @param {string} limitQuery
 */
const convertLimitQueryParams = limitQuery => {
  const limitAsANumber = _.toNumber(limitQuery);

  if (!_.isInteger(limitAsANumber) || (limitAsANumber !== -1 && limitAsANumber < 0)) {
    throw new Error(`convertLimitQueryParams expected a positive integer got ${limitAsANumber}`);
  }

  if (limitAsANumber === -1) return null;

  return limitAsANumber;
};

class InvalidPopulateError extends Error {
  constructor() {
    super();
    this.message =
      'Invalid populate parameter. Expected a string, an array of strings, a populate object';
  }
}

// NOTE: we could support foo.* or foo.bar.* etc later on
const convertPopulateQueryParams = (populate, schema, depth = 0) => {
  if (depth === 0 && populate === '*') {
    return true;
  }

  if (typeof populate === 'string') {
    return populate.split(',').map(value => _.trim(value));
  }

  if (Array.isArray(populate)) {
    // map convert
    return _.uniq(
      populate.flatMap(value => {
        if (typeof value !== 'string') {
          throw new InvalidPopulateError();
        }

        return value.split(',').map(value => _.trim(value));
      })
    );
  }

  if (_.isPlainObject(populate)) {
    return convertPopulateObject(populate, schema);
  }

  throw new InvalidPopulateError();
};

const convertPopulateObject = (populate, schema) => {
  if (!schema) {
    return {};
  }

  const { attributes } = schema;

  return Object.entries(populate).reduce((acc, [key, subPopulate]) => {
    const attribute = attributes[key];

    if (!attribute) {
      return acc;
    }

    // FIXME: This is a temporary solution for dynamic zones that should be
    // fixed when we'll implement a more accurate way to query them
    if (attribute.type === 'dynamiczone') {
      const generatedFakeDynamicZoneSchema = {
        uid: `${schema.uid}.${key}`,
        attributes: attribute.components
          .sort()
          .map(uid => strapi.getModel(uid).attributes)
          .reduce((acc, componentAttributes) => ({ ...acc, ...componentAttributes }), {}),
      };

      return {
        ...acc,
        [key]: convertNestedPopulate(subPopulate, generatedFakeDynamicZoneSchema),
      };
    }

    // NOTE: Retrieve the target schema UID.
    // Only handles basic relations, medias and component since it's not possible
    // to populate with options for a dynamic zone or a polymorphic relation
    let targetSchemaUID;

    if (attribute.type === 'relation') {
      targetSchemaUID = attribute.target;
    } else if (attribute.type === 'component') {
      targetSchemaUID = attribute.component;
    } else if (attribute.type === 'media') {
      targetSchemaUID = 'plugin::upload.file';
    } else {
      return acc;
    }

    const targetSchema = strapi.getModel(targetSchemaUID);

    if (!targetSchema) {
      return acc;
    }

    return {
      ...acc,
      [key]: convertNestedPopulate(subPopulate, targetSchema),
    };
  }, {});
};

const convertNestedPopulate = (subPopulate, schema) => {
  if (subPopulate === '*') {
    return true;
  }

  if (_.isBoolean(subPopulate)) {
    return subPopulate;
  }

  if (!_.isPlainObject(subPopulate)) {
    throw new Error(`Invalid nested populate. Expected '*' or an object`);
  }

  // TODO: We will need to consider a way to add limitation / pagination
  const { sort, filters, fields, populate, count } = subPopulate;

  const query = {};

  if (sort) {
    query.orderBy = convertSortQueryParams(sort);
  }

  if (filters) {
    query.where = convertFiltersQueryParams(filters, schema);
  }

  if (fields) {
    query.select = convertFieldsQueryParams(fields);
  }

  if (populate) {
    query.populate = convertPopulateQueryParams(populate, schema);
  }

  if (count) {
    query.count = convertCountQueryParams(count);
  }

  return query;
};

const convertFieldsQueryParams = (fields, depth = 0) => {
  if (depth === 0 && fields === '*') {
    return undefined;
  }

  if (typeof fields === 'string') {
    const fieldsValues = fields.split(',').map(value => _.trim(value));
    return _.uniq(['id', ...fieldsValues]);
  }

  if (Array.isArray(fields)) {
    // map convert
    const fieldsValues = fields.flatMap(value => convertFieldsQueryParams(value, depth + 1));
    return _.uniq(['id', ...fieldsValues]);
  }

  throw new Error('Invalid fields parameter. Expected a string or an array of strings');
};

const convertFiltersQueryParams = (filters, schema) => {
  // Filters need to be either an array or an object
  // Here we're only checking for 'object' type since typeof [] => object and typeof {} => object
  if (!isObject(filters)) {
    throw new Error('The filters parameter must be an object or an array');
  }

  // Don't mutate the original object
  const filtersCopy = cloneDeep(filters);

  return convertAndSanitizeFilters(filtersCopy, schema);
};

const convertAndSanitizeFilters = (filters, schema) => {
  if (!isObject(filters)) {
    return filters;
  }

  if (Array.isArray(filters)) {
    return (
      filters
        // Sanitize each filter
        .map(filter => convertAndSanitizeFilters(filter, schema))
        // Filter out empty filters
        .filter(filter => !isObject(filter) || !isEmpty(filter))
    );
  }

  const removeOperator = operator => delete filters[operator];

  // Here, `key` can either be an operator or an attribute name
  for (const [key, value] of Object.entries(filters)) {
<<<<<<< HEAD
    if (schema && Object.prototype.hasOwnProperty.call(schema, 'attributes')) {
      const attribute = get('key', schema.attributes);

      // Handle attributes
      if (attribute) {
        // Relations
        if (attribute.type === 'relation') {
          filters[key] = convertAndSanitizeFilters(value, strapi.getModel(attribute.target));
        }
=======
    const attribute = get(key, schema.attributes);

    // Handle attributes
    if (attribute) {
      // Relations
      if (attribute.type === 'relation') {
        filters[key] = convertAndSanitizeFilters(value, strapi.getModel(attribute.target));
      }

      // Components
      else if (attribute.type === 'component') {
        filters[key] = convertAndSanitizeFilters(value, strapi.getModel(attribute.component));
      }
>>>>>>> e764f35d

        // Components
        else if (attribute.type === 'component') {
          filters[key] = convertAndSanitizeFilters(value, strapi.getModel(attribute.component));
        }

        // Media
        else if (attribute.type === 'media') {
          filters[key] = convertAndSanitizeFilters(value, strapi.getModel('plugin::upload.file'));
        }

        // Dynamic Zones
        else if (attribute.type === 'dynamiczone') {
          removeOperator(key);
<<<<<<< HEAD
        }

        // Scalar attributes
        else {
          // Always remove password attributes from filters object
          if (attribute.type === 'password') {
            removeOperator(key);
          } else {
            filters[key] = convertAndSanitizeFilters(value);
          }
=======
        } else {
          filters[key] = convertAndSanitizeFilters(value, schema);
>>>>>>> e764f35d
        }
      }

      // Handle operators
    } else {
      if (['$null', '$notNull'].includes(key)) {
        filters[key] = parseType({ type: 'boolean', value: filters[key], forceCast: true });
      } else if (isObject(value)) {
        filters[key] = convertAndSanitizeFilters(value, schema);
      }
    }

    // Remove empty objects & arrays
    if (isObject(filters[key]) && isEmpty(filters[key])) {
      removeOperator(key);
    }
  }

  return filters;
};

const convertPublicationStateParams = (type, params = {}, query = {}) => {
  if (!type) {
    return;
  }

  const { publicationState } = params;

  if (!_.isNil(publicationState)) {
    if (!contentTypesUtils.constants.DP_PUB_STATES.includes(publicationState)) {
      throw new Error(
        `Invalid publicationState. Expected one of 'preview','live' received: ${publicationState}.`
      );
    }

    // NOTE: this is the query layer filters not the entity service filters
    query.filters = ({ meta }) => {
      if (publicationState === 'live' && has(PUBLISHED_AT_ATTRIBUTE, meta.attributes)) {
        return { [PUBLISHED_AT_ATTRIBUTE]: { $notNull: true } };
      }
    };
  }
};

module.exports = {
  convertSortQueryParams,
  convertStartQueryParams,
  convertLimitQueryParams,
  convertPopulateQueryParams,
  convertFiltersQueryParams,
  convertFieldsQueryParams,
  convertPublicationStateParams,
};<|MERGE_RESOLUTION|>--- conflicted
+++ resolved
@@ -304,7 +304,6 @@
 
   // Here, `key` can either be an operator or an attribute name
   for (const [key, value] of Object.entries(filters)) {
-<<<<<<< HEAD
     if (schema && Object.prototype.hasOwnProperty.call(schema, 'attributes')) {
       const attribute = get('key', schema.attributes);
 
@@ -314,21 +313,6 @@
         if (attribute.type === 'relation') {
           filters[key] = convertAndSanitizeFilters(value, strapi.getModel(attribute.target));
         }
-=======
-    const attribute = get(key, schema.attributes);
-
-    // Handle attributes
-    if (attribute) {
-      // Relations
-      if (attribute.type === 'relation') {
-        filters[key] = convertAndSanitizeFilters(value, strapi.getModel(attribute.target));
-      }
-
-      // Components
-      else if (attribute.type === 'component') {
-        filters[key] = convertAndSanitizeFilters(value, strapi.getModel(attribute.component));
-      }
->>>>>>> e764f35d
 
         // Components
         else if (attribute.type === 'component') {
@@ -343,7 +327,6 @@
         // Dynamic Zones
         else if (attribute.type === 'dynamiczone') {
           removeOperator(key);
-<<<<<<< HEAD
         }
 
         // Scalar attributes
@@ -352,12 +335,8 @@
           if (attribute.type === 'password') {
             removeOperator(key);
           } else {
-            filters[key] = convertAndSanitizeFilters(value);
+            filters[key] = convertAndSanitizeFilters(value, schema);
           }
-=======
-        } else {
-          filters[key] = convertAndSanitizeFilters(value, schema);
->>>>>>> e764f35d
         }
       }
 
