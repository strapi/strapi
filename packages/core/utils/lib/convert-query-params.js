--- conflicted
+++ resolved
@@ -63,13 +63,10 @@
   }
 }
 
-<<<<<<< HEAD
 const isRelationalSortField = (field) => {
   return field.includes('.');
 };
 
-=======
->>>>>>> 15127e84
 const validateOrder = (order) => {
   if (!['asc', 'desc'].includes(order.toLocaleLowerCase())) {
     throw new InvalidOrderError();
@@ -88,7 +85,6 @@
  * Sort query parser
  * @param {string} sortQuery - ex: id:asc,price:desc
  */
-<<<<<<< HEAD
 const convertSortQueryParams = (sortQuery, schema) => {
   if (typeof sortQuery === 'string') {
     return sortQuery.split(',').map((value) => convertSingleSortQueryParam(value, schema));
@@ -96,15 +92,6 @@
 
   if (Array.isArray(sortQuery)) {
     return sortQuery.flatMap((sortValue) => convertSortQueryParams(sortValue, schema));
-=======
-const convertSortQueryParams = (sortQuery) => {
-  if (typeof sortQuery === 'string') {
-    return sortQuery.split(',').map((value) => convertSingleSortQueryParam(value));
-  }
-
-  if (Array.isArray(sortQuery)) {
-    return sortQuery.flatMap((sortValue) => convertSortQueryParams(sortValue));
->>>>>>> 15127e84
   }
 
   if (_.isPlainObject(sortQuery)) {
@@ -114,11 +101,7 @@
   throw new InvalidSortError();
 };
 
-<<<<<<< HEAD
 const convertSingleSortQueryParam = (sortQuery, schema) => {
-=======
-const convertSingleSortQueryParam = (sortQuery) => {
->>>>>>> 15127e84
   // split field and order param with default order to ascending
   const [field, order = 'asc'] = sortQuery.split(':');
 
@@ -136,19 +119,13 @@
   return _.set({}, field, order);
 };
 
-<<<<<<< HEAD
 const convertNestedSortQueryParam = (sortQuery, schema) => {
   const transformedSort = {};
-  for (const field in sortQuery) {
+  for (const field of Object.keys(sortQuery)) {
     if (!_.get(schema, `attributes.${field}`) && field !== 'id' && !isRelationalSortField(field)) {
       continue;
     }
 
-=======
-const convertNestedSortQueryParam = (sortQuery) => {
-  const transformedSort = {};
-  for (const field of Object.keys(sortQuery)) {
->>>>>>> 15127e84
     const order = sortQuery[field];
 
     // this is a deep sort
@@ -350,24 +327,16 @@
 
   if (typeof fields === 'string') {
     const fieldsValues = fields.split(',').map((value) => _.trim(value));
-<<<<<<< HEAD
     return _.uniq(['id', ...fieldsValues]).filter(
       (field) => Object.keys(schema.attributes).includes(field) || field === 'id'
     );
-=======
-    return _.uniq(['id', ...fieldsValues]);
->>>>>>> 15127e84
   }
 
   if (Array.isArray(fields)) {
     // map convert
-<<<<<<< HEAD
     const fieldsValues = fields.flatMap((value) =>
       convertFieldsQueryParams(value, schema, depth + 1)
     );
-=======
-    const fieldsValues = fields.flatMap((value) => convertFieldsQueryParams(value, depth + 1));
->>>>>>> 15127e84
     return _.uniq(['id', ...fieldsValues]);
   }
 
@@ -443,7 +412,6 @@
     }
 
     // Handle operators
-<<<<<<< HEAD
     else if (FILTER_OPERATORS.includes(key)) {
       if (['$null', '$notNull'].includes(key)) {
         filters[key] = parseType({ type: 'boolean', value: filters[key], forceCast: true });
@@ -452,12 +420,6 @@
       }
     } else {
       removeOperator(key);
-=======
-    else if (['$null', '$notNull'].includes(key)) {
-      filters[key] = parseType({ type: 'boolean', value: filters[key], forceCast: true });
-    } else if (isObject(value)) {
-      filters[key] = convertAndSanitizeFilters(value, schema);
->>>>>>> 15127e84
     }
 
     // Remove empty objects & arrays
@@ -505,11 +467,7 @@
   }
 
   if (!isNil(sort)) {
-<<<<<<< HEAD
     query.orderBy = convertSortQueryParams(sort, schema);
-=======
-    query.orderBy = convertSortQueryParams(sort);
->>>>>>> 15127e84
   }
 
   if (!isNil(filters)) {
@@ -517,11 +475,7 @@
   }
 
   if (!isNil(fields)) {
-<<<<<<< HEAD
     query.select = convertFieldsQueryParams(fields, schema);
-=======
-    query.select = convertFieldsQueryParams(fields);
->>>>>>> 15127e84
   }
 
   if (!isNil(populate)) {
