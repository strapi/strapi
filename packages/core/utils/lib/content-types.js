'use strict';

const _ = require('lodash');
const { has } = require('lodash/fp');

const SINGLE_TYPE = 'singleType';
const COLLECTION_TYPE = 'collectionType';

const ID_ATTRIBUTE = 'id';
const PUBLISHED_AT_ATTRIBUTE = 'publishedAt';
const CREATED_BY_ATTRIBUTE = 'createdBy';
const UPDATED_BY_ATTRIBUTE = 'updatedBy';

const CREATED_AT_ATTRIBUTE = 'createdAt';
const UPDATED_AT_ATTRIBUTE = 'updatedAt';

const DP_PUB_STATE_LIVE = 'live';
const DP_PUB_STATE_PREVIEW = 'preview';
const DP_PUB_STATES = [DP_PUB_STATE_LIVE, DP_PUB_STATE_PREVIEW];

const constants = {
  ID_ATTRIBUTE,
  PUBLISHED_AT_ATTRIBUTE,
  CREATED_BY_ATTRIBUTE,
  UPDATED_BY_ATTRIBUTE,
  CREATED_AT_ATTRIBUTE,
  UPDATED_AT_ATTRIBUTE,
  DP_PUB_STATES,
  DP_PUB_STATE_LIVE,
  DP_PUB_STATE_PREVIEW,
  SINGLE_TYPE,
  COLLECTION_TYPE,
};

const getTimestamps = (model) => {
  const attributes = [];

  if (has(CREATED_AT_ATTRIBUTE, model.attributes)) {
    attributes.push(CREATED_AT_ATTRIBUTE);
  }

  if (has(UPDATED_AT_ATTRIBUTE, model.attributes)) {
    attributes.push(UPDATED_AT_ATTRIBUTE);
  }

  return attributes;
};

const getNonWritableAttributes = (model = {}) => {
  const nonWritableAttributes = _.reduce(
    model.attributes,
    (acc, attr, attrName) => (attr.writable === false ? acc.concat(attrName) : acc),
    []
  );

  return _.uniq([ID_ATTRIBUTE, ...getTimestamps(model), ...nonWritableAttributes]);
};

const getWritableAttributes = (model = {}) => {
  return _.difference(Object.keys(model.attributes), getNonWritableAttributes(model));
};

const isWritableAttribute = (model, attributeName) => {
  return getWritableAttributes(model).includes(attributeName);
};

const getNonVisibleAttributes = (model) => {
  const nonVisibleAttributes = _.reduce(
    model.attributes,
    (acc, attr, attrName) => (attr.visible === false ? acc.concat(attrName) : acc),
    []
  );

  return _.uniq([ID_ATTRIBUTE, ...getTimestamps(model), ...nonVisibleAttributes]);
};

const getVisibleAttributes = (model) => {
  return _.difference(_.keys(model.attributes), getNonVisibleAttributes(model));
};

const isVisibleAttribute = (model, attributeName) => {
  return getVisibleAttributes(model).includes(attributeName);
};

const hasDraftAndPublish = (model) => _.get(model, 'options.draftAndPublish', false) === true;

const isDraft = (data, model) =>
  hasDraftAndPublish(model) && _.get(data, PUBLISHED_AT_ATTRIBUTE) === null;

const isSingleType = ({ kind = COLLECTION_TYPE }) => kind === SINGLE_TYPE;
const isCollectionType = ({ kind = COLLECTION_TYPE }) => kind === COLLECTION_TYPE;
const isKind = (kind) => (model) => model.kind === kind;

const getPrivateAttributes = (model = {}) => {
  return _.union(
    strapi.config.get('api.responses.privateAttributes', []),
    _.get(model, 'options.privateAttributes', []),
    _.keys(_.pickBy(model.attributes, (attr) => !!attr.private))
  );
};

const isPrivateAttribute = (model, attributeName) => {
<<<<<<< HEAD
  return model?.privateAttributes?.includes(attributeName) || false;
=======
  return model?.privateAttributes?.includes(attributeName) ?? false;
>>>>>>> 435362ad
};

const isScalarAttribute = (attribute) => {
  return !['media', 'component', 'relation', 'dynamiczone'].includes(attribute?.type);
};
const isMediaAttribute = (attribute) => attribute?.type === 'media';
const isRelationalAttribute = (attribute) => attribute?.type === 'relation';
const isComponentAttribute = (attribute) => ['component', 'dynamiczone'].includes(attribute?.type);

const isDynamicZoneAttribute = (attribute) => attribute?.type === 'dynamiczone';
const isMorphToRelationalAttribute = (attribute) => {
  return isRelationalAttribute(attribute) && attribute?.relation?.startsWith?.('morphTo');
};

const getComponentAttributes = (schema) => {
  return _.reduce(
    schema.attributes,
    (acc, attr, attrName) => {
      if (isComponentAttribute(attr)) acc.push(attrName);
      return acc;
    },
    []
  );
};

const getScalarAttributes = (schema) => {
  return _.reduce(
    schema.attributes,
    (acc, attr, attrName) => {
      if (isScalarAttribute(attr)) acc.push(attrName);
      return acc;
    },
    []
  );
};

/**
 * Checks if an attribute is of type `type`
 * @param {object} attribute
 * @param {string} type
 */
const isTypedAttribute = (attribute, type) => {
  return _.has(attribute, 'type') && attribute.type === type;
};

/**
 *  Returns a route prefix for a contentType
 * @param {object} contentType
 * @returns {string}
 */
const getContentTypeRoutePrefix = (contentType) => {
  return isSingleType(contentType)
    ? _.kebabCase(contentType.info.singularName)
    : _.kebabCase(contentType.info.pluralName);
};

module.exports = {
  isScalarAttribute,
  isMediaAttribute,
  isRelationalAttribute,
  isComponentAttribute,
  isDynamicZoneAttribute,
  isMorphToRelationalAttribute,
  isTypedAttribute,
  getPrivateAttributes,
  isPrivateAttribute,
  constants,
  getNonWritableAttributes,
  getComponentAttributes,
  getScalarAttributes,
  getWritableAttributes,
  isWritableAttribute,
  getNonVisibleAttributes,
  getVisibleAttributes,
  getTimestamps,
  isVisibleAttribute,
  hasDraftAndPublish,
  isDraft,
  isSingleType,
  isCollectionType,
  isKind,
  getContentTypeRoutePrefix,
};<|MERGE_RESOLUTION|>--- conflicted
+++ resolved
@@ -100,11 +100,7 @@
 };
 
 const isPrivateAttribute = (model, attributeName) => {
-<<<<<<< HEAD
-  return model?.privateAttributes?.includes(attributeName) || false;
-=======
   return model?.privateAttributes?.includes(attributeName) ?? false;
->>>>>>> 435362ad
 };
 
 const isScalarAttribute = (attribute) => {
