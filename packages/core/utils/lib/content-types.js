--- conflicted
+++ resolved
@@ -101,112 +101,8 @@
   return attr.type === 'media';
 };
 
-<<<<<<< HEAD
-const isRelationalAttribute = attribute =>
-  _.has(attribute, 'model') || _.has(attribute, 'collection');
-=======
-const getKind = obj => obj.kind || 'collectionType';
-
-const pickSchema = model => {
-  const schema = _.cloneDeep(
-    _.pick(model, ['collectionName', 'info', 'options', 'pluginOptions', 'attributes'])
-  );
-
-  schema.kind = getKind(model);
-  return schema;
-};
-
-const createContentType = (model, { modelName }, { apiName, pluginName } = {}) => {
-  if (apiName) {
-    Object.assign(model, {
-      uid: `application::${apiName}.${modelName}`,
-      apiName,
-      collectionName: model.collectionName || modelName.toLocaleLowerCase(),
-      globalId: getGlobalId(model, modelName),
-    });
-  } else if (pluginName) {
-    Object.assign(model, {
-      uid: `plugins::${pluginName}.${modelName}`,
-      plugin: pluginName,
-      collectionName: model.collectionName || `${pluginName}_${modelName}`.toLowerCase(),
-      globalId: getGlobalId(model, modelName, pluginName),
-    });
-  } else {
-    Object.assign(model, {
-      uid: `strapi::${modelName}`,
-      plugin: 'admin',
-      globalId: getGlobalId(model, modelName, 'admin'),
-    });
-  }
-
-  Object.assign(model, {
-    __schema__: pickSchema(model),
-    kind: getKind(model),
-    modelType: 'contentType',
-    modelName,
-  });
-
-  Object.defineProperty(model, 'privateAttributes', {
-    get() {
-      // FIXME: to fix
-      // return strapi.getModel(model.uid).privateAttributes;
-      return [];
-    },
-  });
-
-  Object.assign(model.attributes, {
-    [CREATED_AT_ATTRIBUTE]: {
-      type: 'datetime',
-      // default: () => new Date(),
-    },
-    [UPDATED_AT_ATTRIBUTE]: {
-      type: 'datetime',
-    },
-  });
-
-  if (hasDraftAndPublish(model)) {
-    model.attributes[PUBLISHED_AT_ATTRIBUTE] = {
-      type: 'datetime',
-      configurable: false,
-      writable: true,
-      visible: false,
-    };
-  }
-
-  const isPrivate = !_.get(model, 'options.populateCreatorFields', false);
-
-  model.attributes[CREATED_BY_ATTRIBUTE] = {
-    type: 'relation',
-    relation: 'oneToOne',
-    target: 'strapi::user',
-    configurable: false,
-    writable: false,
-    visible: false,
-    useJoinTable: false,
-    private: isPrivate,
-  };
-
-  model.attributes[UPDATED_BY_ATTRIBUTE] = {
-    type: 'relation',
-    relation: 'oneToOne',
-    target: 'strapi::user',
-    configurable: false,
-    writable: false,
-    visible: false,
-    useJoinTable: false,
-    private: isPrivate,
-  };
-};
-
-const getGlobalId = (model, modelName, prefix) => {
-  let globalId = prefix ? `${prefix}-${modelName}` : modelName;
-
-  return model.globalId || _.upperFirst(_.camelCase(globalId));
-};
-
 const isRelationalAttribute = attribute => attribute.type === 'relation';
 const isComponentAttribute = attribute => ['component', 'dynamiczone'].includes(attribute.type);
->>>>>>> 4d2b1823
 
 /**
  * Checks if an attribute is of type `type`
