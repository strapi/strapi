/* eslint-disable check-file/filename-naming-convention */
import { createContext } from 'react';

import type { SchemaType, Component } from '../types';
import type { Internal } from '@strapi/types';

// TODO V5 Convert this any types to real types
export interface CustomFieldAttributeParams {
  attributeToSet: Record<string, any>;
  forTarget: SchemaType;
  targetUid: Internal.UID.Schema;
  initialAttribute: Record<string, any>;
}
export interface DataManagerContextValue {
  addAttribute: (
    attributeToSet: Record<string, any>,
    forTarget: SchemaType,
    targetUid: Internal.UID.Schema,
    isEditing?: boolean,
    initialAttribute?: Record<string, any>,
    shouldAddComponentToData?: boolean
  ) => void;
  addCustomFieldAttribute: (params: CustomFieldAttributeParams) => void;
  editCustomFieldAttribute: (params: CustomFieldAttributeParams) => void;
  addCreatedComponentToDynamicZone: (dynamicZoneTarget: string, componentsToAdd: string[]) => void;
  createSchema: (
    data: Record<string, any>,
    schemaType: SchemaType,
    uid: Internal.UID.Schema,
    componentCategory?: string,
    shouldAddComponentToData?: boolean
  ) => void;
  changeDynamicZoneComponents: (dynamicZoneTarget: string, newComponents: string[]) => void;
  removeAttribute: (
    mainDataKey: string,
    attributeToRemoveName: string,
    componentUid?: string
  ) => void;
  deleteCategory: (categoryUid: string) => void;
  deleteData: () => void;
  editCategory: (categoryUid: string, body: any) => void;
  removeComponentFromDynamicZone: (dzName: string, componentToRemoveIndex: number) => void;
  setModifiedData: () => void;
  sortedContentTypesList: any[]; // Define the actual type
<<<<<<< HEAD
  submitData: (additionalContentTypeData?: Record<string, any>) => void;
  updateSchema: (
    data: Record<string, any>,
    schemaType: SchemaType,
    componentUID: Internal.UID.Component
  ) => void;
  components: Record<Internal.UID.Component, Component>;
=======
  submitData: (additionalContentTypeData?: Record<string, any>) => Promise<void>;
  updateSchema: (data: Record<string, any>, schemaType: SchemaType, componentUID: UID.Any) => void;
  components: Record<UID.Component, Component>;
>>>>>>> b48f30b2
  componentsGroupedByCategory: Record<string, Component[]>;
  componentsThatHaveOtherComponentInTheirAttributes: any[]; // Define the actual type
  contentTypes: Record<string, any>;
  initialData: Record<string, any>;
  isInContentTypeView: boolean;
  isInDevelopmentMode?: boolean;
  modifiedData: Record<string, any>;
  nestedComponents: any[]; // Define the actual type
  reservedNames: {
    models: string[];
    attributes: string[];
  };
  allComponentsCategories: any[];
}

// @ts-expect-error need to pass initial value to params
export const DataManagerContext = createContext<DataManagerContextValue>();<|MERGE_RESOLUTION|>--- conflicted
+++ resolved
@@ -42,19 +42,13 @@
   removeComponentFromDynamicZone: (dzName: string, componentToRemoveIndex: number) => void;
   setModifiedData: () => void;
   sortedContentTypesList: any[]; // Define the actual type
-<<<<<<< HEAD
-  submitData: (additionalContentTypeData?: Record<string, any>) => void;
+  submitData: (additionalContentTypeData?: Record<string, any>) => Promise<void>;
   updateSchema: (
     data: Record<string, any>,
     schemaType: SchemaType,
     componentUID: Internal.UID.Component
   ) => void;
   components: Record<Internal.UID.Component, Component>;
-=======
-  submitData: (additionalContentTypeData?: Record<string, any>) => Promise<void>;
-  updateSchema: (data: Record<string, any>, schemaType: SchemaType, componentUID: UID.Any) => void;
-  components: Record<UID.Component, Component>;
->>>>>>> b48f30b2
   componentsGroupedByCategory: Record<string, Component[]>;
   componentsThatHaveOtherComponentInTheirAttributes: any[]; // Define the actual type
   contentTypes: Record<string, any>;
