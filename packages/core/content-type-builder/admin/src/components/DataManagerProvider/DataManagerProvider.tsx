--- conflicted
+++ resolved
@@ -5,16 +5,11 @@
   useGuidedTour,
   useTracking,
   useStrapiApp,
-<<<<<<< HEAD
+  useNotification,
+  useAppInfo,
   useFetchClient,
 } from '@strapi/admin/strapi-admin';
-import { useAppInfo, useNotification, useRBACProvider } from '@strapi/helper-plugin';
-=======
-  useNotification,
-  useAppInfo,
-} from '@strapi/admin/strapi-admin';
-import { useFetchClient, useRBACProvider } from '@strapi/helper-plugin';
->>>>>>> b17a180f
+import { useRBACProvider } from '@strapi/helper-plugin';
 import get from 'lodash/get';
 import groupBy from 'lodash/groupBy';
 import set from 'lodash/set';
