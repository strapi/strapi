/**
 * TODO: we should be using the FormRenderer from the admin to do this,
 * but the CTB has no tests or types, so we can't refactor it safely.
 * So we're just adding this to the tech debt.
 */

import * as React from 'react';

import {
  Checkbox,
  DatePicker,
  DateTimePicker,
  Field,
  JSONInput,
  NumberInput,
  SingleSelect,
  SingleSelectOption,
  Textarea,
  TextInput,
  TimePicker,
  Toggle,
} from '@strapi/design-system';
import { Eye, EyeStriked } from '@strapi/icons';
import formatISO from 'date-fns/formatISO';
import isEqual from 'lodash/isEqual';
import { type MessageDescriptor, type PrimitiveType, useIntl } from 'react-intl';

import { parseDateValue } from '../utils/parseDateValue';
import { handleTimeChange, handleTimeChangeEvent } from '../utils/timeFormat';

import type { Schema } from '@strapi/types';

interface TranslationMessage extends MessageDescriptor {
  values?: Record<string, PrimitiveType>;
}

interface InputOption {
  metadatas: {
    intlLabel: TranslationMessage;
    disabled: boolean;
    hidden: boolean;
  };
  key: string;
  value: string;
}

interface CustomInputProps<
  TAttribute extends Schema.Attribute.AnyAttribute = Schema.Attribute.AnyAttribute,
> {
  attribute?: TAttribute;
  autoComplete?: string;
  description?: TranslationMessage;
  disabled?: boolean;
  error?: string;
  hint?: string | React.JSX.Element | (string | React.JSX.Element)[];
  intlLabel: TranslationMessage;
  labelAction?: React.ReactNode;
  name: string;
  onChange: (
    payload: {
      target: {
        name: string;
        value: Schema.Attribute.Value<TAttribute>;
        type?: string;
      };
    },
    shouldSetInitialValue?: boolean
  ) => void;
  onDelete?: () => void;
  options?: InputOption[];
  placeholder?: TranslationMessage;
  required?: boolean;
  step?: number;
  type: string;
  value?: Schema.Attribute.Value<TAttribute>;
  autoFocus?: boolean;
  attributeName?: string;
  conditionFields?: Record<string, boolean>;
}

interface GenericInputProps<
  TAttribute extends Schema.Attribute.AnyAttribute = Schema.Attribute.AnyAttribute,
> {
  attribute?: TAttribute;
  autoComplete?: string;
  customInputs?: Record<string, React.ComponentType<CustomInputProps<TAttribute>>>;
  description?: TranslationMessage;
  disabled?: boolean;
  error?: string | TranslationMessage;
  intlLabel: TranslationMessage;
  labelAction?: React.ReactNode;
  name: string;
  onChange: (
    payload: {
      target: {
        name: string;
        value: Schema.Attribute.Value<TAttribute>;
        type?: string;
      };
    },
    shouldSetInitialValue?: boolean
  ) => void;
  onDelete?: () => void;
  options?: InputOption[];
  placeholder?: TranslationMessage;
  required?: boolean;
  step?: number;
  type: string;
  // TODO: The value depends on the input type, too complicated to handle all cases here
  value?: Schema.Attribute.Value<TAttribute>;
  isNullable?: boolean;
  autoFocus?: boolean;
<<<<<<< HEAD
=======
  attributeName?: string;
  conditionFields?: Record<string, boolean>;
>>>>>>> 5f27c76d
}

const GenericInput = ({
  autoComplete,
  customInputs,
  description,
  disabled,
  intlLabel,
  labelAction,
  error,
  name,
  onChange,
  onDelete,
  options = [],
  placeholder,
  required,
  step,
  type,
  value: defaultValue,
  isNullable,
  autoFocus,
  attribute,
  attributeName,
  conditionFields,
  ...rest
}: GenericInputProps) => {
  const { formatMessage } = useIntl();

  // TODO: Workaround to get the field hint values if they exist on the type
  const getFieldHintValue = (
    attribute?: Schema.Attribute.AnyAttribute,
    key?: keyof FieldSchema
  ) => {
    if (!attribute) return;

    if (key === 'minLength' && key in attribute) {
      return attribute[key];
    }

    if (key === 'maxLength' && key in attribute) {
      return attribute[key];
    }

    if (key === 'max' && key in attribute) {
      return attribute[key];
    }

    if (key === 'min' && key in attribute) {
      return attribute[key];
    }
  };

  const { hint } = useFieldHint({
    description,
    fieldSchema: {
      minLength: getFieldHintValue(attribute, 'minLength'),
      maxLength: getFieldHintValue(attribute, 'maxLength'),
      max: getFieldHintValue(attribute, 'max'),
      min: getFieldHintValue(attribute, 'min'),
    },
    type: attribute?.type || type,
  });

  const [showPassword, setShowPassword] = React.useState(false);

  const CustomInput = customInputs ? customInputs[type] : null;

  // the API always returns null, which throws an error in React,
  // therefore we cast this case to undefined
  const value = defaultValue ?? undefined;

  /*
   TODO: ideally we should pass in `defaultValue` and `value` for
   inputs, in order to make them controlled components. This variable
   acts as a fallback for now, to prevent React errors in devopment mode

   See: https://github.com/strapi/strapi/pull/12861
  */
  const valueWithEmptyStringFallback = value ?? '';

  function getErrorMessage(error: string | TranslationMessage | undefined) {
    if (!error) {
      return null;
    }

    if (typeof error === 'string') {
      return formatMessage({ id: error, defaultMessage: error });
    }

    const values = {
      ...error.values,
    };

    return formatMessage(
      {
        id: error.id,
        defaultMessage: error?.defaultMessage ?? error.id,
      },
      values
    );
  }

  const errorMessage = getErrorMessage(error) ?? undefined;

  if (CustomInput) {
    return (
      <CustomInput
        {...rest}
        attribute={attribute}
        description={description}
        hint={hint}
        disabled={disabled}
        intlLabel={intlLabel}
        labelAction={labelAction}
        error={errorMessage || ''}
        name={name}
        onChange={onChange}
        onDelete={onDelete}
        options={options}
        required={required}
        placeholder={placeholder}
        type={type}
        value={value}
        autoFocus={autoFocus}
<<<<<<< HEAD
=======
        attributeName={attributeName}
        conditionFields={conditionFields}
>>>>>>> 5f27c76d
      />
    );
  }

  const label = intlLabel.id
    ? formatMessage(
        { id: intlLabel.id, defaultMessage: intlLabel.defaultMessage },
        { ...intlLabel.values }
      )
    : name;

  const formattedPlaceholder = placeholder
    ? formatMessage(
        { id: placeholder.id, defaultMessage: placeholder.defaultMessage },
        { ...placeholder.values }
      )
    : '';

  const getComponent = () => {
    switch (type) {
      case 'json': {
        return (
          <JSONInput
            value={value}
            disabled={disabled}
            onChange={(json) => {
              // Default to null when the field is not required and there is no input value
              const value =
                attribute && 'required' in attribute && !attribute?.required && !json.length
                  ? null
                  : json;
              onChange({ target: { name, value } }, false);
            }}
            minHeight="25.2rem"
            maxHeight="50.4rem"
          />
        );
      }
      case 'bool': {
        return (
          <Toggle
            checked={defaultValue === null ? null : defaultValue || false}
            disabled={disabled}
            offLabel={formatMessage({
              id: 'app.components.ToggleCheckbox.off-label',
              defaultMessage: 'False',
            })}
            onLabel={formatMessage({
              id: 'app.components.ToggleCheckbox.on-label',
              defaultMessage: 'True',
            })}
            onChange={(e) => {
              onChange({ target: { name, value: e.target.checked } });
            }}
          />
        );
      }
      case 'checkbox': {
        return (
          <Checkbox
            disabled={disabled}
            onCheckedChange={(value) => {
              onChange({ target: { name, value } });
            }}
            checked={Boolean(value)}
          >
            {label}
          </Checkbox>
        );
      }
      case 'datetime': {
        const dateValue = parseDateValue(value);
        return (
          <DateTimePicker
            clearLabel={formatMessage({ id: 'clearLabel', defaultMessage: 'Clear' })}
            disabled={disabled}
            onChange={(date) => {
              // check if date is not null or undefined
              const formattedDate = date ? date.toISOString() : null;

              onChange({ target: { name, value: formattedDate, type } });
            }}
            onClear={() => onChange({ target: { name, value: null, type } })}
            placeholder={formattedPlaceholder}
            value={dateValue}
          />
        );
      }
      case 'date': {
        const dateValue = parseDateValue(value);
        return (
          <DatePicker
            clearLabel={formatMessage({ id: 'clearLabel', defaultMessage: 'Clear' })}
            disabled={disabled}
            onChange={(date) => {
              onChange({
                target: {
                  name,
                  value: date ? formatISO(date, { representation: 'date' }) : null,
                  type,
                },
              });
            }}
            onClear={() => onChange({ target: { name, value: null, type } })}
            placeholder={formattedPlaceholder}
            value={dateValue}
          />
        );
      }
      case 'number': {
        return (
          <NumberInput
            disabled={disabled}
            onValueChange={(value) => {
              onChange({ target: { name, value, type } });
            }}
            placeholder={formattedPlaceholder}
            step={step}
            value={value}
            autoFocus={autoFocus}
          />
        );
      }
      case 'email': {
        return (
          <TextInput
            autoComplete={autoComplete}
            disabled={disabled}
            onChange={(e) => {
              onChange({ target: { name, value: e.target.value, type } });
            }}
            placeholder={formattedPlaceholder}
            type="email"
            value={valueWithEmptyStringFallback}
            autoFocus={autoFocus}
          />
        );
      }
      case 'timestamp':
      case 'text':
      case 'string': {
        return (
          <TextInput
            autoComplete={autoComplete}
            disabled={disabled}
            onChange={(e) => {
              onChange({ target: { name, value: e.target.value, type } });
            }}
            placeholder={formattedPlaceholder}
            type="text"
            value={valueWithEmptyStringFallback}
            autoFocus={autoFocus}
          />
        );
      }
      case 'password': {
        return (
          <TextInput
            autoComplete={autoComplete}
            disabled={disabled}
            endAction={
              <button
                aria-label={formatMessage({
                  id: 'Auth.form.password.show-password',
                  defaultMessage: 'Show password',
                })}
                onClick={() => {
                  setShowPassword((prev) => !prev);
                }}
                style={{
                  border: 'none',
                  padding: 0,
                  background: 'transparent',
                }}
                type="button"
              >
                {showPassword ? <Eye fill="neutral500" /> : <EyeStriked fill="neutral500" />}
              </button>
            }
            onChange={(e) => {
              onChange({ target: { name, value: e.target.value, type } });
            }}
            placeholder={formattedPlaceholder}
            type={showPassword ? 'text' : 'password'}
            value={valueWithEmptyStringFallback}
          />
        );
      }
      case 'select': {
        return (
          <SingleSelect
            disabled={disabled}
            onChange={(value) => {
              onChange({ target: { name, value, type: 'select' } });
            }}
            placeholder={formattedPlaceholder}
            value={value}
          >
            {options.map(({ metadatas: { intlLabel, disabled, hidden }, key, value }) => {
              return (
                <SingleSelectOption key={key} value={value} disabled={disabled} hidden={hidden}>
                  {formatMessage(intlLabel)}
                </SingleSelectOption>
              );
            })}
          </SingleSelect>
        );
      }
      case 'textarea': {
        return (
          <Textarea
            disabled={disabled}
            onChange={(event) => onChange({ target: { name, value: event.target.value, type } })}
            placeholder={formattedPlaceholder}
            value={valueWithEmptyStringFallback}
          />
        );
      }
      case 'time': {
        const formattedValue = handleTimeChange({ value, onChange, name, type });

        return (
          <TimePicker
            clearLabel={formatMessage({ id: 'clearLabel', defaultMessage: 'Clear' })}
            disabled={disabled}
            onChange={(time) => handleTimeChangeEvent(onChange, name, type, time)}
            onClear={() => handleTimeChangeEvent(onChange, name, type, undefined)}
            value={formattedValue}
          />
        );
      }
      default: {
        /**
         * If there's no component for the given type, we return a disabled text input
         * showing a "Not supported" title to illustrate the issue.
         */
        return <TextInput disabled placeholder="Not supported" type="text" value="" />;
      }
    }
  };

  return (
    <Field.Root error={errorMessage} name={name} hint={hint} required={required}>
      {type !== 'checkbox' ? <Field.Label action={labelAction}>{label}</Field.Label> : null}
      {getComponent()}
      <Field.Error />
      <Field.Hint />
    </Field.Root>
  );
};

type FieldSchema = {
  minLength?: number | string;
  maxLength?: number | string;
  max?: number | string;
  min?: number | string;
};
interface UseFieldHintProps {
  description?: MessageDescriptor & { values?: Record<string, PrimitiveType> };
  fieldSchema?: FieldSchema;
  type?: string;
}

/**
 * @description
 * A hook for generating the hint for a field
 */
const useFieldHint = ({ description, fieldSchema, type }: UseFieldHintProps) => {
  const { formatMessage } = useIntl();

  const buildDescription = () =>
    description?.id
      ? formatMessage(
          { id: description.id, defaultMessage: description.defaultMessage },
          { ...description.values }
        )
      : '';

  const buildHint = () => {
    const { maximum, minimum } = getMinMax(fieldSchema);
    const units = getFieldUnits({
      type,
      minimum,
      maximum,
    });

    const minIsNumber = typeof minimum === 'number';
    const maxIsNumber = typeof maximum === 'number';
    const hasMinAndMax = maxIsNumber && minIsNumber;
    const hasMinOrMax = maxIsNumber || minIsNumber;

    if (!description?.id && !hasMinOrMax) {
      return '';
    }

    return formatMessage(
      {
        id: 'content-manager.form.Input.hint.text',
        defaultMessage:
          '{min, select, undefined {} other {min. {min}}}{divider}{max, select, undefined {} other {max. {max}}}{unit}{br}{description}',
      },
      {
        min: minimum,
        max: maximum,
        description: buildDescription(),
        unit: units?.message && hasMinOrMax ? formatMessage(units.message, units.values) : null,
        divider: hasMinAndMax
          ? formatMessage({
              id: 'content-manager.form.Input.hint.minMaxDivider',
              defaultMessage: ' / ',
            })
          : null,
        br: hasMinOrMax ? <br /> : null,
      }
    );
  };

  return { hint: buildHint() };
};

const getFieldUnits = ({
  type,
  minimum,
  maximum,
}: {
  type?: string;
  minimum?: number;
  maximum?: number;
}) => {
  if (type && ['biginteger', 'integer', 'number'].includes(type)) {
    return {};
  }
  const maxValue = Math.max(minimum || 0, maximum || 0);

  return {
    message: {
      id: 'content-manager.form.Input.hint.character.unit',
      defaultMessage: '{maxValue, plural, one { character} other { characters}}',
    },
    values: {
      maxValue,
    },
  };
};

const getMinMax = (fieldSchema?: FieldSchema) => {
  if (!fieldSchema) {
    return { maximum: undefined, minimum: undefined };
  }

  const { minLength, maxLength, max, min } = fieldSchema;

  let minimum;
  let maximum;

  const parsedMin = Number(min);
  const parsedMinLength = Number(minLength);

  if (!Number.isNaN(parsedMin)) {
    minimum = parsedMin;
  } else if (!Number.isNaN(parsedMinLength)) {
    minimum = parsedMinLength;
  }

  const parsedMax = Number(max);
  const parsedMaxLength = Number(maxLength);

  if (!Number.isNaN(parsedMax)) {
    maximum = parsedMax;
  } else if (!Number.isNaN(parsedMaxLength)) {
    maximum = parsedMaxLength;
  }

  return { maximum, minimum };
};

/**
 * we've memoized this component because we use a context to store all the data in our form in the content-manager.
 * This then causes _every_ component to re-render because there are no selects incurring performance issues
 * in content-types as the content-type gets more complicated.
 */
const MemoizedGenericInput = React.memo(GenericInput, isEqual);

export type { GenericInputProps, CustomInputProps };
export { MemoizedGenericInput as GenericInput };<|MERGE_RESOLUTION|>--- conflicted
+++ resolved
@@ -110,11 +110,8 @@
   value?: Schema.Attribute.Value<TAttribute>;
   isNullable?: boolean;
   autoFocus?: boolean;
-<<<<<<< HEAD
-=======
   attributeName?: string;
   conditionFields?: Record<string, boolean>;
->>>>>>> 5f27c76d
 }
 
 const GenericInput = ({
@@ -239,11 +236,8 @@
         type={type}
         value={value}
         autoFocus={autoFocus}
-<<<<<<< HEAD
-=======
         attributeName={attributeName}
         conditionFields={conditionFields}
->>>>>>> 5f27c76d
       />
     );
   }
