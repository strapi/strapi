/* eslint-disable @typescript-eslint/no-namespace */

/**
 * In charge of fetching data from Strapi AI endpoints
 */

import { useState } from 'react';

import { UIMessage, useChat } from '@ai-sdk/react';
import { useAppInfo } from '@strapi/admin/strapi-admin';
import { DefaultChatTransport } from 'ai';

import { fetchAI, makeChatFetch, safeParseJson } from '../lib/aiClient';
import { STRAPI_AI_CHAT_URL, STRAPI_AI_URL } from '../lib/constants';
import { Attachment } from '../lib/types/attachments';
import { Schema } from '../lib/types/schema';

/* -------------------------------------------------------------------------------------------------
 * Types
 * -----------------------------------------------------------------------------------------------*/
/**
 * Chat title
 */
export namespace GenerateTitle {
  export interface Request {
    body: {
      chatId: string;
      message: string;
    };
  }
  export interface Response {
    data: {
      title: string;
    };
    error?: string;
  }
}

/**
 * Upload a project to the chat
 */
export namespace UploadProject {
  export interface Request {
    body: {
      chatId: string;
      name: string;
      type: 'code';
      files: {
        path: string;
        content: string;
      }[];
    };
  }
  export interface Response {
    data: Attachment;
    error?: string;
  }
}

/**
 * Send chat feedback
 */
export type FeedbackReasonIds =
  | 'invalid_schema'
  | 'bad_recommendation'
  | 'slow'
  | 'instructions_ignored'
  | 'being_lazy'
  | 'other';

namespace SendFeedback {
  export interface Request {
    body: {
      chatId: string;
      type: 'upvote' | 'downvote';
      feedback?: string;
      reasons?: FeedbackReasonIds[];
      messageId: string;
      messages: UIMessage[];
      schemas: Schema[];
    };
  }
}

/**
 * Upload media
 */
export namespace UploadMedia {
  export interface Request {
    body: {
      url: string; // base64 image
      filename: string;
      chatId: string;
    };
  }
  export interface Response {
    data: Attachment;
    error?: string;
  }
}

/**
 * Collection of API endpoints and their corresponding request/response types
 */
type AIEndpoints = {
  '/schemas/chat/generate-title': {
    request: GenerateTitle.Request;
    response: GenerateTitle.Response;
  };
  '/schemas/chat/attachment': {
    request: UploadProject.Request;
    response: UploadProject.Response;
  };
  '/schemas/chat/feedback': {
    request: SendFeedback.Request;
    response: void;
  };
  '/media/upload': {
    request: UploadMedia.Request;
    response: UploadMedia.Response;
  };
};

// Helper type to extract the request type for a given endpoint
type RequestType<T extends keyof AIEndpoints> = AIEndpoints[T]['request'];

// Helper type to extract the response type for a given endpoint
type ResponseType<T extends keyof AIEndpoints> = AIEndpoints[T]['response'];

/* -------------------------------------------------------------------------------------------------
 * Hooks
 * -----------------------------------------------------------------------------------------------*/

export const TOO_MANY_REQUESTS_ERROR = 'Too many requests';
export const LICENSE_LIMIT_REACHED_ERROR = 'License limit';
export const CHAT_TOO_LONG_ERROR = 'Chat too long';
export const ATTACHMENT_TOO_BIG_ERROR = 'Attachment too big';
export const ATTACHMENT_NOT_FOUND_ERROR = 'Attachment not found';
export const INVALID_REQUEST_ERROR = 'Invalid request';

/**
 * Base hook factory for making type-safe API calls to Strapi AI endpoints.
 * Creates a hook specific to a single endpoint.
 */
export const createAIFetchHook = <T extends keyof AIEndpoints>(endpoint: T) => {
  return () => {
    const strapiVersion = useAppInfo('useAIFetch', (state) => state.strapiVersion);
    const projectId = useAppInfo('useAIFetch', (state) => state.projectId);
    const userId = useAppInfo('useAIFetch-user', (state) => state.userId);

    const [isPending, setIsPending] = useState(false);
    const [error, setError] = useState<string | null>(null);

    /**
     * Make a type-safe API call to the specified Strapi AI endpoint with retry logic
     */
    const fetchData = async (
      options: Omit<RequestInit, 'body'> & Partial<RequestType<T>> & { formData?: FormData } = {}
    ): Promise<ResponseType<T> | null> => {
      setIsPending(true);
      setError(null);

      try {
        const fullUrl = `${STRAPI_AI_URL}${endpoint}`;
        const isJson = !!options.body && !options.formData;

        const response = await fetchAI(fullUrl, {
          method: 'POST',
          headers: isJson
            ? { 'Content-Type': 'application/json', ...(options.headers || {}) }
            : options.headers,
          body: options.formData
            ? options.formData
            : isJson
              ? JSON.stringify(options.body || {})
              : undefined,
          ctx: { strapiVersion, projectId, userId },
        });

        const body = await safeParseJson(response);

        if (!response.ok) {
          throw new Error(`Error: ${response.statusText}`);
        }

        return body as ResponseType<T>;
      } catch (err) {
        setError(err instanceof Error ? err.message : `Failed to fetch data from ${endpoint}`);
        return null;
      } finally {
        setIsPending(false);
      }
    };

    return {
      isPending,
      error,
      fetch: fetchData,
    };
  };
};

// Create specific hooks for each endpoint
export const useFetchGenerateTitle = createAIFetchHook('/schemas/chat/generate-title');
export const useFetchUploadProject = createAIFetchHook('/schemas/chat/attachment');
export const useFetchSendFeedback = createAIFetchHook('/schemas/chat/feedback');
export const useFetchUploadMedia = createAIFetchHook('/media/upload');

/**
 * Hook wrapper for AI SDK's useChat with Strapi-specific configuration
 */
export const useAIChat: typeof useChat = (props) => {
  const strapiVersion = useAppInfo('useAIChat', (state) => state.strapiVersion);
  const projectId = useAppInfo('useAIFetch', (state) => state.projectId);
  const userId = useAppInfo('useAIChat-user', (state) => state.userId);

  const customFetch = makeChatFetch({ strapiVersion, projectId, userId });

  return useChat({
    ...props,
<<<<<<< HEAD
    transport: new DefaultChatTransport({
      api: STRAPI_AI_CHAT_URL,
      headers: {
        Authorization: `Bearer ${STRAPI_AI_TOKEN}`,
        'X-Strapi-Version': strapiVersion || 'latest',
        'X-Strapi-User': userId || 'unknown',
        'X-Strapi-Project-Id': projectId || 'unknown',
      },
      credentials: 'include',
    }),
=======
    api: STRAPI_AI_CHAT_URL,
    fetch: customFetch,
>>>>>>> fc414113
  });
};<|MERGE_RESOLUTION|>--- conflicted
+++ resolved
@@ -218,20 +218,9 @@
 
   return useChat({
     ...props,
-<<<<<<< HEAD
     transport: new DefaultChatTransport({
       api: STRAPI_AI_CHAT_URL,
-      headers: {
-        Authorization: `Bearer ${STRAPI_AI_TOKEN}`,
-        'X-Strapi-Version': strapiVersion || 'latest',
-        'X-Strapi-User': userId || 'unknown',
-        'X-Strapi-Project-Id': projectId || 'unknown',
-      },
-      credentials: 'include',
+      fetch: customFetch,
     }),
-=======
-    api: STRAPI_AI_CHAT_URL,
-    fetch: customFetch,
->>>>>>> fc414113
   });
 };