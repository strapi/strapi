--- conflicted
+++ resolved
@@ -135,8 +135,6 @@
   } = reducerState;
 
   const type = forTarget === 'component' ? components[targetUid] : contentTypes[targetUid];
-<<<<<<< HEAD
-=======
 
   const [showWarningDialog, setShowWarningDialog] = useState(false);
   const [pendingSubmit, setPendingSubmit] = useState<any>(null);
@@ -185,7 +183,6 @@
 
     return false;
   };
->>>>>>> 5f27c76d
 
   React.useEffect(() => {
     if (isOpen) {
@@ -878,8 +875,6 @@
           })
         );
       }
-<<<<<<< HEAD
-=======
     }
   };
 
@@ -892,7 +887,6 @@
       setPendingSubmit({ e, shouldContinue });
       setShowWarningDialog(true);
       return;
->>>>>>> 5f27c76d
     }
 
     await submitForm(e, shouldContinue);
