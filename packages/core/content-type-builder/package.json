--- conflicted
+++ resolved
@@ -64,12 +64,8 @@
     "yup": "0.32.9"
   },
   "devDependencies": {
-<<<<<<< HEAD
-    "@strapi/admin": "4.15.1",
-=======
     "@strapi/pack-up": "workspace:*",
-    "@strapi/strapi": "4.15.0",
->>>>>>> 60088029
+    "@strapi/strapi": "4.15.1",
     "@testing-library/react": "14.0.0",
     "history": "^4.9.0",
     "react": "^18.2.0",
