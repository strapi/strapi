--- conflicted
+++ resolved
@@ -70,12 +70,8 @@
     "@strapi/design-system": "2.0.0-rc.30",
     "@strapi/generators": "5.25.0",
     "@strapi/icons": "2.0.0-rc.30",
-<<<<<<< HEAD
-    "@strapi/utils": "5.24.2",
+    "@strapi/utils": "5.25.0",
     "ai": "5.0.26",
-=======
-    "@strapi/utils": "5.25.0",
->>>>>>> 73c6a776
     "date-fns": "2.30.0",
     "fs-extra": "11.2.0",
     "immer": "9.0.21",
