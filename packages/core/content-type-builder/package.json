{
  "name": "@strapi/plugin-content-type-builder",
  "version": "4.14.5",
  "description": "Strapi plugin to create content type",
  "repository": {
    "type": "git",
    "url": "git://github.com/strapi/strapi.git"
  },
  "license": "SEE LICENSE IN LICENSE",
  "author": {
    "name": "Strapi Solutions SAS",
    "email": "hi@strapi.io",
    "url": "https://strapi.io"
  },
  "maintainers": [
    {
      "name": "Strapi Solutions SAS",
      "email": "hi@strapi.io",
      "url": "https://strapi.io"
    }
  ],
  "types": "./dist/index.d.ts",
  "files": [
    "./dist",
    "strapi-server.js",
    "strapi-admin.js"
  ],
  "exports": {
    "./strapi-admin": {
      "types": "./dist/admin/index.d.ts",
      "source": "./admin/src/index.ts",
      "import": "./dist/admin/index.mjs",
      "require": "./dist/admin/index.js",
      "default": "./dist/admin/index.js"
    },
    "./strapi-server": {
      "types": "./dist/server/src/index.d.ts",
      "source": "./server/src/index.ts",
      "import": "./dist/server/index.mjs",
      "require": "./dist/server/index.js",
      "default": "./dist/server/index.js"
    },
    "./package.json": "./package.json"
  },
  "scripts": {
    "build:legacy": "run -T tsc -p tsconfig.build.json",
    "build": "pack-up build",
    "watch": "pack-up watch",
    "clean": "run -T rimraf ./dist",
    "prepublishOnly": "yarn clean && yarn build",
    "lint": "run -T eslint .",
    "test:front": "run -T cross-env IS_EE=true jest --config ./jest.config.front.js",
    "test:front:ce": "run -T cross-env IS_EE=false jest --config ./jest.config.front.js",
    "test:front:watch": "run -T cross-env IS_EE=true jest --config ./jest.config.front.js --watchAll",
    "test:front:watch:ce": "run -T cross-env IS_EE=false jest --config ./jest.config.front.js --watchAll",
    "test:unit": "run -T jest",
    "test:unit:watch": "run -T jest --watch"
  },
  "dependencies": {
    "@sindresorhus/slugify": "1.1.0",
    "@strapi/design-system": "1.13.0",
    "@strapi/generators": "4.14.5",
    "@strapi/helper-plugin": "4.14.5",
    "@strapi/icons": "1.13.0",
    "@strapi/utils": "4.14.5",
    "fs-extra": "10.0.0",
    "immer": "9.0.19",
    "koa-bodyparser": "4.4.1",
    "lodash": "4.17.21",
    "pluralize": "8.0.0",
    "prop-types": "^15.8.1",
    "qs": "6.11.1",
    "react-helmet": "^6.1.0",
    "react-intl": "6.4.1",
    "react-redux": "8.1.1",
    "yup": "0.32.9"
  },
  "devDependencies": {
<<<<<<< HEAD
    "@strapi/admin": "4.14.4",
    "@strapi/pack-up": "workspace:*",
    "@strapi/types": "4.14.4",
    "@testing-library/react": "14.0.0",
    "@testing-library/react-hooks": "8.0.1",
    "@types/pluralize": "0.0.30",
=======
    "@strapi/admin": "4.14.5",
    "@testing-library/react": "14.0.0",
>>>>>>> 5daf92f1
    "history": "^4.9.0",
    "koa": "2.13.4",
    "react": "^18.2.0",
    "react-dom": "^18.2.0",
    "react-router-dom": "5.3.4",
    "styled-components": "5.3.3"
  },
  "peerDependencies": {
    "react": "^17.0.0 || ^18.0.0",
    "react-dom": "^17.0.0 || ^18.0.0",
    "react-router-dom": "5.3.4",
    "styled-components": "5.3.3"
  },
  "engines": {
    "node": ">=18.0.0 <=20.x.x",
    "npm": ">=6.0.0"
  },
  "strapi": {
    "name": "content-type-builder",
    "displayName": "Content Type Builder",
    "description": "Modelize the data structure of your API. Create new fields and relations in just a minute. The files are automatically created and updated in your project.",
    "kind": "plugin",
    "required": true
  }
}<|MERGE_RESOLUTION|>--- conflicted
+++ resolved
@@ -76,17 +76,12 @@
     "yup": "0.32.9"
   },
   "devDependencies": {
-<<<<<<< HEAD
-    "@strapi/admin": "4.14.4",
+    "@strapi/admin": "4.14.5",
     "@strapi/pack-up": "workspace:*",
     "@strapi/types": "4.14.4",
     "@testing-library/react": "14.0.0",
     "@testing-library/react-hooks": "8.0.1",
     "@types/pluralize": "0.0.30",
-=======
-    "@strapi/admin": "4.14.5",
-    "@testing-library/react": "14.0.0",
->>>>>>> 5daf92f1
     "history": "^4.9.0",
     "koa": "2.13.4",
     "react": "^18.2.0",
