--- conflicted
+++ resolved
@@ -58,13 +58,8 @@
   "dependencies": {
     "@reduxjs/toolkit": "1.9.7",
     "@sindresorhus/slugify": "1.1.0",
-<<<<<<< HEAD
     "@strapi/design-system": "1.17.0",
-    "@strapi/generators": "5.0.0-beta.1",
-=======
-    "@strapi/design-system": "1.16.0",
     "@strapi/generators": "5.0.0-beta.2",
->>>>>>> e23830c8
     "@strapi/icons": "1.16.0",
     "@strapi/utils": "5.0.0-beta.2",
     "date-fns": "2.30.0",
