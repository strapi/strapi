--- conflicted
+++ resolved
@@ -63,15 +63,9 @@
     "@reduxjs/toolkit": "1.9.7",
     "@sindresorhus/slugify": "1.1.0",
     "@strapi/design-system": "2.0.0-rc.22",
-<<<<<<< HEAD
-    "@strapi/generators": "5.12.4",
-    "@strapi/icons": "2.0.0-rc.22",
-    "@strapi/utils": "5.12.4",
-=======
     "@strapi/generators": "5.12.5",
     "@strapi/icons": "2.0.0-rc.22",
     "@strapi/utils": "5.12.5",
->>>>>>> 5e8098ae
     "date-fns": "2.30.0",
     "fs-extra": "11.2.0",
     "immer": "9.0.21",
