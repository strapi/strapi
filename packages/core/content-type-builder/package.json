{
  "name": "@strapi/plugin-content-type-builder",
  "version": "4.25.10",
  "description": "Strapi plugin to create content type",
  "repository": {
    "type": "git",
    "url": "git://github.com/strapi/strapi.git"
  },
  "license": "SEE LICENSE IN LICENSE",
  "author": {
    "name": "Strapi Solutions SAS",
    "email": "hi@strapi.io",
    "url": "https://strapi.io"
  },
  "maintainers": [
    {
      "name": "Strapi Solutions SAS",
      "email": "hi@strapi.io",
      "url": "https://strapi.io"
    }
  ],
  "exports": {
    "./strapi-admin": {
      "types": "./dist/admin/src/index.d.ts",
      "source": "./admin/src/index.ts",
      "import": "./dist/admin/index.mjs",
      "require": "./dist/admin/index.js",
      "default": "./dist/admin/index.js"
    },
    "./strapi-server": {
      "types": "./dist/server/src/index.d.ts",
      "source": "./server/src/index.ts",
      "import": "./dist/server/index.mjs",
      "require": "./dist/server/index.js",
      "default": "./dist/server/index.js"
    },
    "./package.json": "./package.json"
  },
  "types": "./dist/index.d.ts",
  "files": [
    "./dist",
    "strapi-server.js"
  ],
  "scripts": {
    "build": "pack-up build",
    "clean": "run -T rimraf ./dist",
    "lint": "run -T eslint .",
    "test:front": "run -T cross-env IS_EE=true jest --config ./jest.config.front.js",
    "test:front:ce": "run -T cross-env IS_EE=false jest --config ./jest.config.front.js",
    "test:front:watch": "run -T cross-env IS_EE=true jest --config ./jest.config.front.js --watchAll",
    "test:front:watch:ce": "run -T cross-env IS_EE=false jest --config ./jest.config.front.js --watchAll",
    "test:ts:back": "run -T tsc -p server/tsconfig.eslint.json",
    "test:ts:front": "run -T tsc -p admin/tsconfig.json",
    "test:unit": "run -T jest",
    "test:unit:watch": "run -T jest --watch",
    "watch": "pack-up watch"
  },
  "dependencies": {
    "@reduxjs/toolkit": "1.9.7",
    "@sindresorhus/slugify": "1.1.0",
    "@strapi/design-system": "1.19.0",
    "@strapi/generators": "4.25.10",
    "@strapi/helper-plugin": "4.25.10",
    "@strapi/icons": "1.19.0",
    "@strapi/utils": "4.25.10",
    "fs-extra": "10.0.0",
    "immer": "9.0.19",
    "koa-bodyparser": "4.4.1",
    "lodash": "4.17.21",
    "pluralize": "8.0.0",
    "prop-types": "^15.8.1",
    "qs": "6.11.1",
    "react-helmet": "^6.1.0",
    "react-intl": "6.4.1",
    "react-redux": "8.1.1",
    "yup": "0.32.9"
  },
  "devDependencies": {
    "@strapi/pack-up": "4.23.0",
<<<<<<< HEAD
    "@strapi/strapi": "4.25.9",
    "@strapi/types": "4.25.9",
    "@testing-library/dom": "9.2.0",
=======
    "@strapi/strapi": "4.25.10",
    "@strapi/types": "4.25.10",
>>>>>>> d773bfff
    "@testing-library/react": "14.0.0",
    "@testing-library/react-hooks": "8.0.1",
    "@testing-library/user-event": "14.4.3",
    "@types/pluralize": "0.0.30",
    "history": "^4.9.0",
    "koa": "2.13.4",
    "react": "^18.2.0",
    "react-dom": "^18.2.0",
    "react-router-dom": "5.3.4",
    "styled-components": "5.3.3"
  },
  "peerDependencies": {
    "@strapi/strapi": "^4.0.0",
    "react": "^17.0.0 || ^18.0.0",
    "react-dom": "^17.0.0 || ^18.0.0",
    "react-router-dom": "^5.2.0",
    "styled-components": "^5.2.1"
  },
  "engines": {
    "node": ">=18.0.0 <=20.x.x",
    "npm": ">=6.0.0"
  },
  "strapi": {
    "name": "content-type-builder",
    "displayName": "Content Type Builder",
    "description": "Modelize the data structure of your API. Create new fields and relations in just a minute. The files are automatically created and updated in your project.",
    "kind": "plugin",
    "required": true
  }
}<|MERGE_RESOLUTION|>--- conflicted
+++ resolved
@@ -77,14 +77,9 @@
   },
   "devDependencies": {
     "@strapi/pack-up": "4.23.0",
-<<<<<<< HEAD
-    "@strapi/strapi": "4.25.9",
-    "@strapi/types": "4.25.9",
-    "@testing-library/dom": "9.2.0",
-=======
     "@strapi/strapi": "4.25.10",
     "@strapi/types": "4.25.10",
->>>>>>> d773bfff
+    "@testing-library/dom": "9.2.0",
     "@testing-library/react": "14.0.0",
     "@testing-library/react-hooks": "8.0.1",
     "@testing-library/user-event": "14.4.3",
