--- conflicted
+++ resolved
@@ -1,10 +1,6 @@
 {
   "name": "@strapi/content-type-builder",
-<<<<<<< HEAD
-  "version": "5.12.0-beta.0",
-=======
   "version": "5.11.1",
->>>>>>> 896eb443
   "description": "Create and manage content types",
   "repository": {
     "type": "git",
@@ -67,15 +63,9 @@
     "@reduxjs/toolkit": "1.9.7",
     "@sindresorhus/slugify": "1.1.0",
     "@strapi/design-system": "2.0.0-rc.18",
-<<<<<<< HEAD
-    "@strapi/generators": "5.12.0-beta.0",
-    "@strapi/icons": "2.0.0-rc.18",
-    "@strapi/utils": "5.12.0-beta.0",
-=======
     "@strapi/generators": "5.11.1",
     "@strapi/icons": "2.0.0-rc.18",
     "@strapi/utils": "5.11.1",
->>>>>>> 896eb443
     "date-fns": "2.30.0",
     "fs-extra": "11.2.0",
     "immer": "9.0.21",
@@ -87,13 +77,8 @@
     "yup": "0.32.9"
   },
   "devDependencies": {
-<<<<<<< HEAD
-    "@strapi/admin": "5.12.0-beta.0",
-    "@strapi/types": "5.12.0-beta.0",
-=======
     "@strapi/admin": "5.11.1",
     "@strapi/types": "5.11.1",
->>>>>>> 896eb443
     "@testing-library/dom": "10.1.0",
     "@testing-library/react": "15.0.7",
     "@testing-library/user-event": "14.5.2",
