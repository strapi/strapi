{
  "name": "@strapi/plugin-content-type-builder",
  "version": "4.15.1",
  "description": "Strapi plugin to create content type",
  "repository": {
    "type": "git",
    "url": "git://github.com/strapi/strapi.git"
  },
  "license": "SEE LICENSE IN LICENSE",
  "author": {
    "name": "Strapi Solutions SAS",
    "email": "hi@strapi.io",
    "url": "https://strapi.io"
  },
  "maintainers": [
    {
      "name": "Strapi Solutions SAS",
      "email": "hi@strapi.io",
      "url": "https://strapi.io"
    }
  ],
  "exports": {
    "./strapi-admin": {
<<<<<<< HEAD
      "types": "./dist/admin/index.d.ts",
      "source": "./admin/src/index.ts",
=======
      "source": "./admin/src/index.js",
>>>>>>> 87431e44
      "import": "./dist/admin/index.mjs",
      "require": "./dist/admin/index.js",
      "default": "./dist/admin/index.js"
    },
    "./strapi-server": {
<<<<<<< HEAD
      "types": "./dist/server/src/index.d.ts",
      "source": "./server/src/index.ts",
      "import": "./dist/server/index.mjs",
      "require": "./dist/server/index.js",
      "default": "./dist/server/index.js"
    },
    "./package.json": "./package.json"
  },
  "types": "./dist/index.d.ts",
  "files": [
    "./dist",
    "strapi-server.js",
    "strapi-admin.js"
  ],
  "scripts": {
    "build": "pack-up build",
    "build:legacy": "run -T tsc -p tsconfig.build.json",
    "clean": "run -T rimraf ./dist",
=======
      "source": "./strapi-server.js",
      "require": "./strapi-server.js",
      "default": "./strapi-server.js"
    },
    "./package.json": "./package.json"
  },
  "scripts": {
    "build": "pack-up build",
    "clean": "run -T rimraf dist",
>>>>>>> 87431e44
    "lint": "run -T eslint .",
    "prepublishOnly": "yarn clean && yarn build",
    "test:front": "run -T cross-env IS_EE=true jest --config ./jest.config.front.js",
    "test:front:ce": "run -T cross-env IS_EE=false jest --config ./jest.config.front.js",
    "test:front:watch": "run -T cross-env IS_EE=true jest --config ./jest.config.front.js --watchAll",
    "test:front:watch:ce": "run -T cross-env IS_EE=false jest --config ./jest.config.front.js --watchAll",
    "test:unit": "run -T jest",
    "test:unit:watch": "run -T jest --watch",
    "watch": "pack-up watch"
  },
  "dependencies": {
    "@sindresorhus/slugify": "1.1.0",
    "@strapi/design-system": "1.13.0",
    "@strapi/generators": "4.15.1",
    "@strapi/helper-plugin": "4.15.1",
    "@strapi/icons": "1.13.0",
    "@strapi/utils": "4.15.1",
    "fs-extra": "10.0.0",
    "immer": "9.0.19",
    "koa-bodyparser": "4.4.1",
    "lodash": "4.17.21",
    "pluralize": "8.0.0",
    "prop-types": "^15.8.1",
    "qs": "6.11.1",
    "react-helmet": "^6.1.0",
    "react-intl": "6.4.1",
    "react-redux": "8.1.1",
    "yup": "0.32.9"
  },
  "devDependencies": {
<<<<<<< HEAD
    "@strapi/admin": "4.14.5",
    "@strapi/pack-up": "workspace:*",
    "@strapi/types": "4.14.5",
=======
    "@strapi/pack-up": "workspace:*",
    "@strapi/strapi": "4.15.1",
>>>>>>> 87431e44
    "@testing-library/react": "14.0.0",
    "@testing-library/react-hooks": "8.0.1",
    "@testing-library/user-event": "14.4.3",
    "@types/pluralize": "0.0.30",
    "history": "^4.9.0",
    "koa": "2.13.4",
    "react": "^18.2.0",
    "react-dom": "^18.2.0",
    "react-router-dom": "5.3.4",
    "styled-components": "5.3.3"
  },
  "peerDependencies": {
    "@strapi/strapi": "^4.0.0",
    "react": "^17.0.0 || ^18.0.0",
    "react-dom": "^17.0.0 || ^18.0.0",
    "react-router-dom": "5.3.4",
    "styled-components": "5.3.3"
  },
  "engines": {
    "node": ">=18.0.0 <=20.x.x",
    "npm": ">=6.0.0"
  },
  "strapi": {
    "name": "content-type-builder",
    "displayName": "Content Type Builder",
    "description": "Modelize the data structure of your API. Create new fields and relations in just a minute. The files are automatically created and updated in your project.",
    "kind": "plugin",
    "required": true
  }
}<|MERGE_RESOLUTION|>--- conflicted
+++ resolved
@@ -21,18 +21,13 @@
   ],
   "exports": {
     "./strapi-admin": {
-<<<<<<< HEAD
       "types": "./dist/admin/index.d.ts",
       "source": "./admin/src/index.ts",
-=======
-      "source": "./admin/src/index.js",
->>>>>>> 87431e44
       "import": "./dist/admin/index.mjs",
       "require": "./dist/admin/index.js",
       "default": "./dist/admin/index.js"
     },
     "./strapi-server": {
-<<<<<<< HEAD
       "types": "./dist/server/src/index.d.ts",
       "source": "./server/src/index.ts",
       "import": "./dist/server/index.mjs",
@@ -44,25 +39,16 @@
   "types": "./dist/index.d.ts",
   "files": [
     "./dist",
-    "strapi-server.js",
-    "strapi-admin.js"
+    "strapi-server.js"
   ],
   "scripts": {
     "build": "pack-up build",
     "build:legacy": "run -T tsc -p tsconfig.build.json",
     "clean": "run -T rimraf ./dist",
-=======
-      "source": "./strapi-server.js",
-      "require": "./strapi-server.js",
-      "default": "./strapi-server.js"
-    },
-    "./package.json": "./package.json"
-  },
-  "scripts": {
-    "build": "pack-up build",
-    "clean": "run -T rimraf dist",
->>>>>>> 87431e44
     "lint": "run -T eslint .",
+    "source": "./strapi-server.js",
+    "require": "./strapi-server.js",
+    "default": "./strapi-server.js",
     "prepublishOnly": "yarn clean && yarn build",
     "test:front": "run -T cross-env IS_EE=true jest --config ./jest.config.front.js",
     "test:front:ce": "run -T cross-env IS_EE=false jest --config ./jest.config.front.js",
@@ -92,14 +78,10 @@
     "yup": "0.32.9"
   },
   "devDependencies": {
-<<<<<<< HEAD
-    "@strapi/admin": "4.14.5",
-    "@strapi/pack-up": "workspace:*",
-    "@strapi/types": "4.14.5",
-=======
+    "@strapi/admin": "4.15.1",
     "@strapi/pack-up": "workspace:*",
     "@strapi/strapi": "4.15.1",
->>>>>>> 87431e44
+    "@strapi/types": "4.15.1",
     "@testing-library/react": "14.0.0",
     "@testing-library/react-hooks": "8.0.1",
     "@testing-library/user-event": "14.4.3",
