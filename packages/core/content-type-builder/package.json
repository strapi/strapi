{
  "name": "@strapi/plugin-content-type-builder",
  "version": "4.14.3",
  "description": "Strapi plugin to create content type",
  "repository": {
    "type": "git",
    "url": "git://github.com/strapi/strapi.git"
  },
  "license": "SEE LICENSE IN LICENSE",
  "author": {
    "name": "Strapi Solutions SAS",
    "email": "hi@strapi.io",
    "url": "https://strapi.io"
  },
  "maintainers": [
    {
      "name": "Strapi Solutions SAS",
      "email": "hi@strapi.io",
      "url": "https://strapi.io"
    }
  ],
  "types": "./dist/index.d.ts",
  "files": [
    "./dist",
    "strapi-server.js",
    "strapi-admin.js"
  ],
  "exports": {
    "./strapi-admin": {
      "types": "./dist/admin/index.d.ts",
      "source": "./admin/src/index.ts",
      "import": "./dist/admin/index.mjs",
      "require": "./dist/admin/index.js",
      "default": "./dist/admin/index.js"
    },
    "./strapi-server": {
      "types": "./dist/server/index.d.ts",
      "source": "./server/src/index.ts",
      "import": "./dist/server/index.mjs",
      "require": "./dist/server/index.js",
      "default": "./dist/server/index.js"
    },
    "./package.json": "./package.json"
  },
  "scripts": {
    "build:legacy": "run -T tsc -p tsconfig.build.json",
    "build": "NODE_ENV=production strapi plugin:build --force",
    "build:ts": "run build",
    "watch": "run -T tsc -p tsconfig.build.json -w --preserveWatchOutput",
    "clean": "run -T rimraf ./dist",
    "prepublishOnly": "yarn clean && yarn build",
    "test:unit": "run -T jest",
    "test:unit:watch": "run -T jest --watch",
    "lint": "run -T eslint .",
    "test:front": "run -T cross-env IS_EE=true jest --config ./jest.config.front.js",
    "test:ts:front": "run -T tsc -p admin/tsconfig.json",
    "test:front:watch": "run -T cross-env IS_EE=true jest --config ./jest.config.front.js --watchAll",
    "test:front:ce": "run -T cross-env IS_EE=false jest --config ./jest.config.front.js",
    "test:front:watch:ce": "run -T cross-env IS_EE=false jest --config ./jest.config.front.js --watchAll"
  },
  "dependencies": {
    "@sindresorhus/slugify": "1.1.0",
    "@strapi/design-system": "1.12.0",
    "@strapi/generators": "4.14.3",
    "@strapi/helper-plugin": "4.14.3",
    "@strapi/icons": "1.12.0",
    "@strapi/utils": "4.14.3",
    "fs-extra": "10.0.0",
    "immer": "9.0.19",
    "koa-bodyparser": "4.4.1",
    "lodash": "4.17.21",
    "pluralize": "^8.0.0",
    "prop-types": "^15.8.1",
    "qs": "6.11.1",
    "react-helmet": "^6.1.0",
    "react-intl": "6.4.1",
    "react-redux": "8.1.1",
    "redux": "^4.2.1",
    "reselect": "4.1.7",
    "yup": "0.32.9"
  },
  "devDependencies": {
<<<<<<< HEAD
    "@strapi/types": "4.13.7",
=======
    "@strapi/admin": "4.14.3",
>>>>>>> af07da13
    "@testing-library/react": "14.0.0",
    "@testing-library/react-hooks": "8.0.1",
    "@types/pluralize": "0.0.30",
    "history": "^4.9.0",
    "koa": "2.13.4",
    "react": "^18.2.0",
    "react-dom": "^18.2.0",
    "react-router-dom": "5.3.4",
    "styled-components": "5.3.3"
  },
  "peerDependencies": {
    "react": "^17.0.0 || ^18.0.0",
    "react-dom": "^17.0.0 || ^18.0.0",
    "react-router-dom": "5.3.4",
    "styled-components": "5.3.3"
  },
  "engines": {
    "node": ">=16.0.0 <=20.x.x",
    "npm": ">=6.0.0"
  },
  "strapi": {
    "name": "content-type-builder",
    "displayName": "Content Type Builder",
    "description": "Modelize the data structure of your API. Create new fields and relations in just a minute. The files are automatically created and updated in your project.",
    "kind": "plugin",
    "required": true
  }
}<|MERGE_RESOLUTION|>--- conflicted
+++ resolved
@@ -80,11 +80,7 @@
     "yup": "0.32.9"
   },
   "devDependencies": {
-<<<<<<< HEAD
-    "@strapi/types": "4.13.7",
-=======
     "@strapi/admin": "4.14.3",
->>>>>>> af07da13
     "@testing-library/react": "14.0.0",
     "@testing-library/react-hooks": "8.0.1",
     "@types/pluralize": "0.0.30",
