--- conflicted
+++ resolved
@@ -28,16 +28,10 @@
   },
   "dependencies": {
     "@sindresorhus/slugify": "1.1.0",
-<<<<<<< HEAD
-    "@strapi/generators": "4.2.0",
-    "@strapi/helper-plugin": "4.2.0",
-    "@strapi/utils": "4.2.0",
-    "@strapi/telemetry-server": "4.2.0",
-=======
     "@strapi/generators": "4.2.2",
     "@strapi/helper-plugin": "4.2.2",
     "@strapi/utils": "4.2.2",
->>>>>>> 376ff313
+    "@strapi/telemetry-server": "4.2.0",
     "fs-extra": "10.0.0",
     "lodash": "4.17.21",
     "pluralize": "^8.0.0",
