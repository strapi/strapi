--- conflicted
+++ resolved
@@ -70,12 +70,8 @@
     "@strapi/design-system": "2.0.0-rc.29",
     "@strapi/generators": "5.19.0",
     "@strapi/icons": "2.0.0-rc.29",
-<<<<<<< HEAD
-    "@strapi/utils": "5.18.1",
+    "@strapi/utils": "5.19.0",
     "ai": "^4.3.4",
-=======
-    "@strapi/utils": "5.19.0",
->>>>>>> ffc36acb
     "date-fns": "2.30.0",
     "fs-extra": "11.2.0",
     "immer": "9.0.21",
