{
  "name": "@strapi/content-type-builder",
  "version": "5.25.0",
  "description": "Create and manage content types",
  "repository": {
    "type": "git",
    "url": "git://github.com/strapi/strapi.git"
  },
  "license": "SEE LICENSE IN LICENSE",
  "author": {
    "name": "Strapi Solutions SAS",
    "email": "hi@strapi.io",
    "url": "https://strapi.io"
  },
  "maintainers": [
    {
      "name": "Strapi Solutions SAS",
      "email": "hi@strapi.io",
      "url": "https://strapi.io"
    }
  ],
  "exports": {
    "./strapi-admin": {
      "types": "./dist/admin/src/index.d.ts",
      "source": "./admin/src/index.ts",
      "import": "./dist/admin/index.mjs",
      "require": "./dist/admin/index.js",
      "default": "./dist/admin/index.js"
    },
    "./strapi-server": {
      "types": "./dist/server/src/index.d.ts",
      "source": "./server/src/index.ts",
      "import": "./dist/server/index.mjs",
      "require": "./dist/server/index.js",
      "default": "./dist/server/index.js"
    },
    "./package.json": "./package.json"
  },
  "types": "./dist/index.d.ts",
  "files": [
    "dist/",
    "strapi-server.js"
  ],
  "scripts": {
    "build": "run -T npm-run-all clean --parallel build:code build:types",
    "build:code": "run -T rollup -c",
    "build:types": "run -T run-p build:types:server build:types:admin",
    "build:types:server": "run -T tsc -p server/tsconfig.build.json --emitDeclarationOnly",
    "build:types:admin": "run -T tsc -p admin/tsconfig.build.json --emitDeclarationOnly",
    "clean": "run -T rimraf ./dist",
    "lint": "run -T eslint .",
    "test:front": "run -T cross-env IS_EE=true jest --config ./jest.config.front.js",
    "test:front:ce": "run -T cross-env IS_EE=false jest --config ./jest.config.front.js",
    "test:front:watch": "run -T cross-env IS_EE=true jest --config ./jest.config.front.js --watchAll",
    "test:front:watch:ce": "run -T cross-env IS_EE=false jest --config ./jest.config.front.js --watchAll",
    "test:ts:back": "run -T tsc -p server/tsconfig.eslint.json",
    "test:ts:front": "run -T tsc -p admin/tsconfig.json",
    "test:unit": "run -T jest",
    "test:unit:watch": "run -T jest --watch",
    "watch": "run -T rollup -c -w"
  },
  "dependencies": {
    "@ai-sdk/react": "2.0.26",
    "@dnd-kit/core": "6.3.1",
    "@dnd-kit/modifiers": "9.0.0",
    "@dnd-kit/sortable": "10.0.0",
    "@dnd-kit/utilities": "3.2.2",
    "@reduxjs/toolkit": "1.9.7",
    "@sindresorhus/slugify": "1.1.0",
    "@strapi/design-system": "2.0.0-rc.30",
    "@strapi/generators": "5.25.0",
    "@strapi/icons": "2.0.0-rc.30",
<<<<<<< HEAD
    "@strapi/utils": "5.24.2",
=======
    "@strapi/utils": "5.25.0",
>>>>>>> 8b11c0ec
    "ai": "5.0.26",
    "date-fns": "2.30.0",
    "fs-extra": "11.2.0",
    "immer": "9.0.21",
    "jszip": "^3.10.1",
    "lodash": "4.17.21",
    "micromatch": "^4.0.8",
    "pluralize": "8.0.0",
    "qs": "6.11.1",
    "react-dropzone": "14.3.8",
    "react-intl": "6.6.2",
    "react-markdown": "9.1.0",
    "react-redux": "8.1.3",
    "yup": "0.32.9",
    "zod": "3.25.67"
  },
  "devDependencies": {
    "@strapi/admin": "5.25.0",
    "@strapi/types": "5.25.0",
    "@testing-library/dom": "10.1.0",
    "@testing-library/react": "15.0.7",
    "@testing-library/user-event": "14.5.2",
    "@types/fs-extra": "11.0.4",
    "@types/micromatch": "^4.0.9",
    "@types/pluralize": "0.0.30",
    "koa": "2.16.1",
    "koa-body": "6.0.1",
    "react": "18.3.1",
    "react-dom": "18.3.1",
    "react-query": "3.39.3",
    "react-router-dom": "6.22.3",
    "styled-components": "6.1.8"
  },
  "peerDependencies": {
    "@strapi/admin": "^5.0.0",
    "react": "^17.0.0 || ^18.0.0",
    "react-dom": "^17.0.0 || ^18.0.0",
    "react-router-dom": "^6.0.0",
    "styled-components": "^6.0.0"
  },
  "engines": {
    "node": ">=18.0.0 <=22.x.x",
    "npm": ">=6.0.0"
  },
  "strapi": {
    "name": "content-type-builder",
    "displayName": "Content Type Builder",
    "description": "Modelize the data structure of your API. Create new fields and relations in just a minute. The files are automatically created and updated in your project.",
    "kind": "plugin",
    "required": true
  }
}<|MERGE_RESOLUTION|>--- conflicted
+++ resolved
@@ -70,11 +70,7 @@
     "@strapi/design-system": "2.0.0-rc.30",
     "@strapi/generators": "5.25.0",
     "@strapi/icons": "2.0.0-rc.30",
-<<<<<<< HEAD
-    "@strapi/utils": "5.24.2",
-=======
     "@strapi/utils": "5.25.0",
->>>>>>> 8b11c0ec
     "ai": "5.0.26",
     "date-fns": "2.30.0",
     "fs-extra": "11.2.0",
