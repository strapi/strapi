--- conflicted
+++ resolved
@@ -64,17 +64,9 @@
     "@storybook/addon-mdx-gfm": "7.4.0",
     "@storybook/builder-vite": "7.4.0",
     "@storybook/react-vite": "7.4.0",
-<<<<<<< HEAD
-    "@strapi/admin-test-utils": "4.13.2",
-    "@strapi/design-system": "1.9.0",
-    "@strapi/icons": "1.9.0",
-    "@strapi/permissions": "4.13.2",
-    "@strapi/utils": "4.13.2",
-=======
     "@strapi/admin-test-utils": "4.13.3",
     "@strapi/design-system": "1.10.1",
     "@strapi/icons": "1.10.1",
->>>>>>> 85fd4f30
     "@testing-library/react": "14.0.0",
     "@testing-library/user-event": "14.4.3",
     "@types/react": "18.2.16",
