{
  "name": "@strapi/helper-plugin",
  "version": "4.20.3",
  "description": "Helper for Strapi plugins development",
  "repository": {
    "type": "git",
    "url": "https://github.com/strapi/strapi.git",
    "directory": "packages/core/helper-plugin"
  },
  "license": "SEE LICENSE IN LICENSE",
  "author": {
    "name": "Strapi Solutions SAS",
    "email": "hi@strapi.io",
    "url": "https://strapi.io"
  },
  "maintainers": [
    {
      "name": "Strapi Solutions SAS",
      "email": "hi@strapi.io",
      "url": "https://strapi.io"
    }
  ],
  "exports": {
    ".": {
      "types": "./dist/index.d.ts",
      "import": "./dist/index.mjs",
      "require": "./dist/index.js",
      "source": "./src/index.ts",
      "default": "./dist/index.js"
    },
    "./package.json": "./package.json"
  },
  "main": "./dist/index.js",
  "module": "./dist/index.mjs",
  "source": "./src/index.ts",
  "types": "./dist/index.d.ts",
  "files": [
    "dist"
  ],
  "scripts": {
    "build": "pack-up build",
    "clean": "run -T rimraf ./dist",
    "lint": "run -T eslint . --ext .js,.jsx,.tsx,.ts",
    "test:front": "run -T jest --config ./jest.config.front.js",
    "test:front:cov": "run -T jest --config ./jest.config.front.js --coverage",
    "test:front:watch": "run -T jest --config ./jest.config.front.js --watchAll",
    "test:ts": "run -T tsc --noEmit",
    "watch": "pack-up watch"
  },
  "dependencies": {
    "axios": "1.6.0",
    "date-fns": "2.30.0",
    "formik": "2.4.0",
    "immer": "9.0.19",
    "lodash": "4.17.21",
    "qs": "6.11.1",
    "react-helmet": "6.1.0",
    "react-intl": "6.4.1",
    "react-query": "3.39.3",
    "react-select": "5.7.0"
  },
  "devDependencies": {
<<<<<<< HEAD
    "@strapi/admin-test-utils": "4.20.1",
    "@strapi/design-system": "1.14.1",
    "@strapi/icons": "1.14.1",
    "@strapi/pack-up": "4.20.1",
    "@strapi/types": "4.20.1",
    "@strapi/utils": "4.20.1",
=======
    "@storybook/addon-actions": "7.5.3",
    "@storybook/addon-essentials": "7.5.3",
    "@storybook/addon-links": "7.5.3",
    "@storybook/addon-mdx-gfm": "7.5.3",
    "@storybook/builder-vite": "7.5.3",
    "@storybook/react-vite": "7.5.3",
    "@strapi/admin-test-utils": "4.20.3",
    "@strapi/design-system": "1.15.0",
    "@strapi/icons": "1.15.0",
    "@strapi/pack-up": "4.20.3",
    "@strapi/types": "4.20.3",
>>>>>>> b6d552f6
    "@testing-library/react": "14.0.0",
    "@testing-library/user-event": "14.4.3",
    "cross-env": "^7.0.3",
    "eslint-config-custom": "4.20.3",
    "eslint-plugin-storybook": "0.6.14",
    "msw": "1.3.0",
    "react": "^18.2.0",
    "react-dom": "^18.2.0",
    "react-router-dom": "6.21.1",
    "rimraf": "3.0.2",
    "styled-components": "5.3.3",
    "typescript": "5.3.2",
    "vite": "5.0.11",
    "yup": "0.32.9"
  },
  "peerDependencies": {
    "@strapi/design-system": "1.15.0",
    "@strapi/icons": "1.15.0",
    "react": "^17.0.0 || ^18.0.0",
    "react-dom": "^17.0.0 || ^18.0.0",
    "react-router-dom": "^6.0.0",
    "styled-components": "^5.2.1"
  },
  "engines": {
    "node": ">=18.0.0 <=20.x.x",
    "npm": ">=6.0.0"
  }
}<|MERGE_RESOLUTION|>--- conflicted
+++ resolved
@@ -60,26 +60,12 @@
     "react-select": "5.7.0"
   },
   "devDependencies": {
-<<<<<<< HEAD
-    "@strapi/admin-test-utils": "4.20.1",
-    "@strapi/design-system": "1.14.1",
-    "@strapi/icons": "1.14.1",
-    "@strapi/pack-up": "4.20.1",
-    "@strapi/types": "4.20.1",
-    "@strapi/utils": "4.20.1",
-=======
-    "@storybook/addon-actions": "7.5.3",
-    "@storybook/addon-essentials": "7.5.3",
-    "@storybook/addon-links": "7.5.3",
-    "@storybook/addon-mdx-gfm": "7.5.3",
-    "@storybook/builder-vite": "7.5.3",
-    "@storybook/react-vite": "7.5.3",
     "@strapi/admin-test-utils": "4.20.3",
     "@strapi/design-system": "1.15.0",
     "@strapi/icons": "1.15.0",
     "@strapi/pack-up": "4.20.3",
     "@strapi/types": "4.20.3",
->>>>>>> b6d552f6
+    "@strapi/utils": "4.20.3",
     "@testing-library/react": "14.0.0",
     "@testing-library/user-event": "14.4.3",
     "cross-env": "^7.0.3",
