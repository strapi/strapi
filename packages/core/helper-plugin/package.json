--- conflicted
+++ resolved
@@ -68,15 +68,9 @@
     "@storybook/addon-mdx-gfm": "7.4.0",
     "@storybook/builder-vite": "7.4.0",
     "@storybook/react-vite": "7.4.0",
-<<<<<<< HEAD
     "@strapi/admin-test-utils": "4.14.3",
-    "@strapi/design-system": "1.11.0",
-    "@strapi/icons": "1.11.0",
-=======
-    "@strapi/admin-test-utils": "4.14.0",
     "@strapi/design-system": "1.12.0",
     "@strapi/icons": "1.12.0",
->>>>>>> eeb77afb
     "@testing-library/react": "14.0.0",
     "@testing-library/user-event": "14.4.3",
     "@types/react": "18.2.7",
@@ -87,15 +81,9 @@
     "browserslist-to-esbuild": "1.2.0",
     "cross-env": "^7.0.3",
     "esbuild-loader": "^2.21.0",
-<<<<<<< HEAD
     "eslint-config-custom": "4.14.3",
-    "eslint-plugin-storybook": "0.6.13",
-    "fork-ts-checker-webpack-plugin": "7.3.0",
-=======
-    "eslint-config-custom": "4.14.0",
     "eslint-plugin-storybook": "0.6.14",
     "fork-ts-checker-webpack-plugin": "8.0.0",
->>>>>>> eeb77afb
     "msw": "1.3.0",
     "react": "^18.2.0",
     "react-dom": "^18.2.0",
