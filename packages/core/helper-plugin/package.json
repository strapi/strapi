--- conflicted
+++ resolved
@@ -64,15 +64,9 @@
     "@storybook/addon-mdx-gfm": "7.4.0",
     "@storybook/builder-vite": "7.4.0",
     "@storybook/react-vite": "7.4.0",
-<<<<<<< HEAD
     "@strapi/admin-test-utils": "4.14.2",
-    "@strapi/design-system": "1.11.0",
-    "@strapi/icons": "1.11.0",
-=======
-    "@strapi/admin-test-utils": "4.14.0",
     "@strapi/design-system": "1.12.0",
     "@strapi/icons": "1.12.0",
->>>>>>> 35cf6eed
     "@testing-library/react": "14.0.0",
     "@testing-library/user-event": "14.4.3",
     "@types/react": "18.2.7",
@@ -83,13 +77,8 @@
     "browserslist-to-esbuild": "1.2.0",
     "cross-env": "^7.0.3",
     "esbuild-loader": "^2.21.0",
-<<<<<<< HEAD
     "eslint-config-custom": "4.14.2",
     "eslint-plugin-storybook": "0.6.13",
-=======
-    "eslint-config-custom": "4.14.0",
-    "eslint-plugin-storybook": "0.6.14",
->>>>>>> 35cf6eed
     "fork-ts-checker-webpack-plugin": "7.3.0",
     "msw": "1.3.0",
     "react": "^18.2.0",
