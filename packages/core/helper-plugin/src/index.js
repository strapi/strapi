--- conflicted
+++ resolved
@@ -13,12 +13,8 @@
 export { default as DynamicTable } from './components/DynamicTable';
 export { Table, useTableContext } from './components/Table';
 export { default as EmptyStateLayout } from './components/EmptyStateLayout';
-<<<<<<< HEAD
 export { default as EmptyBodyTable } from './components/EmptyBodyTable';
-export { default as FilterListURLQuery } from './components/FilterListURLQuery';
-=======
 export { FilterListURLQuery } from './components/FilterListURLQuery';
->>>>>>> b115b44f
 export { default as FilterPopoverURLQuery } from './components/FilterPopoverURLQuery';
 export { default as Form } from './components/Form';
 export { default as GenericInput } from './components/GenericInput';
