--- conflicted
+++ resolved
@@ -11,17 +11,9 @@
 export { default as ContentBox } from './components/ContentBox';
 export { default as DateTimePicker } from './components/DateTimePicker';
 export { default as DynamicTable } from './components/DynamicTable';
-<<<<<<< HEAD
 export { Table, useTableContext } from './components/Table';
 export { default as EmptyStateLayout } from './components/EmptyStateLayout';
-export { default as NoContent } from './components/NoContent';
-export { default as NoMedia } from './components/NoMedia';
-export { default as NoPermissions } from './components/NoPermissions';
-export { default as AnErrorOccurred } from './components/AnErrorOccurred';
-=======
->>>>>>> 92efcdc2
 export { default as EmptyBodyTable } from './components/EmptyBodyTable';
-export { default as EmptyStateLayout } from './components/EmptyStateLayout';
 export { default as FilterListURLQuery } from './components/FilterListURLQuery';
 export { default as FilterPopoverURLQuery } from './components/FilterPopoverURLQuery';
 export { default as Form } from './components/Form';
