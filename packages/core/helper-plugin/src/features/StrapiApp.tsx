--- conflicted
+++ resolved
@@ -14,13 +14,9 @@
    */
   permissions: Permission[];
   notificationsCount?: number;
-<<<<<<< HEAD
   Component: React.LazyExoticComponent<React.ComponentType>;
-=======
-  Component?: ComponentModule;
   exact?: boolean;
   lockIcon?: boolean;
->>>>>>> 4af8963f
 }
 
 /* -------------------------------------------------------------------------------------------------
