--- conflicted
+++ resolved
@@ -229,17 +229,11 @@
    */
   cellFormatter?: (
     data: {
-<<<<<<< HEAD
-      [key: string]: any;
-    },
-    header: Omit<HeaderCellProps, 'cellFormatter'>
-=======
       id: string;
       [key: string]: any;
     },
     header: Omit<HeaderCellProps, 'cellFormatter'>,
     meta: { collectionType: string; model: string }
->>>>>>> 4f4e3c3a
   ) => React.ReactNode;
   label: string | MessageDescriptor;
   /**
