# Helper-plugin Migration Guide

This document has been written incrementally to help developers migrate their strapi plugins & applications to _not_ use the `helper-plugin` package.
It is written in alphabetical order grouped by domain based on _every_ export that existed in the aforementioned package.

## Components

### AnErrorOccurred

This component has been removed and refactored to be part of the `Page` component exported from `@strapi/strapi/admin`. You should use the `Page` component from there:

```tsx
// Before
import { AnErrorOccurred } from '@strapi/helper-plugin';

// After
import { Page } from '@strapi/strapi/admin';

const MyPage = () => {
  // ...

  if (error) {
    return <Page.Error />;
  }

  // ...
};
```

### CheckPagePermissions

This component has been removed and refactored to be part of the `Page` component exported from `@strapi/strapi/admin`. You should use the `Page` component from there:

```tsx
// Before
import { CheckPagePermissions } from '@strapi/helper-plugin';

// After
import { Page } from '@strapi/strapi/admin';

const MyProtectedPage = () => {
  return (
    <Page.Protect permissions={[action: 'plugin::my-plugin.read']}>
      <MyPage />
    </Page.Protect>
  );
};
```

The behaviour has slightly changed, where previously no permissions would redirect you to the root of the page, now it will render the `NoPermissions` component.

### ContentBox

This component has been removed and not replaced. If you feel like you need this component, please open an issue on the Strapi repository to discuss your usecase.

### DateTimePicker

This was aliasing the design-system. You should import the component from there:

```tsx
// Before
import { DateTimePicker } from '@strapi/helper-plugin';

// After
import { DateTimePicker } from '@strapi/design-system';
```

### EmptyStateLayout

This component has been removed and not replaced. You should use `EmptyStateLayout` from `@strapi/design-system`:

```tsx
// Before
import { EmptyStateLayout } from '@strapi/helper-plugin';

// After
import { EmptyStateLayout } from '@strapi/design-system';
```

NOTE! the props will be different. Please refer to the documentation for the `EmptyStateLayout` component.

### FilterListURLQuery

This component was moved to the `admin` package and can now be imported via the `@strapi/strapi` package as part of the composite component `Filters`:

```tsx
// Before
import { FilterListURLQuery } from '@strapi/helper-plugin';

// After
import { Filters } from '@strapi/strapi/admin';

const MyComponent = () => {
  return (
    <Filters.Root>
      <Filters.List />
    </Filters.Root>
  );
};
```

### FilterPopoverURLQueryProps

This component was moved to the `admin` package and can now be imported via the `@strapi/strapi` package as part of the composite component `Filters`:

```tsx
// Before
import { FilterPopoverURLQueryProps } from '@strapi/helper-plugin';

// After
import { Filters } from '@strapi/strapi/admin';

const MyComponent = () => {
  return (
    <Filters.Root>
      <Filters.Trigger />
      <Filters.Popover />
    </Filters.Root>
  );
};
```

### Form

This component aliased `Formik`, something we're working towards removing. The `Form` component and it's sibling exports from `@strapi/strapi/admin` should be used instead:

```tsx
// Before
import { Form } from '@strapi/helper-plugin';

// After
import { Form } from '@strapi/strapi/admin';
```

Users should note that any use of the Formik library will no longer work & insted should look at the documentation for the `Form` component.

### GenericInput

This component has been removed and refactored to become the `InputRenderer` component exported from `@strapi/strapi/admin`. You should use the `InputRenderer` component from there:

```tsx
// Before
import { GenericInput } from '@strapi/helper-plugin';

// After
import { InputRenderer } from '@strapi/strapi/admin';
```

Note, that the `InputRenderer` component has a different API, and you should refer to the documentation for the `InputRenderer` component.

### InjectionZone

This component has been removed and not replaced. However, you can easily replicate this in your own project by using the `useStrapiApp` hook:

```tsx
const MyComponent = ({ area, ...compProps }) => {
  const { getPlugin } = useStrapiApp();

  const [pluginName, page, position] = area.split('.');

  const plugin = getPlugin(pluginName);
  const components = plugin?.getInjectedComponents(page, position);

  if (!plugin || !components) {
    return null;
  }

  return components.map(({ name, Component }) => <Component key={name} {...props} />);
};
```

### Link

This was aliasing the design-system and using the `as` prop with `react-router-dom`. You should import the component from there:

```tsx
// Before
import { Link } from '@strapi/helper-plugin';

// After
import { Link } from '@strapi/design-system/v2';
import { NavLink } from 'react-router-dom';

const MyLink = () => {
  return (
    <Link as={NavLink} to="/my-link">
      My Link
    </Link>
  );
};
```

### LinkButton

This was aliasing the design-system and using the `as` prop with `react-router-dom`. You should import the component from there:

```tsx
// Before
import { LinkButton } from '@strapi/helper-plugin';

// After
import { LinkButton } from '@strapi/design-system/v2';
import { NavLink } from 'react-router-dom';

const MyLink = () => {
  return (
    <LinkButton as={NavLink} to="/my-link">
      My Link
    </LinkButton>
  );
};
```

### LoadingIndicatorPage

This component has been removed and refactored to be part of the `Page` component exported from `@strapi/strapi/admin`. You should use the `Page` component from there:

```tsx
// Before
import { LoadingIndicatorPage } from '@strapi/helper-plugin';

// After
import { Page } from '@strapi/strapi/admin';

const MyPage = () => {
  // ...

  if (isLoading) {
    return <Page.Loading />;
  }

  // ...
};
```

### NoContent

This component has been removed and not replaced, you should use the `EmptyStateLayout` component from `@strapi/design-system`.

### NoMedia

This component has been removed and not replaced. If you feel like you need this component, please open an issue on the Strapi repository to discuss your usecase.

### NoPermissions

This component has been removed and refactored to be part of the `Page` component exported from `@strapi/strapi/admin`. You should use the `Page` component from there:

```tsx
// Before
import { NoPermissions } from '@strapi/helper-plugin';

// After
import { Page } from '@strapi/strapi/admin';

const MyPage = () => {
  // ...

  if (!canRead) {
    return <Page.NoPermissions />;
  }

  // ...
};
```

### NotAllowedInput

This component has been removed and not replaced. If you feel like you need this component, please open an issue on the Strapi repository to discuss your usecase. You can easily replicate this in your own project by using the `TextInput` from `@strapi/design-system`:

```tsx
import { TextInput } from '@strapi/design-system';

const MyComponent = (props) => {
  return (
    <TextInput disabled placeholder="No permissions to see this field" type="text" {...props} />
  );
};
```

### PageSizeURLQuery

This component was moved to the `admin` package and can now be imported via the `@strapi/strapi` package as part of the composite component `Pagination`:

```tsx
// Before
import { PageSizeURLQuery } from '@strapi/helper-plugin';

// After
import { Pagination } from '@strapi/strapi/admin';

const MyComponent = () => {
  return (
    <Pagination.Root>
      <Pagination.PageSize />
    </Pagination.Root>
  );
};
```

Note, there were some slightly behavioural changes i.e. the PageSize won't render if the lowest pageSize is 10 but you only have 9 entries. Due to the refactor some props will have moved and changed, please look at the documentation for the Pagination component for more info.

### PaginationURLQueryProps

This component was moved to the `admin` package and can now be imported via the `@strapi/strapi` package as part of the composite component `Pagination`:

```tsx
// Before
import { PaginationURLQueryProps } from '@strapi/helper-plugin';

// After
import { Pagination } from '@strapi/strapi/admin';

const MyComponent = () => {
  return (
    <Pagination.Root pageCount={2}>
      <Pagination.Links />
    </Pagination.Root>
  );
};
```

Note, there were some slightly behavioural changes i.e. the Links won't render if there are less than 2 pages. Due to the refactor some props will have moved and changed, please look at the documentation for the Pagination component for more info.

### ReactSelect

This component has been removed and not replaced. If you feel like you need this component, please open an issue on the Strapi repository to discuss your usecase.

### RelativeTime

This component has been removed and not replaced. If you feel like you need this component, please open an issue on the Strapi repository to discuss your usecase.

### SearchURLQuery

This component was removed and renamed to `SearchInput` and can now be imported by the `@strapi/strapi` package:

```tsx
// Before
import { SearchURLQuery } from '@strapi/helper-plugin';

// After
import { SearchInput } from '@strapi/strapi/admin';
```

### SettingsPageTitle

This component has been removed and not replaced. If you feel like you need this component, please open an issue on the Strapi repository to discuss your usecase.

### Status

This component should be imported from the `@strapi/design-system` package:

```tsx
// Before
import { Status } from '@strapi/helper-plugin';

// After
import { Status } from '@strapi/design-system';
```

## Content Manager

### contentManagementUtilRemoveFieldsFromData

This function has been removed and not replaced. If you feel like you need this function, please open an issue on the Strapi repository to discuss your usecase.

### formatContentTypeData

This function has been removed and not replaced. If you feel like you need this function, please open an issue on the Strapi repository to discuss your usecase.

### useCMEditViewDataManager

This hook has been split into different hooks, each with more ability then it's previous:

- useDocument
- useDocumentLayout
- useDocumentRBAC
- useForm

```tsx
// Before
import { useCMEditViewDataManager } from '@strapi/helper-plugin';

// After
import {
  useDocument,
  useDocumentActions,
  useDocumentLayout,
  useDocumentRBAC,
  useForm,
} from '@strapi/strapi/admin/hooks';
```

Some common use cases are listed below:

```tsx
// Before
const { slug, isSingleType, isCreatingEntry } = useCMEditViewDataManager();

// After
const { model, id, collectionType } = useDocument();
const isSingleType = collectionType === 'single-types';
const isCreatingEntry = id === 'create';
```

```tsx
// Before
const { onPublish, onUnpublish } = useCMEditViewDataManager();

// After
const { publish, unpublish } = useDocumentActions();
```

```tsx
// Before
const { layout } = useCMEditViewDataManager();

// After
const {
  edit: { layout, components },
} = useDocumentLayout();
```

## Hooks

### useCallbackRef

This component has been removed. You should import it from the `@strapi/design-system` package:

```tsx
// Before
import { useCallbackRef } from '@strapi/helper-plugin';

// After
import { useCallbackRef } from '@strapi/design-system';
```

### useCollator

This component has been removed. You should import it from the `@strapi/design-system` package:

```tsx
// Before
import { useCollator } from '@strapi/helper-plugin';

// After
import { useCollator } from '@strapi/design-system';
```

### useFilter

This component has been removed. You should import it from the `@strapi/design-system` package:

```tsx
// Before
import { useFilter } from '@strapi/helper-plugin';

// After
import { useFilter } from '@strapi/design-system';
```

## Icons

### SortIcon

This component has been removed and not replaced. If you feel like you need this function, please open an issue on the Strapi repository to discuss your usecase.

### RemoveRoundedButton

This component has been removed and not replaced. If you feel like you need this function, please open an issue on the Strapi repository to discuss your usecase.

## Utils

### awaitToJs

This util has been removed and not replaced, use async / await with try / catch instead. If you feel like you need this util, please open an issue on the Strapi repository to discuss your usecase.

### difference

This util has been removed and not replaced. If you feel like you need this util, please open an issue on the Strapi repository to discuss your usecase.

### getFileExtension

This util has been removed and not replaced. If you feel like you need this util, please open an issue on the Strapi repository to discuss your usecase.

<<<<<<< HEAD
### request

This util has been removed and not replaced.
You can use `useFetchClient` from `@strapi/admin/strapi-admin`.

```tsx
import { useFetchClient } from '@strapi/admin/strapi-admin';
```

And you can use it like this

```tsx
const { get } = useFetchClient();

const { data } = await get(requestURL);
=======
### pxToRem

This util has been removed and not replaced. You should use directly this code in place of the pxToRem:

```tsx
// Before
pxToRem(
  32
) // After
`${32 / 16}rem`;
// or
('2rem');
>>>>>>> 11079442
```

If you feel like you need this util, please open an issue on the Strapi repository to discuss your usecase.

### setHexOpacity

This util has been removed and not replaced, use the native CSS opacity property instead. If you feel like you need this util, please open an issue on the Strapi repository to discuss your usecase.

### wrapAxiosInstance

This util has been removed and not replaced. If you feel like you need this util, please open an issue on the Strapi repository to discuss your usecase.<|MERGE_RESOLUTION|>--- conflicted
+++ resolved
@@ -482,23 +482,6 @@
 
 This util has been removed and not replaced. If you feel like you need this util, please open an issue on the Strapi repository to discuss your usecase.
 
-<<<<<<< HEAD
-### request
-
-This util has been removed and not replaced.
-You can use `useFetchClient` from `@strapi/admin/strapi-admin`.
-
-```tsx
-import { useFetchClient } from '@strapi/admin/strapi-admin';
-```
-
-And you can use it like this
-
-```tsx
-const { get } = useFetchClient();
-
-const { data } = await get(requestURL);
-=======
 ### pxToRem
 
 This util has been removed and not replaced. You should use directly this code in place of the pxToRem:
@@ -511,11 +494,29 @@
 `${32 / 16}rem`;
 // or
 ('2rem');
->>>>>>> 11079442
 ```
 
 If you feel like you need this util, please open an issue on the Strapi repository to discuss your usecase.
 
+### request
+
+This util has been removed and not replaced.
+You can use `useFetchClient` from `@strapi/admin/strapi-admin`.
+
+```tsx
+import { useFetchClient } from '@strapi/admin/strapi-admin';
+```
+
+And you can use it like this
+
+```tsx
+const { get } = useFetchClient();
+
+const { data } = await get(requestURL);
+```
+
+If you feel like you need this util, please open an issue on the Strapi repository to discuss your usecase.
+
 ### setHexOpacity
 
 This util has been removed and not replaced, use the native CSS opacity property instead. If you feel like you need this util, please open an issue on the Strapi repository to discuss your usecase.
