# Helper-plugin Migration Guide

This document has been written incrementally to help developers migrate their strapi plugins & applications to _not_ use the `helper-plugin` package.
It is written in alphabetical order grouped by domain based on _every_ export that existed in the aforementioned package.

## Components

### AnErrorOccurred

This component has been removed and refactored to be part of the `Page` component exported from `@strapi/strapi/admin`. You should use the `Page` component from there:

```tsx
// Before
import { AnErrorOccurred } from '@strapi/helper-plugin';

// After
import { Page } from '@strapi/strapi/admin';

const MyPage = () => {
  // ...

  if (error) {
    return <Page.Error />;
  }

  // ...
};
```

### CheckPagePermissions

This component has been removed and refactored to be part of the `Page` component exported from `@strapi/strapi/admin`. You should use the `Page` component from there:

```tsx
// Before
import { CheckPagePermissions } from '@strapi/helper-plugin';

// After
import { Page } from '@strapi/strapi/admin';

const MyProtectedPage = () => {
  return (
    <Page.Protect permissions={[action: 'plugin::my-plugin.read']}>
      <MyPage />
    </Page.Protect>
  );
};
```

The behaviour has slightly changed, where previously no permissions would redirect you to the root of the page, now it will render the `NoPermissions` component.

### ContentBox

This component has been removed and not replaced. If you feel like you need this component, please open an issue on the Strapi repository to discuss your usecase.

### DateTimePicker

This was aliasing the design-system. You should import the component from there:

```tsx
// Before
import { DateTimePicker } from '@strapi/helper-plugin';

// After
import { DateTimePicker } from '@strapi/design-system';
```

### EmptyStateLayout

This component has been removed and not replaced. You should use `EmptyStateLayout` from `@strapi/design-system`:

```tsx
// Before
import { EmptyStateLayout } from '@strapi/helper-plugin';

// After
import { EmptyStateLayout } from '@strapi/design-system';
```

NOTE! the props will be different. Please refer to the documentation for the `EmptyStateLayout` component.

### Form

This component aliased `Formik`, something we're working towards removing. The `Form` component and it's sibling exports from `@strapi/strapi/admin` should be used instead:

```tsx
// Before
import { Form } from '@strapi/helper-plugin';

// After
import { Form } from '@strapi/strapi/admin';
```

Users should note that any use of the Formik library will no longer work & insted should look at the documentation for the `Form` component.

### GenericInput

This component has been removed and refactored to become the `InputRenderer` component exported from `@strapi/strapi/admin`. You should use the `InputRenderer` component from there:

```tsx
// Before
import { GenericInput } from '@strapi/helper-plugin';

// After
import { InputRenderer } from '@strapi/strapi/admin';
```

Note, that the `InputRenderer` component has a different API, and you should refer to the documentation for the `InputRenderer` component.

### InjectionZone

This component has been removed and not replaced. However, you can easily replicate this in your own project by using the `useStrapiApp` hook:

```tsx
const MyComponent = ({ area, ...compProps }) => {
  const { getPlugin } = useStrapiApp();

  const [pluginName, page, position] = area.split('.');

  const plugin = getPlugin(pluginName);
  const components = plugin?.getInjectedComponents(page, position);

  if (!plugin || !components) {
    return null;
  }

  return components.map(({ name, Component }) => <Component key={name} {...props} />);
};
```

### Link

This was aliasing the design-system and using the `as` prop with `react-router-dom`. You should import the component from there:

```tsx
// Before
import { Link } from '@strapi/helper-plugin';

// After
import { Link } from '@strapi/design-system/v2';
import { NavLink } from 'react-router-dom';

const MyLink = () => {
  return (
    <Link as={NavLink} to="/my-link">
      My Link
    </Link>
  );
};
```

### LinkButton

This was aliasing the design-system and using the `as` prop with `react-router-dom`. You should import the component from there:

```tsx
// Before
import { LinkButton } from '@strapi/helper-plugin';

// After
import { LinkButton } from '@strapi/design-system/v2';
import { NavLink } from 'react-router-dom';

const MyLink = () => {
  return (
    <LinkButton as={NavLink} to="/my-link">
      My Link
    </LinkButton>
  );
};
```

### LoadingIndicatorPage

This component has been removed and refactored to be part of the `Page` component exported from `@strapi/strapi/admin`. You should use the `Page` component from there:

```tsx
// Before
import { LoadingIndicatorPage } from '@strapi/helper-plugin';

// After
import { Page } from '@strapi/strapi/admin';

const MyPage = () => {
  // ...

  if (isLoading) {
    return <Page.Loading />;
  }

  // ...
};
```

### NoContent

This component has been removed and not replaced, you should use the `EmptyStateLayout` component from `@strapi/design-system`.

### NoMedia

This component has been removed and not replaced. If you feel like you need this component, please open an issue on the Strapi repository to discuss your usecase.

### NoPermissions

This component has been removed and refactored to be part of the `Page` component exported from `@strapi/strapi/admin`. You should use the `Page` component from there:

```tsx
// Before
import { NoPermissions } from '@strapi/helper-plugin';

// After
import { Page } from '@strapi/strapi/admin';

const MyPage = () => {
  // ...

  if (!canRead) {
    return <Page.NoPermissions />;
  }

  // ...
};
```

### NotAllowedInput

This component has been removed and not replaced. If you feel like you need this component, please open an issue on the Strapi repository to discuss your usecase. You can easily replicate this in your own project by using the `TextInput` from `@strapi/design-system`:

```tsx
import { TextInput } from '@strapi/design-system';

const MyComponent = (props) => {
  return (
    <TextInput disabled placeholder="No permissions to see this field" type="text" {...props} />
  );
};
```

### PageSizeURLQuery

This component was moved to the `admin` package and can now be imported via the `@strapi/strapi` package as part of the composite component `Pagination`:

```tsx
// Before
import { PageSizeURLQuery } from '@strapi/helper-plugin';

// After
import { Pagination } from '@strapi/strapi/admin';

const MyComponent = () => {
  return (
    <Pagination.Root>
      <Pagination.PageSize />
    </Pagination.Root>
  );
};
```

Note, there were some slightly behavioural changes i.e. the PageSize won't render if the lowest pageSize is 10 but you only have 9 entries. Due to the refactor some props will have moved and changed, please look at the documentation for the Pagination component for more info.

### PaginationURLQueryProps

This component was moved to the `admin` package and can now be imported via the `@strapi/strapi` package as part of the composite component `Pagination`:

```tsx
// Before
import { PaginationURLQueryProps } from '@strapi/helper-plugin';

// After
import { Pagination } from '@strapi/strapi/admin';

const MyComponent = () => {
  return (
    <Pagination.Root pageCount={2}>
      <Pagination.Links />
    </Pagination.Root>
  );
};
```

Note, there were some slightly behavioural changes i.e. the Links won't render if there are less than 2 pages. Due to the refactor some props will have moved and changed, please look at the documentation for the Pagination component for more info.

### ReactSelect

This component has been removed and not replaced. If you feel like you need this component, please open an issue on the Strapi repository to discuss your usecase.

### RelativeTime

This component has been removed and not replaced. If you feel like you need this component, please open an issue on the Strapi repository to discuss your usecase.

### SearchURLQuery

This component was removed and renamed to `SearchInput` and can now be imported by the `@strapi/strapi` package:

```tsx
// Before
import { SearchURLQuery } from '@strapi/helper-plugin';

// After
import { SearchInput } from '@strapi/strapi/admin';
```

### SettingsPageTitle

This component has been removed and not replaced. If you feel like you need this component, please open an issue on the Strapi repository to discuss your usecase.

### Status

This component should be imported from the `@strapi/design-system` package:

```tsx
// Before
import { Status } from '@strapi/helper-plugin';

// After
import { Status } from '@strapi/design-system';
```

## Content Manager

### contentManagementUtilRemoveFieldsFromData

This function has been removed and not replaced. If you feel like you need this function, please open an issue on the Strapi repository to discuss your usecase.

### formatContentTypeData

This function has been removed and not replaced. If you feel like you need this function, please open an issue on the Strapi repository to discuss your usecase.

### useCMEditViewDataManager

This hook has been split into different hooks, each with more ability then it's previous:

- useDocument
- useDocumentLayout
- useDocumentRBAC
- useForm

```tsx
// Before
import { useCMEditViewDataManager } from '@strapi/helper-plugin';

// After
import {
  useDocument,
  useDocumentActions,
  useDocumentLayout,
  useDocumentRBAC,
  useForm,
} from '@strapi/strapi/admin/hooks';
```

Some common use cases are listed below:

```tsx
// Before
const { slug, isSingleType, isCreatingEntry } = useCMEditViewDataManager();

// After
const { model, id, collectionType } = useDocument();
const isSingleType = collectionType === 'single-types';
const isCreatingEntry = id === 'create';
```

```tsx
// Before
const { onPublish, onUnpublish } = useCMEditViewDataManager();

// After
const { publish, unpublish } = useDocumentActions();
```

```tsx
// Before
const { layout } = useCMEditViewDataManager();

// After
const {
  edit: { layout, components },
} = useDocumentLayout();
```

## Hooks

### useCallbackRef

This component has been removed. You should import it from the `@strapi/design-system` package:

```tsx
// Before
import { useCallbackRef } from '@strapi/helper-plugin';

// After
import { useCallbackRef } from '@strapi/design-system';
```

### useCollator

This component has been removed. You should import it from the `@strapi/design-system` package:

```tsx
// Before
import { useCollator } from '@strapi/helper-plugin';

// After
import { useCollator } from '@strapi/design-system';
```

### useFilter

This component has been removed. You should import it from the `@strapi/design-system` package:

```tsx
// Before
import { useFilter } from '@strapi/helper-plugin';

// After
import { useFilter } from '@strapi/design-system';
```

## Icons

### SortIcon

This component has been removed and not replaced. If you feel like you need this function, please open an issue on the Strapi repository to discuss your usecase.

### RemoveRoundedButton

This component has been removed and not replaced. If you feel like you need this function, please open an issue on the Strapi repository to discuss your usecase.

## Utils

### awaitToJs

This util has been removed and not replaced, use async / await with try / catch instead. If you feel like you need this util, please open an issue on the Strapi repository to discuss your usecase.

<<<<<<< HEAD
### prefixFileUrlWithBackendUrl

This util has been removed and not replaced. Use the strapi backendUrl to prefix the relative url if you need. If you feel like you need this util, please open an issue on the Strapi repository to discuss your usecase.
=======
### difference

This util has been removed and not replaced. If you feel like you need this util, please open an issue on the Strapi repository to discuss your usecase.
>>>>>>> d87468f0

### setHexOpacity

This util has been removed and not replaced, use the native CSS opacity property instead. If you feel like you need this util, please open an issue on the Strapi repository to discuss your usecase.

### wrapAxiosInstance

This util has been removed and not replaced. If you feel like you need this util, please open an issue on the Strapi repository to discuss your usecase.<|MERGE_RESOLUTION|>--- conflicted
+++ resolved
@@ -433,15 +433,13 @@
 
 This util has been removed and not replaced, use async / await with try / catch instead. If you feel like you need this util, please open an issue on the Strapi repository to discuss your usecase.
 
-<<<<<<< HEAD
+### difference
+
+This util has been removed and not replaced. If you feel like you need this util, please open an issue on the Strapi repository to discuss your usecase.
+
 ### prefixFileUrlWithBackendUrl
 
 This util has been removed and not replaced. Use the strapi backendUrl to prefix the relative url if you need. If you feel like you need this util, please open an issue on the Strapi repository to discuss your usecase.
-=======
-### difference
-
-This util has been removed and not replaced. If you feel like you need this util, please open an issue on the Strapi repository to discuss your usecase.
->>>>>>> d87468f0
 
 ### setHexOpacity
 
