# Helper-plugin Migration Guide

This document has been written incrementally to help developers migrate their strapi plugins & applications to _not_ use the `helper-plugin` package.
It is written in alphabetical order grouped by domain based on _every_ export that existed in the aforementioned package.

## Components

### AnErrorOccurred

This component has been removed and refactored to be part of the `Page` component exported from `@strapi/strapi/admin`. You should use the `Page` component from there:

```tsx
// Before
import { AnErrorOccurred } from '@strapi/helper-plugin';

// After
import { Page } from '@strapi/strapi/admin';

const MyPage = () => {
  // ...

  if (error) {
    return <Page.Error />;
  }

  // ...
};
```

### CheckPagePermissions

This component has been removed and refactored to be part of the `Page` component exported from `@strapi/strapi/admin`. You should use the `Page` component from there:

```tsx
// Before
import { CheckPagePermissions } from '@strapi/helper-plugin';

// After
import { Page } from '@strapi/strapi/admin';

const MyProtectedPage = () => {
  return (
    <Page.Protect permissions={[action: 'plugin::my-plugin.read']}>
      <MyPage />
    </Page.Protect>
  );
};
```

The behaviour has slightly changed, where previously no permissions would redirect you to the root of the page, now it will render the `NoPermissions` component.

### ContentBox

This component has been removed and not replaced. If you feel like you need this component, please open an issue on the Strapi repository to discuss your usecase.

### DateTimePicker

This was aliasing the design-system. You should import the component from there:

```tsx
// Before
import { DateTimePicker } from '@strapi/helper-plugin';

// After
import { DateTimePicker } from '@strapi/design-system';
```

### EmptyStateLayout

This component has been removed and not replaced. You should use `EmptyStateLayout` from `@strapi/design-system`:

```tsx
// Before
import { EmptyStateLayout } from '@strapi/helper-plugin';

// After
import { EmptyStateLayout } from '@strapi/design-system';
```

NOTE! the props will be different. Please refer to the documentation for the `EmptyStateLayout` component.

### Form

This component aliased `Formik`, something we're working towards removing. The `Form` component and it's sibling exports from `@strapi/strapi/admin` should be used instead:

```tsx
// Before
import { Form } from '@strapi/helper-plugin';

// After
import { Form } from '@strapi/strapi/admin';
```

Users should note that any use of the Formik library will no longer work & insted should look at the documentation for the `Form` component.

### GenericInput

This component has been removed and refactored to become the `InputRenderer` component exported from `@strapi/strapi/admin`. You should use the `InputRenderer` component from there:

```tsx
// Before
import { GenericInput } from '@strapi/helper-plugin';

// After
import { InputRenderer } from '@strapi/strapi/admin';
```

Note, that the `InputRenderer` component has a different API, and you should refer to the documentation for the `InputRenderer` component.

### InjectionZone

This component has been removed and not replaced. However, you can easily replicate this in your own project by using the `useStrapiApp` hook:

```tsx
const MyComponent = ({ area, ...compProps }) => {
  const { getPlugin } = useStrapiApp();

  const [pluginName, page, position] = area.split('.');

  const plugin = getPlugin(pluginName);
  const components = plugin?.getInjectedComponents(page, position);

  if (!plugin || !components) {
    return null;
  }

  return components.map(({ name, Component }) => <Component key={name} {...props} />);
};
```

### Link

This was aliasing the design-system and using the `as` prop with `react-router-dom`. You should import the component from there:

```tsx
// Before
import { Link } from '@strapi/helper-plugin';

// After
import { Link } from '@strapi/design-system/v2';
import { NavLink } from 'react-router-dom';

const MyLink = () => {
  return (
    <Link as={NavLink} to="/my-link">
      My Link
    </Link>
  );
};
```

### LinkButton

This was aliasing the design-system and using the `as` prop with `react-router-dom`. You should import the component from there:

```tsx
// Before
import { LinkButton } from '@strapi/helper-plugin';

// After
import { LinkButton } from '@strapi/design-system/v2';
import { NavLink } from 'react-router-dom';

const MyLink = () => {
  return (
    <LinkButton as={NavLink} to="/my-link">
      My Link
    </LinkButton>
  );
};
```

### LoadingIndicatorPage

This component has been removed and refactored to be part of the `Page` component exported from `@strapi/strapi/admin`. You should use the `Page` component from there:

```tsx
// Before
import { LoadingIndicatorPage } from '@strapi/helper-plugin';

// After
import { Page } from '@strapi/strapi/admin';

const MyPage = () => {
  // ...

  if (isLoading) {
    return <Page.Loading />;
  }

  // ...
};
```

### NoContent

This component has been removed and not replaced, you should use the `EmptyStateLayout` component from `@strapi/design-system`.

### NoMedia

This component has been removed and not replaced. If you feel like you need this component, please open an issue on the Strapi repository to discuss your usecase.

### NoPermissions

This component has been removed and refactored to be part of the `Page` component exported from `@strapi/strapi/admin`. You should use the `Page` component from there:

```tsx
// Before
import { NoPermissions } from '@strapi/helper-plugin';

// After
import { Page } from '@strapi/strapi/admin';

const MyPage = () => {
  // ...

  if (!canRead) {
    return <Page.NoPermissions />;
  }

  // ...
};
```

### NotAllowedInput

This component has been removed and not replaced. If you feel like you need this component, please open an issue on the Strapi repository to discuss your usecase. You can easily replicate this in your own project by using the `TextInput` from `@strapi/design-system`:

```tsx
import { TextInput } from '@strapi/design-system';

const MyComponent = (props) => {
  return (
    <TextInput disabled placeholder="No permissions to see this field" type="text" {...props} />
  );
};
```

### PageSizeURLQuery

This component was moved to the `admin` package and can now be imported via the `@strapi/strapi` package as part of the composite component `Pagination`:

```tsx
// Before
import { PageSizeURLQuery } from '@strapi/helper-plugin';

// After
import { Pagination } from '@strapi/strapi/admin';

const MyComponent = () => {
  return (
    <Pagination.Root>
      <Pagination.PageSize />
    </Pagination.Root>
  );
};
```

Note, there were some slightly behavioural changes i.e. the PageSize won't render if the lowest pageSize is 10 but you only have 9 entries. Due to the refactor some props will have moved and changed, please look at the documentation for the Pagination component for more info.

### PaginationURLQueryProps

This component was moved to the `admin` package and can now be imported via the `@strapi/strapi` package as part of the composite component `Pagination`:

```tsx
// Before
import { PaginationURLQueryProps } from '@strapi/helper-plugin';

// After
import { Pagination } from '@strapi/strapi/admin';

const MyComponent = () => {
  return (
    <Pagination.Root pageCount={2}>
      <Pagination.Links />
    </Pagination.Root>
  );
};
```

Note, there were some slightly behavioural changes i.e. the Links won't render if there are less than 2 pages. Due to the refactor some props will have moved and changed, please look at the documentation for the Pagination component for more info.

### ReactSelect

This component has been removed and not replaced. If you feel like you need this component, please open an issue on the Strapi repository to discuss your usecase.

### RelativeTime

This component has been removed and not replaced. If you feel like you need this component, please open an issue on the Strapi repository to discuss your usecase.

### SearchURLQuery

This component was removed and renamed to `SearchInput` and can now be imported by the `@strapi/strapi` package:

```tsx
// Before
import { SearchURLQuery } from '@strapi/helper-plugin';

// After
import { SearchInput } from '@strapi/strapi/admin';
```

### SettingsPageTitle

This component has been removed and not replaced. If you feel like you need this component, please open an issue on the Strapi repository to discuss your usecase.

### Status

This component should be imported from the `@strapi/design-system` package:

```tsx
// Before
import { Status } from '@strapi/helper-plugin';

// After
import { Status } from '@strapi/design-system';
```

## Content Manager

### contentManagementUtilRemoveFieldsFromData

This function has been removed and not replaced. If you feel like you need this function, please open an issue on the Strapi repository to discuss your usecase.

### formatContentTypeData

This function has been removed and not replaced. If you feel like you need this function, please open an issue on the Strapi repository to discuss your usecase.

### useCMEditViewDataManager

This hook has been split into different hooks, each with more ability then it's previous:

- useDocument
- useDocumentLayout
- useDocumentRBAC
- useForm

```tsx
// Before
import { useCMEditViewDataManager } from '@strapi/helper-plugin';

// After
import {
  useDocument,
  useDocumentActions,
  useDocumentLayout,
  useDocumentRBAC,
  useForm,
} from '@strapi/strapi/admin/hooks';
```

Some common use cases are listed below:

```tsx
// Before
const { slug, isSingleType, isCreatingEntry } = useCMEditViewDataManager();

// After
const { model, id, collectionType } = useDocument();
const isSingleType = collectionType === 'single-types';
const isCreatingEntry = id === 'create';
```

```tsx
// Before
const { onPublish, onUnpublish } = useCMEditViewDataManager();

// After
const { publish, unpublish } = useDocumentActions();
```

```tsx
// Before
const { layout } = useCMEditViewDataManager();

// After
const {
  edit: { layout, components },
} = useDocumentLayout();
```

## Hooks

### useCallbackRef

This component has been removed. You should import it from the `@strapi/design-system` package:

```tsx
// Before
import { useCallbackRef } from '@strapi/helper-plugin';

// After
import { useCallbackRef } from '@strapi/design-system';
```

### useCollator

This component has been removed. You should import it from the `@strapi/design-system` package:

```tsx
// Before
import { useCollator } from '@strapi/helper-plugin';

// After
import { useCollator } from '@strapi/design-system';
```

### useFilter

This component has been removed. You should import it from the `@strapi/design-system` package:

```tsx
// Before
import { useFilter } from '@strapi/helper-plugin';

// After
import { useFilter } from '@strapi/design-system';
```

## Icons

### SortIcon

This component has been removed and not replaced. If you feel like you need this function, please open an issue on the Strapi repository to discuss your usecase.

### RemoveRoundedButton

This component has been removed and not replaced. If you feel like you need this function, please open an issue on the Strapi repository to discuss your usecase.

## Utils

### awaitToJs

This util has been removed and not replaced, use async / await with try / catch instead. If you feel like you need this util, please open an issue on the Strapi repository to discuss your usecase.

### difference

This util has been removed and not replaced. If you feel like you need this util, please open an issue on the Strapi repository to discuss your usecase.

<<<<<<< HEAD
### prefixFileUrlWithBackendUrl

This util has been removed and not replaced. Use the strapi backendUrl to prefix the relative url if you need. If you feel like you need this util, please open an issue on the Strapi repository to discuss your usecase.
=======
### getFileExtension

This util has been removed and not replaced. If you feel like you need this util, please open an issue on the Strapi repository to discuss your usecase.
>>>>>>> 794f5522

### setHexOpacity

This util has been removed and not replaced, use the native CSS opacity property instead. If you feel like you need this util, please open an issue on the Strapi repository to discuss your usecase.

### wrapAxiosInstance

This util has been removed and not replaced. If you feel like you need this util, please open an issue on the Strapi repository to discuss your usecase.<|MERGE_RESOLUTION|>--- conflicted
+++ resolved
@@ -437,15 +437,13 @@
 
 This util has been removed and not replaced. If you feel like you need this util, please open an issue on the Strapi repository to discuss your usecase.
 
-<<<<<<< HEAD
+### getFileExtension
+
+This util has been removed and not replaced. If you feel like you need this util, please open an issue on the Strapi repository to discuss your usecase.
+
 ### prefixFileUrlWithBackendUrl
 
 This util has been removed and not replaced. Use the strapi backendUrl to prefix the relative url if you need. If you feel like you need this util, please open an issue on the Strapi repository to discuss your usecase.
-=======
-### getFileExtension
-
-This util has been removed and not replaced. If you feel like you need this util, please open an issue on the Strapi repository to discuss your usecase.
->>>>>>> 794f5522
 
 ### setHexOpacity
 
