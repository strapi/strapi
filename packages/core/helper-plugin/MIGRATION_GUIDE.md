# Helper-plugin Migration Guide

This document has been written incrementally to help developers migrate their strapi plugins & applications to _not_ use the `helper-plugin` package.
It is written in alphabetical order grouped by domain based on _every_ export that existed in the aforementioned package.

## Components

### AnErrorOccurred

This component has been removed and refactored to be part of the `Page` component exported from `@strapi/strapi/admin`. You should use the `Page` component from there:

```tsx
// Before
import { AnErrorOccurred } from '@strapi/helper-plugin';

// After
import { Page } from '@strapi/strapi/admin';

const MyPage = () => {
  // ...

  if (error) {
    return <Page.Error />;
  }

  // ...
};
```

### CheckPagePermissions

This component has been removed and refactored to be part of the `Page` component exported from `@strapi/strapi/admin`. You should use the `Page` component from there:

```tsx
// Before
import { CheckPagePermissions } from '@strapi/helper-plugin';

// After
import { Page } from '@strapi/strapi/admin';

const MyProtectedPage = () => {
  return (
    <Page.Protect permissions={[action: 'plugin::my-plugin.read']}>
      <MyPage />
    </Page.Protect>
  );
};
```

The behaviour has slightly changed, where previously no permissions would redirect you to the root of the page, now it will render the `NoPermissions` component.

### ContentBox

This component has been removed and not replaced. If you feel like you need this component, please open an issue on the Strapi repository to discuss your usecase.

### DateTimePicker

This was aliasing the design-system. You should import the component from there:

```tsx
// Before
import { DateTimePicker } from '@strapi/helper-plugin';

// After
import { DateTimePicker } from '@strapi/design-system';
```

### EmptyStateLayout

This component has been removed and not replaced. You should use `EmptyStateLayout` from `@strapi/design-system`:

```tsx
// Before
import { EmptyStateLayout } from '@strapi/helper-plugin';

// After
import { EmptyStateLayout } from '@strapi/design-system';
```

NOTE! the props will be different. Please refer to the documentation for the `EmptyStateLayout` component.

### FilterListURLQuery

This component was moved to the `admin` package and can now be imported via the `@strapi/strapi` package as part of the composite component `Filters`:

```tsx
// Before
import { FilterListURLQuery } from '@strapi/helper-plugin';

// After
import { Filters } from '@strapi/strapi/admin';

const MyComponent = () => {
  return (
    <Filters.Root>
      <Filters.List />
    </Filters.Root>
  );
};
```

### FilterPopoverURLQueryProps

This component was moved to the `admin` package and can now be imported via the `@strapi/strapi` package as part of the composite component `Filters`:

```tsx
// Before
import { FilterPopoverURLQueryProps } from '@strapi/helper-plugin';

// After
import { Filters } from '@strapi/strapi/admin';

const MyComponent = () => {
  return (
    <Filters.Root>
      <Filters.Trigger />
      <Filters.Popover />
    </Filters.Root>
  );
};
```

### Form

This component aliased `Formik`, something we're working towards removing. The `Form` component and it's sibling exports from `@strapi/strapi/admin` should be used instead:

```tsx
// Before
import { Form } from '@strapi/helper-plugin';

// After
import { Form } from '@strapi/strapi/admin';
```

Users should note that any use of the Formik library will no longer work & insted should look at the documentation for the `Form` component.

### GenericInput

This component has been removed and refactored to become the `InputRenderer` component exported from `@strapi/strapi/admin`. You should use the `InputRenderer` component from there:

```tsx
// Before
import { GenericInput } from '@strapi/helper-plugin';

// After
import { InputRenderer } from '@strapi/strapi/admin';
```

Note, that the `InputRenderer` component has a different API, and you should refer to the documentation for the `InputRenderer` component.

### InjectionZone

This component has been removed and not replaced. However, you can easily replicate this in your own project by using the `useStrapiApp` hook:

```tsx
const MyComponent = ({ area, ...compProps }) => {
  const { getPlugin } = useStrapiApp();

  const [pluginName, page, position] = area.split('.');

  const plugin = getPlugin(pluginName);
  const components = plugin?.getInjectedComponents(page, position);

  if (!plugin || !components) {
    return null;
  }

  return components.map(({ name, Component }) => <Component key={name} {...props} />);
};
```

### Link

This was aliasing the design-system and using the `as` prop with `react-router-dom`. You should import the component from there:

```tsx
// Before
import { Link } from '@strapi/helper-plugin';

// After
import { Link } from '@strapi/design-system/v2';
import { NavLink } from 'react-router-dom';

const MyLink = () => {
  return (
    <Link as={NavLink} to="/my-link">
      My Link
    </Link>
  );
};
```

### LinkButton

This was aliasing the design-system and using the `as` prop with `react-router-dom`. You should import the component from there:

```tsx
// Before
import { LinkButton } from '@strapi/helper-plugin';

// After
import { LinkButton } from '@strapi/design-system/v2';
import { NavLink } from 'react-router-dom';

const MyLink = () => {
  return (
    <LinkButton as={NavLink} to="/my-link">
      My Link
    </LinkButton>
  );
};
```

### LoadingIndicatorPage

This component has been removed and refactored to be part of the `Page` component exported from `@strapi/strapi/admin`. You should use the `Page` component from there:

```tsx
// Before
import { LoadingIndicatorPage } from '@strapi/helper-plugin';

// After
import { Page } from '@strapi/strapi/admin';

const MyPage = () => {
  // ...

  if (isLoading) {
    return <Page.Loading />;
  }

  // ...
};
```

### NoContent

This component has been removed and not replaced, you should use the `EmptyStateLayout` component from `@strapi/design-system`.

### NoMedia

This component has been removed and not replaced. If you feel like you need this component, please open an issue on the Strapi repository to discuss your usecase.

### NoPermissions

This component has been removed and refactored to be part of the `Page` component exported from `@strapi/strapi/admin`. You should use the `Page` component from there:

```tsx
// Before
import { NoPermissions } from '@strapi/helper-plugin';

// After
import { Page } from '@strapi/strapi/admin';

const MyPage = () => {
  // ...

  if (!canRead) {
    return <Page.NoPermissions />;
  }

  // ...
};
```

### NotAllowedInput

This component has been removed and not replaced. If you feel like you need this component, please open an issue on the Strapi repository to discuss your usecase. You can easily replicate this in your own project by using the `TextInput` from `@strapi/design-system`:

```tsx
import { TextInput } from '@strapi/design-system';

const MyComponent = (props) => {
  return (
    <TextInput disabled placeholder="No permissions to see this field" type="text" {...props} />
  );
};
```

### PageSizeURLQuery

This component was moved to the `admin` package and can now be imported via the `@strapi/strapi` package as part of the composite component `Pagination`:

```tsx
// Before
import { PageSizeURLQuery } from '@strapi/helper-plugin';

// After
import { Pagination } from '@strapi/strapi/admin';

const MyComponent = () => {
  return (
    <Pagination.Root>
      <Pagination.PageSize />
    </Pagination.Root>
  );
};
```

Note, there were some slightly behavioural changes i.e. the PageSize won't render if the lowest pageSize is 10 but you only have 9 entries. Due to the refactor some props will have moved and changed, please look at the documentation for the Pagination component for more info.

### PaginationURLQueryProps

This component was moved to the `admin` package and can now be imported via the `@strapi/strapi` package as part of the composite component `Pagination`:

```tsx
// Before
import { PaginationURLQueryProps } from '@strapi/helper-plugin';

// After
import { Pagination } from '@strapi/strapi/admin';

const MyComponent = () => {
  return (
    <Pagination.Root pageCount={2}>
      <Pagination.Links />
    </Pagination.Root>
  );
};
```

Note, there were some slightly behavioural changes i.e. the Links won't render if there are less than 2 pages. Due to the refactor some props will have moved and changed, please look at the documentation for the Pagination component for more info.

### ReactSelect

This component has been removed and not replaced. If you feel like you need this component, please open an issue on the Strapi repository to discuss your usecase.

### RelativeTime

This component has been removed and not replaced. If you feel like you need this component, please open an issue on the Strapi repository to discuss your usecase.

### SearchURLQuery

This component was removed and renamed to `SearchInput` and can now be imported by the `@strapi/strapi` package:

```tsx
// Before
import { SearchURLQuery } from '@strapi/helper-plugin';

// After
import { SearchInput } from '@strapi/strapi/admin';
```

### SettingsPageTitle

This component has been removed and not replaced. If you feel like you need this component, please open an issue on the Strapi repository to discuss your usecase.

### Status

This component should be imported from the `@strapi/design-system` package:

```tsx
// Before
import { Status } from '@strapi/helper-plugin';

// After
import { Status } from '@strapi/design-system';
```

## Content Manager

### contentManagementUtilRemoveFieldsFromData

This function has been removed and not replaced. If you feel like you need this function, please open an issue on the Strapi repository to discuss your usecase.

### formatContentTypeData

This function has been removed and not replaced. If you feel like you need this function, please open an issue on the Strapi repository to discuss your usecase.

### useCMEditViewDataManager

This hook has been split into different hooks, each with more ability then it's previous:

- useDocument
- useDocumentLayout
- useDocumentRBAC
- useForm

```tsx
// Before
import { useCMEditViewDataManager } from '@strapi/helper-plugin';

// After
import {
  useDocument,
  useDocumentActions,
  useDocumentLayout,
  useDocumentRBAC,
  useForm,
} from '@strapi/strapi/admin/hooks';
```

Some common use cases are listed below:

```tsx
// Before
const { slug, isSingleType, isCreatingEntry } = useCMEditViewDataManager();

// After
const { model, id, collectionType } = useDocument();
const isSingleType = collectionType === 'single-types';
const isCreatingEntry = id === 'create';
```

```tsx
// Before
const { onPublish, onUnpublish } = useCMEditViewDataManager();

// After
const { publish, unpublish } = useDocumentActions();
```

```tsx
// Before
const { layout } = useCMEditViewDataManager();

// After
const {
  edit: { layout, components },
} = useDocumentLayout();
```

## Hooks

### useCallbackRef

This component has been removed. You should import it from the `@strapi/design-system` package:

```tsx
// Before
import { useCallbackRef } from '@strapi/helper-plugin';

// After
import { useCallbackRef } from '@strapi/design-system';
```

### useCollator

This component has been removed. You should import it from the `@strapi/design-system` package:

```tsx
// Before
import { useCollator } from '@strapi/helper-plugin';

// After
import { useCollator } from '@strapi/design-system';
```

### useFilter

This component has been removed. You should import it from the `@strapi/design-system` package:

```tsx
// Before
import { useFilter } from '@strapi/helper-plugin';

// After
import { useFilter } from '@strapi/design-system';
```

## Icons

### SortIcon

This component has been removed and not replaced. If you feel like you need this function, please open an issue on the Strapi repository to discuss your usecase.

### RemoveRoundedButton

This component has been removed and not replaced. If you feel like you need this function, please open an issue on the Strapi repository to discuss your usecase.

## Utils

### awaitToJs

This util has been removed and not replaced, use async / await with try / catch instead. If you feel like you need this util, please open an issue on the Strapi repository to discuss your usecase.

### difference

This util has been removed and not replaced. If you feel like you need this util, please open an issue on the Strapi repository to discuss your usecase.

### getFileExtension

This util has been removed and not replaced. If you feel like you need this util, please open an issue on the Strapi repository to discuss your usecase.

### pxToRem

This util has been removed and not replaced. You should use directly this code in place of the pxToRem:

```tsx
// Before
pxToRem(
  32
) // After
`${32 / 16}rem`;
// or
('2rem');
```

If you feel like you need this util, please open an issue on the Strapi repository to discuss your usecase.

<<<<<<< HEAD
### prefixFileUrlWithBackendUrl

This util has been removed and not replaced. Use the strapi backendUrl to prefix the relative url if you need. If you feel like you need this util, please open an issue on the Strapi repository to discuss your usecase.
=======
### request

This util has been removed and not replaced.
You can use `useFetchClient` from `@strapi/admin/strapi-admin`.

```tsx
import { useFetchClient } from '@strapi/admin/strapi-admin';
```

And you can use it like this

```tsx
const { get } = useFetchClient();

const { data } = await get(requestURL);
```

If you feel like you need this util, please open an issue on the Strapi repository to discuss your usecase.
>>>>>>> 400683a7

### setHexOpacity

This util has been removed and not replaced, use the native CSS opacity property instead. If you feel like you need this util, please open an issue on the Strapi repository to discuss your usecase.

### wrapAxiosInstance

This util has been removed and not replaced. If you feel like you need this util, please open an issue on the Strapi repository to discuss your usecase.<|MERGE_RESOLUTION|>--- conflicted
+++ resolved
@@ -482,6 +482,10 @@
 
 This util has been removed and not replaced. If you feel like you need this util, please open an issue on the Strapi repository to discuss your usecase.
 
+### prefixFileUrlWithBackendUrl
+
+This util has been removed and not replaced. Use the strapi backendUrl to prefix the relative url if you need. If you feel like you need this util, please open an issue on the Strapi repository to discuss your usecase.
+
 ### pxToRem
 
 This util has been removed and not replaced. You should use directly this code in place of the pxToRem:
@@ -498,11 +502,6 @@
 
 If you feel like you need this util, please open an issue on the Strapi repository to discuss your usecase.
 
-<<<<<<< HEAD
-### prefixFileUrlWithBackendUrl
-
-This util has been removed and not replaced. Use the strapi backendUrl to prefix the relative url if you need. If you feel like you need this util, please open an issue on the Strapi repository to discuss your usecase.
-=======
 ### request
 
 This util has been removed and not replaced.
@@ -521,7 +520,6 @@
 ```
 
 If you feel like you need this util, please open an issue on the Strapi repository to discuss your usecase.
->>>>>>> 400683a7
 
 ### setHexOpacity
 
