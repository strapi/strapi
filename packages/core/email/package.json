--- conflicted
+++ resolved
@@ -24,21 +24,19 @@
     "strapi-server.js"
   ],
   "exports": {
-<<<<<<< HEAD
     "./strapi-admin": {
       "types": "./dist/admin/index.d.ts",
       "source": "./admin/src/index.ts",
       "import": "./dist/admin/index.mjs",
       "require": "./dist/admin/index.js",
       "default": "./dist/admin/index.js"
-=======
+    },
     "./strapi-server": {
       "types": "./dist/server/index.d.ts",
       "source": "./server/src/index.ts",
       "import": "./dist/server/index.mjs",
       "require": "./dist/server/index.js",
       "default": "./dist/server/index.js"
->>>>>>> 89894b19
     },
     "./package.json": "./package.json"
   },
@@ -71,10 +69,6 @@
     "@testing-library/react": "14.0.0",
     "@types/koa": "2.13.4",
     "@types/lodash": "^4.14.191",
-<<<<<<< HEAD
-=======
-    "koa": "2.13.4",
->>>>>>> 89894b19
     "msw": "1.3.0",
     "react": "^18.2.0",
     "react-dom": "^18.2.0",
