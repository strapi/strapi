{
  "name": "@strapi/plugin-email",
<<<<<<< HEAD
  "version": "4.23.0",
=======
  "version": "4.24.0",
>>>>>>> a76a2ee7
  "description": "Easily configure your Strapi application to send emails.",
  "repository": {
    "type": "git",
    "url": "git://github.com/strapi/strapi.git"
  },
  "license": "SEE LICENSE IN LICENSE",
  "author": {
    "name": "Strapi Solutions SAS",
    "email": "hi@strapi.io",
    "url": "https://strapi.io"
  },
  "maintainers": [
    {
      "name": "Strapi Solutions SAS",
      "email": "hi@strapi.io",
      "url": "https://strapi.io"
    }
  ],
  "exports": {
    "./strapi-admin": {
      "types": "./dist/admin/src/index.d.ts",
      "source": "./admin/src/index.ts",
      "import": "./dist/admin/index.mjs",
      "require": "./dist/admin/index.js",
      "default": "./dist/admin/index.js"
    },
    "./strapi-server": {
      "types": "./dist/server/src/index.d.ts",
      "source": "./server/src/index.ts",
      "import": "./dist/server/index.mjs",
      "require": "./dist/server/index.js",
      "default": "./dist/server/index.js"
    },
    "./package.json": "./package.json"
  },
  "files": [
    "./dist",
    "strapi-server.js"
  ],
  "scripts": {
    "build": "pack-up build",
    "clean": "run -T rimraf ./dist",
    "lint": "run -T eslint .",
    "test:front": "run -T cross-env IS_EE=true jest --config ./jest.config.front.js",
    "test:front:ce": "run -T cross-env IS_EE=false jest --config ./jest.config.front.js",
    "test:front:watch": "run -T cross-env IS_EE=true jest --config ./jest.config.front.js --watchAll",
    "test:front:watch:ce": "run -T cross-env IS_EE=false jest --config ./jest.config.front.js --watchAll",
    "test:ts:front": "run -T tsc -p admin/tsconfig.json",
    "watch": "pack-up watch"
  },
  "dependencies": {
<<<<<<< HEAD
    "@strapi/design-system": "1.16.0",
    "@strapi/helper-plugin": "4.23.0",
    "@strapi/icons": "1.16.0",
    "@strapi/provider-email-sendmail": "4.23.0",
    "@strapi/utils": "4.23.0",
=======
    "@strapi/design-system": "1.18.0",
    "@strapi/helper-plugin": "4.24.0",
    "@strapi/icons": "1.18.0",
    "@strapi/provider-email-sendmail": "4.24.0",
    "@strapi/utils": "4.24.0",
>>>>>>> a76a2ee7
    "lodash": "4.17.21",
    "prop-types": "^15.8.1",
    "react-intl": "6.4.1",
    "react-query": "3.39.3",
    "yup": "0.32.9"
  },
  "devDependencies": {
    "@strapi/pack-up": "4.23.0",
<<<<<<< HEAD
    "@strapi/types": "4.23.0",
=======
    "@strapi/types": "4.24.0",
>>>>>>> a76a2ee7
    "@testing-library/react": "14.0.0",
    "@types/koa": "2.13.4",
    "@types/lodash": "^4.14.191",
    "koa": "2.13.4",
    "msw": "1.3.0",
    "react": "^18.2.0",
    "react-dom": "^18.2.0",
    "react-router-dom": "5.3.4",
    "styled-components": "5.3.3"
  },
  "peerDependencies": {
    "koa": "2.13.4",
    "react": "^17.0.0 || ^18.0.0",
    "react-dom": "^17.0.0 || ^18.0.0",
    "react-router-dom": "^5.2.0",
    "styled-components": "^5.2.1"
  },
  "engines": {
    "node": ">=18.0.0 <=20.x.x",
    "npm": ">=6.0.0"
  },
  "strapi": {
    "name": "email",
    "displayName": "Email",
    "description": "Configure your application to send emails.",
    "required": true,
    "kind": "plugin"
  }
}<|MERGE_RESOLUTION|>--- conflicted
+++ resolved
@@ -1,10 +1,6 @@
 {
   "name": "@strapi/plugin-email",
-<<<<<<< HEAD
-  "version": "4.23.0",
-=======
   "version": "4.24.0",
->>>>>>> a76a2ee7
   "description": "Easily configure your Strapi application to send emails.",
   "repository": {
     "type": "git",
@@ -56,19 +52,11 @@
     "watch": "pack-up watch"
   },
   "dependencies": {
-<<<<<<< HEAD
-    "@strapi/design-system": "1.16.0",
-    "@strapi/helper-plugin": "4.23.0",
-    "@strapi/icons": "1.16.0",
-    "@strapi/provider-email-sendmail": "4.23.0",
-    "@strapi/utils": "4.23.0",
-=======
     "@strapi/design-system": "1.18.0",
     "@strapi/helper-plugin": "4.24.0",
     "@strapi/icons": "1.18.0",
     "@strapi/provider-email-sendmail": "4.24.0",
     "@strapi/utils": "4.24.0",
->>>>>>> a76a2ee7
     "lodash": "4.17.21",
     "prop-types": "^15.8.1",
     "react-intl": "6.4.1",
@@ -77,11 +65,7 @@
   },
   "devDependencies": {
     "@strapi/pack-up": "4.23.0",
-<<<<<<< HEAD
-    "@strapi/types": "4.23.0",
-=======
     "@strapi/types": "4.24.0",
->>>>>>> a76a2ee7
     "@testing-library/react": "14.0.0",
     "@types/koa": "2.13.4",
     "@types/lodash": "^4.14.191",
