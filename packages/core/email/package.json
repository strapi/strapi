{
  "name": "@strapi/plugin-email",
<<<<<<< HEAD
  "version": "4.2.2",
=======
  "version": "4.3.0",
>>>>>>> b511597e
  "description": "Easily configure your Strapi application to send emails.",
  "repository": {
    "type": "git",
    "url": "git://github.com/strapi/strapi.git"
  },
  "license": "SEE LICENSE IN LICENSE",
  "author": {
    "name": "Strapi Solutions SAS",
    "email": "hi@strapi.io",
    "url": "https://strapi.io"
  },
  "maintainers": [
    {
      "name": "Strapi Solutions SAS",
      "email": "hi@strapi.io",
      "url": "https://strapi.io"
    }
  ],
  "scripts": {
    "test:front": "cross-env IS_EE=true jest --config ./jest.config.front.js",
    "test:front:watch": "cross-env IS_EE=true jest --config ./jest.config.front.js --watchAll",
    "test:front:ce": "cross-env IS_EE=false jest --config ./jest.config.front.js",
    "test:front:watch:ce": "cross-env IS_EE=false jest --config ./jest.config.front.js --watchAll"
  },
  "dependencies": {
<<<<<<< HEAD
    "@strapi/provider-email-sendmail": "4.2.2",
    "@strapi/utils": "4.2.2",
    "lodash": "4.17.21"
  },
  "devDependencies": {
    "@strapi/helper-plugin": "4.2.2"
=======
    "@strapi/provider-email-sendmail": "4.3.0",
    "@strapi/utils": "4.3.0",
    "lodash": "4.17.21"
  },
  "devDependencies": {
    "@strapi/helper-plugin": "4.3.0"
>>>>>>> b511597e
  },
  "engines": {
    "node": ">=14.19.1 <=16.x.x",
    "npm": ">=6.0.0"
  },
  "strapi": {
    "name": "email",
    "displayName": "Email",
    "description": "Configure your application to send emails.",
    "required": true,
    "kind": "plugin"
  }
}<|MERGE_RESOLUTION|>--- conflicted
+++ resolved
@@ -1,10 +1,6 @@
 {
   "name": "@strapi/plugin-email",
-<<<<<<< HEAD
-  "version": "4.2.2",
-=======
   "version": "4.3.0",
->>>>>>> b511597e
   "description": "Easily configure your Strapi application to send emails.",
   "repository": {
     "type": "git",
@@ -30,21 +26,12 @@
     "test:front:watch:ce": "cross-env IS_EE=false jest --config ./jest.config.front.js --watchAll"
   },
   "dependencies": {
-<<<<<<< HEAD
-    "@strapi/provider-email-sendmail": "4.2.2",
-    "@strapi/utils": "4.2.2",
-    "lodash": "4.17.21"
-  },
-  "devDependencies": {
-    "@strapi/helper-plugin": "4.2.2"
-=======
     "@strapi/provider-email-sendmail": "4.3.0",
     "@strapi/utils": "4.3.0",
     "lodash": "4.17.21"
   },
   "devDependencies": {
     "@strapi/helper-plugin": "4.3.0"
->>>>>>> b511597e
   },
   "engines": {
     "node": ">=14.19.1 <=16.x.x",
