{
  "name": "@strapi/email",
  "version": "5.10.2",
  "description": "Easily configure your Strapi application to send emails.",
  "repository": {
    "type": "git",
    "url": "git://github.com/strapi/strapi.git"
  },
  "license": "SEE LICENSE IN LICENSE",
  "author": {
    "name": "Strapi Solutions SAS",
    "email": "hi@strapi.io",
    "url": "https://strapi.io"
  },
  "maintainers": [
    {
      "name": "Strapi Solutions SAS",
      "email": "hi@strapi.io",
      "url": "https://strapi.io"
    }
  ],
  "exports": {
    "./strapi-admin": {
      "types": "./dist/admin/src/index.d.ts",
      "source": "./admin/src/index.ts",
      "import": "./dist/admin/index.mjs",
      "require": "./dist/admin/index.js",
      "default": "./dist/admin/index.js"
    },
    "./strapi-server": {
      "types": "./dist/server/src/index.d.ts",
      "source": "./server/src/index.ts",
      "import": "./dist/server/index.mjs",
      "require": "./dist/server/index.js",
      "default": "./dist/server/index.js"
    },
    "./package.json": "./package.json"
  },
  "files": [
    "dist/",
    "strapi-server.js"
  ],
  "scripts": {
    "build": "run -T npm-run-all clean --parallel build:code build:types",
    "build:code": "run -T rollup -c",
    "build:types": "run -T run-p build:types:server build:types:admin",
    "build:types:server": "run -T tsc -p server/tsconfig.build.json --emitDeclarationOnly",
    "build:types:admin": "run -T tsc -p admin/tsconfig.build.json --emitDeclarationOnly",
    "clean": "run -T rimraf ./dist",
    "lint": "run -T eslint .",
    "test:front": "run -T cross-env IS_EE=true jest --config ./jest.config.front.js",
    "test:front:ce": "run -T cross-env IS_EE=false jest --config ./jest.config.front.js",
    "test:front:watch": "run -T cross-env IS_EE=true jest --config ./jest.config.front.js --watchAll",
    "test:front:watch:ce": "run -T cross-env IS_EE=false jest --config ./jest.config.front.js --watchAll",
    "test:ts:front": "run -T tsc -p admin/tsconfig.json",
    "watch": "run -T rollup -c -w"
  },
  "dependencies": {
    "@strapi/design-system": "2.0.0-rc.16",
    "@strapi/icons": "2.0.0-rc.16",
<<<<<<< HEAD
    "@strapi/provider-email-sendmail": "5.9.0",
    "@strapi/utils": "5.9.0",
    "koa2-ratelimit": "^1.1.3",
=======
    "@strapi/provider-email-sendmail": "5.10.2",
    "@strapi/utils": "5.10.2",
>>>>>>> b8a93ec6
    "lodash": "4.17.21",
    "react-intl": "6.6.2",
    "react-query": "3.39.3",
    "yup": "0.32.9"
  },
  "devDependencies": {
    "@strapi/admin": "5.10.2",
    "@strapi/types": "5.10.2",
    "@testing-library/react": "15.0.7",
    "@types/koa": "2.13.4",
    "@types/lodash": "^4.14.191",
    "koa": "2.15.2",
    "koa-body": "6.0.1",
    "msw": "1.3.0",
    "react": "18.3.1",
    "react-dom": "18.3.1",
    "react-router-dom": "6.22.3",
    "styled-components": "6.1.8"
  },
  "peerDependencies": {
    "@strapi/admin": "^5.0.0",
    "koa": "^2.15.2",
    "react": "^17.0.0 || ^18.0.0",
    "react-dom": "^17.0.0 || ^18.0.0",
    "react-router-dom": "^6.0.0",
    "styled-components": "^6.0.0"
  },
  "engines": {
    "node": ">=18.0.0 <=22.x.x",
    "npm": ">=6.0.0"
  },
  "strapi": {
    "name": "email",
    "displayName": "Email",
    "description": "Configure your application to send emails.",
    "required": true,
    "kind": "plugin"
  }
}<|MERGE_RESOLUTION|>--- conflicted
+++ resolved
@@ -58,14 +58,9 @@
   "dependencies": {
     "@strapi/design-system": "2.0.0-rc.16",
     "@strapi/icons": "2.0.0-rc.16",
-<<<<<<< HEAD
-    "@strapi/provider-email-sendmail": "5.9.0",
-    "@strapi/utils": "5.9.0",
-    "koa2-ratelimit": "^1.1.3",
-=======
     "@strapi/provider-email-sendmail": "5.10.2",
     "@strapi/utils": "5.10.2",
->>>>>>> b8a93ec6
+    "koa2-ratelimit": "^1.1.3",
     "lodash": "4.17.21",
     "react-intl": "6.6.2",
     "react-query": "3.39.3",
