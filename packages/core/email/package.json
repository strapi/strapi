--- conflicted
+++ resolved
@@ -52,17 +52,10 @@
     "watch": "pack-up watch"
   },
   "dependencies": {
-<<<<<<< HEAD
     "@strapi/design-system": "1.18.0",
     "@strapi/icons": "1.18.0",
-    "@strapi/provider-email-sendmail": "5.0.0-beta.3",
-    "@strapi/utils": "5.0.0-beta.3",
-=======
-    "@strapi/design-system": "1.17.0",
-    "@strapi/icons": "1.16.0",
     "@strapi/provider-email-sendmail": "5.0.0-beta.4",
     "@strapi/utils": "5.0.0-beta.4",
->>>>>>> a9b61589
     "lodash": "4.17.21",
     "react-intl": "6.6.2",
     "react-query": "3.39.3",
