--- conflicted
+++ resolved
@@ -27,17 +27,10 @@
     "lint": "run -T eslint ."
   },
   "dependencies": {
-<<<<<<< HEAD
-    "@strapi/design-system": "1.11.0",
-    "@strapi/icons": "1.11.0",
+    "@strapi/design-system": "1.12.0",
+    "@strapi/icons": "1.12.0",
     "@strapi/provider-email-sendmail": "4.14.3",
     "@strapi/utils": "4.14.3",
-=======
-    "@strapi/design-system": "1.12.0",
-    "@strapi/icons": "1.12.0",
-    "@strapi/provider-email-sendmail": "4.14.0",
-    "@strapi/utils": "4.14.0",
->>>>>>> eeb77afb
     "lodash": "4.17.21",
     "prop-types": "^15.8.1",
     "react-intl": "6.4.1",
