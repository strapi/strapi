{
  "name": "@strapi/plugin-email",
  "version": "4.14.3",
  "description": "Easily configure your Strapi application to send emails.",
  "repository": {
    "type": "git",
    "url": "git://github.com/strapi/strapi.git"
  },
  "license": "SEE LICENSE IN LICENSE",
  "author": {
    "name": "Strapi Solutions SAS",
    "email": "hi@strapi.io",
    "url": "https://strapi.io"
  },
  "maintainers": [
    {
      "name": "Strapi Solutions SAS",
      "email": "hi@strapi.io",
      "url": "https://strapi.io"
    }
  ],
  "files": [
    "./dist",
    "strapi-server.js"
  ],
  "exports": {
<<<<<<< HEAD
    "./strapi-admin": {
      "types": "./dist/admin/index.d.ts",
      "source": "./admin/src/index.ts",
      "import": "./dist/admin/index.mjs",
      "require": "./dist/admin/index.js",
      "default": "./dist/admin/index.js"
    },
=======
>>>>>>> 861839bd
    "./strapi-server": {
      "types": "./dist/server/index.d.ts",
      "source": "./server/src/index.ts",
      "import": "./dist/server/index.mjs",
      "require": "./dist/server/index.js",
      "default": "./dist/server/index.js"
    },
    "./package.json": "./package.json"
  },
  "scripts": {
    "build": "NODE_ENV=production strapi plugin:build --force",
    "watch": "run -T tsc -w --preserveWatchOutput",
    "clean": "run -T rimraf ./dist",
    "prepublishOnly": "yarn clean && yarn build",
    "test:front": "run -T cross-env IS_EE=true jest --config ./jest.config.front.js",
    "test:front:watch": "run -T cross-env IS_EE=true jest --config ./jest.config.front.js --watchAll",
    "test:front:ce": "run -T cross-env IS_EE=false jest --config ./jest.config.front.js",
    "test:front:watch:ce": "run -T cross-env IS_EE=false jest --config ./jest.config.front.js --watchAll",
    "test:ts:front": "run -T tsc -p admin/tsconfig.json",
    "lint": "run -T eslint ."
  },
  "dependencies": {
    "@strapi/design-system": "1.12.0",
    "@strapi/icons": "1.12.0",
    "@strapi/provider-email-sendmail": "4.14.3",
    "@strapi/utils": "4.14.3",
    "lodash": "4.17.21",
    "prop-types": "^15.8.1",
    "react-intl": "6.4.1",
    "react-query": "3.39.3",
    "yup": "0.32.9"
  },
  "devDependencies": {
<<<<<<< HEAD
    "@strapi/helper-plugin": "4.14.0",
    "@strapi/strapi": "4.14.0",
    "@strapi/types": "4.14.0",
    "@testing-library/react": "14.0.0",
    "@types/koa": "2.13.4",
    "@types/lodash": "^4.14.191",
=======
    "@strapi/helper-plugin": "4.14.3",
    "@strapi/types": "4.14.3",
    "@testing-library/react": "14.0.0",
    "@types/koa": "2.13.4",
    "@types/lodash": "^4.14.191",
    "koa": "2.13.4",
>>>>>>> 861839bd
    "msw": "1.3.0",
    "react": "^18.2.0",
    "react-dom": "^18.2.0",
    "react-router-dom": "5.3.4",
    "styled-components": "5.3.3"
  },
  "peerDependencies": {
    "koa": "2.13.4",
    "react": "^17.0.0 || ^18.0.0",
    "react-dom": "^17.0.0 || ^18.0.0",
    "react-router-dom": "5.3.4",
    "styled-components": "5.3.3"
  },
  "engines": {
    "node": ">=16.0.0 <=20.x.x",
    "npm": ">=6.0.0"
  },
  "strapi": {
    "name": "email",
    "displayName": "Email",
    "description": "Configure your application to send emails.",
    "required": true,
    "kind": "plugin"
  }
}<|MERGE_RESOLUTION|>--- conflicted
+++ resolved
@@ -24,7 +24,6 @@
     "strapi-server.js"
   ],
   "exports": {
-<<<<<<< HEAD
     "./strapi-admin": {
       "types": "./dist/admin/index.d.ts",
       "source": "./admin/src/index.ts",
@@ -32,8 +31,6 @@
       "require": "./dist/admin/index.js",
       "default": "./dist/admin/index.js"
     },
-=======
->>>>>>> 861839bd
     "./strapi-server": {
       "types": "./dist/server/index.d.ts",
       "source": "./server/src/index.ts",
@@ -67,21 +64,12 @@
     "yup": "0.32.9"
   },
   "devDependencies": {
-<<<<<<< HEAD
-    "@strapi/helper-plugin": "4.14.0",
-    "@strapi/strapi": "4.14.0",
-    "@strapi/types": "4.14.0",
-    "@testing-library/react": "14.0.0",
-    "@types/koa": "2.13.4",
-    "@types/lodash": "^4.14.191",
-=======
     "@strapi/helper-plugin": "4.14.3",
     "@strapi/types": "4.14.3",
     "@testing-library/react": "14.0.0",
     "@types/koa": "2.13.4",
     "@types/lodash": "^4.14.191",
     "koa": "2.13.4",
->>>>>>> 861839bd
     "msw": "1.3.0",
     "react": "^18.2.0",
     "react-dom": "^18.2.0",
