--- conflicted
+++ resolved
@@ -62,15 +62,9 @@
     "yup": "0.32.9"
   },
   "devDependencies": {
-<<<<<<< HEAD
-    "@strapi/admin": "5.4.1",
+    "@strapi/admin": "5.4.2",
     "@strapi/pack-up": "5.0.2",
-    "@strapi/types": "5.4.1",
-=======
-    "@strapi/admin": "5.4.2",
-    "@strapi/pack-up": "5.0.0",
     "@strapi/types": "5.4.2",
->>>>>>> f0a0bc26
     "@testing-library/react": "15.0.7",
     "@types/koa": "2.13.4",
     "@types/lodash": "^4.14.191",
