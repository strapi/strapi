import en from './en.json';
import fr from './fr.json';
<<<<<<< HEAD
import ptBR from './pt-BR.json';
=======
import zhHans from './zh-Hans.json';
>>>>>>> 5202c4ed

const trads = {
  en,
  fr,
<<<<<<< HEAD
  'pt-BR': ptBR,
=======
  'zh-Hans': zhHans,
>>>>>>> 5202c4ed
};

export default trads;<|MERGE_RESOLUTION|>--- conflicted
+++ resolved
@@ -1,19 +1,13 @@
 import en from './en.json';
 import fr from './fr.json';
-<<<<<<< HEAD
 import ptBR from './pt-BR.json';
-=======
 import zhHans from './zh-Hans.json';
->>>>>>> 5202c4ed
 
 const trads = {
   en,
   fr,
-<<<<<<< HEAD
   'pt-BR': ptBR,
-=======
   'zh-Hans': zhHans,
->>>>>>> 5202c4ed
 };
 
 export default trads;