--- conflicted
+++ resolved
@@ -15,13 +15,8 @@
   },
   "dependencies": {
     "lodash": "^4.17.11",
-<<<<<<< HEAD
     "pluralize": "^8.0.0",
-    "strapi-utils": "3.1.0"
-=======
-    "pluralize": "^7.0.0",
     "strapi-utils": "3.1.1"
->>>>>>> bca8bb66
   },
   "scripts": {
     "test": "echo \"no tests yet\""
