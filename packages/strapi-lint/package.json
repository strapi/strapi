--- conflicted
+++ resolved
@@ -38,13 +38,8 @@
     "webpack": "^4.6.0"
   },
   "dependencies": {
-<<<<<<< HEAD
     "babel-eslint": "^10.0.1",
-    "prettier": "^1.12.1"
-=======
-    "babel-eslint": "^8.2.3",
     "prettier": "^1.12.1",
     "shelljs": "^0.7.8"
->>>>>>> 9b20f276
   }
 }