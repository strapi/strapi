--- conflicted
+++ resolved
@@ -11,11 +11,7 @@
   "app.components.HomePage.button": "Create your first Content Type",
   "app.components.HomePage.feedback": "Feel free to ask questions or give us feedback by using one of the support channels below.",
 
-<<<<<<< HEAD
-  "app.components.InputFile.newFile": "ADD NEW FILE",
-=======
   "app.components.InputFile.newFile": "Add new file",
->>>>>>> e41a788a
   "app.components.InputFileDetails.details": "Details",
   "app.components.ImgPreview.hint": "Drag & drop your file into this area or {browse} for a file to upload",
   "app.components.ImgPreview.hint.browse": "browse",
