/**
 *
 * EditView
 *
 */

import React, { useEffect, useMemo, useReducer, useRef, useState } from 'react';
import { useHistory, useRouteMatch } from 'react-router-dom';
import { get, isEmpty, isEqual, omit } from 'lodash';
import { Header, Inputs as InputsIndex } from '@buffetjs/custom';
import { Play } from '@buffetjs/icons';
import {
<<<<<<< HEAD
  displayErrors,
=======
>>>>>>> e0287c8d
  request,
  useGlobalContext,
  getYupInnerErrors,
  BackHeader,
<<<<<<< HEAD
} from 'strapi-helper-plugin';
=======
  LoadingIndicatorPage,
} from 'strapi-helper-plugin';
import { useModels } from '../../../hooks';
>>>>>>> e0287c8d
import PageTitle from '../../../components/SettingsPageTitle';
import { Inputs, TriggerContainer } from '../../../components/Webhooks';
import reducer, { initialState } from './reducer';
import { cleanData, form, schema } from './utils';
import Wrapper from './Wrapper';

function EditView() {
  const { isLoading: isLoadingForModels, collectionTypes } = useModels();

  const isMounted = useRef();
  const { formatMessage } = useGlobalContext();
  const [submittedOnce, setSubmittedOnce] = useState(false);
  const [isSubmitting, setIsSubmitting] = useState(false);
  const [reducerState, dispatch] = useReducer(reducer, initialState);
  const { push, replace } = useHistory();
  const {
    params: { id },
  } = useRouteMatch('/settings/webhooks/:id');

  const abortController = new AbortController();
  const { signal } = abortController;
  const isCreating = id === 'create';

  const {
    formErrors,
    modifiedData,
    initialData,
    isLoading,
    isTriggering,
    triggerResponse,
  } = reducerState.toJS();

  useEffect(() => {
    isMounted.current = true;

    const fetchData = async () => {
      try {
        const { data } = await request(`/admin/webhooks/${id}`, {
          method: 'GET',
        });

        if (isMounted.current) {
          dispatch({
            type: 'GET_DATA_SUCCEEDED',
            data,
          });
        }
      } catch (err) {
        if (isMounted.current) {
          dispatch({ type: 'UNSET_LOADER' });

          if (err.code !== 20) {
            strapi.notification.error('notification.error');
          }
        }
      }
    };

    if (!isCreating) {
      fetchData();
    } else {
      dispatch({ type: 'UNSET_LOADER' });
    }

    return () => {
      isMounted.current = false;
      abortController.abort();
    };
    // eslint-disable-next-line react-hooks/exhaustive-deps
  }, [id, isCreating]);

  const areActionDisabled = isEqual(initialData, modifiedData);

  const isTriggerActionDisabled = isCreating || (!isCreating && !areActionDisabled) || isTriggering;

  const formattedErrors = Object.keys(formErrors)
    .filter(key => key.includes('headers'))
    .reduce((obj, key) => {
      obj[key] = formErrors[key];

      return obj;
    }, {});

  /* eslint-disable indent */
  const headerTitle = isCreating
    ? formatMessage({
        id: 'Settings.webhooks.create',
      })
    : initialData.name;

  const headersActions = [
    {
      color: 'primary',
      disabled: isTriggerActionDisabled,
      label: formatMessage({
        id: 'Settings.webhooks.trigger',
      }),
      onClick: () => handleTrigger(),
      title: isTriggerActionDisabled
        ? formatMessage({
            id: 'Settings.webhooks.trigger.save',
          })
        : null,
      type: 'button',
      icon: (
        <Play width="8px" height="10px" fill={isTriggerActionDisabled ? '#b4b6ba' : '#ffffff'} />
      ),
    },
    {
      color: 'cancel',
      disabled: areActionDisabled,
      label: formatMessage({
        id: 'app.components.Button.reset',
      }),
      onClick: () => handleReset(),
      style: {
        paddingLeft: '20px',
        paddingRight: '20px',
      },
      type: 'button',
    },
    {
      color: 'success',
      disabled: areActionDisabled,
      label: formatMessage({
        id: 'app.components.Button.save',
      }),
      isLoading: isSubmitting,
      style: {
        minWidth: 140,
      },
      type: 'submit',
    },
  ];
  /* eslint-enable indent */

  const headerProps = {
    title: {
      label: headerTitle,
    },
    actions: headersActions,
  };

  const checkFormErrors = async (submit = false) => {
    try {
      await schema.validate(modifiedData, { abortEarly: false });

      if (isMounted.current) {
        setErrors({});

        if (submit) {
          submitForm();
        }
      }
    } catch (err) {
      if (isMounted.current) {
        setErrors(getYupInnerErrors(err));

        if (submit) {
          strapi.notification.error('notification.form.error.fields');
        }
      }
    }
  };

  const createWebhooks = async () => {
    try {
      strapi.lockAppWithOverlay();
      setIsSubmitting(true);
      const { data } = await request('/admin/webhooks', {
        method: 'POST',
        body: cleanData(modifiedData),
      });
      setIsSubmitting(false);
      dispatch({
        type: 'SUBMIT_SUCCEEDED',
      });
      strapi.notification.success('Settings.webhooks.created');
      replace(`/settings/webhooks/${data.id}`);
    } catch (err) {
<<<<<<< HEAD
      if (isMounted.current) {
        displayErrors(err);
      }
=======
      setIsSubmitting(false);
      strapi.notification.error('notification.error');
    } finally {
      strapi.unlockApp();
>>>>>>> e0287c8d
    }
  };

  const getErrorMessage = error => {
    if (!error) {
      return null;
    }

    return formatMessage({
      id: error.id,
    });
  };

  const goToList = () => push('/settings/webhooks');

  const handleChange = ({ target: { name, value } }) => {
    dispatch({
      type: 'ON_CHANGE',
      keys: name.split('.'),
      value,
    });

    if (submittedOnce) {
      if (name === 'events') {
        resetEventsError();
      }
      if (name.includes('headers')) {
        resetHeadersError(name);
      }
    }
  };

  const handleClick = () => {
    dispatch({
      type: 'ADD_NEW_HEADER',
      keys: ['headers'],
    });
  };

  const handleTrigger = async () => {
    dispatch({
      type: 'SET_IS_TRIGGERING',
    });

    try {
      const { data } = await request(`/admin/webhooks/${id}/trigger`, {
        method: 'POST',
        signal,
      });

      if (isMounted.current) {
        dispatch({
          type: 'TRIGGER_SUCCEEDED',
          response: data,
        });
      }
    } catch (err) {
      if (isMounted.current) {
        if (err.code !== 20) {
          strapi.notification.error('notification.error');
        }
        dispatch({
          type: 'SET_IS_TRIGGERING',
        });
      }
    }
  };

  const handleRemove = index => {
    dispatch({
      type: 'ON_HEADER_REMOVE',
      index,
    });

    resetHeadersErrors();
  };

  const handleReset = () =>
    dispatch({
      type: 'RESET_FORM',
    });

  const handleSubmit = e => {
    e.preventDefault();
    setSubmittedOnce(true);
    checkFormErrors(true);
  };

  const onCancelTrigger = () => {
    abortController.abort();

    dispatch({
      type: 'ON_TRIGGER_CANCELED',
    });
  };

  const resetEventsError = () => {
    const errors = formErrors;
    delete errors.events;
    setErrors(errors);
  };

  const resetHeadersError = keys => {
    const errors = formErrors;

    setErrors(omit(errors, [keys]));
  };

  const resetHeadersErrors = () => {
    const errors = formErrors;
    const newErrors = Object.keys(errors)
      .filter(key => !key.includes('headers'))
      .reduce((obj, key) => {
        obj[key] = formErrors[key];

        return obj;
      }, {});

    setErrors(newErrors);
  };

  const setErrors = errors => {
    dispatch({
      type: 'SET_ERRORS',
      errors,
    });
  };

  const submitForm = () => {
    if (!isCreating) {
      updateWebhook();
    } else {
      createWebhooks();
    }
  };

  const updateWebhook = async () => {
    try {
      strapi.lockAppWithOverlay();
      setIsSubmitting(true);

      const body = cleanData(modifiedData);
      delete body.id;

      await request(`/admin/webhooks/${id}`, {
        method: 'PUT',
        body,
      });
      setIsSubmitting(false);
      dispatch({
        type: 'SUBMIT_SUCCEEDED',
      });
      strapi.notification.success('notification.form.success.fields');
    } catch (err) {
<<<<<<< HEAD
      if (isMounted.current) {
        displayErrors(err);
      }
=======
      setIsSubmitting(false);
      strapi.notification.error('notification.error');
    } finally {
      strapi.unlockApp();
>>>>>>> e0287c8d
    }
  };

  const shouldShowDPEvents = useMemo(
    () => collectionTypes.some(ct => ct.schema.options.draftAndPublish === true),
    [collectionTypes]
  );

  if (isLoading || isLoadingForModels) {
    return <LoadingIndicatorPage />;
  }

  return (
    <Wrapper>
      <PageTitle name="Webhooks" />
      <BackHeader onClick={goToList} />
      <form onSubmit={handleSubmit}>
        <Header {...headerProps} />
        {(isTriggering || !isEmpty(triggerResponse)) && (
          <div className="trigger-wrapper">
            <TriggerContainer
              isPending={isTriggering}
              response={triggerResponse}
              onCancel={onCancelTrigger}
            />
          </div>
        )}
        <div className="form-wrapper">
          <div className="form-card">
            <div className="row">
              {Object.keys(form).map(key => {
                return (
                  <div key={key} className={form[key].styleName}>
                    <InputsIndex
                      {...form[key]}
                      customInputs={{
                        headers: Inputs,
                        events: Inputs,
                      }}
                      label={formatMessage({
                        id: form[key].label,
                      })}
                      error={getErrorMessage(get(formErrors, key, null))}
                      name={key}
                      onChange={handleChange}
                      shouldShowDPEvents={shouldShowDPEvents}
                      validations={form[key].validations}
                      value={modifiedData[key] || form[key].value}
                      {...(form[key].type === 'headers' && {
                        onClick: handleClick,
                        onRemove: handleRemove,
                        customError: formattedErrors,
                      })}
                    />
                  </div>
                );
              })}
            </div>
          </div>
        </div>
      </form>
    </Wrapper>
  );
}

export default EditView;<|MERGE_RESOLUTION|>--- conflicted
+++ resolved
@@ -10,21 +10,14 @@
 import { Header, Inputs as InputsIndex } from '@buffetjs/custom';
 import { Play } from '@buffetjs/icons';
 import {
-<<<<<<< HEAD
   displayErrors,
-=======
->>>>>>> e0287c8d
   request,
   useGlobalContext,
   getYupInnerErrors,
   BackHeader,
-<<<<<<< HEAD
-} from 'strapi-helper-plugin';
-=======
   LoadingIndicatorPage,
 } from 'strapi-helper-plugin';
 import { useModels } from '../../../hooks';
->>>>>>> e0287c8d
 import PageTitle from '../../../components/SettingsPageTitle';
 import { Inputs, TriggerContainer } from '../../../components/Webhooks';
 import reducer, { initialState } from './reducer';
@@ -205,16 +198,10 @@
       strapi.notification.success('Settings.webhooks.created');
       replace(`/settings/webhooks/${data.id}`);
     } catch (err) {
-<<<<<<< HEAD
-      if (isMounted.current) {
-        displayErrors(err);
-      }
-=======
       setIsSubmitting(false);
-      strapi.notification.error('notification.error');
+      displayErrors(err);
     } finally {
       strapi.unlockApp();
->>>>>>> e0287c8d
     }
   };
 
@@ -369,16 +356,10 @@
       });
       strapi.notification.success('notification.form.success.fields');
     } catch (err) {
-<<<<<<< HEAD
-      if (isMounted.current) {
-        displayErrors(err);
-      }
-=======
       setIsSubmitting(false);
-      strapi.notification.error('notification.error');
+      displayErrors(err);
     } finally {
       strapi.unlockApp();
->>>>>>> e0287c8d
     }
   };
 
