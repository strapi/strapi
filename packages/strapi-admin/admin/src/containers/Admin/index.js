/**
 *
 * Admin
 *
 */

import React from 'react';
import PropTypes from 'prop-types';
import { connect } from 'react-redux';
import { createStructuredSelector } from 'reselect';
import { bindActionCreators, compose } from 'redux';
import { Switch, Route } from 'react-router-dom';
import { injectIntl } from 'react-intl';
import { isEmpty } from 'lodash';
// Components from strapi-helper-plugin
import {
  difference,
  GlobalContextProvider,
  LoadingIndicatorPage,
  OverlayBlocker,
} from 'strapi-helper-plugin';
import { SETTINGS_BASE_URL, SHOW_TUTORIALS } from '../../config';

import Header from '../../components/Header/index';
import Logout from '../../components/Logout';
import NavTopRightWrapper from '../../components/NavTopRightWrapper';
import LeftMenu from '../LeftMenu';
import ListPluginsPage from '../ListPluginsPage';
import LocaleToggle from '../LocaleToggle';
import HomePage from '../HomePage';
import Marketplace from '../Marketplace';
import NotFoundPage from '../NotFoundPage';
import Onboarding from '../Onboarding';
import SettingsPage from '../SettingsPage';
import PluginDispatcher from '../PluginDispatcher';
import {
  disableGlobalOverlayBlocker,
  enableGlobalOverlayBlocker,
  updatePlugin,
} from '../App/actions';
import makeSelecApp from '../App/selectors';
import injectSaga from '../../utils/injectSaga';
import injectReducer from '../../utils/injectReducer';

import { emitEvent, setAppError } from './actions';
import makeSelectAdmin from './selectors';
import reducer from './reducer';
import saga from './saga';
import Wrapper from './Wrapper';
import Content from './Content';

export class Admin extends React.Component {
  // eslint-disable-line react/prefer-stateless-function

  helpers = {
    updatePlugin: this.props.updatePlugin,
  };

  componentDidMount() {
    this.props.emitEvent('didAccessAuthenticatedAdministration');
  }

  shouldComponentUpdate(prevProps) {
    return !isEmpty(difference(prevProps, this.props));
  }

  /* istanbul ignore next */
  componentDidCatch(error, info) {
    /* eslint-disable */
    console.log('An error has occured');
    console.log('--------------------');
    console.log(error);
    console.log('Here is some infos');
    console.log(info);
    /* eslint-enable */

    // Display the error log component which is not designed yet
    this.props.setAppError();
  }

  hasApluginNotReady = props => {
    const {
      global: { plugins },
    } = props;

    return !Object.keys(plugins).every(
      plugin => plugins[plugin].isReady === true
    );
  };

  /**
   * Display the app loader until the app is ready
   * @returns {Boolean}
   */
  showLoader = () => {
    return this.hasApluginNotReady(this.props);
  };

  renderInitializers = () => {
    const {
      global: { plugins },
    } = this.props;

    return Object.keys(plugins).reduce((acc, current) => {
      const InitializerComponent = plugins[current].initializer;
      const key = plugins[current].id;

      acc.push(
        <InitializerComponent key={key} {...this.props} {...this.helpers} />
      );

      return acc;
    }, []);
  };

  renderPluginDispatcher = props => {
    // NOTE: Send the needed props instead of everything...

    return <PluginDispatcher {...this.props} {...props} {...this.helpers} />;
  };

  renderRoute = (props, Component) => <Component {...this.props} {...props} />;

  render() {
    const {
      global: {
        autoReload,
        blockApp,
        currentEnvironment,
        overlayBlockerData,
        plugins,
        showGlobalAppBlocker,
        strapiVersion,
      },
      disableGlobalOverlayBlocker,
      emitEvent,
      enableGlobalOverlayBlocker,
      intl: { formatMessage },
      updatePlugin,
    } = this.props;

    // We need the admin data in order to make the initializers work
    if (this.showLoader()) {
      return (
        <>
          {this.renderInitializers()}
          <LoadingIndicatorPage />
        </>
      );
    }

    return (
      <GlobalContextProvider
<<<<<<< HEAD
        emitEvent={this.props.emitEvent}
        currentEnvironment={this.props.global.currentEnvironment}
        disableGlobalOverlayBlocker={this.props.disableGlobalOverlayBlocker}
        enableGlobalOverlayBlocker={this.props.enableGlobalOverlayBlocker}
        formatMessage={this.props.intl.formatMessage}
        plugins={this.props.global.plugins}
        settingsBaseURL={SETTINGS_BASE_URL}
        updatePlugin={this.props.updatePlugin}
=======
        autoReload={autoReload}
        emitEvent={emitEvent}
        currentEnvironment={currentEnvironment}
        disableGlobalOverlayBlocker={disableGlobalOverlayBlocker}
        enableGlobalOverlayBlocker={enableGlobalOverlayBlocker}
        formatMessage={formatMessage}
        plugins={plugins}
        updatePlugin={updatePlugin}
>>>>>>> 063443b9
      >
        <Wrapper>
          <LeftMenu version={strapiVersion} plugins={plugins} />
          <NavTopRightWrapper>
            {/* Injection zone not ready yet */}
            <Logout />
            <LocaleToggle isLogged />
          </NavTopRightWrapper>
          <div className="adminPageRightWrapper">
            <Header />
            <Content>
              <Switch>
                <Route
                  path="/"
                  render={props => this.renderRoute(props, HomePage)}
                  exact
                />
                <Route
                  path="/plugins/:pluginId"
                  render={this.renderPluginDispatcher}
                />
                <Route
                  path="/list-plugins"
                  render={props => this.renderRoute(props, ListPluginsPage)}
                  exact
                />
                <Route
                  path="/marketplace"
                  render={props => this.renderRoute(props, Marketplace)}
                />
                <Route
                  path={`${SETTINGS_BASE_URL}/:settingId`}
                  render={props => this.renderRoute(props, SettingsPage)}
                />
                <Route
                  path={SETTINGS_BASE_URL}
                  render={props => this.renderRoute(props, SettingsPage)}
                  exact
                />
                <Route key="7" path="" component={NotFoundPage} />
                <Route key="8" path="404" component={NotFoundPage} />
              </Switch>
            </Content>
          </div>
          <OverlayBlocker
            key="overlayBlocker"
            isOpen={blockApp && showGlobalAppBlocker}
            {...overlayBlockerData}
          />
          {SHOW_TUTORIALS && <Onboarding />}
        </Wrapper>
      </GlobalContextProvider>
    );
  }
}

Admin.defaultProps = {
  intl: {
    formatMessage: () => {},
  },
};

Admin.propTypes = {
  admin: PropTypes.shape({
    appError: PropTypes.bool,
  }).isRequired,
  disableGlobalOverlayBlocker: PropTypes.func.isRequired,
  emitEvent: PropTypes.func.isRequired,
  enableGlobalOverlayBlocker: PropTypes.func.isRequired,
  global: PropTypes.shape({
    autoReload: PropTypes.bool,
    blockApp: PropTypes.bool,
    currentEnvironment: PropTypes.string,
    overlayBlockerData: PropTypes.oneOfType([PropTypes.bool, PropTypes.object]),
    plugins: PropTypes.object,
    showGlobalAppBlocker: PropTypes.bool,
    strapiVersion: PropTypes.string,
  }).isRequired,
  intl: PropTypes.shape({
    formatMessage: PropTypes.func,
  }),
  location: PropTypes.object.isRequired,
  setAppError: PropTypes.func.isRequired,
  updatePlugin: PropTypes.func.isRequired,
};

const mapStateToProps = createStructuredSelector({
  admin: makeSelectAdmin(),
  global: makeSelecApp(),
});

export function mapDispatchToProps(dispatch) {
  return bindActionCreators(
    {
      disableGlobalOverlayBlocker,
      emitEvent,
      enableGlobalOverlayBlocker,
      setAppError,
      updatePlugin,
    },
    dispatch
  );
}

const withConnect = connect(
  mapStateToProps,
  mapDispatchToProps
);
const withReducer = injectReducer({ key: 'admin', reducer });
const withSaga = injectSaga({ key: 'admin', saga });

export default compose(
  injectIntl,
  withReducer,
  withSaga,
  withConnect
)(Admin);<|MERGE_RESOLUTION|>--- conflicted
+++ resolved
@@ -151,16 +151,6 @@
 
     return (
       <GlobalContextProvider
-<<<<<<< HEAD
-        emitEvent={this.props.emitEvent}
-        currentEnvironment={this.props.global.currentEnvironment}
-        disableGlobalOverlayBlocker={this.props.disableGlobalOverlayBlocker}
-        enableGlobalOverlayBlocker={this.props.enableGlobalOverlayBlocker}
-        formatMessage={this.props.intl.formatMessage}
-        plugins={this.props.global.plugins}
-        settingsBaseURL={SETTINGS_BASE_URL}
-        updatePlugin={this.props.updatePlugin}
-=======
         autoReload={autoReload}
         emitEvent={emitEvent}
         currentEnvironment={currentEnvironment}
@@ -168,8 +158,8 @@
         enableGlobalOverlayBlocker={enableGlobalOverlayBlocker}
         formatMessage={formatMessage}
         plugins={plugins}
+        settingsBaseURL={SETTINGS_BASE_URL}
         updatePlugin={updatePlugin}
->>>>>>> 063443b9
       >
         <Wrapper>
           <LeftMenu version={strapiVersion} plugins={plugins} />
