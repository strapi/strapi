/*
 *
 * HomePage
 *
 */
/* eslint-disable */
import React, { memo } from 'react';
import { FormattedMessage } from 'react-intl';
import { get, upperFirst } from 'lodash';
import { auth } from 'strapi-helper-plugin';
import PageTitle from '../../components/PageTitle';

import useFetch from './hooks';
import { ALink, Block, Container, LinkWrapper, P, Wave, Separator } from './components';
import BlogPost from './BlogPost';
import SocialLink from './SocialLink';

const FIRST_BLOCK_LINKS = [
  {
    link:
<<<<<<< HEAD
      'https://strapi.io/documentation/v3.x/getting-started/quick-start.html#_3-create-a-restaurant-content-type',
=======
      'https://strapi.io/documentation/v3.x/getting-started/quick-start.html#_4-create-a-category-content-type',
>>>>>>> 728e8c63
    contentId: 'app.components.BlockLink.documentation.content',
    titleId: 'app.components.BlockLink.documentation',
  },
  {
    link: 'https://github.com/strapi/foodadvisor',
    contentId: 'app.components.BlockLink.code.content',
    titleId: 'app.components.BlockLink.code',
  },
];

const SOCIAL_LINKS = [
  {
    name: 'GitHub',
    link: 'https://github.com/strapi/strapi/',
  },
  {
    name: 'Slack',
    link: 'https://slack.strapi.io/',
  },
  {
    name: 'Medium',
    link: 'https://medium.com/@strapi',
  },
  {
    name: 'Twitter',
    link: 'https://twitter.com/strapijs',
  },
  {
    name: 'Reddit',
    link: 'https://www.reddit.com/r/Strapi/',
  },
];

const HomePage = ({ global: { plugins }, history: { push } }) => {
  const { error, isLoading, posts } = useFetch();
  const handleClick = e => {
    e.preventDefault();

    push(
      '/plugins/content-type-builder/content-types/plugins::users-permissions.user?modalType=contentType&kind=collectionType&actionType=create&settingType=base&forTarget=contentType&headerId=content-type-builder.modalForm.contentType.header-create&header_icon_isCustom_1=false&header_icon_name_1=contentType&header_label_1=null'
    );
  };
  const hasAlreadyCreatedContentTypes =
    get(plugins, ['content-manager', 'leftMenuSections', '0', 'links'], []).filter(
      contentType => contentType.isDisplayed === true
    ).length > 1;

  const headerId = hasAlreadyCreatedContentTypes
    ? 'HomePage.greetings'
    : 'app.components.HomePage.welcome';
  const username = get(auth.getUserInfo(), 'username', '');
  const linkProps = hasAlreadyCreatedContentTypes
    ? {
        id: 'app.components.HomePage.button.blog',
        href: 'https://blog.strapi.io/',
        onClick: () => {},
        type: 'blog',
        target: '_blank',
      }
    : {
        id: 'app.components.HomePage.create',
        href: '',
        onClick: handleClick,
        type: 'documentation',
      };

  return (
    <>
      <FormattedMessage id="HomePage.helmet.title">
        {title => <PageTitle title={title} />}
      </FormattedMessage>
      <Container className="container-fluid">
        <div className="row">
          <div className="col-lg-8 col-md-12">
            <Block>
              <Wave />
              <FormattedMessage
                id={headerId}
                values={{
                  name: upperFirst(username),
                }}
              >
                {msg => <h2 id="mainHeader">{msg}</h2>}
              </FormattedMessage>
              {hasAlreadyCreatedContentTypes ? (
                <FormattedMessage id="app.components.HomePage.welcomeBlock.content.again">
                  {msg => <P>{msg}</P>}
                </FormattedMessage>
              ) : (
                <FormattedMessage id="HomePage.welcome.congrats">
                  {congrats => {
                    return (
                      <FormattedMessage id="HomePage.welcome.congrats.content">
                        {content => {
                          return (
                            <FormattedMessage id="HomePage.welcome.congrats.content.bold">
                              {boldContent => {
                                return (
                                  <P>
                                    <b>{congrats}</b>&nbsp;
                                    {content}&nbsp;
                                    <b>{boldContent}</b>
                                  </P>
                                );
                              }}
                            </FormattedMessage>
                          );
                        }}
                      </FormattedMessage>
                    );
                  }}
                </FormattedMessage>
              )}
              {hasAlreadyCreatedContentTypes && (
                <div style={{ marginTop: isLoading ? 60 : 50 }}>
                  {posts.map((post, index) => (
                    <BlogPost
                      {...post}
                      key={post.link}
                      isFirst={index === 0}
                      isLoading={isLoading}
                      error={error}
                    />
                  ))}
                </div>
              )}
              <FormattedMessage id={linkProps.id}>
                {msg => (
                  <ALink
                    rel="noopener noreferrer"
                    {...linkProps}
                    style={{ verticalAlign: ' bottom', marginBottom: 5 }}
                  >
                    {msg}
                  </ALink>
                )}
              </FormattedMessage>
              <Separator style={{ marginTop: 37, marginBottom: 36 }} />
              <div style={{ display: 'flex', justifyContent: 'space-between' }}>
                {FIRST_BLOCK_LINKS.map((data, index) => {
                  const type = index === 0 ? 'doc' : 'code';

                  return (
                    <LinkWrapper href={data.link} target="_blank" key={data.link} type={type}>
                      <FormattedMessage id={data.titleId}>
                        {title => <p className="bold">{title}</p>}
                      </FormattedMessage>
                      <FormattedMessage id={data.contentId}>
                        {content => <p>{content}</p>}
                      </FormattedMessage>
                    </LinkWrapper>
                  );
                })}
              </div>
            </Block>
          </div>

          <div className="col-md-12 col-lg-4">
            <Block style={{ paddingRight: 30, paddingBottom: 0 }}>
              <FormattedMessage id="HomePage.community">{msg => <h2>{msg}</h2>}</FormattedMessage>
              <FormattedMessage id="app.components.HomePage.community.content">
                {content => <P style={{ marginTop: 7, marginBottom: 0 }}>{content}</P>}
              </FormattedMessage>
              <FormattedMessage id="HomePage.roadmap">
                {msg => (
                  <ALink
                    rel="noopener noreferrer"
                    href="https://portal.productboard.com/strapi/1-public-roadmap/tabs/2-under-consideration"
                    target="_blank"
                  >
                    {msg}
                  </ALink>
                )}
              </FormattedMessage>

              <Separator style={{ marginTop: 18 }} />
              <div
                className="row social-wrapper"
                style={{
                  display: 'flex',
                  margin: 0,
                  marginTop: 36,
                  marginLeft: -15,
                }}
              >
                {SOCIAL_LINKS.map((value, key) => (
                  <SocialLink key={key} {...value} />
                ))}
              </div>
            </Block>
          </div>
        </div>
      </Container>
    </>
  );
};

export default memo(HomePage);<|MERGE_RESOLUTION|>--- conflicted
+++ resolved
@@ -18,11 +18,7 @@
 const FIRST_BLOCK_LINKS = [
   {
     link:
-<<<<<<< HEAD
-      'https://strapi.io/documentation/v3.x/getting-started/quick-start.html#_3-create-a-restaurant-content-type',
-=======
       'https://strapi.io/documentation/v3.x/getting-started/quick-start.html#_4-create-a-category-content-type',
->>>>>>> 728e8c63
     contentId: 'app.components.BlockLink.documentation.content',
     titleId: 'app.components.BlockLink.documentation',
   },
