/**
 *
 * LeftMenuFooter
 *
 */

import React from 'react';
import { defineMessages, FormattedMessage } from 'react-intl';
import { PropTypes } from 'prop-types';
<<<<<<< HEAD

=======
import LeftMenuLink from '../LeftMenuLink';
>>>>>>> b4a04724
import Wrapper from './Wrapper';
import messages from './messages.json';

defineMessages(messages);

function LeftMenuFooter({ version }) {
  return (
    <Wrapper>
      <div className="poweredBy">
        <FormattedMessage {...messages.poweredBy} key="poweredBy" />
        <a
          key="website"
          href="https://strapi.io"
          target="_blank"
          rel="noopener noreferrer"
        >
          Strapi
        </a>
        &nbsp;
        <a
          href={`https://github.com/strapi/strapi/releases/tag/v${version}`}
          key="github"
          target="_blank"
          rel="noopener noreferrer"
        >
          v{version}
        </a>
      </div>
    </Wrapper>
  );
}

LeftMenuFooter.propTypes = {
  version: PropTypes.string.isRequired,
};

export default LeftMenuFooter;<|MERGE_RESOLUTION|>--- conflicted
+++ resolved
@@ -7,11 +7,7 @@
 import React from 'react';
 import { defineMessages, FormattedMessage } from 'react-intl';
 import { PropTypes } from 'prop-types';
-<<<<<<< HEAD
 
-=======
-import LeftMenuLink from '../LeftMenuLink';
->>>>>>> b4a04724
 import Wrapper from './Wrapper';
 import messages from './messages.json';
 
