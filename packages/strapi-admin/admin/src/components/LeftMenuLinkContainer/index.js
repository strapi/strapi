/* eslint-disable react/no-array-index-key */
import React from 'react';
import { useLocation } from 'react-router-dom';
import PropTypes from 'prop-types';
import { get, snakeCase, isEmpty } from 'lodash';

import { SETTINGS_BASE_URL } from '../../config';
import Wrapper from './Wrapper';
import messages from './messages.json';

import LeftMenuLinkSection from '../LeftMenuLinkSection';

const LeftMenuLinkContainer = ({ plugins }) => {
  const location = useLocation();

  // Generate the list of content types sections
  const contentTypesSections = Object.keys(plugins).reduce((acc, current) => {
    plugins[current].leftMenuSections.forEach((section = {}) => {
      if (!isEmpty(section.links)) {
        acc[snakeCase(section.name)] = {
          name: section.name,
          searchable: true,
          links: get(acc[snakeCase(section.name)], 'links', []).concat(
            section.links
              .filter(link => link.isDisplayed !== false)
              .map(link => {
                link.plugin = !isEmpty(plugins[link.plugin]) ? link.plugin : plugins[current].id;

                return link;
              })
          ),
        };
      }
    });

    return acc;
  }, {});

  // Generate the list of plugin links (plugins without a mainComponent should not appear in the left menu)
  const pluginsLinks = Object.values(plugins)
    .filter(
      plugin => plugin.id !== 'email' && plugin.id !== 'content-manager' && !!plugin.mainComponent
    )
    .map(plugin => {
      const pluginSuffixUrl = plugin.suffixUrl ? plugin.suffixUrl(plugins) : '';

      return {
        icon: get(plugin, 'icon') || 'plug',
        label: get(plugin, 'name'),
        destination: `/plugins/${get(plugin, 'id')}${pluginSuffixUrl}`,
      };
    });

  const menu = {
    ...contentTypesSections,
    plugins: {
      searchable: false,
      name: 'plugins',
      emptyLinksListMessage: messages.noPluginsInstalled.id,
      links: pluginsLinks,
    },
    general: {
      searchable: false,
      name: 'general',
      links: [
        {
          icon: 'list',
          label: messages.listPlugins.id,
          destination: '/list-plugins',
        },
        {
          icon: 'shopping-basket',
          label: messages.installNewPlugin.id,
          destination: '/marketplace',
        },
        {
          icon: 'cog',
          label: messages.settings.id,
          destination: SETTINGS_BASE_URL,
        },
      ],
    },
  };

  return (
    <Wrapper>
<<<<<<< HEAD
      {menus.map(section => (
        <MenuSection>
          {Object.entries(section).map(([key, value]) => (
            <LeftMenuLinkSection
              key={key}
              shrink={value.shrink}
              links={value.links}
              section={key}
              location={location}
              searchable={value.searchable}
              emptyLinksListMessage={value.emptyLinksListMessage}
            />
          ))}
        </MenuSection>
=======
      {Object.keys(menu).map(current => (
        <LeftMenuLinkSection
          key={current}
          links={menu[current].links}
          section={current}
          location={location}
          searchable={menu[current].searchable}
          emptyLinksListMessage={menu[current].emptyLinksListMessage}
        />
>>>>>>> 0f1d1ad6
      ))}
    </Wrapper>
  );
};

LeftMenuLinkContainer.propTypes = {
  plugins: PropTypes.object.isRequired,
};

export default LeftMenuLinkContainer;<|MERGE_RESOLUTION|>--- conflicted
+++ resolved
@@ -84,22 +84,6 @@
 
   return (
     <Wrapper>
-<<<<<<< HEAD
-      {menus.map(section => (
-        <MenuSection>
-          {Object.entries(section).map(([key, value]) => (
-            <LeftMenuLinkSection
-              key={key}
-              shrink={value.shrink}
-              links={value.links}
-              section={key}
-              location={location}
-              searchable={value.searchable}
-              emptyLinksListMessage={value.emptyLinksListMessage}
-            />
-          ))}
-        </MenuSection>
-=======
       {Object.keys(menu).map(current => (
         <LeftMenuLinkSection
           key={current}
@@ -109,7 +93,6 @@
           searchable={menu[current].searchable}
           emptyLinksListMessage={menu[current].emptyLinksListMessage}
         />
->>>>>>> 0f1d1ad6
       ))}
     </Wrapper>
   );
