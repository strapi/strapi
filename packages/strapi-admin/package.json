--- conflicted
+++ resolved
@@ -25,11 +25,8 @@
     "presetup": "node ./scripts/preSetup.js"
   },
   "dependencies": {
-<<<<<<< HEAD
     "crypto": "^1.0.1",
-=======
     "intl": "^1.2.5",
->>>>>>> 6faeac08
     "react-ga": "^2.4.1",
     "remove-markdown": "^0.2.2",
     "shelljs": "^0.7.8"
