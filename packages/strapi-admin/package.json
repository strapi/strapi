{
  "name": "strapi-admin",
  "version": "3.0.0-alpha.17",
  "description": "Strapi Admin",
  "repository": {
    "type": "git",
    "url": "git://github.com/strapi/strapi-admin.git"
  },
  "scripts": {
    "analyze:clean": "node ./node_modules/strapi-helper-plugin/node_modules/.bin/rimraf stats.json",
    "preanalyze": "npm run analyze:clean",
    "analyze": "node ./node_modules/strapi-helper-plugin/lib/internals/scripts/analyze.js",
    "prebuild": "APP_PATH=$APP_PATH node ./node_modules/strapi-helper-plugin/node_modules/.bin/cross-env NODE_ENV=production IS_ADMIN=true node ./node_modules/strapi-helper-plugin/lib/internals/scripts/loadAdminConfigurations.js",
    "build:dev": "npm run build:dll && node ./node_modules/strapi-helper-plugin/node_modules/.bin/cross-env NODE_ENV=development IS_ADMIN=true node ./node_modules/strapi-helper-plugin/node_modules/.bin/webpack --config ./node_modules/strapi-helper-plugin/lib/internals/webpack/webpack.prod.babel.js --color -p --progress",
    "build": "APP_PATH=$APP_PATH npm run build:dll && node ./node_modules/strapi-helper-plugin/node_modules/.bin/cross-env NODE_ENV=production IS_ADMIN=true node ./node_modules/strapi-helper-plugin/node_modules/.bin/webpack --config ./node_modules/strapi-helper-plugin/lib/internals/webpack/webpack.prod.babel.js --color -p --progress",
    "build:dll": "APP_PATH=$APP_PATH node ./node_modules/strapi-helper-plugin/node_modules/.bin/cross-env NODE_ENV=production IS_ADMIN=true node ./node_modules/strapi-helper-plugin/node_modules/.bin/webpack --config ./node_modules/strapi-helper-plugin/lib/internals/webpack/webpack.dll.babel.js --color -p --progress",
    "build:clean": "node ./node_modules/strapi-helper-plugin/node_modules/.bin/rimraf admin/build",
    "prestart": "node ./node_modules/strapi-helper-plugin/node_modules/.bin/cross-env NODE_ENV=development PORT=4000 IS_ADMIN=true node ./node_modules/strapi-helper-plugin/lib/internals/scripts/loadAdminConfigurations.js",
    "start": "node ./node_modules/strapi-helper-plugin/node_modules/.bin/cross-env NODE_ENV=development PORT=4000 IS_ADMIN=true node ./node_modules/strapi-helper-plugin/lib/server",
    "generate": "node ./node_modules/strapi-helper-plugin/node_modules/.bin/plop --plopfile ./node_modules/strapi-helper-plugin/lib/internals/generators/index.js",
    "prettier": "node ./node_modules/strapi-helper-plugin/node_modules/.bin/prettier --single-quote --trailing-comma es5 --write \"{admin,__{tests,mocks}__}/**/*.js\"",
    "test": "echo \"Error: no test specified\"",
    "prepublishOnly": "IS_MONOREPO=true npm run build",
    "setup": "node ./scripts/setup.js",
    "presetup": "node ./scripts/preSetup.js"
  },
  "dependencies": {
    "react-ga": "^2.4.1",
    "remove-markdown": "^0.3.0",
    "shelljs": "^0.8.3"
  },
  "devDependencies": {
<<<<<<< HEAD
    "sanitize.css": "^8.0.0",
    "strapi-helper-plugin": "3.0.0-alpha.16",
    "strapi-utils": "3.0.0-alpha.16"
=======
    "sanitize.css": "^4.1.0",
    "strapi-helper-plugin": "3.0.0-alpha.17",
    "strapi-utils": "3.0.0-alpha.17"
>>>>>>> 9f147324
  },
  "author": {
    "name": "Strapi",
    "email": "",
    "url": ""
  },
  "maintainers": [
    {
      "name": "Strapi",
      "email": "",
      "url": ""
    }
  ],
  "engines": {
    "node": ">= 10.0.0",
    "npm": ">= 6.0.0"
  },
  "license": "MIT"
}<|MERGE_RESOLUTION|>--- conflicted
+++ resolved
@@ -30,15 +30,9 @@
     "shelljs": "^0.8.3"
   },
   "devDependencies": {
-<<<<<<< HEAD
-    "sanitize.css": "^8.0.0",
-    "strapi-helper-plugin": "3.0.0-alpha.16",
-    "strapi-utils": "3.0.0-alpha.16"
-=======
     "sanitize.css": "^4.1.0",
     "strapi-helper-plugin": "3.0.0-alpha.17",
     "strapi-utils": "3.0.0-alpha.17"
->>>>>>> 9f147324
   },
   "author": {
     "name": "Strapi",
