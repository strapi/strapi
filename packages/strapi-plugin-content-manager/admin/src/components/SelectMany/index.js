--- conflicted
+++ resolved
@@ -172,24 +172,15 @@
     const attrSchema =  this.props.schema.attributes[this.props.relation.alias];
     console.log('this.props',this.props);
     console.log('attrSchema',attrSchema);
-<<<<<<< HEAD
-    const buttonCreate = this.props.isCreating ? '' : (
-      <Button
-        kind='primaryAddShape'
-        label={`Add ${this.props.relation.alias.toLowerCase()}`}
-        onClick={() => this.props.addRelatedElement(this.props.relation)}
-      />
-=======
-    const createLink = (this.props.isCreating || ! (attrSchema.hasOwnProperty('createButton') && attrSchema.createButton)?
-        '' :
+    const createLink = (this.props.isCreating  ?
+      '' :
         (
-          <FormattedMessage id='content-manager.containers.Edit.clickToAddNewRelatedContent'>
-            {title => (
-              <a onClick={() => this.props.addRelatedElement(this.props.relation)} title={title}><FormattedMessage id='content-manager.containers.Edit.addContent' /></a>
+        <FormattedMessage id='content-manager.containers.Edit.clickToAddNewRelatedContent'>
+        {title => (
+              <aonClick={() => this.props.addRelatedElement(this.props.relation)}title={title}><FormattedMessage id='content-manager.containers.Edit.addContent' /></a>
             )}
           </FormattedMessage>
-        )
->>>>>>> 53a6d640
+      )
     );
 
     /* eslint-disable jsx-a11y/label-has-for */
