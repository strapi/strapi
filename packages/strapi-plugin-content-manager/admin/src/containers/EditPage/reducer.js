--- conflicted
+++ resolved
@@ -45,18 +45,11 @@
       return state
         .updateIn(['record', action.key], (list) => {
           if (List.isList(list)) {
-<<<<<<< HEAD
-            return list.push(action.value);
-          }
-
-          return List([]) 
-=======
             return list 
               .push(action.value);
           }
           
           return List([])
->>>>>>> 585527c9
             .push(action.value);
         });
     case CHANGE_DATA:
