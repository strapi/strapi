--- conflicted
+++ resolved
@@ -1,14 +1,7 @@
 import React, { useCallback, useEffect, useMemo, useReducer, useState } from 'react';
 import { cloneDeep, get, isEmpty, isEqual, pick, set } from 'lodash';
 import PropTypes from 'prop-types';
-import {
-  Prompt,
-  Redirect,
-  useParams,
-  useLocation,
-  useHistory,
-  useRouteMatch,
-} from 'react-router-dom';
+import { Prompt, Redirect, useParams, useLocation, useHistory } from 'react-router-dom';
 import {
   LoadingIndicatorPage,
   request,
@@ -44,10 +37,8 @@
   const { id } = useParams();
   const [reducerState, dispatch] = useReducer(reducer, initialState, init);
   const { state } = useLocation();
-  const abortController = new AbortController();
-  const { signal } = abortController;
-
-  const { push, replace } = useHistory();
+
+  const { push } = useHistory();
   // Here in case of a 403 response when fetching data we will either redirect to the previous page
   // Or to the homepage if there's no state in the history stack
   const from = get(state, 'from', '/');
@@ -60,18 +51,8 @@
     shouldCheckErrors,
   } = reducerState.toJS();
   const [isCreatingEntry, setIsCreatingEntry] = useState(id === 'create');
-  const [status, setStatus] = useState('resolved');
+  const [isSubmitting, setIsSubmitting] = useState(false);
   const currentContentTypeLayout = get(allLayoutData, ['contentType'], {});
-  const hasDraftAndPublish = useMemo(() => {
-    return get(currentContentTypeLayout, ['schema', 'options', 'draftAndPublish'], false);
-  }, [currentContentTypeLayout]);
-
-  const shouldNotRunValidations = useMemo(() => {
-    return hasDraftAndPublish && !initialData.published_at;
-  }, [hasDraftAndPublish, initialData.published_at]);
-  const {
-    params: { contentType },
-  } = useRouteMatch('/plugins/content-manager/:contentType');
   // This is used for the readonly mode when updating an entry
   const allDynamicZoneFields = useMemo(() => {
     const attributes = get(currentContentTypeLayout, ['schema', 'attributes'], {});
@@ -83,6 +64,8 @@
     return dynamicZoneFields;
   }, [currentContentTypeLayout]);
 
+  const abortController = new AbortController();
+  const { signal } = abortController;
   const { emitEvent, formatMessage } = useGlobalContext();
   const userPermissions = useUser();
   const generatedPermissions = useMemo(() => generatePermissionsObject(slug), [slug]);
@@ -174,11 +157,8 @@
         });
       } catch (err) {
         console.log(err);
-        const resStatus = get(err, 'response.status', null);
-
-<<<<<<< HEAD
-        if (id && resStatus === 403) {
-=======
+        const status = get(err, 'response.status', null);
+
         // The record does not exists
         // Redirect the user to the previous page
         if (id && status === 404) {
@@ -188,7 +168,6 @@
         }
 
         if (id && status === 403) {
->>>>>>> 4700f79b
           strapi.notification.info(getTrad('permissions.not-allowed.update'));
 
           push(from);
@@ -201,14 +180,14 @@
         }
 
         // Create a single type
-        if (!id && resStatus === 404) {
+        if (!id && status === 404) {
           setIsCreatingEntry(true);
 
           return;
         }
 
         // Not allowed to update or read a ST
-        if (!id && resStatus === 403) {
+        if (!id && status === 403) {
           strapi.notification.info(getTrad('permissions.not-allowed.update'));
 
           push(from);
@@ -254,7 +233,7 @@
       abortController.abort();
     };
     // eslint-disable-next-line react-hooks/exhaustive-deps
-  }, [id, slug, isLoadingForPermissions]);
+  }, [id, slug, isCreatingEntry, isLoadingForPermissions]);
 
   const addComponentToDynamicZone = useCallback((keys, componentUid, shouldCheckErrors = false) => {
     emitEvent('didAddComponentToDynamicZone');
@@ -301,7 +280,7 @@
       {
         components: get(allLayoutData, 'components', {}),
       },
-      { isCreatingEntry, isDraft: shouldNotRunValidations, isFromComponent: false }
+      isCreatingEntry
     );
     let errors = {};
     const updatedData = cloneDeep(modifiedData);
@@ -383,7 +362,7 @@
       {
         components: get(allLayoutData, 'components', {}),
       },
-      { isCreatingEntry, isDraft: shouldNotRunValidations, isFromComponent: false }
+      isCreatingEntry
     );
 
     try {
@@ -391,7 +370,7 @@
       await schema.validate(modifiedData, { abortEarly: false });
 
       // Show a loading button in the EditView/Header.js
-      setStatus('submit-pending');
+      setIsSubmitting(true);
 
       // Set the loading state in the plugin header
       const filesToUpload = getFilesToUpload(modifiedData);
@@ -435,7 +414,7 @@
 
       try {
         // Time to actually send the data
-        const res = await request(
+        await request(
           getRequestUrl(endPoint),
           {
             method,
@@ -448,21 +427,21 @@
         );
         emitEvent(isCreatingEntry ? 'didCreateEntry' : 'didEditEntry');
 
-        setStatus('resolved');
+        setIsSubmitting(false);
 
         dispatch({
           type: 'SUBMIT_SUCCESS',
         });
         strapi.notification.success(`${pluginId}.success.record.save`);
 
-        setIsCreatingEntry(false);
-
-        if (!isSingleType) {
-          replace(`/plugins/${pluginId}/${contentType}/${slug}/${res.id}`);
+        if (isSingleType) {
+          setIsCreatingEntry(false);
+        } else {
+          redirectToPreviousPage();
         }
       } catch (err) {
         console.error({ err });
-        setStatus('resolved');
+        setIsSubmitting(false);
 
         const error = get(
           err,
@@ -494,7 +473,7 @@
     } catch (err) {
       console.error({ err });
       const errors = getYupInnerErrors(err);
-      setStatus('resolved');
+      setIsSubmitting(false);
 
       dispatch({
         type: 'SUBMIT_ERRORS',
@@ -502,113 +481,6 @@
       });
     }
   };
-
-  const handlePublish = useCallback(async () => {
-    // Create yup schema
-    const schema = createYupSchema(
-      currentContentTypeLayout,
-      {
-        components: get(allLayoutData, 'components', {}),
-      },
-      { isCreatingEntry, isDraft: false, isFromComponent: false }
-    );
-
-    try {
-      // Validate the form using yup
-      await schema.validate(modifiedData, { abortEarly: false });
-
-      // Show a loading button in the EditView/Header.js
-      setStatus('publish-pending');
-
-      try {
-        // Time to actually send the data
-        const data = await request(
-          getRequestUrl(`${slug}/publish/${id || modifiedData.id}`),
-          {
-            method: 'POST',
-          },
-          false,
-          false
-        );
-
-        setStatus('resolved');
-
-        dispatch({
-          type: 'PUBLISH_SUCCESS',
-          data,
-        });
-        strapi.notification.success(`${pluginId}.success.record.publish`);
-      } catch (err) {
-        // ---------- @Soupette Is this error handling still mandatory? ----------
-        // The api error send response.payload.message: 'The error message'.
-        // There isn't : response.payload.message[0].messages[0].id
-        console.error({ err });
-        setStatus('resolved');
-
-        const error = get(
-          err,
-          ['response', 'payload', 'message', '0', 'messages', '0', 'id'],
-          'SERVER ERROR'
-        );
-
-        if (error === 'ValidationError') {
-          const errors = get(err, ['response', 'payload', 'data', '0', 'errors'], {});
-          const formattedErrors = Object.keys(errors).reduce((acc, current) => {
-            acc[current] = { id: errors[current][0] };
-
-            return acc;
-          }, {});
-
-          dispatch({
-            type: 'PUBLISH_ERRORS',
-            errors: formattedErrors,
-          });
-        }
-
-        const errorMessage = get(err, ['response', 'payload', 'message'], 'SERVER ERROR');
-        strapi.notification.error(errorMessage);
-      }
-    } catch (err) {
-      console.error({ err });
-      const errors = getYupInnerErrors(err);
-      console.log({ errors });
-      setStatus('resolved');
-
-      dispatch({
-        type: 'PUBLISH_ERRORS',
-        errors,
-      });
-    }
-  }, [allLayoutData, currentContentTypeLayout, id, isCreatingEntry, modifiedData, slug]);
-
-  const handleUnpublish = useCallback(async () => {
-    try {
-      setStatus('unpublish-pending');
-
-      const data = await request(
-        getRequestUrl(`${slug}/unpublish/${id || modifiedData.id}`),
-        {
-          method: 'POST',
-        },
-        false,
-        false
-      );
-
-      setStatus('resolved');
-
-      dispatch({
-        type: 'UNPUBLISH_SUCCESS',
-        data,
-      });
-      strapi.notification.success(`${pluginId}.success.record.unpublish`);
-    } catch (err) {
-      console.error({ err });
-      setStatus('resolved');
-
-      const errorMessage = get(err, ['response', 'payload', 'message'], 'SERVER ERROR');
-      strapi.notification.error(errorMessage);
-    }
-  }, [id, modifiedData, slug]);
 
   const shouldCheckDZErrors = useCallback(
     dzName => {
@@ -713,7 +585,7 @@
     });
   };
 
-  const clearData = useCallback(() => {
+  const clearData = () => {
     if (isSingleType) {
       setIsCreatingEntry(true);
     }
@@ -722,7 +594,7 @@
       type: 'SET_DEFAULT_MODIFIED_DATA_STRUCTURE',
       contentTypeDataStructure: {},
     });
-  }, [isSingleType]);
+  };
 
   const triggerFormValidation = () => {
     dispatch({
@@ -762,12 +634,10 @@
         createActionAllowedFields,
         deleteSuccess,
         formErrors,
-        hasDraftAndPublish,
         initialData,
         isCreatingEntry,
         isSingleType,
-        shouldNotRunValidations,
-        status,
+        isSubmitting,
         layout: currentContentTypeLayout,
         modifiedData,
         moveComponentDown,
@@ -775,8 +645,6 @@
         moveComponentUp,
         moveRelation,
         onChange: handleChange,
-        onPublish: handlePublish,
-        onUnpublish: handleUnpublish,
         onRemoveRelation,
         readActionAllowedFields,
         redirectToPreviousPage,
@@ -790,11 +658,7 @@
       }}
     >
       <>
-        <OverlayBlocker
-          key="overlayBlocker"
-          isOpen={status !== 'resolved'}
-          {...overlayBlockerParams}
-        />
+        <OverlayBlocker key="overlayBlocker" isOpen={isSubmitting} {...overlayBlockerParams} />
         {isLoading ? (
           <LoadingIndicatorPage />
         ) : (
