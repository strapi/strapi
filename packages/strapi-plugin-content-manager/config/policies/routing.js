const _ = require('lodash');

const parseMultipartBody = require('../../utils/parse-multipart');
const uploadFiles = require('../../utils/upload-files');

module.exports = async (ctx, next) => {
  const { source } = ctx.request.query;
  const { model } = ctx.params;

  const target = source === 'admin' ? strapi.admin : strapi.plugins[source];

  if (
    source &&
    _.get(target, [
      'config',
      'layout',
      model,
      'actions',
      ctx.request.route.action,
    ])
  ) {
    const [controller, action] = _.get(
      target,
      [
        'config',
        'layout',
        ctx.params.model,
        'actions',
        ctx.request.route.action,
      ],
      []
    ).split('.');

    if (controller && action) {
<<<<<<< HEAD
      // Redirect to specific controller.
      if (
        _.has(ctx.request.body, 'fields') &&
        _.has(ctx.request.body, 'files')
      ) {
        let { files, fields } = ctx.request.body;

        const parser = value => {
          try {
            value = JSON.parse(value);
          } catch (e) {
            // Silent.
          }

          return _.isArray(value) ? value.map(obj => parser(obj)) : value;
        };

        fields = Object.keys(fields).reduce((acc, current) => {
          acc[current] = parser(fields[current]);

          return acc;
        }, {});

        ctx.request.body = fields;
=======
      // TODO: handle in the targeted controller directly
      if (ctx.is('multipart')) {
        const { data, files } = parseMultipartBody(ctx);
        ctx.request.body = data;
        ctx.request.files = {};
>>>>>>> d65e60e9

        await target.controllers[controller.toLowerCase()][action](ctx);
        const resBody = ctx.body;

        if (ctx.status >= 300) return;

        await uploadFiles(resBody, files, { model, source });

        return ctx.send(resBody);
      }

      return await target.controllers[controller.toLowerCase()][action](ctx);
    }
  }

  await next();
};<|MERGE_RESOLUTION|>--- conflicted
+++ resolved
@@ -32,38 +32,11 @@
     ).split('.');
 
     if (controller && action) {
-<<<<<<< HEAD
-      // Redirect to specific controller.
-      if (
-        _.has(ctx.request.body, 'fields') &&
-        _.has(ctx.request.body, 'files')
-      ) {
-        let { files, fields } = ctx.request.body;
-
-        const parser = value => {
-          try {
-            value = JSON.parse(value);
-          } catch (e) {
-            // Silent.
-          }
-
-          return _.isArray(value) ? value.map(obj => parser(obj)) : value;
-        };
-
-        fields = Object.keys(fields).reduce((acc, current) => {
-          acc[current] = parser(fields[current]);
-
-          return acc;
-        }, {});
-
-        ctx.request.body = fields;
-=======
       // TODO: handle in the targeted controller directly
       if (ctx.is('multipart')) {
         const { data, files } = parseMultipartBody(ctx);
         ctx.request.body = data;
         ctx.request.files = {};
->>>>>>> d65e60e9
 
         await target.controllers[controller.toLowerCase()][action](ctx);
         const resBody = ctx.body;
