--- conflicted
+++ resolved
@@ -64,15 +64,11 @@
     // Multipart/form-data.
     if (values.hasOwnProperty('fields') && values.hasOwnProperty('files')) {
       // Silent recursive parser.
-<<<<<<< HEAD
-      const parser = (value) => {
+      const parser = value => {
         if (_.isString(value)) {
           return value;
         }
 
-=======
-      const parser = value => {
->>>>>>> c91ab63e
         try {
           value = JSON.parse(value);
         } catch (e) {
@@ -124,15 +120,11 @@
     // Multipart/form-data.
     if (values.hasOwnProperty('fields') && values.hasOwnProperty('files')) {
       // Silent recursive parser.
-<<<<<<< HEAD
-      const parser = (value) => {
+      const parser = value => {
         if (_.isString(value)) {
           return value;
         }
 
-=======
-      const parser = value => {
->>>>>>> c91ab63e
         try {
           value = JSON.parse(value);
         } catch (e) {
