--- conflicted
+++ resolved
@@ -14,13 +14,8 @@
     "lib": "./lib"
   },
   "dependencies": {
-<<<<<<< HEAD
     "lodash": "4.17.20",
-    "nodemailer": "6.4.16"
-=======
-    "lodash": "4.17.19",
     "nodemailer": "6.4.17"
->>>>>>> f711a569
   },
   "repository": {
     "type": "git",
