--- conflicted
+++ resolved
@@ -25,19 +25,14 @@
 
 Ico.propTypes = {
   icoType: PropTypes.string,
-<<<<<<< HEAD
   id: PropTypes.oneOfType([
     PropTypes.string,
     PropTypes.number,
   ]),
-  onClick: PropTypes.func,
-=======
-  id: PropTypes.string,
   onClick: PropTypes.oneOfType([
+    PropTypes.bool,
     PropTypes.func,
-    PropTypes.bool,
   ]),
->>>>>>> b52f68a3
 };
 
 Ico.defaultProps = {
