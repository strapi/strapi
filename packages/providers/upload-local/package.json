{
  "name": "@strapi/provider-upload-local",
  "version": "5.5.0",
  "description": "Local provider for strapi upload",
  "keywords": [
    "upload",
    "strapi"
  ],
  "homepage": "https://strapi.io",
  "bugs": {
    "url": "https://github.com/strapi/strapi/issues"
  },
  "repository": {
    "type": "git",
    "url": "git://github.com/strapi/strapi.git"
  },
  "license": "SEE LICENSE IN LICENSE",
  "author": {
    "name": "Strapi Solutions SAS",
    "email": "hi@strapi.io",
    "url": "https://strapi.io"
  },
  "maintainers": [
    {
      "name": "Strapi Solutions SAS",
      "email": "hi@strapi.io",
      "url": "https://strapi.io"
    }
  ],
  "main": "./dist/index.js",
  "module": "./dist/index.mjs",
  "source": "./src/index.ts",
  "types": "./dist/index.d.ts",
  "files": [
    "dist/"
  ],
  "scripts": {
    "build": "pack-up build",
    "clean": "run -T rimraf ./dist",
    "lint": "run -T eslint .",
    "test:unit": "run -T jest",
    "test:unit:watch": "run -T jest --watch",
    "watch": "pack-up watch"
  },
  "dependencies": {
    "@strapi/utils": "workspace:*",
    "fs-extra": "11.2.0"
  },
  "devDependencies": {
    "@strapi/pack-up": "5.0.2",
<<<<<<< HEAD
    "@strapi/types": "5.4.2",
=======
    "@strapi/types": "workspace:*",
>>>>>>> 82460d7a
    "@types/fs-extra": "11.0.4",
    "@types/jest": "29.5.2",
    "eslint-config-custom": "workspace:*",
    "memfs": "4.6.0",
    "tsconfig": "workspace:*"
  },
  "engines": {
    "node": ">=18.0.0 <=22.x.x",
    "npm": ">=6.0.0"
  },
  "gitHead": "7d785703f52464577d077c4618cbe68b44f8a9cd"
}<|MERGE_RESOLUTION|>--- conflicted
+++ resolved
@@ -48,11 +48,7 @@
   },
   "devDependencies": {
     "@strapi/pack-up": "5.0.2",
-<<<<<<< HEAD
-    "@strapi/types": "5.4.2",
-=======
     "@strapi/types": "workspace:*",
->>>>>>> 82460d7a
     "@types/fs-extra": "11.0.4",
     "@types/jest": "29.5.2",
     "eslint-config-custom": "workspace:*",
