--- conflicted
+++ resolved
@@ -1,10 +1,6 @@
 {
   "name": "@strapi/provider-upload-local",
-<<<<<<< HEAD
-  "version": "4.25.0",
-=======
   "version": "4.25.1",
->>>>>>> c27880c9
   "description": "Local provider for strapi upload",
   "keywords": [
     "upload",
@@ -47,23 +43,14 @@
     "watch": "pack-up watch"
   },
   "dependencies": {
-<<<<<<< HEAD
-    "@strapi/utils": "4.25.0",
-=======
     "@strapi/utils": "4.25.1",
->>>>>>> c27880c9
     "fs-extra": "10.0.0"
   },
   "devDependencies": {
     "@strapi/pack-up": "4.23.0",
     "@types/jest": "29.5.2",
-<<<<<<< HEAD
-    "eslint-config-custom": "4.25.0",
-    "tsconfig": "4.25.0"
-=======
     "eslint-config-custom": "4.25.1",
     "tsconfig": "4.25.1"
->>>>>>> c27880c9
   },
   "engines": {
     "node": ">=18.0.0 <=20.x.x",
