{
  "name": "@strapi/provider-upload-local",
  "version": "5.4.2",
  "description": "Local provider for strapi upload",
  "keywords": [
    "upload",
    "strapi"
  ],
  "homepage": "https://strapi.io",
  "bugs": {
    "url": "https://github.com/strapi/strapi/issues"
  },
  "repository": {
    "type": "git",
    "url": "git://github.com/strapi/strapi.git"
  },
  "license": "SEE LICENSE IN LICENSE",
  "author": {
    "name": "Strapi Solutions SAS",
    "email": "hi@strapi.io",
    "url": "https://strapi.io"
  },
  "maintainers": [
    {
      "name": "Strapi Solutions SAS",
      "email": "hi@strapi.io",
      "url": "https://strapi.io"
    }
  ],
  "main": "./dist/index.js",
  "module": "./dist/index.mjs",
  "source": "./src/index.ts",
  "types": "./dist/index.d.ts",
  "files": [
    "dist/"
  ],
  "scripts": {
    "build": "pack-up build",
    "clean": "run -T rimraf ./dist",
    "lint": "run -T eslint .",
    "test:unit": "run -T jest",
    "test:unit:watch": "run -T jest --watch",
    "watch": "pack-up watch"
  },
  "dependencies": {
    "@strapi/utils": "5.4.2",
    "fs-extra": "11.2.0"
  },
  "devDependencies": {
<<<<<<< HEAD
    "@strapi/pack-up": "5.0.2",
    "@strapi/types": "5.4.1",
=======
    "@strapi/pack-up": "5.0.0",
    "@strapi/types": "5.4.2",
>>>>>>> f0a0bc26
    "@types/fs-extra": "11.0.4",
    "@types/jest": "29.5.2",
    "eslint-config-custom": "5.4.2",
    "memfs": "4.6.0",
    "tsconfig": "5.4.2"
  },
  "engines": {
    "node": ">=18.0.0 <=22.x.x",
    "npm": ">=6.0.0"
  },
  "gitHead": "7d785703f52464577d077c4618cbe68b44f8a9cd"
}<|MERGE_RESOLUTION|>--- conflicted
+++ resolved
@@ -47,13 +47,8 @@
     "fs-extra": "11.2.0"
   },
   "devDependencies": {
-<<<<<<< HEAD
     "@strapi/pack-up": "5.0.2",
-    "@strapi/types": "5.4.1",
-=======
-    "@strapi/pack-up": "5.0.0",
     "@strapi/types": "5.4.2",
->>>>>>> f0a0bc26
     "@types/fs-extra": "11.0.4",
     "@types/jest": "29.5.2",
     "eslint-config-custom": "5.4.2",
