{
  "name": "@strapi/provider-email-nodemailer",
<<<<<<< HEAD
  "version": "5.7.0-beta.0",
=======
  "version": "5.6.0",
>>>>>>> 63419c00
  "description": "Nodemailer provider for Strapi 3",
  "keywords": [
    "strapi",
    "email",
    "provider",
    "nodemailer"
  ],
  "homepage": "https://strapi.io",
  "bugs": {
    "url": "https://github.com/strapi/strapi/issues"
  },
  "repository": {
    "type": "git",
    "url": "https://github.com/strapi/strapi.git"
  },
  "license": "SEE LICENSE IN LICENSE",
  "author": {
    "name": "Yurii Tykhomyrov"
  },
  "maintainers": [
    {
      "name": "Strapi Solutions SAS",
      "email": "hi@strapi.io",
      "url": "https://strapi.io"
    }
  ],
  "contributors": [
    {
      "name": "Veit Bjarsch",
      "email": "vb@poweruplink.com",
      "url": "https://poweruplink.com"
    },
    {
      "name": "Saunved Mutalik"
    },
    {
      "name": "Robert Schäfer",
      "email": "git@roschaefer.de"
    }
  ],
  "main": "./dist/index.js",
  "module": "./dist/index.mjs",
  "source": "./src/index.ts",
  "types": "./dist/index.d.ts",
  "files": [
    "dist/"
  ],
  "scripts": {
    "build": "pack-up build",
    "clean": "run -T rimraf ./dist",
    "lint": "run -T eslint .",
    "watch": "pack-up watch"
  },
  "dependencies": {
    "lodash": "4.17.21",
    "nodemailer": "6.9.1"
  },
  "devDependencies": {
    "@strapi/pack-up": "5.0.2",
    "@types/nodemailer": "6.4.7",
<<<<<<< HEAD
    "eslint-config-custom": "5.7.0-beta.0",
    "tsconfig": "5.7.0-beta.0"
=======
    "eslint-config-custom": "5.6.0",
    "tsconfig": "5.6.0"
>>>>>>> 63419c00
  },
  "engines": {
    "node": ">=18.0.0 <=22.x.x",
    "npm": ">=6.0.0"
  }
}<|MERGE_RESOLUTION|>--- conflicted
+++ resolved
@@ -1,10 +1,6 @@
 {
   "name": "@strapi/provider-email-nodemailer",
-<<<<<<< HEAD
-  "version": "5.7.0-beta.0",
-=======
   "version": "5.6.0",
->>>>>>> 63419c00
   "description": "Nodemailer provider for Strapi 3",
   "keywords": [
     "strapi",
@@ -65,13 +61,8 @@
   "devDependencies": {
     "@strapi/pack-up": "5.0.2",
     "@types/nodemailer": "6.4.7",
-<<<<<<< HEAD
-    "eslint-config-custom": "5.7.0-beta.0",
-    "tsconfig": "5.7.0-beta.0"
-=======
     "eslint-config-custom": "5.6.0",
     "tsconfig": "5.6.0"
->>>>>>> 63419c00
   },
   "engines": {
     "node": ">=18.0.0 <=22.x.x",
