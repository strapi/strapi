--- conflicted
+++ resolved
@@ -1,10 +1,6 @@
 {
   "name": "@strapi/provider-email-mailgun",
-<<<<<<< HEAD
-  "version": "4.21.0",
-=======
   "version": "4.21.1",
->>>>>>> 32d9b66e
   "description": "Mailgun provider for strapi email plugin",
   "keywords": [
     "email",
@@ -48,24 +44,14 @@
     "watch": "pack-up watch"
   },
   "dependencies": {
-<<<<<<< HEAD
-    "@strapi/utils": "4.21.0",
-=======
     "@strapi/utils": "4.21.1",
->>>>>>> 32d9b66e
     "form-data": "^4.0.0",
     "mailgun.js": "8.2.1"
   },
   "devDependencies": {
-<<<<<<< HEAD
-    "@strapi/pack-up": "4.21.0",
-    "eslint-config-custom": "4.21.0",
-    "tsconfig": "4.21.0"
-=======
     "@strapi/pack-up": "4.21.1",
     "eslint-config-custom": "4.21.1",
     "tsconfig": "4.21.1"
->>>>>>> 32d9b66e
   },
   "engines": {
     "node": ">=18.0.0 <=20.x.x",
