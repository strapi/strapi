{
  "name": "@strapi/provider-email-mailgun",
<<<<<<< HEAD
  "version": "4.25.8",
=======
  "version": "4.25.9",
>>>>>>> 7a07e47d
  "description": "Mailgun provider for strapi email plugin",
  "keywords": [
    "email",
    "strapi",
    "mailgun"
  ],
  "homepage": "https://strapi.io",
  "bugs": {
    "url": "https://github.com/strapi/strapi/issues"
  },
  "repository": {
    "type": "git",
    "url": "git://github.com/strapi/strapi.git"
  },
  "license": "SEE LICENSE IN LICENSE",
  "author": {
    "name": "Strapi Solutions SAS",
    "email": "hi@strapi.io",
    "url": "https://strapi.io"
  },
  "maintainers": [
    {
      "name": "Strapi Solutions SAS",
      "email": "hi@strapi.io",
      "url": "https://strapi.io"
    }
  ],
  "main": "./dist/index.js",
  "module": "./dist/index.mjs",
  "source": "./src/index.ts",
  "types": "./dist/index.d.ts",
  "files": [
    "./dist"
  ],
  "scripts": {
    "build": "pack-up build",
    "clean": "run -T rimraf ./dist",
    "lint": "run -T eslint .",
    "test:unit": "run -T jest",
    "test:unit:watch": "run -T jest --watch",
    "watch": "pack-up watch"
  },
  "dependencies": {
<<<<<<< HEAD
    "@strapi/utils": "4.25.8",
=======
    "@strapi/utils": "4.25.9",
>>>>>>> 7a07e47d
    "form-data": "^4.0.0",
    "mailgun.js": "8.2.1"
  },
  "devDependencies": {
    "@strapi/pack-up": "4.23.0",
<<<<<<< HEAD
    "eslint-config-custom": "4.25.8",
    "tsconfig": "4.25.8"
=======
    "eslint-config-custom": "4.25.9",
    "tsconfig": "4.25.9"
>>>>>>> 7a07e47d
  },
  "engines": {
    "node": ">=18.0.0 <=20.x.x",
    "npm": ">=6.0.0"
  }
}<|MERGE_RESOLUTION|>--- conflicted
+++ resolved
@@ -1,10 +1,6 @@
 {
   "name": "@strapi/provider-email-mailgun",
-<<<<<<< HEAD
-  "version": "4.25.8",
-=======
   "version": "4.25.9",
->>>>>>> 7a07e47d
   "description": "Mailgun provider for strapi email plugin",
   "keywords": [
     "email",
@@ -48,23 +44,14 @@
     "watch": "pack-up watch"
   },
   "dependencies": {
-<<<<<<< HEAD
-    "@strapi/utils": "4.25.8",
-=======
     "@strapi/utils": "4.25.9",
->>>>>>> 7a07e47d
     "form-data": "^4.0.0",
     "mailgun.js": "8.2.1"
   },
   "devDependencies": {
     "@strapi/pack-up": "4.23.0",
-<<<<<<< HEAD
-    "eslint-config-custom": "4.25.8",
-    "tsconfig": "4.25.8"
-=======
     "eslint-config-custom": "4.25.9",
     "tsconfig": "4.25.9"
->>>>>>> 7a07e47d
   },
   "engines": {
     "node": ">=18.0.0 <=20.x.x",
