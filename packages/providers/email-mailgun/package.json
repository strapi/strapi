--- conflicted
+++ resolved
@@ -1,10 +1,6 @@
 {
   "name": "@strapi/provider-email-mailgun",
-<<<<<<< HEAD
-  "version": "5.0.0-beta.15",
-=======
   "version": "5.0.0-beta.16",
->>>>>>> 4bc5b35e
   "description": "Mailgun provider for strapi email plugin",
   "keywords": [
     "email",
@@ -48,23 +44,14 @@
     "watch": "pack-up watch"
   },
   "dependencies": {
-<<<<<<< HEAD
-    "@strapi/utils": "5.0.0-beta.15",
-=======
     "@strapi/utils": "5.0.0-beta.16",
->>>>>>> 4bc5b35e
     "form-data": "^4.0.0",
     "mailgun.js": "10.2.1"
   },
   "devDependencies": {
     "@strapi/pack-up": "5.0.0",
-<<<<<<< HEAD
-    "eslint-config-custom": "5.0.0-beta.15",
-    "tsconfig": "5.0.0-beta.15"
-=======
     "eslint-config-custom": "5.0.0-beta.16",
     "tsconfig": "5.0.0-beta.16"
->>>>>>> 4bc5b35e
   },
   "engines": {
     "node": ">=18.0.0 <=20.x.x",
