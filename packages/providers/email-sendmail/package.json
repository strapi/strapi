--- conflicted
+++ resolved
@@ -1,10 +1,6 @@
 {
   "name": "@strapi/provider-email-sendmail",
-<<<<<<< HEAD
-  "version": "4.2.2",
-=======
   "version": "4.3.0",
->>>>>>> b511597e
   "description": "Sendmail provider for strapi email",
   "keywords": [
     "email",
@@ -39,11 +35,7 @@
     "test": "echo \"no tests yet\""
   },
   "dependencies": {
-<<<<<<< HEAD
-    "@strapi/utils": "4.2.2",
-=======
     "@strapi/utils": "4.3.0",
->>>>>>> b511597e
     "sendmail": "^1.6.1"
   },
   "engines": {
