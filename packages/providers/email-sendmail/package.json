{
  "name": "@strapi/provider-email-sendmail",
<<<<<<< HEAD
  "version": "5.0.0-beta.15",
=======
  "version": "5.0.0-beta.16",
>>>>>>> 4bc5b35e
  "description": "Sendmail provider for strapi email",
  "keywords": [
    "email",
    "strapi"
  ],
  "homepage": "https://strapi.io",
  "bugs": {
    "url": "https://github.com/strapi/strapi/issues"
  },
  "repository": {
    "type": "git",
    "url": "git://github.com/strapi/strapi.git"
  },
  "license": "SEE LICENSE IN LICENSE",
  "author": {
    "name": "Strapi Solutions SAS",
    "email": "hi@strapi.io",
    "url": "https://strapi.io"
  },
  "maintainers": [
    {
      "name": "Strapi Solutions SAS",
      "email": "hi@strapi.io",
      "url": "https://strapi.io"
    }
  ],
  "main": "./dist/index.js",
  "module": "./dist/index.mjs",
  "source": "./src/index.ts",
  "types": "./dist/index.d.ts",
  "files": [
    "dist/"
  ],
  "scripts": {
    "build": "pack-up build",
    "clean": "run -T rimraf ./dist",
    "lint": "run -T eslint .",
    "watch": "pack-up watch"
  },
  "dependencies": {
<<<<<<< HEAD
    "@strapi/utils": "5.0.0-beta.15",
=======
    "@strapi/utils": "5.0.0-beta.16",
>>>>>>> 4bc5b35e
    "sendmail": "^1.6.1"
  },
  "devDependencies": {
    "@strapi/pack-up": "5.0.0",
    "@types/sendmail": "1.4.4",
<<<<<<< HEAD
    "eslint-config-custom": "5.0.0-beta.15",
    "tsconfig": "5.0.0-beta.15"
=======
    "eslint-config-custom": "5.0.0-beta.16",
    "tsconfig": "5.0.0-beta.16"
>>>>>>> 4bc5b35e
  },
  "engines": {
    "node": ">=18.0.0 <=20.x.x",
    "npm": ">=6.0.0"
  }
}<|MERGE_RESOLUTION|>--- conflicted
+++ resolved
@@ -1,10 +1,6 @@
 {
   "name": "@strapi/provider-email-sendmail",
-<<<<<<< HEAD
-  "version": "5.0.0-beta.15",
-=======
   "version": "5.0.0-beta.16",
->>>>>>> 4bc5b35e
   "description": "Sendmail provider for strapi email",
   "keywords": [
     "email",
@@ -45,23 +41,14 @@
     "watch": "pack-up watch"
   },
   "dependencies": {
-<<<<<<< HEAD
-    "@strapi/utils": "5.0.0-beta.15",
-=======
     "@strapi/utils": "5.0.0-beta.16",
->>>>>>> 4bc5b35e
     "sendmail": "^1.6.1"
   },
   "devDependencies": {
     "@strapi/pack-up": "5.0.0",
     "@types/sendmail": "1.4.4",
-<<<<<<< HEAD
-    "eslint-config-custom": "5.0.0-beta.15",
-    "tsconfig": "5.0.0-beta.15"
-=======
     "eslint-config-custom": "5.0.0-beta.16",
     "tsconfig": "5.0.0-beta.16"
->>>>>>> 4bc5b35e
   },
   "engines": {
     "node": ">=18.0.0 <=20.x.x",
