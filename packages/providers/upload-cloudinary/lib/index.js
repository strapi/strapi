--- conflicted
+++ resolved
@@ -24,15 +24,11 @@
           config.filename = `${file.hash}${file.ext}`;
         }
 
-<<<<<<< HEAD
         if (file.path) {
           config.folder = file.path;
         }
 
-        const upload_stream = cloudinary.uploader.upload_stream(
-=======
         const uploadStream = cloudinary.uploader.upload_stream(
->>>>>>> ccf5e845
           { ...config, ...customConfig },
           (err, image) => {
             if (err) {
