--- conflicted
+++ resolved
@@ -1,10 +1,6 @@
 {
   "name": "@strapi/provider-upload-cloudinary",
-<<<<<<< HEAD
-  "version": "4.2.2",
-=======
   "version": "4.3.0",
->>>>>>> b511597e
   "description": "Cloudinary provider for strapi upload",
   "keywords": [
     "upload",
@@ -40,11 +36,7 @@
     "test": "echo \"no tests yet\""
   },
   "dependencies": {
-<<<<<<< HEAD
-    "@strapi/utils": "4.2.2",
-=======
     "@strapi/utils": "4.3.0",
->>>>>>> b511597e
     "cloudinary": "^1.25.1",
     "into-stream": "^5.1.0"
   },
