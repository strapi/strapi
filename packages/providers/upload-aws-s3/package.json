{
  "name": "@strapi/provider-upload-aws-s3",
<<<<<<< HEAD
  "version": "4.21.0",
=======
  "version": "4.21.1",
>>>>>>> 32d9b66e
  "description": "AWS S3 provider for strapi upload",
  "keywords": [
    "upload",
    "aws",
    "s3",
    "strapi"
  ],
  "homepage": "https://strapi.io",
  "bugs": {
    "url": "https://github.com/strapi/strapi/issues"
  },
  "repository": {
    "type": "git",
    "url": "git://github.com/strapi/strapi.git"
  },
  "license": "SEE LICENSE IN LICENSE",
  "author": {
    "name": "Strapi Solutions SAS",
    "email": "hi@strapi.io",
    "url": "https://strapi.io"
  },
  "maintainers": [
    {
      "name": "Strapi Solutions SAS",
      "email": "hi@strapi.io",
      "url": "https://strapi.io"
    }
  ],
  "main": "./dist/index.js",
  "module": "./dist/index.mjs",
  "source": "./src/index.ts",
  "types": "./dist/index.d.ts",
  "files": [
    "./dist"
  ],
  "scripts": {
    "build": "pack-up build",
    "clean": "run -T rimraf ./dist",
    "lint": "run -T eslint .",
    "test:unit": "run -T jest",
    "test:unit:watch": "run -T jest --watch",
    "watch": "pack-up watch"
  },
  "dependencies": {
    "@aws-sdk/client-s3": "3.433.0",
    "@aws-sdk/lib-storage": "3.433.0",
    "@aws-sdk/s3-request-presigner": "3.433.0",
    "@aws-sdk/types": "3.433.0",
    "lodash": "4.17.21"
  },
  "devDependencies": {
<<<<<<< HEAD
    "@strapi/pack-up": "4.21.0",
    "@types/jest": "29.5.2",
    "eslint-config-custom": "4.21.0",
    "tsconfig": "4.21.0"
=======
    "@strapi/pack-up": "4.21.1",
    "@types/jest": "29.5.2",
    "eslint-config-custom": "4.21.1",
    "tsconfig": "4.21.1"
>>>>>>> 32d9b66e
  },
  "engines": {
    "node": ">=18.0.0 <=20.x.x",
    "npm": ">=6.0.0"
  }
}<|MERGE_RESOLUTION|>--- conflicted
+++ resolved
@@ -1,10 +1,6 @@
 {
   "name": "@strapi/provider-upload-aws-s3",
-<<<<<<< HEAD
-  "version": "4.21.0",
-=======
   "version": "4.21.1",
->>>>>>> 32d9b66e
   "description": "AWS S3 provider for strapi upload",
   "keywords": [
     "upload",
@@ -56,17 +52,10 @@
     "lodash": "4.17.21"
   },
   "devDependencies": {
-<<<<<<< HEAD
-    "@strapi/pack-up": "4.21.0",
-    "@types/jest": "29.5.2",
-    "eslint-config-custom": "4.21.0",
-    "tsconfig": "4.21.0"
-=======
     "@strapi/pack-up": "4.21.1",
     "@types/jest": "29.5.2",
     "eslint-config-custom": "4.21.1",
     "tsconfig": "4.21.1"
->>>>>>> 32d9b66e
   },
   "engines": {
     "node": ">=18.0.0 <=20.x.x",
