{
  "name": "@strapi/provider-email-amazon-ses",
  "version": "5.4.2",
  "description": "Amazon SES provider for strapi email",
  "keywords": [
    "email",
    "strapi",
    "amazon",
    "ses"
  ],
  "homepage": "https://strapi.io",
  "bugs": {
    "url": "https://github.com/strapi/strapi/issues"
  },
  "repository": {
    "type": "git",
    "url": "git://github.com/strapi/strapi.git"
  },
  "license": "SEE LICENSE IN LICENSE",
  "author": {
    "name": "Nikolay tsenkov",
    "email": "nikolay@tsenkov.net"
  },
  "maintainers": [
    {
      "name": "Strapi Solutions SAS",
      "email": "hi@strapi.io",
      "url": "https://strapi.io"
    }
  ],
  "main": "./dist/index.js",
  "module": "./dist/index.mjs",
  "source": "./src/index.ts",
  "types": "./dist/index.d.ts",
  "files": [
    "dist/"
  ],
  "scripts": {
    "build": "pack-up build",
    "clean": "run -T rimraf ./dist",
    "lint": "run -T eslint .",
    "watch": "pack-up watch"
  },
  "dependencies": {
    "@strapi/utils": "workspace:*",
    "node-ses": "^3.0.3"
  },
  "devDependencies": {
<<<<<<< HEAD
    "@strapi/pack-up": "5.0.0",
    "eslint-config-custom": "workspace:*",
    "tsconfig": "workspace:*"
=======
    "@strapi/pack-up": "5.0.2",
    "eslint-config-custom": "5.4.2",
    "tsconfig": "5.4.2"
>>>>>>> d1d58938
  },
  "engines": {
    "node": ">=18.0.0 <=22.x.x",
    "npm": ">=6.0.0"
  },
  "gitHead": "7d785703f52464577d077c4618cbe68b44f8a9cd"
}<|MERGE_RESOLUTION|>--- conflicted
+++ resolved
@@ -46,15 +46,9 @@
     "node-ses": "^3.0.3"
   },
   "devDependencies": {
-<<<<<<< HEAD
-    "@strapi/pack-up": "5.0.0",
+    "@strapi/pack-up": "5.0.2",
     "eslint-config-custom": "workspace:*",
     "tsconfig": "workspace:*"
-=======
-    "@strapi/pack-up": "5.0.2",
-    "eslint-config-custom": "5.4.2",
-    "tsconfig": "5.4.2"
->>>>>>> d1d58938
   },
   "engines": {
     "node": ">=18.0.0 <=22.x.x",
