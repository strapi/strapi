{
  "name": "@strapi/provider-email-amazon-ses",
  "version": "4.0.4",
  "description": "Amazon SES provider for strapi email",
  "keywords": [
    "email",
    "strapi",
    "amazon",
    "ses"
  ],
  "homepage": "https://strapi.io",
  "bugs": {
    "url": "https://github.com/strapi/strapi/issues"
  },
  "repository": {
    "type": "git",
    "url": "git://github.com/strapi/strapi.git"
  },
  "license": "SEE LICENSE IN LICENSE",
  "author": {
    "name": "Nikolay tsenkov",
    "email": "nikolay@tsenkov.net"
  },
  "maintainers": [
    {
      "name": "Strapi Solutions SAS",
      "email": "hi@strapi.io",
      "url": "https://strapi.io"
    }
  ],
  "main": "./lib",
  "directories": {
    "lib": "./lib"
  },
  "scripts": {
    "test": "echo \"no tests yet\""
  },
  "dependencies": {
<<<<<<< HEAD
    "@aws-sdk/client-ses": "^3.43.0",
    "@strapi/utils": "4.0.0",
    "nodemailer": "^6.7.2"
=======
    "@strapi/utils": "4.0.4",
    "node-ses": "^3.0.3"
>>>>>>> b6061783
  },
  "engines": {
    "node": ">=12.22.0 <=16.x.x",
    "npm": ">=6.0.0"
  }
}<|MERGE_RESOLUTION|>--- conflicted
+++ resolved
@@ -36,14 +36,8 @@
     "test": "echo \"no tests yet\""
   },
   "dependencies": {
-<<<<<<< HEAD
-    "@aws-sdk/client-ses": "^3.43.0",
-    "@strapi/utils": "4.0.0",
-    "nodemailer": "^6.7.2"
-=======
     "@strapi/utils": "4.0.4",
     "node-ses": "^3.0.3"
->>>>>>> b6061783
   },
   "engines": {
     "node": ">=12.22.0 <=16.x.x",
