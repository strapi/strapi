--- conflicted
+++ resolved
@@ -1,10 +1,6 @@
 {
   "name": "@strapi/provider-email-amazon-ses",
-<<<<<<< HEAD
-  "version": "4.21.0",
-=======
   "version": "4.21.1",
->>>>>>> 32d9b66e
   "description": "Amazon SES provider for strapi email",
   "keywords": [
     "email",
@@ -46,15 +42,6 @@
     "watch": "pack-up watch"
   },
   "dependencies": {
-<<<<<<< HEAD
-    "@strapi/utils": "4.21.0",
-    "node-ses": "^3.0.3"
-  },
-  "devDependencies": {
-    "@strapi/pack-up": "4.21.0",
-    "eslint-config-custom": "4.21.0",
-    "tsconfig": "4.21.0"
-=======
     "@strapi/utils": "4.21.1",
     "node-ses": "^3.0.3"
   },
@@ -62,7 +49,6 @@
     "@strapi/pack-up": "4.21.1",
     "eslint-config-custom": "4.21.1",
     "tsconfig": "4.21.1"
->>>>>>> 32d9b66e
   },
   "engines": {
     "node": ">=18.0.0 <=20.x.x",
