{
  "name": "@strapi/provider-email-sendgrid",
<<<<<<< HEAD
  "version": "5.0.0-beta.15",
=======
  "version": "5.0.0-beta.16",
>>>>>>> 4bc5b35e
  "description": "Sendgrid provider for strapi email",
  "keywords": [
    "email",
    "strapi",
    "sendgrid"
  ],
  "homepage": "https://strapi.io",
  "bugs": {
    "url": "https://github.com/strapi/strapi/issues"
  },
  "repository": {
    "type": "git",
    "url": "git://github.com/strapi/strapi.git"
  },
  "license": "SEE LICENSE IN LICENSE",
  "author": {
    "name": "Strapi Solutions SAS",
    "email": "hi@strapi.io",
    "url": "https://strapi.io"
  },
  "maintainers": [
    {
      "name": "Strapi Solutions SAS",
      "email": "hi@strapi.io",
      "url": "https://strapi.io"
    }
  ],
  "main": "./dist/index.js",
  "module": "./dist/index.mjs",
  "source": "./src/index.ts",
  "types": "./dist/index.d.ts",
  "files": [
    "dist/"
  ],
  "scripts": {
    "build": "pack-up build",
    "clean": "run -T rimraf ./dist",
    "lint": "run -T eslint .",
    "watch": "pack-up watch"
  },
  "dependencies": {
    "@sendgrid/mail": "7.7.0",
<<<<<<< HEAD
    "@strapi/utils": "5.0.0-beta.15"
  },
  "devDependencies": {
    "@strapi/pack-up": "5.0.0",
    "eslint-config-custom": "5.0.0-beta.15",
    "tsconfig": "5.0.0-beta.15"
=======
    "@strapi/utils": "5.0.0-beta.16"
  },
  "devDependencies": {
    "@strapi/pack-up": "5.0.0",
    "eslint-config-custom": "5.0.0-beta.16",
    "tsconfig": "5.0.0-beta.16"
>>>>>>> 4bc5b35e
  },
  "engines": {
    "node": ">=18.0.0 <=20.x.x",
    "npm": ">=6.0.0"
  }
}<|MERGE_RESOLUTION|>--- conflicted
+++ resolved
@@ -1,10 +1,6 @@
 {
   "name": "@strapi/provider-email-sendgrid",
-<<<<<<< HEAD
-  "version": "5.0.0-beta.15",
-=======
   "version": "5.0.0-beta.16",
->>>>>>> 4bc5b35e
   "description": "Sendgrid provider for strapi email",
   "keywords": [
     "email",
@@ -47,21 +43,12 @@
   },
   "dependencies": {
     "@sendgrid/mail": "7.7.0",
-<<<<<<< HEAD
-    "@strapi/utils": "5.0.0-beta.15"
-  },
-  "devDependencies": {
-    "@strapi/pack-up": "5.0.0",
-    "eslint-config-custom": "5.0.0-beta.15",
-    "tsconfig": "5.0.0-beta.15"
-=======
     "@strapi/utils": "5.0.0-beta.16"
   },
   "devDependencies": {
     "@strapi/pack-up": "5.0.0",
     "eslint-config-custom": "5.0.0-beta.16",
     "tsconfig": "5.0.0-beta.16"
->>>>>>> 4bc5b35e
   },
   "engines": {
     "node": ">=18.0.0 <=20.x.x",
