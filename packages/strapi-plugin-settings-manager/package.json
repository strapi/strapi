{
  "name": "strapi-plugin-settings-manager",
<<<<<<< HEAD
  "version": "3.0.0-alpha.26.1",
=======
  "version": "3.0.0-alpha.26.2",
>>>>>>> a0b6a7ce
  "description": "Strapi plugin to manage settings.",
  "strapi": {
    "name": "Settings Manager",
    "icon": "wrench",
    "description": "settings-manager.plugin.description"
  },
  "scripts": {
<<<<<<< HEAD
    "test": "echo \"no tests yet\""
=======
    "analyze:clean": "rimraf stats.json",
    "preanalyze": "npm run analyze:clean",
    "analyze": "node ./node_modules/strapi-helper-plugin/lib/internals/scripts/analyze.js",
    "prebuild": "npm run build:clean",
    "build:dev": "cross-env NODE_ENV=development ./node_modules/strapi-helper-plugin/node_modules/.bin/webpack --config node_modules/strapi-helper-plugin/lib/internals/webpack/webpack.prod.babel.js --color -p --progress",
    "build": "cross-env NODE_ENV=production node_modules/strapi-helper-plugin/node_modules/.bin/webpack --config node_modules/strapi-helper-plugin/lib/internals/webpack/webpack.prod.babel.js --color -p --progress",
    "build:clean": "rimraf admin/build",
    "start": "cross-env NODE_ENV=development ./node_modules/strapi-helper-plugin/lib/server",
    "generate": "node ./node_modules/strapi-helper-plugin/node_modules/.bin/plop --plopfile ./node_modules/strapi-helper-plugin/lib/internals/generators/index.js",
    "lint": "node ./node_modules/strapi-lint/node_modules/.bin/eslint --ignore-path .gitignore --ignore-pattern '/admin/build/' --config ./node_modules/strapi-lint/lib/internals/eslint/.eslintrc.json admin",
    "prettier": "node ./node_modules/strapi-helper-plugin/node_modules/.bin/prettier --single-quote --trailing-comma es5 --write \"{admin,__{tests,mocks}__}/**/*.js\"",
    "test": "echo \"no tests yet\"",
    "prepublishOnly": "IS_MONOREPO=true npm run build"
  },
  "devDependencies": {
    "cross-env": "^5.2.0",
    "flag-icon-css": "^2.8.0",
    "rimraf": "^2.6.3",
    "strapi-helper-plugin": "3.0.0-alpha.26.2"
>>>>>>> a0b6a7ce
  },
  "dependencies": {
    "shelljs": "^0.7.8",
    "strapi-helper-plugin": "3.0.0-alpha.26.1"
  },
  "peerDependencies": {
    "classnames": "^2.2.6",
    "immutable": "^3.8.2",
    "invariant": "^2.2.1",
    "lodash": "^4.17.11",
    "react": "^16.0.0",
    "react-dom": "^16.0.0",
    "react-helmet": "^5.2.0",
    "react-intl": "^2.8.0",
    "react-redux": "^7.0.2",
    "react-router": "^5.0.0",
    "react-router-dom": "^5.0.0",
    "react-transition-group": "^2.5.0",
    "reactstrap": "^5.0.0",
    "redux": "^4.0.1",
    "reselect": "^3.0.1"
  },
  "author": {
    "name": "Strapi team",
    "email": "hi@strapi.io",
    "url": "http://strapi.io"
  },
  "maintainers": [
    {
      "name": "Strapi team",
      "email": "hi@strapi.io",
      "url": "http://strapi.io"
    }
  ],
  "repository": {
    "type": "git",
    "url": "git://github.com/strapi/strapi.git"
  },
  "engines": {
    "node": ">= 10.0.0",
    "npm": ">= 6.0.0"
  },
  "license": "MIT",
  "gitHead": "c85658a19b8fef0f3164c19693a45db305dc07a9"
}<|MERGE_RESOLUTION|>--- conflicted
+++ resolved
@@ -1,10 +1,6 @@
 {
   "name": "strapi-plugin-settings-manager",
-<<<<<<< HEAD
-  "version": "3.0.0-alpha.26.1",
-=======
   "version": "3.0.0-alpha.26.2",
->>>>>>> a0b6a7ce
   "description": "Strapi plugin to manage settings.",
   "strapi": {
     "name": "Settings Manager",
@@ -12,33 +8,11 @@
     "description": "settings-manager.plugin.description"
   },
   "scripts": {
-<<<<<<< HEAD
     "test": "echo \"no tests yet\""
-=======
-    "analyze:clean": "rimraf stats.json",
-    "preanalyze": "npm run analyze:clean",
-    "analyze": "node ./node_modules/strapi-helper-plugin/lib/internals/scripts/analyze.js",
-    "prebuild": "npm run build:clean",
-    "build:dev": "cross-env NODE_ENV=development ./node_modules/strapi-helper-plugin/node_modules/.bin/webpack --config node_modules/strapi-helper-plugin/lib/internals/webpack/webpack.prod.babel.js --color -p --progress",
-    "build": "cross-env NODE_ENV=production node_modules/strapi-helper-plugin/node_modules/.bin/webpack --config node_modules/strapi-helper-plugin/lib/internals/webpack/webpack.prod.babel.js --color -p --progress",
-    "build:clean": "rimraf admin/build",
-    "start": "cross-env NODE_ENV=development ./node_modules/strapi-helper-plugin/lib/server",
-    "generate": "node ./node_modules/strapi-helper-plugin/node_modules/.bin/plop --plopfile ./node_modules/strapi-helper-plugin/lib/internals/generators/index.js",
-    "lint": "node ./node_modules/strapi-lint/node_modules/.bin/eslint --ignore-path .gitignore --ignore-pattern '/admin/build/' --config ./node_modules/strapi-lint/lib/internals/eslint/.eslintrc.json admin",
-    "prettier": "node ./node_modules/strapi-helper-plugin/node_modules/.bin/prettier --single-quote --trailing-comma es5 --write \"{admin,__{tests,mocks}__}/**/*.js\"",
-    "test": "echo \"no tests yet\"",
-    "prepublishOnly": "IS_MONOREPO=true npm run build"
-  },
-  "devDependencies": {
-    "cross-env": "^5.2.0",
-    "flag-icon-css": "^2.8.0",
-    "rimraf": "^2.6.3",
-    "strapi-helper-plugin": "3.0.0-alpha.26.2"
->>>>>>> a0b6a7ce
   },
   "dependencies": {
     "shelljs": "^0.7.8",
-    "strapi-helper-plugin": "3.0.0-alpha.26.1"
+    "strapi-helper-plugin": "3.0.0-alpha.26.2"
   },
   "peerDependencies": {
     "classnames": "^2.2.6",
