/**
 *
 * This component is the skeleton around the actual pages, and should only
 * contain code that should be seen on all pages. (e.g. navigation bar)
 *
 */

import React from 'react';
import PropTypes from 'prop-types';
import { connect } from 'react-redux';
import { createStructuredSelector } from 'reselect';
import { bindActionCreators, compose } from 'redux';
import 'flag-icon-css/css/flag-icon.css';
import 'react-select/dist/react-select.css';
import { Switch, Route } from 'react-router-dom';
import { isEmpty } from 'lodash';
<<<<<<< HEAD
import pluginId from 'pluginId';
=======

import pluginId from '../../pluginId';
>>>>>>> b4fd2f4b

import HomePage from '../HomePage';

import { menuFetch, environmentsFetch } from './actions';
import { makeSelectLoading, makeSelectSections } from './selectors';
import styles from './styles.scss';

import reducer from './reducer';
import saga from './sagas';

/* eslint-disable react/require-default-props  */
class App extends React.Component {
  componentDidMount() {
    this.props.menuFetch();
    this.props.environmentsFetch();
  }

  componentWillUpdate(nextProps) {
    if (!isEmpty(nextProps.sections) && nextProps.location.pathname !== '/plugins/settings-manager') {
      const allowedPaths = nextProps.sections.reduce((acc, current) => {
        const slugs = current.items.reduce((acc, current) => {
          acc.push(current.slug);

          return acc;
        }, []);
        return acc.concat(slugs);
      }, []);

      const slug = nextProps.location.pathname.split('/')[3];
      const shouldRedirect = allowedPaths.filter(el => el === slug).length === 0;

      if (shouldRedirect) {
        this.props.history.push('/404');
      }
    }
  }

  render() {
    return (
      <div className={`${pluginId} ${styles.app}`}>
        <Switch>
          <Route path="/plugins/settings-manager/:slug/:env" component={HomePage} />
          <Route path="/plugins/settings-manager/:slug" component={HomePage} />
          <Route path="/plugins/settings-manager" component={HomePage} />
        </Switch>
      </div>
    );
  }
}

App.contextTypes = {
  router: PropTypes.object.isRequired,
};

App.propTypes = {
  environmentsFetch: PropTypes.func.isRequired,
  history: PropTypes.object.isRequired,
  menuFetch: PropTypes.func.isRequired,
  sections: PropTypes.array.isRequired,
};

export function mapDispatchToProps(dispatch) {
  return bindActionCreators(
    {
      menuFetch,
      environmentsFetch,
    },
    dispatch
  );
}

const mapStateToProps = createStructuredSelector({
  loading: makeSelectLoading(),
  sections: makeSelectSections(),
});

// Wrap the component to inject dispatch and state into it
const withConnect = connect(mapStateToProps, mapDispatchToProps);

const withReducer = strapi.injectReducer({ key: 'global', reducer, pluginId });
const withSaga = strapi.injectSaga({ key: 'global', saga, pluginId });

export default compose(
  withReducer,
  withSaga,
  withConnect,
)(App);<|MERGE_RESOLUTION|>--- conflicted
+++ resolved
@@ -14,12 +14,8 @@
 import 'react-select/dist/react-select.css';
 import { Switch, Route } from 'react-router-dom';
 import { isEmpty } from 'lodash';
-<<<<<<< HEAD
-import pluginId from 'pluginId';
-=======
 
 import pluginId from '../../pluginId';
->>>>>>> b4fd2f4b
 
 import HomePage from '../HomePage';
 
