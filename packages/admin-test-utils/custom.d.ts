--- conflicted
+++ resolved
@@ -12,14 +12,9 @@
       projectType: string;
       telemetryDisabled: boolean;
       flags: {
-<<<<<<< HEAD
-        nps: boolean;
-      };
-=======
         nps: boolean,
         promoteEE: boolean,
       }
->>>>>>> dfc4d17e
     };
   }
 }