--- conflicted
+++ resolved
@@ -71,13 +71,8 @@
   projectType: 'Community',
   telemetryDisabled: true,
   flags: {
-<<<<<<< HEAD
-    nps: true
-  }
-=======
     nps: true,
   },
->>>>>>> 91cf4ee7
 };
 
 /* -------------------------------------------------------------------------------------------------
