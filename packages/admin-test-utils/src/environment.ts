--- conflicted
+++ resolved
@@ -72,10 +72,7 @@
   telemetryDisabled: true,
   flags: {
     nps: true,
-<<<<<<< HEAD
-=======
     promoteEE: true,
->>>>>>> dfc4d17e
   },
 };
 
