--- conflicted
+++ resolved
@@ -1,10 +1,6 @@
 {
   "name": "@strapi/admin-test-utils",
-<<<<<<< HEAD
-  "version": "4.23.0",
-=======
   "version": "4.24.0",
->>>>>>> a76a2ee7
   "private": true,
   "description": "Test utilities for the Strapi administration panel",
   "license": "MIT",
@@ -78,13 +74,8 @@
     "@reduxjs/toolkit": "1.9.7",
     "@strapi/pack-up": "4.23.0",
     "@testing-library/jest-dom": "5.16.5",
-<<<<<<< HEAD
-    "eslint-config-custom": "4.23.0",
-    "tsconfig": "4.23.0"
-=======
     "eslint-config-custom": "4.24.0",
     "tsconfig": "4.24.0"
->>>>>>> a76a2ee7
   },
   "peerDependencies": {
     "@reduxjs/toolkit": "^1.9.7",
