{
  "name": "@strapi/admin-test-utils",
<<<<<<< HEAD
  "version": "5.7.0-beta.0",
=======
  "version": "5.6.0",
>>>>>>> 63419c00
  "private": true,
  "description": "Test utilities for the Strapi administration panel",
  "license": "MIT",
  "author": {
    "name": "Strapi Solutions SAS",
    "email": "hi@strapi.io",
    "url": "https://strapi.io"
  },
  "maintainers": [
    {
      "name": "Strapi Solutions SAS",
      "email": "hi@strapi.io",
      "url": "https://strapi.io"
    }
  ],
  "exports": {
    ".": {
      "types": "./dist/index.d.ts",
      "module": "./dist/index.mjs",
      "require": "./dist/index.js",
      "source": "./src/index.ts",
      "default": "./dist/index.js"
    },
    "./after-env": {
      "types": "./dist/after-env.d.ts",
      "module": "./dist/after-env.mjs",
      "require": "./dist/after-env.js",
      "source": "./src/after-env.ts",
      "default": "./dist/after-env.js"
    },
    "./environment": {
      "types": "./dist/environment.d.ts",
      "module": "./dist/environment.mjs",
      "require": "./dist/environment.js",
      "source": "./src/environment.ts",
      "default": "./dist/environment.js"
    },
    "./file-mock": {
      "types": "./dist/file-mock.d.ts",
      "module": "./dist/file-mock.mjs",
      "require": "./dist/file-mock.js",
      "source": "./src/file-mock.ts",
      "default": "./dist/file-mock.js"
    },
    "./global-setup": {
      "types": "./dist/global-setup.d.ts",
      "module": "./dist/global-setup.mjs",
      "require": "./dist/global-setup.js",
      "source": "./src/global-setup.ts",
      "default": "./dist/global-setup.js"
    },
    "./setup": {
      "types": "./dist/setup.d.ts",
      "module": "./dist/setup.mjs",
      "require": "./dist/setup.js",
      "source": "./src/setup.ts",
      "default": "./dist/setup.js"
    },
    "./package.json": "./package.json"
  },
  "main": "./dist/index.js",
  "module": "./dist/index.mjs",
  "source": "./src/index.ts",
  "types": "./dist/index.d.ts",
  "scripts": {
    "build": "pack-up build",
    "clean": "run -T rimraf ./dist",
    "lint": "run -T eslint .",
    "test:ts": "run -T tsc --noEmit",
    "watch": "pack-up watch"
  },
  "dependencies": {
    "@juggle/resize-observer": "3.4.0",
    "jest-styled-components": "7.1.1",
    "whatwg-fetch": "3.6.2"
  },
  "devDependencies": {
    "@reduxjs/toolkit": "1.9.7",
    "@strapi/pack-up": "5.0.2",
    "@testing-library/jest-dom": "6.4.5",
<<<<<<< HEAD
    "eslint-config-custom": "5.7.0-beta.0",
    "jest-environment-jsdom": "29.6.1",
    "styled-components": "6.1.8",
    "tsconfig": "5.7.0-beta.0"
=======
    "eslint-config-custom": "5.6.0",
    "jest-environment-jsdom": "29.6.1",
    "styled-components": "6.1.8",
    "tsconfig": "5.6.0"
>>>>>>> 63419c00
  },
  "peerDependencies": {
    "@reduxjs/toolkit": "^1.9.7",
    "@testing-library/jest-dom": "^5.16.5",
    "jest-environment-jsdom": "^29.0.0",
    "styled-components": "^6.0.0"
  },
  "engines": {
    "node": ">=18.0.0 <=22.x.x"
  }
}<|MERGE_RESOLUTION|>--- conflicted
+++ resolved
@@ -1,10 +1,6 @@
 {
   "name": "@strapi/admin-test-utils",
-<<<<<<< HEAD
-  "version": "5.7.0-beta.0",
-=======
   "version": "5.6.0",
->>>>>>> 63419c00
   "private": true,
   "description": "Test utilities for the Strapi administration panel",
   "license": "MIT",
@@ -85,17 +81,10 @@
     "@reduxjs/toolkit": "1.9.7",
     "@strapi/pack-up": "5.0.2",
     "@testing-library/jest-dom": "6.4.5",
-<<<<<<< HEAD
-    "eslint-config-custom": "5.7.0-beta.0",
-    "jest-environment-jsdom": "29.6.1",
-    "styled-components": "6.1.8",
-    "tsconfig": "5.7.0-beta.0"
-=======
     "eslint-config-custom": "5.6.0",
     "jest-environment-jsdom": "29.6.1",
     "styled-components": "6.1.8",
     "tsconfig": "5.6.0"
->>>>>>> 63419c00
   },
   "peerDependencies": {
     "@reduxjs/toolkit": "^1.9.7",
