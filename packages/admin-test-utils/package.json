--- conflicted
+++ resolved
@@ -1,10 +1,6 @@
 {
   "name": "@strapi/admin-test-utils",
-<<<<<<< HEAD
-  "version": "4.25.0",
-=======
   "version": "4.25.1",
->>>>>>> c27880c9
   "private": true,
   "description": "Test utilities for the Strapi administration panel",
   "license": "MIT",
@@ -78,13 +74,8 @@
     "@reduxjs/toolkit": "1.9.7",
     "@strapi/pack-up": "4.23.0",
     "@testing-library/jest-dom": "5.16.5",
-<<<<<<< HEAD
-    "eslint-config-custom": "4.25.0",
-    "tsconfig": "4.25.0"
-=======
     "eslint-config-custom": "4.25.1",
     "tsconfig": "4.25.1"
->>>>>>> c27880c9
   },
   "peerDependencies": {
     "@reduxjs/toolkit": "^1.9.7",
