--- conflicted
+++ resolved
@@ -1,10 +1,6 @@
 {
   "name": "@strapi/admin-test-utils",
-<<<<<<< HEAD
-  "version": "5.12.0-beta.0",
-=======
   "version": "5.11.1",
->>>>>>> 896eb443
   "private": true,
   "description": "Test utilities for the Strapi administration panel",
   "license": "MIT",
@@ -88,17 +84,10 @@
   "devDependencies": {
     "@reduxjs/toolkit": "1.9.7",
     "@testing-library/jest-dom": "6.4.5",
-<<<<<<< HEAD
-    "eslint-config-custom": "5.12.0-beta.0",
-    "jest-environment-jsdom": "29.6.1",
-    "styled-components": "6.1.8",
-    "tsconfig": "5.12.0-beta.0"
-=======
     "eslint-config-custom": "5.11.1",
     "jest-environment-jsdom": "29.6.1",
     "styled-components": "6.1.8",
     "tsconfig": "5.11.1"
->>>>>>> 896eb443
   },
   "peerDependencies": {
     "@reduxjs/toolkit": "^1.9.7",
