{
  "name": "@strapi/admin-test-utils",
<<<<<<< HEAD
  "version": "5.0.0-beta.15",
=======
  "version": "5.0.0-beta.16",
>>>>>>> 4bc5b35e
  "private": true,
  "description": "Test utilities for the Strapi administration panel",
  "license": "MIT",
  "author": {
    "name": "Strapi Solutions SAS",
    "email": "hi@strapi.io",
    "url": "https://strapi.io"
  },
  "maintainers": [
    {
      "name": "Strapi Solutions SAS",
      "email": "hi@strapi.io",
      "url": "https://strapi.io"
    }
  ],
  "exports": {
    ".": {
      "types": "./dist/index.d.ts",
      "module": "./dist/index.mjs",
      "require": "./dist/index.js",
      "source": "./src/index.ts",
      "default": "./dist/index.js"
    },
    "./after-env": {
      "types": "./dist/after-env.d.ts",
      "module": "./dist/after-env.mjs",
      "require": "./dist/after-env.js",
      "source": "./src/after-env.ts",
      "default": "./dist/after-env.js"
    },
    "./environment": {
      "types": "./dist/environment.d.ts",
      "module": "./dist/environment.mjs",
      "require": "./dist/environment.js",
      "source": "./src/environment.ts",
      "default": "./dist/environment.js"
    },
    "./file-mock": {
      "types": "./dist/file-mock.d.ts",
      "module": "./dist/file-mock.mjs",
      "require": "./dist/file-mock.js",
      "source": "./src/file-mock.ts",
      "default": "./dist/file-mock.js"
    },
    "./global-setup": {
      "types": "./dist/global-setup.d.ts",
      "module": "./dist/global-setup.mjs",
      "require": "./dist/global-setup.js",
      "source": "./src/global-setup.ts",
      "default": "./dist/global-setup.js"
    },
    "./setup": {
      "types": "./dist/setup.d.ts",
      "module": "./dist/setup.mjs",
      "require": "./dist/setup.js",
      "source": "./src/setup.ts",
      "default": "./dist/setup.js"
    },
    "./package.json": "./package.json"
  },
  "main": "./dist/index.js",
  "module": "./dist/index.mjs",
  "source": "./src/index.ts",
  "types": "./dist/index.d.ts",
  "scripts": {
    "build": "pack-up build",
    "clean": "run -T rimraf ./dist",
    "lint": "run -T eslint .",
    "test:ts": "run -T tsc --noEmit",
    "watch": "pack-up watch"
  },
  "dependencies": {
    "@juggle/resize-observer": "3.4.0",
    "jest-styled-components": "7.1.1",
    "whatwg-fetch": "3.6.2"
  },
  "devDependencies": {
    "@reduxjs/toolkit": "1.9.7",
    "@strapi/pack-up": "5.0.0",
    "@testing-library/jest-dom": "6.4.5",
<<<<<<< HEAD
    "eslint-config-custom": "5.0.0-beta.15",
    "jest-environment-jsdom": "29.6.1",
    "tsconfig": "5.0.0-beta.15"
=======
    "eslint-config-custom": "5.0.0-beta.16",
    "jest-environment-jsdom": "29.6.1",
    "tsconfig": "5.0.0-beta.16"
>>>>>>> 4bc5b35e
  },
  "peerDependencies": {
    "@reduxjs/toolkit": "^1.9.7",
    "@testing-library/jest-dom": "^5.16.5",
    "jest-environment-jsdom": "^29.0.0"
  },
  "engines": {
    "node": ">=18.0.0 <=20.x.x"
  }
}<|MERGE_RESOLUTION|>--- conflicted
+++ resolved
@@ -1,10 +1,6 @@
 {
   "name": "@strapi/admin-test-utils",
-<<<<<<< HEAD
-  "version": "5.0.0-beta.15",
-=======
   "version": "5.0.0-beta.16",
->>>>>>> 4bc5b35e
   "private": true,
   "description": "Test utilities for the Strapi administration panel",
   "license": "MIT",
@@ -85,15 +81,9 @@
     "@reduxjs/toolkit": "1.9.7",
     "@strapi/pack-up": "5.0.0",
     "@testing-library/jest-dom": "6.4.5",
-<<<<<<< HEAD
-    "eslint-config-custom": "5.0.0-beta.15",
-    "jest-environment-jsdom": "29.6.1",
-    "tsconfig": "5.0.0-beta.15"
-=======
     "eslint-config-custom": "5.0.0-beta.16",
     "jest-environment-jsdom": "29.6.1",
     "tsconfig": "5.0.0-beta.16"
->>>>>>> 4bc5b35e
   },
   "peerDependencies": {
     "@reduxjs/toolkit": "^1.9.7",
