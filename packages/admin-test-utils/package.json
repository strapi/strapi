--- conflicted
+++ resolved
@@ -74,14 +74,9 @@
     "@reduxjs/toolkit": "1.9.7",
     "@strapi/pack-up": "4.23.0",
     "@testing-library/jest-dom": "5.16.5",
-<<<<<<< HEAD
-    "eslint-config-custom": "4.25.9",
+    "eslint-config-custom": "4.25.10",
     "styled-components": "5.3.3",
-    "tsconfig": "4.25.9"
-=======
-    "eslint-config-custom": "4.25.10",
     "tsconfig": "4.25.10"
->>>>>>> d773bfff
   },
   "peerDependencies": {
     "@reduxjs/toolkit": "^1.9.7",
