--- conflicted
+++ resolved
@@ -4,11 +4,7 @@
 /**
  * Direct selector to the form state domain
  */
-<<<<<<< HEAD
-const selectFormDomain = () => state => state.get(`${pluginId}-form`);
-=======
 const selectFormDomain = () => state => state.get(`${pluginId}_form`);
->>>>>>> 5adda201
 
 /**
  * Other specific selectors
