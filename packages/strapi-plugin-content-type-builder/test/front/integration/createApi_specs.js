--- conflicted
+++ resolved
@@ -171,11 +171,7 @@
         .then(pluginStore => {
           const displayedFields = pluginStore
             .getState()
-<<<<<<< HEAD
-            .getIn(['content-manager-global', 'schema', 'models', 'product', 'editDisplay', 'fields'])
-=======
             .getIn(['content-manager_global', 'schema', 'models', 'product', 'editDisplay', 'fields'])
->>>>>>> 5adda201
             .toJS();
 
           expect(displayedFields).to.include.members([
