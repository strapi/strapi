'use strict';
/**
 * Implementation of model queries for bookshelf
 */

const _ = require('lodash');
const { omit } = require('lodash/fp');
const pmap = require('p-map');
const { convertRestQueryParams, buildQuery, escapeQuery } = require('strapi-utils');
const { contentTypes: contentTypesUtils } = require('strapi-utils');
const { singular } = require('pluralize');

const { PUBLISHED_AT_ATTRIBUTE } = contentTypesUtils.constants;
<<<<<<< HEAD
const { handleDatabaseError } = require('./utils/errors');
=======
const pickCountFilters = omit(['sort', 'limit', 'start']);
>>>>>>> 35835fd0

module.exports = function createQueryBuilder({ model, strapi }) {
  /* Utils */
  // association key
  const assocKeys = model.associations.map(ast => ast.alias);
  // component keys
  const componentKeys = Object.keys(model.attributes).filter(key => {
    return ['dynamiczone', 'component'].includes(model.attributes[key].type);
  });

  const timestamps = _.get(model, ['options', 'timestamps'], []);
  const hasDraftAndPublish = contentTypesUtils.hasDraftAndPublish(model);

  // Returns an object with relation keys only to create relations in DB
  const pickRelations = attributes => {
    return _.pick(attributes, assocKeys);
  };

  // keys to exclude to get attribute keys
  const excludedKeys = assocKeys.concat(componentKeys);
  // Returns an object without relational keys to persist in DB
  const selectAttributes = attributes => {
    return _.pickBy(attributes, (value, key) => {
      if (Array.isArray(timestamps) && timestamps.includes(key)) {
        return false;
      }

      return !excludedKeys.includes(key) && _.has(model.allAttributes, key);
    });
  };

  const wrapTransaction = (fn, { transacting } = {}) => {
    const db = strapi.connections[model.connection];

    if (transacting) return fn(transacting);
    return db.transaction(trx => fn(trx));
  };

  const wrapErrors = fn => async (...args) => {
    try {
      return fn(...args);
    } catch (error) {
      return handleDatabaseError(error);
    }
  };

  /**
   * Find one entry based on params
   */
  async function findOne(params, populate, { transacting } = {}) {
    const entries = await find({ ...params, _limit: 1 }, populate, { transacting });
    return entries[0] || null;
  }

  /**
   * Find multiple entries based on params
   */
  function find(params, populate, { transacting } = {}) {
    const filters = convertRestQueryParams(params);
    const query = buildQuery({ model, filters });

    return model
      .query(query)
      .fetchAll({
        withRelated: populate,
        transacting,
        publicationState: filters.publicationState,
      })
      .then(results => results.toJSON());
  }

  /**
   * Count entries based on filters
   */
  function count(params = {}) {
    const filters = pickCountFilters(convertRestQueryParams(params));

    return model
      .query(buildQuery({ model, filters }))
      .count()
      .then(Number);
  }

  async function create(attributes, { transacting } = {}) {
    const relations = pickRelations(attributes);
    const data = { ...selectAttributes(attributes) };

    if (hasDraftAndPublish) {
      data[PUBLISHED_AT_ATTRIBUTE] = _.has(attributes, PUBLISHED_AT_ATTRIBUTE)
        ? attributes[PUBLISHED_AT_ATTRIBUTE]
        : new Date();
    }

    const runCreate = async trx => {
      // Create entry with no-relational data.
      const entry = await model.forge(data).save(null, { transacting: trx });
      const isDraft = contentTypesUtils.isDraft(entry.toJSON(), model);
      await createComponents(entry, attributes, { transacting: trx, isDraft });

      return model.updateRelations({ id: entry.id, values: relations }, { transacting: trx });
    };

    return wrapErrors(wrapTransaction(runCreate, { transacting }));
  }

  async function update(params, attributes, { transacting } = {}) {
    const entry = await model.where(params).fetch({ transacting });

    if (!entry) {
      const err = new Error('entry.notFound');
      err.status = 404;
      throw err;
    }

    // Extract attributes related to relational data.
    const relations = pickRelations(attributes);
    const data = selectAttributes(attributes);

    const runUpdate = async trx => {
      const updatedEntry =
        Object.keys(data).length > 0
          ? await entry.save(data, {
              transacting: trx,
              method: 'update',
              patch: true,
            })
          : entry;

      await updateComponents(updatedEntry, attributes, { transacting: trx });

      if (Object.keys(relations).length > 0) {
        return model.updateRelations({ id: entry.id, values: relations }, { transacting: trx });
      }

      return this.findOne(params, null, { transacting: trx });
    };

    return wrapErrors(wrapTransaction(runUpdate, { transacting }));
  }

  async function deleteOne(id, { transacting } = {}) {
    const entry = await model.where({ [model.primaryKey]: id }).fetch({ transacting });

    if (!entry) {
      const err = new Error('entry.notFound');
      err.status = 404;
      throw err;
    }

    await model.deleteRelations(id, { transacting });

    const runDelete = async trx => {
      await deleteComponents(entry, { transacting: trx });
      await model.where({ id: entry.id }).destroy({ transacting: trx, require: false });
      return entry.toJSON();
    };

    return wrapTransaction(runDelete, { transacting });
  }

  async function deleteMany(params, { transacting } = {}) {
    if (params[model.primaryKey]) {
      const entries = await find({ ...params, _limit: 1 }, null, { transacting });
      if (entries.length > 0) {
        return deleteOne(entries[0][model.primaryKey], { transacting });
      }
      return null;
    }

    const paramsWithDefaults = _.defaults(params, { _limit: -1 });
    const entries = await find(paramsWithDefaults, null, { transacting });
    return pmap(entries, entry => deleteOne(entry.id, { transacting }), {
      concurrency: 100,
      stopOnError: true,
    });
  }

  function search(params, populate) {
    const filters = convertRestQueryParams(_.omit(params, '_q'));

    return model
      .query(qb => qb.where(buildSearchQuery({ model, params })))
      .query(buildQuery({ model, filters }))
      .fetchAll({ withRelated: populate })
      .then(results => results.toJSON());
  }

  function countSearch(params) {
    const countParams = omit(['_q'], params);
    const filters = pickCountFilters(convertRestQueryParams(countParams));

    return model
      .query(qb => qb.where(buildSearchQuery({ model, params })))
      .query(buildQuery({ model, filters }))
      .count()
      .then(Number);
  }

  async function createComponents(entry, attributes, { transacting, isDraft }) {
    if (componentKeys.length === 0) return;

    const joinModel = model.componentsJoinModel;
    const { foreignKey } = joinModel;

    const createComponentAndLink = async ({ componentModel, value, key, order }) => {
      return strapi
        .query(componentModel.uid)
        .create(value, { transacting })
        .then(component => {
          return joinModel.forge().save(
            {
              [foreignKey]: entry.id,
              component_type: componentModel.collectionName,
              component_id: component.id,
              field: key,
              order,
            },
            { transacting }
          );
        });
    };

    for (let key of componentKeys) {
      const attr = model.attributes[key];
      const { type } = attr;

      switch (type) {
        case 'component': {
          const { component, required = false, repeatable = false } = attr;
          const componentModel = strapi.components[component];

          if (!isDraft && required === true && !_.has(attributes, key)) {
            const err = new Error(`Component ${key} is required`);
            err.status = 400;
            throw err;
          }

          if (!_.has(attributes, key)) continue;

          const componentValue = attributes[key];

          if (repeatable === true) {
            await Promise.all(
              componentValue.map((value, idx) =>
                createComponentAndLink({
                  componentModel,
                  value,
                  key,
                  order: idx + 1,
                })
              )
            );
          } else {
            if (componentValue === null) continue;
            await createComponentAndLink({
              componentModel,
              key,
              value: componentValue,
              order: 1,
            });
          }
          break;
        }
        case 'dynamiczone': {
          const { required = false } = attr;

          if (!isDraft && required === true && !_.has(attributes, key)) {
            const err = new Error(`Dynamiczone ${key} is required`);
            err.status = 400;
            throw err;
          }

          if (!_.has(attributes, key)) continue;

          const dynamiczoneValues = attributes[key];

          await Promise.all(
            dynamiczoneValues.map((value, idx) => {
              const component = value.__component;
              const componentModel = strapi.components[component];
              return createComponentAndLink({
                componentModel,
                value: _.omit(value, ['__component']),
                key,
                order: idx + 1,
              });
            })
          );
          break;
        }
      }
    }
  }

  async function updateComponents(entry, attributes, { transacting }) {
    if (componentKeys.length === 0) return;

    const joinModel = model.componentsJoinModel;
    const { foreignKey } = joinModel;

    const updateOrCreateComponentAndLink = async ({ componentModel, key, value, order }) => {
      // check if value has an id then update else create
      if (_.has(value, componentModel.primaryKey)) {
        return strapi
          .query(componentModel.uid)
          .update(
            {
              [componentModel.primaryKey]: value[componentModel.primaryKey],
            },
            value,
            { transacting }
          )
          .then(component => {
            return joinModel
              .where({
                [foreignKey]: entry.id,
                component_type: componentModel.collectionName,
                component_id: component.id,
                field: key,
              })
              .save(
                {
                  order,
                },
                { transacting, patch: true, require: false }
              );
          });
      }
      // create
      return strapi
        .query(componentModel.uid)
        .create(value, { transacting })
        .then(component => {
          return joinModel.forge().save(
            {
              [foreignKey]: entry.id,
              component_type: componentModel.collectionName,
              component_id: component.id,
              field: key,
              order,
            },
            { transacting }
          );
        });
    };

    for (let key of componentKeys) {
      // if key isn't present then don't change the current component data
      if (!_.has(attributes, key)) continue;

      const attr = model.attributes[key];
      const { type } = attr;

      switch (type) {
        case 'component': {
          const { component, repeatable = false } = attr;

          const componentModel = strapi.components[component];

          const componentValue = attributes[key];

          if (repeatable === true) {
            await deleteOldComponents(entry, componentValue, {
              key,
              joinModel,
              componentModel,
              transacting,
            });

            await Promise.all(
              componentValue.map((value, idx) => {
                return updateOrCreateComponentAndLink({
                  componentModel,
                  key,
                  value,
                  order: idx + 1,
                });
              })
            );
          } else {
            await deleteOldComponents(entry, componentValue, {
              key,
              joinModel,
              componentModel,
              transacting,
            });

            if (componentValue === null) continue;

            await updateOrCreateComponentAndLink({
              componentModel,
              key,
              value: componentValue,
              order: 1,
            });
          }

          break;
        }
        case 'dynamiczone': {
          const dynamiczoneValues = attributes[key];

          await deleteDynamicZoneOldComponents(entry, dynamiczoneValues, {
            key,
            joinModel,
            transacting,
          });

          await Promise.all(
            dynamiczoneValues.map((value, idx) => {
              const component = value.__component;
              const componentModel = strapi.components[component];
              return updateOrCreateComponentAndLink({
                componentModel,
                value: _.omit(value, ['__component']),
                key,
                order: idx + 1,
              });
            })
          );
          break;
        }
      }
    }
    return;
  }

  async function deleteDynamicZoneOldComponents(entry, values, { key, joinModel, transacting }) {
    const idsToKeep = values.reduce((acc, value) => {
      const component = value.__component;
      const componentModel = strapi.components[component];
      if (_.has(value, componentModel.primaryKey)) {
        acc.push({
          id: value[componentModel.primaryKey].toString(),
          component: componentModel,
        });
      }

      return acc;
    }, []);

    const allIds = await joinModel
      .query(qb => {
        qb.where(joinModel.foreignKey, entry.id).andWhere('field', key);
      })
      .fetchAll({ transacting })
      .map(el => {
        const componentKey = Object.keys(strapi.components).find(
          key => strapi.components[key].collectionName === el.get('component_type')
        );

        return {
          id: el.get('component_id').toString(),
          component: strapi.components[componentKey],
        };
      });

    // verify the provided ids are realted to this entity.
    idsToKeep.forEach(({ id, component }) => {
      if (!allIds.find(el => el.id === id && el.component.uid === component.uid)) {
        const err = new Error(
          `Some of the provided components in ${key} are not related to the entity`
        );
        err.status = 400;
        throw err;
      }
    });

    const idsToDelete = allIds.reduce((acc, { id, component }) => {
      if (!idsToKeep.find(el => el.id === id && el.component.uid === component.uid)) {
        acc.push({
          id,
          component,
        });
      }
      return acc;
    }, []);

    if (idsToDelete.length > 0) {
      await joinModel
        .query(qb => {
          qb.where('field', key);
          qb.where(qb => {
            idsToDelete.forEach(({ id, component }) => {
              qb.orWhere(qb => {
                qb.where('component_id', id).andWhere('component_type', component.collectionName);
              });
            });
          });
        })
        .destroy({ transacting });

      for (const idToDelete of idsToDelete) {
        const { id, component } = idToDelete;
        const model = strapi.query(component.uid);
        await model.delete({ [model.primaryKey]: id }, { transacting });
      }
    }
  }

  async function deleteOldComponents(
    entry,
    componentValue,
    { key, joinModel, componentModel, transacting }
  ) {
    const componentArr = Array.isArray(componentValue) ? componentValue : [componentValue];

    const idsToKeep = componentArr
      .filter(el => _.has(el, componentModel.primaryKey))
      .map(el => el[componentModel.primaryKey].toString());

    const allIds = await joinModel
      .where({
        [joinModel.foreignKey]: entry.id,
        field: key,
      })
      .fetchAll({ transacting })
      .map(el => el.get('component_id').toString());

    // verify the provided ids are realted to this entity.
    idsToKeep.forEach(id => {
      if (!allIds.includes(id)) {
        const err = new Error(
          `Some of the provided components in ${key} are not related to the entity`
        );
        err.status = 400;
        throw err;
      }
    });

    const idsToDelete = _.difference(allIds, idsToKeep);
    if (idsToDelete.length > 0) {
      await joinModel
        .query(qb => qb.whereIn('component_id', idsToDelete).andWhere('field', key))
        .destroy({ transacting, require: false });

      await strapi
        .query(componentModel.uid)
        .delete({ [`${componentModel.primaryKey}_in`]: idsToDelete }, { transacting });
    }
  }

  async function deleteComponents(entry, { transacting }) {
    if (componentKeys.length === 0) return;

    const joinModel = model.componentsJoinModel;
    const { foreignKey } = joinModel;

    for (let key of componentKeys) {
      const attr = model.attributes[key];
      const { type } = attr;

      switch (type) {
        case 'component': {
          const { component } = attr;

          const componentModel = strapi.components[component];

          const ids = await joinModel
            .where({
              [foreignKey]: entry.id,
              field: key,
            })
            .fetchAll({ transacting })
            .map(el => el.get('component_id'));

          await strapi
            .query(componentModel.uid)
            .delete({ [`${componentModel.primaryKey}_in`]: ids }, { transacting });

          await joinModel
            .where({
              [foreignKey]: entry.id,
              field: key,
            })
            .destroy({ transacting, require: false });
          break;
        }
        case 'dynamiczone': {
          const { components } = attr;

          const componentJoins = await joinModel
            .where({
              [foreignKey]: entry.id,
              field: key,
            })
            .fetchAll({ transacting })
            .map(el => ({
              id: el.get('component_id'),
              componentType: el.get('component_type'),
            }));

          for (const compo of components) {
            const { uid, collectionName } = strapi.components[compo];
            const model = strapi.query(uid);

            const toDelete = componentJoins.filter(el => el.componentType === collectionName);

            if (toDelete.length > 0) {
              await model.delete(
                {
                  [`${model.primaryKey}_in`]: toDelete.map(el => el.id),
                },
                { transacting }
              );
            }
          }

          await joinModel
            .where({
              [foreignKey]: entry.id,
              field: key,
            })
            .destroy({ transacting, require: false });

          break;
        }
      }
    }
  }

  async function fetchRelationCounters(attribute, entitiesIds = []) {
    const assoc = model.associations.find(assoc => assoc.alias === attribute);
    const assocModel = strapi.db.getModelByAssoc(assoc);
    const knex = strapi.connections[model.connection];
    const targetAttribute = assocModel.attributes[assoc.via];

    switch (assoc.nature) {
      case 'oneToMany': {
        return knex
          .select()
          .column({ id: assoc.via, count: knex.raw('count(*)') })
          .from(assocModel.collectionName)
          .whereIn(assoc.via, entitiesIds)
          .groupBy(assoc.via);
      }
      case 'manyWay': {
        const column = `${singular(model.collectionName)}_${model.primaryKey}`;
        return knex
          .select()
          .column({ id: column, count: knex.raw('count(*)') })
          .from(assoc.tableCollectionName)
          .whereIn(column, entitiesIds)
          .groupBy(column);
      }
      case 'manyToMany': {
        const column = `${targetAttribute.attribute}_${targetAttribute.column}`;
        return knex
          .select()
          .column({ id: column, count: knex.raw('count(*)') })
          .from(assoc.tableCollectionName)
          .whereIn(column, entitiesIds)
          .groupBy(column);
      }
      default: {
        return [];
      }
    }
  }

  return {
    findOne,
    find,
    create,
    update,
    delete: deleteMany,
    count,
    search,
    countSearch,
    fetchRelationCounters,
  };
};

/**
 * util to build search query
 * @param {*} model
 * @param {*} params
 */
const buildSearchQuery = ({ model, params }) => qb => {
  const query = params._q;

  const associations = model.associations.map(x => x.alias);
  const stringTypes = ['string', 'text', 'uid', 'email', 'enumeration', 'richtext'];
  const numberTypes = ['biginteger', 'integer', 'decimal', 'float'];

  const searchColumns = Object.keys(model._attributes)
    .filter(attribute => !associations.includes(attribute))
    .filter(attribute => stringTypes.includes(model._attributes[attribute].type));

  if (!_.isNaN(_.toNumber(query))) {
    const numberColumns = Object.keys(model._attributes)
      .filter(attribute => !associations.includes(attribute))
      .filter(attribute => numberTypes.includes(model._attributes[attribute].type));
    searchColumns.push(...numberColumns);
  }

  if ([...numberTypes, ...stringTypes].includes(model.primaryKeyType)) {
    searchColumns.push(model.primaryKey);
  }

  // Search in columns with text using index.
  switch (model.client) {
    case 'pg':
      searchColumns.forEach(attr =>
        qb.orWhereRaw(
          `"${model.collectionName}"."${attr}"::text ILIKE ?`,
          `%${escapeQuery(query, '*%\\')}%`
        )
      );
      break;
    case 'sqlite3':
      searchColumns.forEach(attr =>
        qb.orWhereRaw(
          `"${model.collectionName}"."${attr}" LIKE ? ESCAPE '\\'`,
          `%${escapeQuery(query, '*%\\')}%`
        )
      );
      break;
    case 'mysql':
      searchColumns.forEach(attr =>
        qb.orWhereRaw(
          `\`${model.collectionName}\`.\`${attr}\` LIKE ?`,
          `%${escapeQuery(query, '*%\\')}%`
        )
      );
      break;
  }
};<|MERGE_RESOLUTION|>--- conflicted
+++ resolved
@@ -9,13 +9,10 @@
 const { convertRestQueryParams, buildQuery, escapeQuery } = require('strapi-utils');
 const { contentTypes: contentTypesUtils } = require('strapi-utils');
 const { singular } = require('pluralize');
+const { handleDatabaseError } = require('./utils/errors');
 
 const { PUBLISHED_AT_ATTRIBUTE } = contentTypesUtils.constants;
-<<<<<<< HEAD
-const { handleDatabaseError } = require('./utils/errors');
-=======
 const pickCountFilters = omit(['sort', 'limit', 'start']);
->>>>>>> 35835fd0
 
 module.exports = function createQueryBuilder({ model, strapi }) {
   /* Utils */
