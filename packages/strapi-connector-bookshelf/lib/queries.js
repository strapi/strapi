'use strict';
/**
 * Implementation of model queries for bookshelf
 */

const _ = require('lodash');
<<<<<<< HEAD
const { convertRestQueryParams, buildQuery } = require('strapi-utils');
=======
const { convertRestQueryParams, buildQuery, models: modelUtils } = require('strapi-utils');
>>>>>>> ac1898ee

module.exports = function createQueryBuilder({ model, strapi }) {
  /* Utils */
  // association key
  const assocKeys = model.associations.map(ast => ast.alias);
  // component keys
  const componentKeys = Object.keys(model.attributes).filter(key => {
    return ['dynamiczone', 'component'].includes(model.attributes[key].type);
  });

  const timestamps = _.get(model, ['options', 'timestamps'], []);

  // Returns an object with relation keys only to create relations in DB
  const pickRelations = values => {
    return _.pick(values, assocKeys);
  };

  // keys to exclude to get attribute keys
  const excludedKeys = assocKeys.concat(componentKeys);
  // Returns an object without relational keys to persist in DB
  const selectAttributes = values => {
    return _.pickBy(values, (value, key) => {
      if (Array.isArray(timestamps) && timestamps.includes(key)) {
        return false;
      }

      return !excludedKeys.includes(key) && _.has(model.allAttributes, key);
    });
  };

  const wrapTransaction = (fn, { transacting } = {}) => {
    const db = strapi.connections[model.connection];

    if (transacting) return fn(transacting);
    return db.transaction(trx => fn(trx));
  };

  /**
   * Find one entry based on params
   */
  async function findOne(params, populate, { transacting } = {}) {
    const entries = await find({ ...params, _limit: 1 }, populate, { transacting });
    return entries[0] || null;
  }

  /**
   * Find multiple entries based on params
   */
  function find(params, populate, { transacting } = {}) {
    const filters = convertRestQueryParams(params);

    return model
      .query(buildQuery({ model, filters }))
      .fetchAll({
        withRelated: populate,
        transacting,
      })
      .then(results => results.toJSON());
  }

  /**
   * Count entries based on filters
   */
  function count(params = {}) {
    const { where } = convertRestQueryParams(params);

    return model.query(buildQuery({ model, filters: { where } })).count();
  }

  async function create(values, { transacting } = {}) {
    const relations = pickRelations(values);
    const data = selectAttributes(values);

    const runCreate = async trx => {
      // Create entry with no-relational data.
      const entry = await model.forge(data).save(null, { transacting: trx });
      await createComponents(entry, values, { transacting: trx });

      return model.updateRelations({ id: entry.id, values: relations }, { transacting: trx });
    };

    return wrapTransaction(runCreate, { transacting });
  }

  async function update(params, values, { transacting } = {}) {
    const entry = await model.where(params).fetch({ transacting });

    if (!entry) {
      const err = new Error('entry.notFound');
      err.status = 404;
      throw err;
    }

    // Extract values related to relational data.
    const relations = pickRelations(values);
    const data = selectAttributes(values);

    const runUpdate = async trx => {
      const updatedEntry =
        Object.keys(data).length > 0
          ? await entry.save(data, {
              transacting: trx,
              method: 'update',
              patch: true,
            })
          : entry;
      await updateComponents(updatedEntry, values, { transacting: trx });

      if (Object.keys(relations).length > 0) {
        return model.updateRelations({ id: entry.id, values: relations }, { transacting: trx });
      }

      return this.findOne(params, null, { transacting: trx });
    };

    return wrapTransaction(runUpdate, { transacting });
  }

  async function deleteOne(id, { transacting } = {}) {
    const entry = await model.where({ [model.primaryKey]: id }).fetch({ transacting });

    if (!entry) {
      const err = new Error('entry.notFound');
      err.status = 404;
      throw err;
    }

    const values = {};
    model.associations.map(association => {
      switch (association.nature) {
        case 'oneWay':
        case 'oneToOne':
        case 'manyToOne':
        case 'oneToManyMorph':
          values[association.alias] = null;
          break;
        case 'manyWay':
        case 'oneToMany':
        case 'manyToMany':
        case 'manyToManyMorph':
          values[association.alias] = [];
          break;
        default:
      }
    });

    await model.updateRelations({ [model.primaryKey]: id, values }, { transacting });

    const runDelete = async trx => {
      await deleteComponents(entry, { transacting: trx });
      await model.where({ id: entry.id }).destroy({ transacting: trx, require: false });
      return entry.toJSON();
    };

    return wrapTransaction(runDelete, { transacting });
  }

  async function deleteMany(params, { transacting } = {}) {
    if (params[model.primaryKey]) {
      const entries = await find({ ...params, _limit: 1 }, null, { transacting });
      if (entries.length > 0) {
        return deleteOne(entries[0][model.primaryKey], { transacting });
      }
      return null;
    }

    const entries = await find(params, null, { transacting });
    return Promise.all(entries.map(entry => deleteOne(entry.id, { transacting })));
  }

  function search(params, populate) {
    const filterParams = _.clone(params);

    _.unset(filterParams, '_q');

    const filters = convertRestQueryParams(filterParams);

    return model
      .query(qb => {
        buildSearchQuery(qb, model, params);
      })
      .query(buildQuery({ model, filters }))
      .fetchAll({
        withRelated: populate,
      })
      .then(results => results.toJSON());
  }

  function countSearch(params) {
    const filterParams = _.clone(params);

    _.unset(filterParams, '_q');

    const filters = convertRestQueryParams(filterParams);

    return model
      .query(qb => {
        buildSearchQuery(qb, model, params);
      })
      .query(buildQuery({ model, filters }))
      .count();
  }

  async function createComponents(entry, values, { transacting }) {
    if (componentKeys.length === 0) return;

    const joinModel = model.componentsJoinModel;
    const { foreignKey } = joinModel;

    const createComponentAndLink = async ({ componentModel, value, key, order }) => {
      return strapi
        .query(componentModel.uid)
        .create(value, { transacting })
        .then(component => {
          return joinModel.forge().save(
            {
              [foreignKey]: entry.id,
              component_type: componentModel.collectionName,
              component_id: component.id,
              field: key,
              order,
            },
            { transacting }
          );
        });
    };

    for (let key of componentKeys) {
      const attr = model.attributes[key];
      const { type } = attr;

      switch (type) {
        case 'component': {
          const { component, required = false, repeatable = false } = attr;
          const componentModel = strapi.components[component];

          if (required === true && !_.has(values, key)) {
            const err = new Error(`Component ${key} is required`);
            err.status = 400;
            throw err;
          }

          if (!_.has(values, key)) continue;

          const componentValue = values[key];

          if (repeatable === true) {
            validateRepeatableInput(componentValue, { key, ...attr });
            await Promise.all(
              componentValue.map((value, idx) =>
                createComponentAndLink({
                  componentModel,
                  value,
                  key,
                  order: idx + 1,
                })
              )
            );
          } else {
            validateNonRepeatableInput(componentValue, { key, ...attr });

            if (componentValue === null) continue;
            await createComponentAndLink({
              componentModel,
              key,
              value: componentValue,
              order: 1,
            });
          }
          break;
        }
        case 'dynamiczone': {
          const { required = false } = attr;

          if (required === true && !_.has(values, key)) {
            const err = new Error(`Dynamiczone ${key} is required`);
            err.status = 400;
            throw err;
          }

          if (!_.has(values, key)) continue;

          const dynamiczoneValues = values[key];

          validateDynamiczoneInput(dynamiczoneValues, { key, ...attr });

          await Promise.all(
            dynamiczoneValues.map((value, idx) => {
              const component = value.__component;
              const componentModel = strapi.components[component];
              return createComponentAndLink({
                componentModel,
                value: _.omit(value, ['__component']),
                key,
                order: idx + 1,
              });
            })
          );
          break;
        }
      }
    }
  }

  async function updateComponents(entry, values, { transacting }) {
    if (componentKeys.length === 0) return;

    const joinModel = model.componentsJoinModel;
    const { foreignKey } = joinModel;

    const updateOrCreateComponentAndLink = async ({ componentModel, key, value, order }) => {
      // check if value has an id then update else create
      if (_.has(value, componentModel.primaryKey)) {
        return strapi
          .query(componentModel.uid)
          .update(
            {
              [componentModel.primaryKey]: value[componentModel.primaryKey],
            },
            value,
            { transacting }
          )
          .then(component => {
            return joinModel
              .where({
                [foreignKey]: entry.id,
                component_type: componentModel.collectionName,
                component_id: component.id,
                field: key,
              })
              .save(
                {
                  order,
                },
                { transacting, patch: true, require: false }
              );
          });
      }
      // create
      return strapi
        .query(componentModel.uid)
        .create(value, { transacting })
        .then(component => {
          return joinModel.forge().save(
            {
              [foreignKey]: entry.id,
              component_type: componentModel.collectionName,
              component_id: component.id,
              field: key,
              order,
            },
            { transacting }
          );
        });
    };

    for (let key of componentKeys) {
      // if key isn't present then don't change the current component data
      if (!_.has(values, key)) continue;

      const attr = model.attributes[key];
      const { type } = attr;

      switch (type) {
        case 'component': {
          const { component, repeatable = false } = attr;

          const componentModel = strapi.components[component];

          const componentValue = values[key];

          if (repeatable === true) {
            validateRepeatableInput(componentValue, { key, ...attr });

            await deleteOldComponents(entry, componentValue, {
              key,
              joinModel,
              componentModel,
              transacting,
            });

            await Promise.all(
              componentValue.map((value, idx) => {
                return updateOrCreateComponentAndLink({
                  componentModel,
                  key,
                  value,
                  order: idx + 1,
                });
              })
            );
          } else {
            validateNonRepeatableInput(componentValue, { key, ...attr });

            await deleteOldComponents(entry, componentValue, {
              key,
              joinModel,
              componentModel,
              transacting,
            });

            if (componentValue === null) continue;

            await updateOrCreateComponentAndLink({
              componentModel,
              key,
              value: componentValue,
              order: 1,
            });
          }

          break;
        }
        case 'dynamiczone': {
          const dynamiczoneValues = values[key];

          validateDynamiczoneInput(dynamiczoneValues, { key, ...attr });

          await deleteDynamicZoneOldComponents(entry, dynamiczoneValues, {
            key,
            joinModel,
            transacting,
          });

          await Promise.all(
            dynamiczoneValues.map((value, idx) => {
              const component = value.__component;
              const componentModel = strapi.components[component];
              return updateOrCreateComponentAndLink({
                componentModel,
                value: _.omit(value, ['__component']),
                key,
                order: idx + 1,
              });
            })
          );
          break;
        }
      }
    }
    return;
  }

  async function deleteDynamicZoneOldComponents(entry, values, { key, joinModel, transacting }) {
    const idsToKeep = values.reduce((acc, value) => {
      const component = value.__component;
      const componentModel = strapi.components[component];
      if (_.has(value, componentModel.primaryKey)) {
        acc.push({
          id: value[componentModel.primaryKey].toString(),
          component: componentModel,
        });
      }

      return acc;
    }, []);

    const allIds = await joinModel
      .query(qb => {
        qb.where(joinModel.foreignKey, entry.id).andWhere('field', key);
      })
      .fetchAll({ transacting })
      .map(el => {
        const componentKey = Object.keys(strapi.components).find(
          key => strapi.components[key].collectionName === el.get('component_type')
        );

        return {
          id: el.get('component_id').toString(),
          component: strapi.components[componentKey],
        };
      });

    // verify the provided ids are realted to this entity.
    idsToKeep.forEach(({ id, component }) => {
      if (!allIds.find(el => el.id === id && el.component.uid === component.uid)) {
        const err = new Error(
          `Some of the provided components in ${key} are not related to the entity`
        );
        err.status = 400;
        throw err;
      }
    });

    const idsToDelete = allIds.reduce((acc, { id, component }) => {
      if (!idsToKeep.find(el => el.id === id && el.component.uid === component.uid)) {
        acc.push({
          id,
          component,
        });
      }
      return acc;
    }, []);

    if (idsToDelete.length > 0) {
      await joinModel
        .query(qb => {
          qb.where('field', key);
          qb.where(qb => {
            idsToDelete.forEach(({ id, component }) => {
              qb.orWhere(qb => {
                qb.where('component_id', id).andWhere('component_type', component.collectionName);
              });
            });
          });
        })
        .destroy({ transacting });

      for (const idToDelete of idsToDelete) {
        const { id, component } = idToDelete;
        const model = strapi.query(component.uid);
        await model.delete({ [model.primaryKey]: id }, { transacting });
      }
    }
  }

  async function deleteOldComponents(
    entry,
    componentValue,
    { key, joinModel, componentModel, transacting }
  ) {
    const componentArr = Array.isArray(componentValue) ? componentValue : [componentValue];

    const idsToKeep = componentArr
      .filter(el => _.has(el, componentModel.primaryKey))
      .map(el => el[componentModel.primaryKey].toString());

    const allIds = await joinModel
      .where({
        [joinModel.foreignKey]: entry.id,
        field: key,
      })
      .fetchAll({ transacting })
      .map(el => el.get('component_id').toString());

    // verify the provided ids are realted to this entity.
    idsToKeep.forEach(id => {
      if (!allIds.includes(id)) {
        const err = new Error(
          `Some of the provided components in ${key} are not related to the entity`
        );
        err.status = 400;
        throw err;
      }
    });

    const idsToDelete = _.difference(allIds, idsToKeep);
    if (idsToDelete.length > 0) {
      await joinModel
        .query(qb => qb.whereIn('component_id', idsToDelete).andWhere('field', key))
        .destroy({ transacting, require: false });

      await strapi
        .query(componentModel.uid)
        .delete({ [`${componentModel.primaryKey}_in`]: idsToDelete }, { transacting });
    }
  }

  async function deleteComponents(entry, { transacting }) {
    if (componentKeys.length === 0) return;

    const joinModel = model.componentsJoinModel;
    const { foreignKey } = joinModel;

    for (let key of componentKeys) {
      const attr = model.attributes[key];
      const { type } = attr;

      switch (type) {
        case 'component': {
          const { component } = attr;

          const componentModel = strapi.components[component];

          const ids = await joinModel
            .where({
              [foreignKey]: entry.id,
              field: key,
            })
            .fetchAll({ transacting })
            .map(el => el.get('component_id'));

          await strapi
            .query(componentModel.uid)
            .delete({ [`${componentModel.primaryKey}_in`]: ids }, { transacting });

          await joinModel
            .where({
              [foreignKey]: entry.id,
              field: key,
            })
            .destroy({ transacting, require: false });
          break;
        }
        case 'dynamiczone': {
          const { components } = attr;

          const componentJoins = await joinModel
            .where({
              [foreignKey]: entry.id,
              field: key,
            })
            .fetchAll({ transacting })
            .map(el => ({
              id: el.get('component_id'),
              componentType: el.get('component_type'),
            }));

          for (const compo of components) {
            const { uid, collectionName } = strapi.components[compo];
            const model = strapi.query(uid);

            const toDelete = componentJoins.filter(el => el.componentType === collectionName);

            if (toDelete.length > 0) {
              await model.delete(
                {
                  [`${model.primaryKey}_in`]: toDelete.map(el => el.id),
                },
                { transacting }
              );
            }
          }

          await joinModel
            .where({
              [foreignKey]: entry.id,
              field: key,
            })
            .destroy({ transacting, require: false });

          break;
        }
      }
    }
  }

  return {
    findOne,
    find,
    create,
    update,
    delete: deleteMany,
    count,
    search,
    countSearch,
  };
};

/**
 * util to build search query
 * @param {*} qb
 * @param {*} model
 * @param {*} params
 */
const buildSearchQuery = (qb, model, params) => {
  const query = params._q;

  const associations = model.associations.map(x => x.alias);

  const searchText = Object.keys(model._attributes)
    .filter(attribute => attribute !== model.primaryKey && !associations.includes(attribute))
    .filter(attribute => ['string', 'text'].includes(model._attributes[attribute].type));

  const searchInt = Object.keys(model._attributes)
    .filter(attribute => attribute !== model.primaryKey && !associations.includes(attribute))
    .filter(attribute =>
      ['integer', 'decimal', 'float'].includes(model._attributes[attribute].type)
    );

  const searchBool = Object.keys(model._attributes)
    .filter(attribute => attribute !== model.primaryKey && !associations.includes(attribute))
    .filter(attribute => ['boolean'].includes(model._attributes[attribute].type));

  if (!_.isNaN(_.toNumber(query))) {
    searchInt.forEach(attribute => {
      qb.orWhere(attribute, _.toNumber(query));
    });
  }

  if (query === 'true' || query === 'false') {
    searchBool.forEach(attribute => {
      qb.orWhere(attribute, _.toNumber(query === 'true'));
    });
  }

  // Search in columns with text using index.
  switch (model.client) {
    case 'mysql':
      qb.orWhereRaw(`MATCH(${searchText.join(',')}) AGAINST(? IN BOOLEAN MODE)`, `*${query}*`);
      break;
    case 'pg': {
      const searchQuery = searchText.map(attribute =>
        _.toLower(attribute) === attribute
          ? `to_tsvector(coalesce(${attribute}, ''))`
          : `to_tsvector(coalesce("${attribute}", ''))`
      );

      qb.orWhereRaw(`${searchQuery.join(' || ')} @@ plainto_tsquery(?)`, query);
      break;
    }
  }
};

function validateRepeatableInput(value, { key, min, max, required }) {
  if (!Array.isArray(value)) {
    const err = new Error(`Component ${key} is repetable. Expected an array`);
    err.status = 400;
    throw err;
  }

  value.forEach(val => {
    if (typeof val !== 'object' || Array.isArray(val) || val === null) {
      const err = new Error(
        `Component ${key} has invalid items. Expected each items to be objects`
      );
      err.status = 400;
      throw err;
    }
  });

<<<<<<< HEAD
  if (
    (required === true || (required !== true && value.length > 0)) &&
    min &&
    value.length < min
  ) {
    const err = new Error(
      `Component ${key} must contain at least ${min} items`
    );
=======
  if ((required === true || (required !== true && value.length > 0)) && min && value.length < min) {
    const err = new Error(`Component ${key} must contain at least ${min} items`);
>>>>>>> ac1898ee
    err.status = 400;
    throw err;
  }

  if (max && value.length > max) {
    const err = new Error(`Component ${key} must contain at most ${max} items`);
    err.status = 400;
    throw err;
  }
}

function validateNonRepeatableInput(value, { key, required }) {
  if (typeof value !== 'object' || Array.isArray(value)) {
    const err = new Error(`Component ${key} should be an object`);
    err.status = 400;
    throw err;
  }

  if (required === true && value === null) {
    const err = new Error(`Component ${key} is required`);
    err.status = 400;
    throw err;
  }
}

function validateDynamiczoneInput(value, { key, min, max, components, required }) {
  if (!Array.isArray(value)) {
    const err = new Error(`Dynamiczone ${key} is invalid. Expected an array`);
    err.status = 400;
    throw err;
  }

  value.forEach(val => {
    if (typeof val !== 'object' || Array.isArray(val) || val === null) {
      const err = new Error(
        `Dynamiczone ${key} has invalid items. Expected each items to be objects`
      );
      err.status = 400;
      throw err;
    }

    if (!_.has(val, '__component')) {
      const err = new Error(
        `Dynamiczone ${key} has invalid items. Expected each items to have a valid __component key`
      );
      err.status = 400;
      throw err;
    } else if (!components.includes(val.__component)) {
      const err = new Error(
        `Dynamiczone ${key} has invalid items. Each item must have a __component key that is present in the attribute definition`
      );
      err.status = 400;
      throw err;
    }
  });

<<<<<<< HEAD
  if (
    (required === true || (required !== true && value.length > 0)) &&
    min &&
    value.length < min
  ) {
    const err = new Error(
      `Dynamiczone ${key} must contain at least ${min} items`
    );
=======
  if ((required === true || (required !== true && value.length > 0)) && min && value.length < min) {
    const err = new Error(`Dynamiczone ${key} must contain at least ${min} items`);
>>>>>>> ac1898ee
    err.status = 400;
    throw err;
  }
  if (max && value.length > max) {
    const err = new Error(`Dynamiczone ${key} must contain at most ${max} items`);
    err.status = 400;
    throw err;
  }
}<|MERGE_RESOLUTION|>--- conflicted
+++ resolved
@@ -4,11 +4,7 @@
  */
 
 const _ = require('lodash');
-<<<<<<< HEAD
 const { convertRestQueryParams, buildQuery } = require('strapi-utils');
-=======
-const { convertRestQueryParams, buildQuery, models: modelUtils } = require('strapi-utils');
->>>>>>> ac1898ee
 
 module.exports = function createQueryBuilder({ model, strapi }) {
   /* Utils */
@@ -730,19 +726,8 @@
     }
   });
 
-<<<<<<< HEAD
-  if (
-    (required === true || (required !== true && value.length > 0)) &&
-    min &&
-    value.length < min
-  ) {
-    const err = new Error(
-      `Component ${key} must contain at least ${min} items`
-    );
-=======
   if ((required === true || (required !== true && value.length > 0)) && min && value.length < min) {
     const err = new Error(`Component ${key} must contain at least ${min} items`);
->>>>>>> ac1898ee
     err.status = 400;
     throw err;
   }
@@ -799,19 +784,8 @@
     }
   });
 
-<<<<<<< HEAD
-  if (
-    (required === true || (required !== true && value.length > 0)) &&
-    min &&
-    value.length < min
-  ) {
-    const err = new Error(
-      `Dynamiczone ${key} must contain at least ${min} items`
-    );
-=======
   if ((required === true || (required !== true && value.length > 0)) && min && value.length < min) {
     const err = new Error(`Dynamiczone ${key} must contain at least ${min} items`);
->>>>>>> ac1898ee
     err.status = 400;
     throw err;
   }
