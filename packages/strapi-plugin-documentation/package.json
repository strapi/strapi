--- conflicted
+++ resolved
@@ -1,12 +1,7 @@
 {
   "name": "strapi-plugin-documentation",
-<<<<<<< HEAD
-  "version": "3.2.1",
+  "version": "3.3.4",
   "description": "Automatically generates documentation for your api.",
-=======
-  "version": "3.3.4",
-  "description": "This is the description of the plugin.",
->>>>>>> 44eaeb74
   "strapi": {
     "name": "Documentation",
     "icon": "book",
