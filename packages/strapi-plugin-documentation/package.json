{
  "name": "strapi-plugin-documentation",
<<<<<<< HEAD
  "version": "3.3.4",
  "description": "Automatically generates documentation for your api.",
=======
  "version": "3.4.0",
  "description": "This is the description of the plugin.",
>>>>>>> ce7c8279
  "strapi": {
    "name": "Documentation",
    "icon": "book",
    "description": "Create an OpenAPI Document and visualize your API with SWAGGER UI."
  },
  "scripts": {
    "test": "echo \"no tests yet\""
  },
  "dependencies": {
    "@buffetjs/core": "3.3.2-next.2",
    "@buffetjs/custom": "3.3.2-next.2",
    "@buffetjs/hooks": "3.3.2-next.2",
    "@buffetjs/icons": "3.3.2-next.2",
    "@buffetjs/styles": "3.3.2-next.2",
    "@buffetjs/utils": "3.3.2-next.2",
    "cheerio": "^1.0.0-rc.3",
    "fs-extra": "^9.0.1",
    "immutable": "^3.8.2",
    "koa-static": "^5.0.0",
    "lodash": "4.17.19",
    "moment": "^2.29.1",
    "path-to-regexp": "^3.1.0",
    "react": "^16.13.1",
    "react-copy-to-clipboard": "^5.0.1",
    "react-dom": "^16.9.0",
    "react-intl": "4.5.0",
    "react-redux": "^7.0.3",
    "react-router": "^5.0.0",
    "react-router-dom": "^5.0.0",
    "reactstrap": "8.4.1",
    "redux": "^4.0.1",
    "redux-immutable": "^4.0.0",
    "reselect": "^4.0.0",
    "strapi-helper-plugin": "3.4.0",
    "swagger-ui-dist": "3.35.0"
  },
  "author": {
    "name": "soupette",
    "email": "hi@strapi.io",
    "url": "http://strapi.io"
  },
  "maintainers": [
    {
      "name": "Strapi",
      "email": "hi@strapi.io",
      "url": "http://strapi.io"
    },
    {
      "name": "soupette",
      "email": "cyril@strapi.io"
    },
    {
      "name": "lauriejim",
      "email": "jim@strapi.io"
    }
  ],
  "contributors": [
    {
      "name": "soupette"
    },
    {
      "name": "Aurelsicoko",
      "email": "aurelien@strapi.io"
    },
    {
      "name": "lauriejim",
      "email": "jim@strapi.io"
    }
  ],
  "engines": {
    "node": ">=10.16.0 <=14.x.x",
    "npm": ">=6.0.0"
  },
  "license": "SEE LICENSE IN LICENSE",
  "gitHead": "231263a3535658bab1e9492c6aaaed8692d62a53"
}<|MERGE_RESOLUTION|>--- conflicted
+++ resolved
@@ -1,12 +1,7 @@
 {
   "name": "strapi-plugin-documentation",
-<<<<<<< HEAD
-  "version": "3.3.4",
+  "version": "3.4.0",
   "description": "Automatically generates documentation for your api.",
-=======
-  "version": "3.4.0",
-  "description": "This is the description of the plugin.",
->>>>>>> ce7c8279
   "strapi": {
     "name": "Documentation",
     "icon": "book",
