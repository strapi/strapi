--- conflicted
+++ resolved
@@ -1,10 +1,6 @@
 {
   "name": "strapi-plugin-documentation",
-<<<<<<< HEAD
-  "version": "3.0.0-beta.11",
-=======
   "version": "3.0.0-beta.13",
->>>>>>> da5d02fb
   "description": "This is the description of the plugin.",
   "strapi": {
     "name": "Documentation",
@@ -37,11 +33,7 @@
     "redux": "^4.0.1",
     "redux-immutable": "^4.0.0",
     "reselect": "^4.0.0",
-<<<<<<< HEAD
-    "strapi-helper-plugin": "3.0.0-beta.11",
-=======
     "strapi-helper-plugin": "3.0.0-beta.13",
->>>>>>> da5d02fb
     "swagger-ui-dist": "3.22.1"
   },
   "author": {
