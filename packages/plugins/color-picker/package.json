--- conflicted
+++ resolved
@@ -1,10 +1,6 @@
 {
   "name": "@strapi/plugin-color-picker",
-<<<<<<< HEAD
-  "version": "4.23.0",
-=======
   "version": "4.24.0",
->>>>>>> a76a2ee7
   "description": "Strapi maintained Custom Fields",
   "repository": {
     "type": "git",
@@ -57,25 +53,15 @@
     "watch": "strapi plugin:watch"
   },
   "dependencies": {
-<<<<<<< HEAD
-    "@strapi/design-system": "1.16.0",
-    "@strapi/helper-plugin": "4.23.0",
-    "@strapi/icons": "1.16.0",
-=======
     "@strapi/design-system": "1.18.0",
     "@strapi/helper-plugin": "4.24.0",
     "@strapi/icons": "1.18.0",
->>>>>>> a76a2ee7
     "prop-types": "^15.8.1",
     "react-colorful": "5.6.1",
     "react-intl": "6.4.1"
   },
   "devDependencies": {
-<<<<<<< HEAD
-    "@strapi/strapi": "4.23.0",
-=======
     "@strapi/strapi": "4.24.0",
->>>>>>> a76a2ee7
     "@testing-library/react": "14.0.0",
     "@testing-library/user-event": "14.4.3",
     "@types/styled-components": "5.1.32",
