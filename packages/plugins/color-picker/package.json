--- conflicted
+++ resolved
@@ -60,11 +60,7 @@
   },
   "devDependencies": {
     "@strapi/sdk-plugin": "^5.2.0",
-<<<<<<< HEAD
-    "@strapi/strapi": "5.4.2",
-=======
     "@strapi/strapi": "workspace:*",
->>>>>>> 82460d7a
     "@testing-library/react": "15.0.7",
     "@testing-library/user-event": "14.5.2",
     "react": "18.3.1",
