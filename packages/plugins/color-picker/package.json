{
  "name": "@strapi/plugin-color-picker",
<<<<<<< HEAD
  "version": "5.13.0-beta.0",
=======
  "version": "5.12.6",
>>>>>>> fb92031f
  "description": "Strapi maintained Custom Fields",
  "repository": {
    "type": "git",
    "url": "https://github.com/strapi/strapi.git",
    "directory": "packages/plugins/color-picker"
  },
  "license": "SEE LICENSE IN LICENSE",
  "author": {
    "name": "Strapi Solutions SAS",
    "email": "hi@strapi.io",
    "url": "https://strapi.io"
  },
  "maintainers": [
    {
      "name": "Strapi Solutions SAS",
      "email": "hi@strapi.io",
      "url": "https://strapi.io"
    }
  ],
  "exports": {
    "./strapi-admin": {
      "types": "./dist/admin/src/index.d.ts",
      "source": "./admin/src/index.ts",
      "import": "./dist/admin/index.mjs",
      "require": "./dist/admin/index.js",
      "default": "./dist/admin/index.js"
    },
    "./strapi-server": {
      "types": "./dist/server/src/index.d.ts",
      "source": "./server/src/index.ts",
      "import": "./dist/server/index.mjs",
      "require": "./dist/server/index.js",
      "default": "./dist/server/index.js"
    },
    "./package.json": "./package.json"
  },
  "files": [
    "dist/",
    "strapi-server.js"
  ],
  "scripts": {
    "build": "run -T npm-run-all clean --parallel build:code build:types",
    "build:code": "run -T rollup -c",
    "build:types": "run -T run-p build:types:server build:types:admin",
    "build:types:server": "run -T tsc -p server/tsconfig.build.json --emitDeclarationOnly",
    "build:types:admin": "run -T tsc -p admin/tsconfig.build.json --emitDeclarationOnly",
    "clean": "run -T rimraf ./dist",
    "lint": "run -T eslint .",
    "test:front": "run -T cross-env IS_EE=true jest --config ./jest.config.front.js",
    "test:front:ce": "run -T cross-env IS_EE=false jest --config ./jest.config.front.js",
    "test:front:watch": "run -T cross-env IS_EE=true jest --config ./jest.config.front.js --watchAll",
    "test:front:watch:ce": "run -T cross-env IS_EE=false jest --config ./jest.config.front.js --watchAll",
    "test:ts:front": "run -T tsc -p admin/tsconfig.json",
    "watch": "run -T rollup -c -w"
  },
  "dependencies": {
    "@strapi/design-system": "2.0.0-rc.23",
    "@strapi/icons": "2.0.0-rc.23",
    "react-colorful": "5.6.1",
    "react-intl": "6.6.2"
  },
  "devDependencies": {
<<<<<<< HEAD
    "@strapi/strapi": "5.13.0-beta.0",
=======
    "@strapi/strapi": "5.12.6",
>>>>>>> fb92031f
    "@testing-library/react": "15.0.7",
    "@testing-library/user-event": "14.5.2",
    "react": "18.3.1",
    "react-dom": "18.3.1",
    "react-router-dom": "6.22.3",
    "styled-components": "6.1.8",
    "typescript": "5.4.4"
  },
  "peerDependencies": {
    "@strapi/strapi": "^5.0.0",
    "react": "^17.0.0 || ^18.0.0",
    "react-dom": "^17.0.0 || ^18.0.0",
    "react-router-dom": "^6.0.0",
    "styled-components": "^6.0.0"
  },
  "engines": {
    "node": ">=18.0.0 <=22.x.x",
    "npm": ">=6.0.0"
  },
  "strapi": {
    "name": "color-picker",
    "description": "Color picker custom field",
    "kind": "plugin",
    "displayName": "Color Picker"
  }
}<|MERGE_RESOLUTION|>--- conflicted
+++ resolved
@@ -1,10 +1,6 @@
 {
   "name": "@strapi/plugin-color-picker",
-<<<<<<< HEAD
-  "version": "5.13.0-beta.0",
-=======
   "version": "5.12.6",
->>>>>>> fb92031f
   "description": "Strapi maintained Custom Fields",
   "repository": {
     "type": "git",
@@ -67,11 +63,7 @@
     "react-intl": "6.6.2"
   },
   "devDependencies": {
-<<<<<<< HEAD
-    "@strapi/strapi": "5.13.0-beta.0",
-=======
     "@strapi/strapi": "5.12.6",
->>>>>>> fb92031f
     "@testing-library/react": "15.0.7",
     "@testing-library/user-event": "14.5.2",
     "react": "18.3.1",
