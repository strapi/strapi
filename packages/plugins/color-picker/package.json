{
  "name": "@strapi/plugin-color-picker",
  "version": "5.31.3",
  "description": "Strapi maintained Custom Fields",
  "repository": {
    "type": "git",
    "url": "https://github.com/strapi/strapi.git",
    "directory": "packages/plugins/color-picker"
  },
  "license": "SEE LICENSE IN LICENSE",
  "author": {
    "name": "Strapi Solutions SAS",
    "email": "hi@strapi.io",
    "url": "https://strapi.io"
  },
  "maintainers": [
    {
      "name": "Strapi Solutions SAS",
      "email": "hi@strapi.io",
      "url": "https://strapi.io"
    }
  ],
  "exports": {
    "./strapi-admin": {
      "types": "./dist/admin/src/index.d.ts",
      "source": "./admin/src/index.ts",
      "import": "./dist/admin/index.mjs",
      "require": "./dist/admin/index.js",
      "default": "./dist/admin/index.js"
    },
    "./strapi-server": {
      "types": "./dist/server/src/index.d.ts",
      "source": "./server/src/index.ts",
      "import": "./dist/server/index.mjs",
      "require": "./dist/server/index.js",
      "default": "./dist/server/index.js"
    },
    "./package.json": "./package.json"
  },
  "files": [
    "dist/",
    "strapi-server.js"
  ],
  "scripts": {
    "build": "run -T npm-run-all clean --parallel build:code build:types",
    "build:code": "run -T rollup -c",
    "build:types": "run -T run-p build:types:server build:types:admin",
    "build:types:server": "run -T tsc -p server/tsconfig.build.json --emitDeclarationOnly",
    "build:types:admin": "run -T tsc -p admin/tsconfig.build.json --emitDeclarationOnly",
    "clean": "run -T rimraf ./dist",
    "lint": "run -T eslint .",
    "test:front": "run -T cross-env IS_EE=true jest --config ./jest.config.front.js",
    "test:front:ce": "run -T cross-env IS_EE=false jest --config ./jest.config.front.js",
    "test:front:watch": "run -T cross-env IS_EE=true jest --config ./jest.config.front.js --watchAll",
    "test:front:watch:ce": "run -T cross-env IS_EE=false jest --config ./jest.config.front.js --watchAll",
    "test:ts:front": "run -T tsc -p admin/tsconfig.json",
    "watch": "run -T rollup -c -w"
  },
  "dependencies": {
    "@strapi/design-system": "2.0.1",
    "@strapi/icons": "2.0.1",
    "react-colorful": "5.6.1",
    "react-intl": "6.6.2"
  },
  "devDependencies": {
<<<<<<< HEAD
    "@strapi/strapi": "5.31.2",
    "@testing-library/react": "16.3.0",
    "@testing-library/user-event": "14.6.1",
=======
    "@strapi/strapi": "5.31.3",
    "@testing-library/react": "15.0.7",
    "@testing-library/user-event": "14.5.2",
>>>>>>> c9f8e5a6
    "react": "18.3.1",
    "react-dom": "18.3.1",
    "react-router-dom": "6.22.3",
    "styled-components": "6.1.8",
    "typescript": "5.4.4"
  },
  "peerDependencies": {
    "@strapi/strapi": "^5.0.0",
    "react": "^17.0.0 || ^18.0.0",
    "react-dom": "^17.0.0 || ^18.0.0",
    "react-router-dom": "^6.0.0",
    "styled-components": "^6.0.0"
  },
  "engines": {
    "node": ">=20.0.0 <=24.x.x",
    "npm": ">=6.0.0"
  },
  "strapi": {
    "name": "color-picker",
    "description": "Color picker custom field",
    "kind": "plugin",
    "displayName": "Color Picker"
  }
}<|MERGE_RESOLUTION|>--- conflicted
+++ resolved
@@ -63,15 +63,9 @@
     "react-intl": "6.6.2"
   },
   "devDependencies": {
-<<<<<<< HEAD
-    "@strapi/strapi": "5.31.2",
+    "@strapi/strapi": "5.31.3",
     "@testing-library/react": "16.3.0",
     "@testing-library/user-event": "14.6.1",
-=======
-    "@strapi/strapi": "5.31.3",
-    "@testing-library/react": "15.0.7",
-    "@testing-library/user-event": "14.5.2",
->>>>>>> c9f8e5a6
     "react": "18.3.1",
     "react-dom": "18.3.1",
     "react-router-dom": "6.22.3",
