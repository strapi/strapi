{
  "name": "@strapi/plugin-color-picker",
  "version": "4.12.4",
  "description": "Strapi maintained Custom Fields",
  "strapi": {
    "name": "color-picker",
    "description": "Color picker custom field",
    "kind": "plugin",
    "displayName": "Color Picker"
  },
  "dependencies": {
<<<<<<< HEAD
    "@strapi/design-system": "1.8.2",
    "@strapi/helper-plugin": "4.12.4",
    "@strapi/icons": "1.8.2",
=======
    "@strapi/design-system": "1.9.0",
    "@strapi/helper-plugin": "4.12.1",
    "@strapi/icons": "1.9.0",
>>>>>>> 04dc3a8a
    "prop-types": "^15.8.1",
    "react-colorful": "5.6.1",
    "react-intl": "6.4.1"
  },
  "devDependencies": {
    "@testing-library/react": "14.0.0",
    "react": "^18.2.0",
    "react-dom": "^18.2.0",
    "react-router-dom": "5.3.4",
    "styled-components": "5.3.3"
  },
  "peerDependencies": {
    "@strapi/strapi": "^4.4.0",
    "react": "^17.0.0 || ^18.0.0",
    "react-dom": "^17.0.0 || ^18.0.0",
    "react-router-dom": "5.3.4",
    "styled-components": "5.3.3"
  },
  "files": [
    "./dist",
    "./admin",
    "strapi-admin.js",
    "strapi-server.js"
  ],
  "scripts": {
    "build": "run -T tsc -p server/tsconfig.json --outDir ./dist/server",
    "build:ts": "run build",
    "watch": "run -T tsc -w --preserveWatchOutput",
    "clean": "run -T rimraf ./dist",
    "prepublishOnly": "yarn clean && yarn build",
    "test:front": "run -T cross-env IS_EE=true jest --config ./jest.config.front.js",
    "test:front:watch": "run -T cross-env IS_EE=true jest --config ./jest.config.front.js --watchAll",
    "test:front:ce": "run -T cross-env IS_EE=false jest --config ./jest.config.front.js",
    "test:front:watch:ce": "run -T cross-env IS_EE=false jest --config ./jest.config.front.js --watchAll",
    "lint": "run -T eslint ."
  },
  "repository": {
    "type": "git",
    "url": "https://github.com/strapi/strapi.git",
    "directory": "packages/plugins/color-picker"
  },
  "license": "SEE LICENSE IN LICENSE",
  "author": {
    "name": "Strapi Solutions SAS",
    "email": "hi@strapi.io",
    "url": "https://strapi.io"
  },
  "maintainers": [
    {
      "name": "Strapi Solutions SAS",
      "email": "hi@strapi.io",
      "url": "https://strapi.io"
    }
  ],
  "engines": {
    "node": ">=16.0.0 <=20.x.x",
    "npm": ">=6.0.0"
  }
}<|MERGE_RESOLUTION|>--- conflicted
+++ resolved
@@ -9,15 +9,9 @@
     "displayName": "Color Picker"
   },
   "dependencies": {
-<<<<<<< HEAD
-    "@strapi/design-system": "1.8.2",
+    "@strapi/design-system": "1.9.0",
     "@strapi/helper-plugin": "4.12.4",
-    "@strapi/icons": "1.8.2",
-=======
-    "@strapi/design-system": "1.9.0",
-    "@strapi/helper-plugin": "4.12.1",
     "@strapi/icons": "1.9.0",
->>>>>>> 04dc3a8a
     "prop-types": "^15.8.1",
     "react-colorful": "5.6.1",
     "react-intl": "6.4.1"
