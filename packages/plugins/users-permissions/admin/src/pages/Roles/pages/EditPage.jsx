--- conflicted
+++ resolved
@@ -12,15 +12,14 @@
   GridItem,
   Grid,
 } from '@strapi/design-system';
-<<<<<<< HEAD
-import { useNotification } from '@strapi/helper-plugin';
 import { Check } from '@strapi/icons';
-import { Page, BackButton, useAPIErrorHandler, useFetchClient } from '@strapi/strapi/admin';
-=======
-import { useFetchClient } from '@strapi/helper-plugin';
-import { Check } from '@strapi/icons';
-import { Page, BackButton, useAPIErrorHandler, useNotification } from '@strapi/strapi/admin';
->>>>>>> b17a180f
+import {
+  Page,
+  BackButton,
+  useAPIErrorHandler,
+  useNotification,
+  useFetchClient,
+} from '@strapi/strapi/admin';
 import { Formik, Form } from 'formik';
 import { Helmet } from 'react-helmet';
 import { useIntl } from 'react-intl';
