--- conflicted
+++ resolved
@@ -159,20 +159,6 @@
         />
 
         <ContentLayout>
-<<<<<<< HEAD
-          <ActionLayout
-            withPadding={false}
-            startActions={
-              <Search
-                label={formatMessage({
-                  id: getTrad('Roles.search.label'),
-                  defaultMessage: 'Search for roles',
-                })}
-              />
-            }
-          />
-=======
->>>>>>> 19c2d203
           {!canRead && <NoPermissions />}
           {(isLoading || isLoadingForPermissions) && <LoadingIndicatorPage />}
           {canRead && sortedRoles && sortedRoles?.length ? (
