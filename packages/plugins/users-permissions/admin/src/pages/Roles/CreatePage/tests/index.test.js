--- conflicted
+++ resolved
@@ -763,11 +763,7 @@
         border: 1px solid #4945ff;
       }
 
-<<<<<<< HEAD
       .c44:hover:not([aria-disabled='true']) .sc-uWCef {
-=======
-      .c44:hover:not([aria-disabled='true']) .sc-eHtaVP {
->>>>>>> b511597e
         color: #271fe0;
       }
 
