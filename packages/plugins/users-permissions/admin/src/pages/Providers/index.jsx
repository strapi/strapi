--- conflicted
+++ resolved
@@ -16,21 +16,9 @@
   VisuallyHidden,
   useCollator,
 } from '@strapi/design-system';
-<<<<<<< HEAD
-import {
-  onRowClick,
-  stopPropagation,
-  useFocusWhenNavigate,
-  useNotification,
-  useRBAC,
-} from '@strapi/helper-plugin';
+import { onRowClick, stopPropagation, useRBAC } from '@strapi/helper-plugin';
 import { Pencil } from '@strapi/icons';
-import { Page, useAPIErrorHandler, useFetchClient } from '@strapi/strapi/admin';
-=======
-import { onRowClick, stopPropagation, useFetchClient, useRBAC } from '@strapi/helper-plugin';
-import { Pencil } from '@strapi/icons';
-import { Page, useAPIErrorHandler, useNotification } from '@strapi/strapi/admin';
->>>>>>> b17a180f
+import { Page, useAPIErrorHandler, useNotification, useFetchClient } from '@strapi/strapi/admin';
 import upperFirst from 'lodash/upperFirst';
 import { Helmet } from 'react-helmet';
 import { useIntl } from 'react-intl';
