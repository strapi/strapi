--- conflicted
+++ resolved
@@ -1,15 +1,9 @@
 import * as React from 'react';
 
 import { useTracking } from '@strapi/admin/strapi-admin';
-<<<<<<< HEAD
-import { ContentLayout, HeaderLayout, Main, useNotifyAT } from '@strapi/design-system';
-import { useFocusWhenNavigate, useNotification, useRBAC } from '@strapi/helper-plugin';
-import { Page, useAPIErrorHandler, useFetchClient } from '@strapi/strapi/admin';
-=======
 import { ContentLayout, HeaderLayout, useNotifyAT } from '@strapi/design-system';
-import { useFetchClient, useRBAC } from '@strapi/helper-plugin';
-import { Page, useAPIErrorHandler, useNotification } from '@strapi/strapi/admin';
->>>>>>> b17a180f
+import { useRBAC } from '@strapi/helper-plugin';
+import { Page, useAPIErrorHandler, useNotification, useFetchClient } from '@strapi/strapi/admin';
 import { Helmet } from 'react-helmet';
 import { useIntl } from 'react-intl';
 import { useMutation, useQuery, useQueryClient } from 'react-query';
