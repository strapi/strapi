// NOTE TO PLUGINS DEVELOPERS:
// If you modify this file by adding new options to the plugin entry point
// Here's the file: strapi/docs/3.0.0-beta.x/plugin-development/frontend-field-api.md
// Here's the file: strapi/docs/3.0.0-beta.x/guides/registering-a-field-in-admin.md
// Also the strapi-generate-plugins/files/admin/src/index.js needs to be updated
// IF THE DOC IS NOT UPDATED THE PULL REQUEST WILL NOT BE MERGED
import { prefixPluginTranslations } from '@strapi/helper-plugin';
import pluginPkg from '../../package.json';
import pluginLogo from './assets/images/logo.svg';
import pluginPermissions from './permissions';
import pluginId from './pluginId';
import getTrad from './utils/getTrad';

const pluginDescription = pluginPkg.strapi.description || pluginPkg.description;
const icon = pluginPkg.strapi.icon;
const name = pluginPkg.strapi.name;

export default {
  register(app) {
    // Create the plugin's settings section
    app.createSettingSection(
      {
        id: pluginId,
        intlLabel: {
          id: getTrad('Settings.section-label'),
          defaultMessage: 'Users & Permissions plugin',
        },
      },
      [
        {
          intlLabel: {
            id: getTrad('HeaderNav.link.roles'),
            defaultMessage: 'Roles',
          },
          id: 'roles',
          to: `/settings/${pluginId}/roles`,
          Component: async () => {
            const component = await import(
              /* webpackChunkName: "users-roles-settings-page" */ './pages/Roles'
            );

            return component;
          },
          permissions: pluginPermissions.accessRoles,
        },
        {
          intlLabel: {
            id: getTrad('HeaderNav.link.providers'),
            defaultMessage: 'Providers',
          },
          id: 'providers',
          to: `/settings/${pluginId}/providers`,
          Component: async () => {
            const component = await import(
              /* webpackChunkName: "users-providers-settings-page" */ './pages/Providers'
            );

            return component;
          },
          permissions: pluginPermissions.readProviders,
        },

        {
          intlLabel: {
            id: getTrad('HeaderNav.link.emailTemplates'),
            defaultMessage: 'Email templates',
          },
          id: 'email-templates',
          to: `/settings/${pluginId}/email-templates`,
          Component: async () => {
            const component = await import(
              /* webpackChunkName: "users-email-settings-page" */ './pages/EmailTemplates'
            );

<<<<<<< HEAD
            return component;
          },
          permissions: pluginPermissions.readEmailTemplates,
        },
        // {
        //   intlLabel: {
        //     id: getTrad('HeaderNav.link.advancedSettings'),
        //     defaultMessage: 'Advanced Settings',
        //   },
        //   id: 'advanced-settings',
        //   to: `/settings/${pluginId}/advanced-settings`,
        //   Component: async () => {
        //     const component = await import(
        //       /* webpackChunkName: "users-advanced-settings-page" */ './pages/AdvancedSettings'
        //     );
=======
        //     return component;
        //   },
        //   permissions: pluginPermissions.readEmailTemplates,
        // },
        {
          intlLabel: {
            id: getTrad('HeaderNav.link.advancedSettings'),
            defaultMessage: 'Advanced Settings',
          },
          id: 'advanced-settings',
          to: `/settings/${pluginId}/advanced-settings`,
          Component: async () => {
            const component = await import(
              /* webpackChunkName: "users-advanced-settings-page" */ './pages/AdvancedSettings'
            );
>>>>>>> 19c2d203

            return component;
          },
          permissions: pluginPermissions.readAdvancedSettings,
        },
      ]
    );

    app.registerPlugin({
      description: pluginDescription,
      icon,
      id: pluginId,
      isReady: true,
      isRequired: pluginPkg.strapi.required || false,
      name,
      pluginLogo,
    });
  },
  bootstrap() {},
  async registerTrads({ locales }) {
    const importedTrads = await Promise.all(
      locales.map(locale => {
        return import(
          /* webpackChunkName: "users-permissions-translation-[request]" */ `./translations/${locale}.json`
        )
          .then(({ default: data }) => {
            return {
              data: prefixPluginTranslations(data, pluginId),
              locale,
            };
          })
          .catch(() => {
            return {
              data: {},
              locale,
            };
          });
      })
    );

    return Promise.resolve(importedTrads);
  },
};<|MERGE_RESOLUTION|>--- conflicted
+++ resolved
@@ -59,7 +59,6 @@
           },
           permissions: pluginPermissions.readProviders,
         },
-
         {
           intlLabel: {
             id: getTrad('HeaderNav.link.emailTemplates'),
@@ -72,27 +71,10 @@
               /* webpackChunkName: "users-email-settings-page" */ './pages/EmailTemplates'
             );
 
-<<<<<<< HEAD
             return component;
           },
           permissions: pluginPermissions.readEmailTemplates,
         },
-        // {
-        //   intlLabel: {
-        //     id: getTrad('HeaderNav.link.advancedSettings'),
-        //     defaultMessage: 'Advanced Settings',
-        //   },
-        //   id: 'advanced-settings',
-        //   to: `/settings/${pluginId}/advanced-settings`,
-        //   Component: async () => {
-        //     const component = await import(
-        //       /* webpackChunkName: "users-advanced-settings-page" */ './pages/AdvancedSettings'
-        //     );
-=======
-        //     return component;
-        //   },
-        //   permissions: pluginPermissions.readEmailTemplates,
-        // },
         {
           intlLabel: {
             id: getTrad('HeaderNav.link.advancedSettings'),
@@ -104,7 +86,6 @@
             const component = await import(
               /* webpackChunkName: "users-advanced-settings-page" */ './pages/AdvancedSettings'
             );
->>>>>>> 19c2d203
 
             return component;
           },
