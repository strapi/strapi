--- conflicted
+++ resolved
@@ -1,10 +1,6 @@
 {
   "name": "@strapi/plugin-users-permissions",
-<<<<<<< HEAD
-  "version": "5.13.0-beta.1",
-=======
   "version": "5.13.1",
->>>>>>> fca58d9b
   "description": "Protect your API with a full-authentication process based on JWT",
   "repository": {
     "type": "git",
@@ -52,15 +48,9 @@
     "watch": "run -T rollup -c -w"
   },
   "dependencies": {
-<<<<<<< HEAD
-    "@strapi/design-system": "2.0.0-rc.23",
-    "@strapi/icons": "2.0.0-rc.23",
-    "@strapi/utils": "5.13.0-beta.1",
-=======
     "@strapi/design-system": "2.0.0-rc.24",
     "@strapi/icons": "2.0.0-rc.24",
     "@strapi/utils": "5.13.1",
->>>>>>> fca58d9b
     "bcryptjs": "2.4.3",
     "formik": "2.4.5",
     "grant": "^5.4.8",
@@ -79,11 +69,7 @@
     "yup": "0.32.9"
   },
   "devDependencies": {
-<<<<<<< HEAD
-    "@strapi/strapi": "5.13.0-beta.1",
-=======
     "@strapi/strapi": "5.13.1",
->>>>>>> fca58d9b
     "@testing-library/dom": "10.1.0",
     "@testing-library/react": "15.0.7",
     "@testing-library/user-event": "14.5.2",
