--- conflicted
+++ resolved
@@ -50,11 +50,7 @@
   "dependencies": {
     "@strapi/design-system": "2.0.0-rc.22",
     "@strapi/icons": "2.0.0-rc.22",
-<<<<<<< HEAD
-    "@strapi/utils": "5.12.4",
-=======
     "@strapi/utils": "5.12.5",
->>>>>>> 5e8098ae
     "bcryptjs": "2.4.3",
     "formik": "2.4.5",
     "grant": "^5.4.8",
