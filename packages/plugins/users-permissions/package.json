{
  "name": "@strapi/plugin-users-permissions",
<<<<<<< HEAD
  "version": "4.25.8",
=======
  "version": "4.25.9",
>>>>>>> 7a07e47d
  "description": "Protect your API with a full-authentication process based on JWT",
  "repository": {
    "type": "git",
    "url": "git://github.com/strapi/strapi.git"
  },
  "license": "SEE LICENSE IN LICENSE",
  "author": {
    "name": "Strapi Solutions SAS",
    "email": "hi@strapi.io",
    "url": "https://strapi.io"
  },
  "maintainers": [
    {
      "name": "Strapi Solutions SAS",
      "email": "hi@strapi.io",
      "url": "https://strapi.io"
    }
  ],
  "exports": {
    "./strapi-admin": {
      "source": "./admin/src/index.js",
      "import": "./dist/admin/index.mjs",
      "require": "./dist/admin/index.js",
      "default": "./dist/admin/index.js"
    },
    "./strapi-server": {
      "source": "./strapi-server.js",
      "require": "./strapi-server.js",
      "default": "./strapi-server.js"
    },
    "./package.json": "./package.json"
  },
  "scripts": {
    "build": "pack-up build",
    "clean": "run -T rimraf dist",
    "lint": "run -T eslint .",
    "test:front": "run -T cross-env IS_EE=true jest --config ./jest.config.front.js",
    "test:front:ce": "run -T cross-env IS_EE=false jest --config ./jest.config.front.js",
    "test:front:watch": "run -T cross-env IS_EE=true jest --config ./jest.config.front.js --watchAll",
    "test:front:watch:ce": "run -T cross-env IS_EE=false jest --config ./jest.config.front.js --watchAll",
    "test:unit": "run -T jest",
    "test:unit:watch": "run -T jest --watch",
    "watch": "pack-up watch"
  },
  "dependencies": {
    "@strapi/design-system": "1.19.0",
<<<<<<< HEAD
    "@strapi/helper-plugin": "4.25.8",
    "@strapi/icons": "1.19.0",
    "@strapi/utils": "4.25.8",
=======
    "@strapi/helper-plugin": "4.25.9",
    "@strapi/icons": "1.19.0",
    "@strapi/utils": "4.25.9",
>>>>>>> 7a07e47d
    "bcryptjs": "2.4.3",
    "formik": "2.4.0",
    "grant-koa": "5.4.8",
    "immer": "9.0.19",
    "jsonwebtoken": "9.0.0",
    "jwk-to-pem": "2.0.5",
    "koa": "2.13.4",
    "koa2-ratelimit": "^1.1.2",
    "lodash": "4.17.21",
    "prop-types": "^15.8.1",
    "purest": "4.0.2",
    "react-intl": "6.4.1",
    "react-query": "3.39.3",
    "react-redux": "8.1.1",
    "url-join": "4.0.1",
    "yup": "0.32.9"
  },
  "devDependencies": {
    "@strapi/pack-up": "4.23.0",
<<<<<<< HEAD
    "@strapi/strapi": "4.25.8",
=======
    "@strapi/strapi": "4.25.9",
>>>>>>> 7a07e47d
    "@testing-library/dom": "9.2.0",
    "@testing-library/react": "14.0.0",
    "@testing-library/user-event": "14.4.3",
    "msw": "1.3.0",
    "react": "^18.2.0",
    "react-dom": "^18.2.0",
    "react-router-dom": "5.3.4",
    "styled-components": "5.3.3"
  },
  "peerDependencies": {
    "@strapi/strapi": "^4.0.0",
    "react": "^17.0.0 || ^18.0.0",
    "react-dom": "^17.0.0 || ^18.0.0",
    "react-router-dom": "^5.2.0",
    "styled-components": "^5.2.1"
  },
  "engines": {
    "node": ">=18.0.0 <=20.x.x",
    "npm": ">=6.0.0"
  },
  "strapi": {
    "displayName": "Roles & Permissions",
    "name": "users-permissions",
    "description": "Protect your API with a full authentication process based on JWT. This plugin comes also with an ACL strategy that allows you to manage the permissions between the groups of users.",
    "required": true,
    "kind": "plugin"
  }
}<|MERGE_RESOLUTION|>--- conflicted
+++ resolved
@@ -1,10 +1,6 @@
 {
   "name": "@strapi/plugin-users-permissions",
-<<<<<<< HEAD
-  "version": "4.25.8",
-=======
   "version": "4.25.9",
->>>>>>> 7a07e47d
   "description": "Protect your API with a full-authentication process based on JWT",
   "repository": {
     "type": "git",
@@ -51,15 +47,9 @@
   },
   "dependencies": {
     "@strapi/design-system": "1.19.0",
-<<<<<<< HEAD
-    "@strapi/helper-plugin": "4.25.8",
-    "@strapi/icons": "1.19.0",
-    "@strapi/utils": "4.25.8",
-=======
     "@strapi/helper-plugin": "4.25.9",
     "@strapi/icons": "1.19.0",
     "@strapi/utils": "4.25.9",
->>>>>>> 7a07e47d
     "bcryptjs": "2.4.3",
     "formik": "2.4.0",
     "grant-koa": "5.4.8",
@@ -79,11 +69,7 @@
   },
   "devDependencies": {
     "@strapi/pack-up": "4.23.0",
-<<<<<<< HEAD
-    "@strapi/strapi": "4.25.8",
-=======
     "@strapi/strapi": "4.25.9",
->>>>>>> 7a07e47d
     "@testing-library/dom": "9.2.0",
     "@testing-library/react": "14.0.0",
     "@testing-library/user-event": "14.4.3",
