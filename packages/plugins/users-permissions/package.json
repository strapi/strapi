{
  "name": "@strapi/plugin-users-permissions",
  "version": "5.4.2",
  "description": "Protect your API with a full-authentication process based on JWT",
  "repository": {
    "type": "git",
    "url": "git://github.com/strapi/strapi.git"
  },
  "license": "SEE LICENSE IN LICENSE",
  "author": {
    "name": "Strapi Solutions SAS",
    "email": "hi@strapi.io",
    "url": "https://strapi.io"
  },
  "maintainers": [
    {
      "name": "Strapi Solutions SAS",
      "email": "hi@strapi.io",
      "url": "https://strapi.io"
    }
  ],
  "exports": {
    "./strapi-admin": {
      "source": "./admin/src/index.js",
      "import": "./dist/admin/index.mjs",
      "require": "./dist/admin/index.js",
      "default": "./dist/admin/index.js"
    },
    "./strapi-server": {
      "source": "./server/index.js",
      "require": "./server/index.js",
      "default": "./server/index.js"
    },
    "./package.json": "./package.json"
  },
  "scripts": {
    "build": "pack-up build",
    "clean": "run -T rimraf dist",
    "lint": "run -T eslint .",
    "test:front": "run -T cross-env IS_EE=true jest --config ./jest.config.front.js",
    "test:front:ce": "run -T cross-env IS_EE=false jest --config ./jest.config.front.js",
    "test:front:watch": "run -T cross-env IS_EE=true jest --config ./jest.config.front.js --watchAll",
    "test:front:watch:ce": "run -T cross-env IS_EE=false jest --config ./jest.config.front.js --watchAll",
    "test:unit": "run -T jest",
    "test:unit:watch": "run -T jest --watch",
    "watch": "pack-up watch"
  },
  "dependencies": {
    "@strapi/design-system": "2.0.0-rc.14",
    "@strapi/icons": "2.0.0-rc.14",
    "@strapi/utils": "5.4.2",
    "bcryptjs": "2.4.3",
    "formik": "2.4.5",
    "grant-koa": "5.4.8",
    "immer": "9.0.21",
    "jsonwebtoken": "9.0.0",
    "jwk-to-pem": "2.0.5",
    "koa": "2.15.2",
    "koa2-ratelimit": "^1.1.3",
    "lodash": "4.17.21",
    "prop-types": "^15.8.1",
    "purest": "4.0.2",
    "react-intl": "6.6.2",
    "react-query": "3.39.3",
    "react-redux": "8.1.3",
    "url-join": "4.0.1",
    "yup": "0.32.9"
  },
  "devDependencies": {
<<<<<<< HEAD
    "@strapi/pack-up": "5.0.2",
    "@strapi/strapi": "5.4.1",
=======
    "@strapi/pack-up": "5.0.0",
    "@strapi/strapi": "5.4.2",
>>>>>>> f0a0bc26
    "@testing-library/dom": "10.1.0",
    "@testing-library/react": "15.0.7",
    "@testing-library/user-event": "14.5.2",
    "msw": "1.3.0",
    "react": "18.3.1",
    "react-dom": "18.3.1",
    "react-router-dom": "6.22.3",
    "styled-components": "6.1.8"
  },
  "peerDependencies": {
    "@strapi/strapi": "^5.0.0",
    "react": "^17.0.0 || ^18.0.0",
    "react-dom": "^17.0.0 || ^18.0.0",
    "react-router-dom": "^6.0.0",
    "styled-components": "^6.0.0"
  },
  "engines": {
    "node": ">=18.0.0 <=22.x.x",
    "npm": ">=6.0.0"
  },
  "strapi": {
    "displayName": "Roles & Permissions",
    "name": "users-permissions",
    "description": "Protect your API with a full authentication process based on JWT. This plugin comes also with an ACL strategy that allows you to manage the permissions between the groups of users.",
    "required": true,
    "kind": "plugin"
  },
  "gitHead": "7d785703f52464577d077c4618cbe68b44f8a9cd"
}<|MERGE_RESOLUTION|>--- conflicted
+++ resolved
@@ -67,13 +67,8 @@
     "yup": "0.32.9"
   },
   "devDependencies": {
-<<<<<<< HEAD
     "@strapi/pack-up": "5.0.2",
-    "@strapi/strapi": "5.4.1",
-=======
-    "@strapi/pack-up": "5.0.0",
     "@strapi/strapi": "5.4.2",
->>>>>>> f0a0bc26
     "@testing-library/dom": "10.1.0",
     "@testing-library/react": "15.0.7",
     "@testing-library/user-event": "14.5.2",
