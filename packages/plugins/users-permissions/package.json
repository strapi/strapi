--- conflicted
+++ resolved
@@ -1,10 +1,6 @@
 {
   "name": "@strapi/plugin-users-permissions",
-<<<<<<< HEAD
-  "version": "5.0.0-beta.15",
-=======
   "version": "5.0.0-beta.16",
->>>>>>> 4bc5b35e
   "description": "Protect your API with a full-authentication process based on JWT",
   "repository": {
     "type": "git",
@@ -52,11 +48,7 @@
   "dependencies": {
     "@strapi/design-system": "2.0.0-beta.6",
     "@strapi/icons": "2.0.0-beta.6",
-<<<<<<< HEAD
-    "@strapi/utils": "5.0.0-beta.15",
-=======
     "@strapi/utils": "5.0.0-beta.16",
->>>>>>> 4bc5b35e
     "bcryptjs": "2.4.3",
     "formik": "2.4.5",
     "grant-koa": "5.4.8",
@@ -76,11 +68,7 @@
   },
   "devDependencies": {
     "@strapi/pack-up": "5.0.0",
-<<<<<<< HEAD
-    "@strapi/strapi": "5.0.0-beta.15",
-=======
     "@strapi/strapi": "5.0.0-beta.16",
->>>>>>> 4bc5b35e
     "@testing-library/dom": "10.1.0",
     "@testing-library/react": "15.0.7",
     "@testing-library/user-event": "14.5.2",
