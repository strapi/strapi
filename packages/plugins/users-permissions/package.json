{
  "name": "@strapi/plugin-users-permissions",
<<<<<<< HEAD
  "version": "4.2.2",
=======
  "version": "4.3.0",
>>>>>>> b511597e
  "description": "Protect your API with a full-authentication process based on JWT",
  "repository": {
    "type": "git",
    "url": "git://github.com/strapi/strapi.git"
  },
  "license": "SEE LICENSE IN LICENSE",
  "author": {
    "name": "Strapi Solutions SAS",
    "email": "hi@strapi.io",
    "url": "https://strapi.io"
  },
  "maintainers": [
    {
      "name": "Strapi Solutions SAS",
      "email": "hi@strapi.io",
      "url": "https://strapi.io"
    }
  ],
  "scripts": {
    "test:unit": "jest --verbose",
    "test:front": "cross-env IS_EE=true jest --config ./jest.config.front.js",
    "test:front:watch": "cross-env IS_EE=true jest --config ./jest.config.front.js --watchAll",
    "test:front:ce": "cross-env IS_EE=false jest --config ./jest.config.front.js",
    "test:front:watch:ce": "cross-env IS_EE=false jest --config ./jest.config.front.js --watchAll"
  },
  "dependencies": {
<<<<<<< HEAD
    "@strapi/helper-plugin": "4.2.2",
    "@strapi/utils": "4.2.2",
=======
    "@strapi/helper-plugin": "4.3.0",
    "@strapi/utils": "4.3.0",
>>>>>>> b511597e
    "bcryptjs": "2.4.3",
    "grant-koa": "5.4.8",
    "jsonwebtoken": "^8.1.0",
    "koa2-ratelimit": "^1.1.1",
    "lodash": "4.17.21",
    "purest": "4.0.2",
    "react": "^17.0.2",
    "react-dom": "^17.0.2",
    "react-intl": "5.20.2",
    "react-redux": "7.2.8",
    "react-router": "^5.2.0",
    "react-router-dom": "5.2.0",
    "redux-saga": "^0.16.0",
    "request": "^2.83.0",
    "url-join": "4.0.1"
  },
  "devDependencies": {
    "koa": "^2.13.1"
  },
  "engines": {
    "node": ">=14.19.1 <=16.x.x",
    "npm": ">=6.0.0"
  },
  "strapi": {
    "displayName": "Roles & Permissions",
    "name": "users-permissions",
    "description": "Protect your API with a full authentication process based on JWT. This plugin comes also with an ACL strategy that allows you to manage the permissions between the groups of users.",
    "required": true,
    "kind": "plugin"
  }
}<|MERGE_RESOLUTION|>--- conflicted
+++ resolved
@@ -1,10 +1,6 @@
 {
   "name": "@strapi/plugin-users-permissions",
-<<<<<<< HEAD
-  "version": "4.2.2",
-=======
   "version": "4.3.0",
->>>>>>> b511597e
   "description": "Protect your API with a full-authentication process based on JWT",
   "repository": {
     "type": "git",
@@ -31,13 +27,8 @@
     "test:front:watch:ce": "cross-env IS_EE=false jest --config ./jest.config.front.js --watchAll"
   },
   "dependencies": {
-<<<<<<< HEAD
-    "@strapi/helper-plugin": "4.2.2",
-    "@strapi/utils": "4.2.2",
-=======
     "@strapi/helper-plugin": "4.3.0",
     "@strapi/utils": "4.3.0",
->>>>>>> b511597e
     "bcryptjs": "2.4.3",
     "grant-koa": "5.4.8",
     "jsonwebtoken": "^8.1.0",
