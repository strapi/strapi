--- conflicted
+++ resolved
@@ -124,21 +124,11 @@
   const upConfig = strapi.config.get('plugin::users-permissions');
   strapi.sessionManager.defineOrigin('users-permissions', {
     jwtSecret: upConfig.jwtSecret || strapi.config.get('admin.auth.secret'),
-<<<<<<< HEAD
-    accessTokenLifespan: upConfig.sessions?.accessTokenLifespan || DEFAULT_ACCESS_TOKEN_LIFESPAN,
-    maxRefreshTokenLifespan:
-      upConfig.sessions?.maxRefreshTokenLifespan || DEFAULT_MAX_REFRESH_TOKEN_LIFESPAN,
-    idleRefreshTokenLifespan:
-      upConfig.sessions?.idleRefreshTokenLifespan || DEFAULT_IDLE_REFRESH_TOKEN_LIFESPAN,
-    maxSessionLifespan: upConfig.sessions?.maxSessionLifespan || DEFAULT_MAX_SESSION_LIFESPAN,
-    idleSessionLifespan: upConfig.sessions?.idleSessionLifespan || DEFAULT_IDLE_SESSION_LIFESPAN,
-=======
     accessTokenLifespan: upConfig.sessions?.accessTokenLifespan || 7 * 24 * 60 * 60,
     maxRefreshTokenLifespan: upConfig.sessions?.maxRefreshTokenLifespan || 30 * 24 * 60 * 60,
     idleRefreshTokenLifespan: upConfig.sessions?.idleRefreshTokenLifespan || 7 * 24 * 60 * 60,
     maxSessionLifespan: upConfig.sessions?.maxRefreshTokenLifespan || 60 * 24 * 60 * 60,
     idleSessionLifespan: upConfig.sessions?.idleRefreshTokenLifespan || 7 * 24 * 60 * 60,
->>>>>>> eba319a2
   });
 
   if (!strapi.config.get('plugin::users-permissions.jwtSecret')) {
