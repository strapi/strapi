{
  "name": "@strapi/plugin-sentry",
<<<<<<< HEAD
  "version": "5.0.0-beta.15",
=======
  "version": "5.0.0-beta.16",
>>>>>>> 4bc5b35e
  "description": "Send Strapi error events to Sentry",
  "repository": {
    "type": "git",
    "url": "https://github.com/strapi/strapi.git",
    "directory": "packages/plugins/sentry"
  },
  "license": "SEE LICENSE IN LICENSE",
  "author": {
    "name": "Strapi Solutions SAS",
    "email": "hi@strapi.io",
    "url": "https://strapi.io"
  },
  "maintainers": [
    {
      "name": "Strapi Solutions SAS",
      "email": "hi@strapi.io",
      "url": "https://strapi.io"
    }
  ],
  "exports": {
    "./strapi-admin": {
      "types": "./dist/admin/src/index.d.ts",
      "source": "./admin/src/index.ts",
      "import": "./dist/admin/index.mjs",
      "require": "./dist/admin/index.js",
      "default": "./dist/admin/index.js"
    },
    "./strapi-server": {
      "types": "./dist/server/src/index.d.ts",
      "source": "./server/src/index.ts",
      "import": "./dist/server/index.mjs",
      "require": "./dist/server/index.js",
      "default": "./dist/server/index.js"
    },
    "./package.json": "./package.json"
  },
  "files": [
    "./dist",
    "strapi-server.js"
  ],
  "scripts": {
    "build": "strapi-plugin build",
    "clean": "run -T rimraf dist",
    "lint": "run -T eslint .",
    "test:unit": "run -T jest",
    "test:unit:watch": "run -T jest --watch",
    "watch": "strapi-plugin watch"
  },
  "dependencies": {
    "@sentry/node": "7.112.2",
    "@strapi/design-system": "2.0.0-beta.6",
    "@strapi/icons": "2.0.0-beta.6"
  },
  "devDependencies": {
    "@strapi/pack-up": "5.0.0",
    "@strapi/sdk-plugin": "^5.0.0",
<<<<<<< HEAD
    "@strapi/strapi": "5.0.0-beta.15",
=======
    "@strapi/strapi": "5.0.0-beta.16",
>>>>>>> 4bc5b35e
    "react": "18.3.1",
    "react-dom": "18.3.1",
    "react-router-dom": "6.22.3",
    "styled-components": "6.1.8"
  },
  "peerDependencies": {
    "@strapi/strapi": "^5.0.0 || ^5.0.0-beta || ^5.0.0-alpha || ^5.0.0-rc",
    "react": "^17.0.0 || ^18.0.0",
    "react-dom": "^17.0.0 || ^18.0.0",
    "react-router-dom": "^6.0.0",
    "styled-components": "^6.0.0"
  },
  "engines": {
    "node": ">=18.0.0 <=20.x.x",
    "npm": ">=6.0.0"
  },
  "strapi": {
    "name": "sentry",
    "displayName": "Sentry",
    "description": "Send Strapi error events to Sentry.",
    "kind": "plugin"
  }
}<|MERGE_RESOLUTION|>--- conflicted
+++ resolved
@@ -1,10 +1,6 @@
 {
   "name": "@strapi/plugin-sentry",
-<<<<<<< HEAD
-  "version": "5.0.0-beta.15",
-=======
   "version": "5.0.0-beta.16",
->>>>>>> 4bc5b35e
   "description": "Send Strapi error events to Sentry",
   "repository": {
     "type": "git",
@@ -61,11 +57,7 @@
   "devDependencies": {
     "@strapi/pack-up": "5.0.0",
     "@strapi/sdk-plugin": "^5.0.0",
-<<<<<<< HEAD
-    "@strapi/strapi": "5.0.0-beta.15",
-=======
     "@strapi/strapi": "5.0.0-beta.16",
->>>>>>> 4bc5b35e
     "react": "18.3.1",
     "react-dom": "18.3.1",
     "react-router-dom": "6.22.3",
