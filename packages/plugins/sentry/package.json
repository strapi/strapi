--- conflicted
+++ resolved
@@ -1,10 +1,6 @@
 {
   "name": "@strapi/plugin-sentry",
-<<<<<<< HEAD
-  "version": "4.23.0",
-=======
   "version": "4.24.0",
->>>>>>> a76a2ee7
   "description": "Send Strapi error events to Sentry",
   "repository": {
     "type": "git",
@@ -55,15 +51,6 @@
   },
   "dependencies": {
     "@sentry/node": "6.19.7",
-<<<<<<< HEAD
-    "@strapi/design-system": "1.16.0",
-    "@strapi/helper-plugin": "4.23.0",
-    "@strapi/icons": "1.16.0"
-  },
-  "devDependencies": {
-    "@strapi/pack-up": "4.23.0",
-    "@strapi/strapi": "4.23.0",
-=======
     "@strapi/design-system": "1.18.0",
     "@strapi/helper-plugin": "4.24.0",
     "@strapi/icons": "1.18.0"
@@ -71,7 +58,6 @@
   "devDependencies": {
     "@strapi/pack-up": "4.23.0",
     "@strapi/strapi": "4.24.0",
->>>>>>> a76a2ee7
     "react": "^18.2.0",
     "react-dom": "^18.2.0",
     "react-router-dom": "5.3.4",
