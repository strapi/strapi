--- conflicted
+++ resolved
@@ -56,12 +56,8 @@
   },
   "devDependencies": {
     "@strapi/pack-up": "5.0.0",
-<<<<<<< HEAD
-    "@strapi/sdk-plugin": "5.0.0-beta.8",
-    "@strapi/strapi": "5.0.0-beta.7",
-=======
+    "@strapi/sdk-plugin": "^5.0.0",
     "@strapi/strapi": "5.0.0-beta.8",
->>>>>>> cffa2279
     "react": "18.3.1",
     "react-dom": "18.3.1",
     "react-router-dom": "6.22.3",
