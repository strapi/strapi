--- conflicted
+++ resolved
@@ -51,15 +51,9 @@
   },
   "dependencies": {
     "@sentry/node": "6.19.7",
-<<<<<<< HEAD
     "@strapi/design-system": "1.15.0",
-    "@strapi/helper-plugin": "4.20.2",
+    "@strapi/helper-plugin": "4.20.3",
     "@strapi/icons": "1.15.0"
-=======
-    "@strapi/design-system": "1.14.1",
-    "@strapi/helper-plugin": "4.20.3",
-    "@strapi/icons": "1.14.1"
->>>>>>> 3d2c2b58
   },
   "devDependencies": {
     "@strapi/pack-up": "4.20.3",
