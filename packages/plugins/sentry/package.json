--- conflicted
+++ resolved
@@ -56,12 +56,8 @@
   },
   "devDependencies": {
     "@strapi/pack-up": "5.0.0",
-<<<<<<< HEAD
-    "@strapi/sdk-plugin": "^5.0.0-beta.8",
-    "@strapi/strapi": "5.0.0-beta.6",
-=======
+    "@strapi/sdk-plugin": "5.0.0-beta.8",
     "@strapi/strapi": "5.0.0-beta.7",
->>>>>>> c734c14d
     "react": "^18.2.0",
     "react-dom": "^18.2.0",
     "react-router-dom": "6.22.3",
