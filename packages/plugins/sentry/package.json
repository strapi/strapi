--- conflicted
+++ resolved
@@ -27,15 +27,9 @@
   },
   "dependencies": {
     "@sentry/node": "6.19.7",
-<<<<<<< HEAD
     "@strapi/design-system": "1.7.10",
-    "@strapi/helper-plugin": "4.10.7",
+    "@strapi/helper-plugin": "4.10.8",
     "@strapi/icons": "1.7.10"
-=======
-    "@strapi/design-system": "1.7.9",
-    "@strapi/helper-plugin": "4.10.8",
-    "@strapi/icons": "1.7.7"
->>>>>>> 4ce15c43
   },
   "devDependencies": {
     "react": "^18.2.0",
