--- conflicted
+++ resolved
@@ -52,11 +52,7 @@
   "dependencies": {
     "@sentry/node": "6.19.7",
     "@strapi/design-system": "1.18.0",
-<<<<<<< HEAD
-    "@strapi/icons": "1.16.0"
-=======
     "@strapi/icons": "1.18.0"
->>>>>>> 80e53293
   },
   "devDependencies": {
     "@strapi/pack-up": "5.0.0",
