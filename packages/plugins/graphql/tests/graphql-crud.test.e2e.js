--- conflicted
+++ resolved
@@ -237,25 +237,13 @@
         query: /* GraphQL */ `
           {
             posts(start: 1) {
-<<<<<<< HEAD
-              data {
-                id
-                attributes {
-                  name
-                  bigint
-                  nullable
-                }
-=======
-              id
-              name
-              bigint
-              nullable
-              createdBy {
-                username
-              }
-              updatedBy {
-                username
->>>>>>> 24c8baf4
+              data {
+                id
+                attributes {
+                  name
+                  bigint
+                  nullable
+                }
               }
             }
           }
