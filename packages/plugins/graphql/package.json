--- conflicted
+++ resolved
@@ -54,11 +54,7 @@
     "@graphql-tools/utils": "^8.13.1",
     "@koa/cors": "5.0.0",
     "@strapi/design-system": "1.18.0",
-<<<<<<< HEAD
-    "@strapi/icons": "1.16.0",
-=======
     "@strapi/icons": "1.18.0",
->>>>>>> 80e53293
     "@strapi/utils": "5.0.0-beta.3",
     "graphql": "^16.8.1",
     "graphql-depth-limit": "^1.1.0",
