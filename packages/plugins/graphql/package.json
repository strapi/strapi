{
  "name": "@strapi/plugin-graphql",
  "version": "5.0.0-beta.7",
  "description": "Adds GraphQL endpoint with default API methods.",
  "repository": {
    "type": "git",
    "url": "https://github.com/strapi/strapi.git",
    "directory": "packages/plugins/graphql"
  },
  "license": "SEE LICENSE IN LICENSE",
  "author": {
    "name": "Strapi Solutions SAS",
    "email": "hi@strapi.io",
    "url": "https://strapi.io"
  },
  "maintainers": [
    {
      "name": "Strapi Solutions SAS",
      "email": "hi@strapi.io",
      "url": "https://strapi.io"
    }
  ],
  "exports": {
    "./strapi-admin": {
      "types": "./dist/admin/src/index.d.ts",
      "source": "./admin/src/index.ts",
      "import": "./dist/admin/index.mjs",
      "require": "./dist/admin/index.js",
      "default": "./dist/admin/index.js"
    },
    "./strapi-server": {
      "types": "./dist/server/src/index.d.ts",
      "source": "./server/src/index.ts",
      "import": "./dist/server/index.mjs",
      "require": "./dist/server/index.js",
      "default": "./dist/server/index.js"
    },
    "./package.json": "./package.json"
  },
  "files": [
    "dist/",
    "strapi-server.js"
  ],
  "scripts": {
    "build": "strapi-plugin build --force",
    "clean": "run -T rimraf ./dist",
    "lint": "run -T eslint .",
    "watch": "strapi-plugin watch"
  },
  "dependencies": {
    "@apollo/server": "4.10.0",
    "@as-integrations/koa": "1.1.1",
    "@graphql-tools/schema": "10.0.3",
    "@graphql-tools/utils": "^10.1.3",
    "@koa/cors": "5.0.0",
    "@strapi/design-system": "2.0.0-beta.3",
    "@strapi/icons": "2.0.0-beta.3",
    "@strapi/utils": "5.0.0-beta.7",
    "graphql": "^16.8.1",
    "graphql-depth-limit": "^1.1.0",
    "graphql-playground-middleware-koa": "^1.6.21",
    "graphql-scalars": "1.22.2",
    "koa-bodyparser": "4.4.1",
    "koa-compose": "^4.1.0",
    "lodash": "4.17.21",
    "nexus": "1.3.0",
    "pluralize": "8.0.0"
  },
  "devDependencies": {
<<<<<<< HEAD
    "@strapi/sdk-plugin": "^5.0.0-beta.8",
    "@strapi/strapi": "5.0.0-beta.6",
    "@strapi/types": "5.0.0-beta.6",
=======
    "@strapi/strapi": "5.0.0-beta.7",
    "@strapi/types": "5.0.0-beta.7",
>>>>>>> c734c14d
    "@types/graphql-depth-limit": "1.1.5",
    "@types/koa-bodyparser": "4.3.12",
    "@types/koa__cors": "5.0.0",
    "cross-env": "^7.0.3",
    "eslint-config-custom": "5.0.0-beta.7",
    "koa": "2.15.2",
    "react": "^18.2.0",
    "react-dom": "^18.2.0",
    "react-router-dom": "6.22.3",
    "styled-components": "6.1.8",
    "tsconfig": "5.0.0-beta.7",
    "typescript": "5.3.2"
  },
  "peerDependencies": {
    "@strapi/strapi": "^5.0.0 || ^5.0.0-beta || ^5.0.0-alpha || ^5.0.0-rc",
    "react": "^17.0.0 || ^18.0.0",
    "react-dom": "^17.0.0 || ^18.0.0",
    "react-router-dom": "^6.0.0",
    "styled-components": "^6.0.0"
  },
  "engines": {
    "node": ">=18.0.0 <=20.x.x",
    "npm": ">=6.0.0"
  },
  "strapi": {
    "displayName": "GraphQL",
    "name": "graphql",
    "description": "Adds GraphQL endpoint with default API methods.",
    "kind": "plugin"
  }
}<|MERGE_RESOLUTION|>--- conflicted
+++ resolved
@@ -67,14 +67,9 @@
     "pluralize": "8.0.0"
   },
   "devDependencies": {
-<<<<<<< HEAD
     "@strapi/sdk-plugin": "^5.0.0-beta.8",
-    "@strapi/strapi": "5.0.0-beta.6",
-    "@strapi/types": "5.0.0-beta.6",
-=======
     "@strapi/strapi": "5.0.0-beta.7",
     "@strapi/types": "5.0.0-beta.7",
->>>>>>> c734c14d
     "@types/graphql-depth-limit": "1.1.5",
     "@types/koa-bodyparser": "4.3.12",
     "@types/koa__cors": "5.0.0",
