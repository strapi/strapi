--- conflicted
+++ resolved
@@ -30,10 +30,6 @@
     "@apollo/federation": "^0.28.0",
     "@graphql-tools/schema": "8.1.2",
     "@graphql-tools/utils": "^8.0.2",
-<<<<<<< HEAD
-=======
-    "@strapi/utils": "4.2.0",
->>>>>>> 02768b6f
     "apollo-server-core": "3.1.2",
     "apollo-server-koa": "3.1.2",
     "glob": "^7.1.7",
@@ -55,9 +51,9 @@
     "koa": "^2.13.1"
   },
   "peerDependencies": {
-    "@strapi/helper-plugin": "4.1.12",
-    "@strapi/strapi": "^4.1.12",
-    "@strapi/utils": "4.1.12",
+    "@strapi/helper-plugin": "4.2.0",
+    "@strapi/strapi": "^4.2.0",
+    "@strapi/utils": "4.2.0",
     "immer": "^9.0.6",
     "koa": "^2.13.3",
     "webpack": "5.65.0"
