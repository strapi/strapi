--- conflicted
+++ resolved
@@ -1,10 +1,6 @@
 {
   "name": "@strapi/plugin-graphql",
-<<<<<<< HEAD
-  "version": "4.23.0",
-=======
   "version": "4.24.0",
->>>>>>> a76a2ee7
   "description": "Adds GraphQL endpoint with default API methods.",
   "repository": {
     "type": "git",
@@ -54,17 +50,10 @@
   "dependencies": {
     "@graphql-tools/schema": "8.5.1",
     "@graphql-tools/utils": "^8.13.1",
-<<<<<<< HEAD
-    "@strapi/design-system": "1.16.0",
-    "@strapi/helper-plugin": "4.23.0",
-    "@strapi/icons": "1.16.0",
-    "@strapi/utils": "4.23.0",
-=======
     "@strapi/design-system": "1.18.0",
     "@strapi/helper-plugin": "4.24.0",
     "@strapi/icons": "1.18.0",
     "@strapi/utils": "4.24.0",
->>>>>>> a76a2ee7
     "apollo-server-core": "3.12.1",
     "apollo-server-koa": "3.10.0",
     "graphql": "^15.5.1",
@@ -78,31 +67,18 @@
     "pluralize": "8.0.0"
   },
   "devDependencies": {
-<<<<<<< HEAD
-    "@strapi/strapi": "4.23.0",
-    "@strapi/types": "4.23.0",
-    "@types/graphql-depth-limit": "1.1.5",
-    "@types/graphql-upload": "8.0.12",
-    "cross-env": "^7.0.3",
-    "eslint-config-custom": "4.23.0",
-=======
     "@strapi/strapi": "4.24.0",
     "@strapi/types": "4.24.0",
     "@types/graphql-depth-limit": "1.1.5",
     "@types/graphql-upload": "8.0.12",
     "cross-env": "^7.0.3",
     "eslint-config-custom": "4.24.0",
->>>>>>> a76a2ee7
     "koa": "2.13.4",
     "react": "^18.2.0",
     "react-dom": "^18.2.0",
     "react-router-dom": "5.3.4",
     "styled-components": "5.3.3",
-<<<<<<< HEAD
-    "tsconfig": "4.23.0",
-=======
     "tsconfig": "4.24.0",
->>>>>>> a76a2ee7
     "typescript": "5.2.2"
   },
   "peerDependencies": {
