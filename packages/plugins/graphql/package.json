--- conflicted
+++ resolved
@@ -1,10 +1,6 @@
 {
   "name": "@strapi/plugin-graphql",
-<<<<<<< HEAD
-  "version": "4.21.0",
-=======
   "version": "4.21.1",
->>>>>>> 32d9b66e
   "description": "Adds GraphQL endpoint with default API methods.",
   "repository": {
     "type": "git",
@@ -55,15 +51,9 @@
     "@graphql-tools/schema": "8.5.1",
     "@graphql-tools/utils": "^8.13.1",
     "@strapi/design-system": "1.16.0",
-<<<<<<< HEAD
-    "@strapi/helper-plugin": "4.21.0",
-    "@strapi/icons": "1.16.0",
-    "@strapi/utils": "4.21.0",
-=======
     "@strapi/helper-plugin": "4.21.1",
     "@strapi/icons": "1.16.0",
     "@strapi/utils": "4.21.1",
->>>>>>> 32d9b66e
     "apollo-server-core": "3.12.1",
     "apollo-server-koa": "3.10.0",
     "graphql": "^15.5.1",
@@ -77,31 +67,18 @@
     "pluralize": "8.0.0"
   },
   "devDependencies": {
-<<<<<<< HEAD
-    "@strapi/strapi": "4.21.0",
-    "@strapi/types": "4.21.0",
-    "@types/graphql-depth-limit": "1.1.5",
-    "@types/graphql-upload": "8.0.12",
-    "cross-env": "^7.0.3",
-    "eslint-config-custom": "4.21.0",
-=======
     "@strapi/strapi": "4.21.1",
     "@strapi/types": "4.21.1",
     "@types/graphql-depth-limit": "1.1.5",
     "@types/graphql-upload": "8.0.12",
     "cross-env": "^7.0.3",
     "eslint-config-custom": "4.21.1",
->>>>>>> 32d9b66e
     "koa": "2.13.4",
     "react": "^18.2.0",
     "react-dom": "^18.2.0",
     "react-router-dom": "5.3.4",
     "styled-components": "5.3.3",
-<<<<<<< HEAD
-    "tsconfig": "4.21.0",
-=======
     "tsconfig": "4.21.1",
->>>>>>> 32d9b66e
     "typescript": "5.2.2"
   },
   "peerDependencies": {
