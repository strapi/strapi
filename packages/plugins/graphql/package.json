{
  "name": "@strapi/plugin-graphql",
<<<<<<< HEAD
  "version": "5.13.0-beta.0",
=======
  "version": "5.12.6",
>>>>>>> fb92031f
  "description": "Adds GraphQL endpoint with default API methods.",
  "repository": {
    "type": "git",
    "url": "https://github.com/strapi/strapi.git",
    "directory": "packages/plugins/graphql"
  },
  "license": "SEE LICENSE IN LICENSE",
  "author": {
    "name": "Strapi Solutions SAS",
    "email": "hi@strapi.io",
    "url": "https://strapi.io"
  },
  "maintainers": [
    {
      "name": "Strapi Solutions SAS",
      "email": "hi@strapi.io",
      "url": "https://strapi.io"
    }
  ],
  "exports": {
    "./strapi-admin": {
      "types": "./dist/admin/src/index.d.ts",
      "source": "./admin/src/index.ts",
      "import": "./dist/admin/index.mjs",
      "require": "./dist/admin/index.js",
      "default": "./dist/admin/index.js"
    },
    "./strapi-server": {
      "types": "./dist/server/src/index.d.ts",
      "source": "./server/src/index.ts",
      "import": "./dist/server/index.mjs",
      "require": "./dist/server/index.js",
      "default": "./dist/server/index.js"
    },
    "./package.json": "./package.json"
  },
  "files": [
    "dist/",
    "strapi-server.js"
  ],
  "scripts": {
    "build": "run -T npm-run-all clean --parallel build:code build:types",
    "build:code": "run -T rollup -c",
    "build:types": "run -T run-p build:types:server build:types:admin",
    "build:types:server": "run -T tsc -p server/tsconfig.build.json --emitDeclarationOnly",
    "build:types:admin": "run -T tsc -p admin/tsconfig.build.json --emitDeclarationOnly",
    "clean": "run -T rimraf ./dist",
    "lint": "run -T eslint .",
    "watch": "run -T rollup -c -w"
  },
  "dependencies": {
    "@apollo/server": "4.11.0",
    "@as-integrations/koa": "1.1.1",
    "@graphql-tools/schema": "10.0.3",
    "@graphql-tools/utils": "^10.1.3",
    "@koa/cors": "5.0.0",
    "@strapi/design-system": "2.0.0-rc.23",
    "@strapi/icons": "2.0.0-rc.23",
<<<<<<< HEAD
    "@strapi/utils": "5.13.0-beta.0",
=======
    "@strapi/utils": "5.12.6",
>>>>>>> fb92031f
    "graphql": "^16.8.1",
    "graphql-depth-limit": "^1.1.0",
    "graphql-playground-middleware-koa": "^1.6.21",
    "graphql-scalars": "1.22.2",
    "koa-bodyparser": "4.4.1",
    "koa-compose": "^4.1.0",
    "lodash": "4.17.21",
    "nexus": "1.3.0",
    "pluralize": "8.0.0"
  },
  "devDependencies": {
<<<<<<< HEAD
    "@strapi/strapi": "5.13.0-beta.0",
    "@strapi/types": "5.13.0-beta.0",
=======
    "@strapi/strapi": "5.12.6",
    "@strapi/types": "5.12.6",
>>>>>>> fb92031f
    "@types/graphql-depth-limit": "1.1.5",
    "@types/koa-bodyparser": "4.3.12",
    "@types/koa__cors": "5.0.0",
    "cross-env": "^7.0.3",
<<<<<<< HEAD
    "eslint-config-custom": "5.13.0-beta.0",
=======
    "eslint-config-custom": "5.12.6",
>>>>>>> fb92031f
    "koa": "2.15.4",
    "react": "18.3.1",
    "react-dom": "18.3.1",
    "react-router-dom": "6.22.3",
    "styled-components": "6.1.8",
<<<<<<< HEAD
    "tsconfig": "5.13.0-beta.0",
=======
    "tsconfig": "5.12.6",
>>>>>>> fb92031f
    "typescript": "5.4.4"
  },
  "peerDependencies": {
    "@strapi/strapi": "^5.0.0",
    "react": "^17.0.0 || ^18.0.0",
    "react-dom": "^17.0.0 || ^18.0.0",
    "react-router-dom": "^6.0.0",
    "styled-components": "^6.0.0"
  },
  "engines": {
    "node": ">=18.0.0 <=22.x.x",
    "npm": ">=6.0.0"
  },
  "strapi": {
    "displayName": "GraphQL",
    "name": "graphql",
    "description": "Adds GraphQL endpoint with default API methods.",
    "kind": "plugin"
  }
}<|MERGE_RESOLUTION|>--- conflicted
+++ resolved
@@ -1,10 +1,6 @@
 {
   "name": "@strapi/plugin-graphql",
-<<<<<<< HEAD
-  "version": "5.13.0-beta.0",
-=======
   "version": "5.12.6",
->>>>>>> fb92031f
   "description": "Adds GraphQL endpoint with default API methods.",
   "repository": {
     "type": "git",
@@ -63,11 +59,7 @@
     "@koa/cors": "5.0.0",
     "@strapi/design-system": "2.0.0-rc.23",
     "@strapi/icons": "2.0.0-rc.23",
-<<<<<<< HEAD
-    "@strapi/utils": "5.13.0-beta.0",
-=======
     "@strapi/utils": "5.12.6",
->>>>>>> fb92031f
     "graphql": "^16.8.1",
     "graphql-depth-limit": "^1.1.0",
     "graphql-playground-middleware-koa": "^1.6.21",
@@ -79,32 +71,19 @@
     "pluralize": "8.0.0"
   },
   "devDependencies": {
-<<<<<<< HEAD
-    "@strapi/strapi": "5.13.0-beta.0",
-    "@strapi/types": "5.13.0-beta.0",
-=======
     "@strapi/strapi": "5.12.6",
     "@strapi/types": "5.12.6",
->>>>>>> fb92031f
     "@types/graphql-depth-limit": "1.1.5",
     "@types/koa-bodyparser": "4.3.12",
     "@types/koa__cors": "5.0.0",
     "cross-env": "^7.0.3",
-<<<<<<< HEAD
-    "eslint-config-custom": "5.13.0-beta.0",
-=======
     "eslint-config-custom": "5.12.6",
->>>>>>> fb92031f
     "koa": "2.15.4",
     "react": "18.3.1",
     "react-dom": "18.3.1",
     "react-router-dom": "6.22.3",
     "styled-components": "6.1.8",
-<<<<<<< HEAD
-    "tsconfig": "5.13.0-beta.0",
-=======
     "tsconfig": "5.12.6",
->>>>>>> fb92031f
     "typescript": "5.4.4"
   },
   "peerDependencies": {
