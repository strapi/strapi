{
  "name": "@strapi/plugin-graphql",
<<<<<<< HEAD
  "version": "5.7.0-beta.0",
=======
  "version": "5.6.0",
>>>>>>> 63419c00
  "description": "Adds GraphQL endpoint with default API methods.",
  "repository": {
    "type": "git",
    "url": "https://github.com/strapi/strapi.git",
    "directory": "packages/plugins/graphql"
  },
  "license": "SEE LICENSE IN LICENSE",
  "author": {
    "name": "Strapi Solutions SAS",
    "email": "hi@strapi.io",
    "url": "https://strapi.io"
  },
  "maintainers": [
    {
      "name": "Strapi Solutions SAS",
      "email": "hi@strapi.io",
      "url": "https://strapi.io"
    }
  ],
  "exports": {
    "./strapi-admin": {
      "types": "./dist/admin/src/index.d.ts",
      "source": "./admin/src/index.ts",
      "import": "./dist/admin/index.mjs",
      "require": "./dist/admin/index.js",
      "default": "./dist/admin/index.js"
    },
    "./strapi-server": {
      "types": "./dist/server/src/index.d.ts",
      "source": "./server/src/index.ts",
      "import": "./dist/server/index.mjs",
      "require": "./dist/server/index.js",
      "default": "./dist/server/index.js"
    },
    "./package.json": "./package.json"
  },
  "files": [
    "dist/",
    "strapi-server.js"
  ],
  "scripts": {
    "build": "strapi-plugin build",
    "clean": "run -T rimraf ./dist",
    "lint": "run -T eslint .",
    "watch": "strapi-plugin watch"
  },
  "dependencies": {
    "@apollo/server": "4.11.0",
    "@as-integrations/koa": "1.1.1",
    "@graphql-tools/schema": "10.0.3",
    "@graphql-tools/utils": "^10.1.3",
    "@koa/cors": "5.0.0",
    "@strapi/design-system": "2.0.0-rc.14",
    "@strapi/icons": "2.0.0-rc.14",
<<<<<<< HEAD
    "@strapi/utils": "5.7.0-beta.0",
=======
    "@strapi/utils": "5.6.0",
>>>>>>> 63419c00
    "graphql": "^16.8.1",
    "graphql-depth-limit": "^1.1.0",
    "graphql-playground-middleware-koa": "^1.6.21",
    "graphql-scalars": "1.22.2",
    "koa-bodyparser": "4.4.1",
    "koa-compose": "^4.1.0",
    "lodash": "4.17.21",
    "nexus": "1.3.0",
    "pluralize": "8.0.0"
  },
  "devDependencies": {
    "@strapi/sdk-plugin": "^5.2.0",
<<<<<<< HEAD
    "@strapi/strapi": "5.7.0-beta.0",
    "@strapi/types": "5.7.0-beta.0",
=======
    "@strapi/strapi": "5.6.0",
    "@strapi/types": "5.6.0",
>>>>>>> 63419c00
    "@types/graphql-depth-limit": "1.1.5",
    "@types/koa-bodyparser": "4.3.12",
    "@types/koa__cors": "5.0.0",
    "cross-env": "^7.0.3",
<<<<<<< HEAD
    "eslint-config-custom": "5.7.0-beta.0",
=======
    "eslint-config-custom": "5.6.0",
>>>>>>> 63419c00
    "koa": "2.15.2",
    "react": "18.3.1",
    "react-dom": "18.3.1",
    "react-router-dom": "6.22.3",
    "styled-components": "6.1.8",
<<<<<<< HEAD
    "tsconfig": "5.7.0-beta.0",
=======
    "tsconfig": "5.6.0",
>>>>>>> 63419c00
    "typescript": "5.3.2"
  },
  "peerDependencies": {
    "@strapi/strapi": "^5.0.0",
    "react": "^17.0.0 || ^18.0.0",
    "react-dom": "^17.0.0 || ^18.0.0",
    "react-router-dom": "^6.0.0",
    "styled-components": "^6.0.0"
  },
  "engines": {
    "node": ">=18.0.0 <=22.x.x",
    "npm": ">=6.0.0"
  },
  "strapi": {
    "displayName": "GraphQL",
    "name": "graphql",
    "description": "Adds GraphQL endpoint with default API methods.",
    "kind": "plugin"
  }
}<|MERGE_RESOLUTION|>--- conflicted
+++ resolved
@@ -1,10 +1,6 @@
 {
   "name": "@strapi/plugin-graphql",
-<<<<<<< HEAD
-  "version": "5.7.0-beta.0",
-=======
   "version": "5.6.0",
->>>>>>> 63419c00
   "description": "Adds GraphQL endpoint with default API methods.",
   "repository": {
     "type": "git",
@@ -59,11 +55,7 @@
     "@koa/cors": "5.0.0",
     "@strapi/design-system": "2.0.0-rc.14",
     "@strapi/icons": "2.0.0-rc.14",
-<<<<<<< HEAD
-    "@strapi/utils": "5.7.0-beta.0",
-=======
     "@strapi/utils": "5.6.0",
->>>>>>> 63419c00
     "graphql": "^16.8.1",
     "graphql-depth-limit": "^1.1.0",
     "graphql-playground-middleware-koa": "^1.6.21",
@@ -76,32 +68,19 @@
   },
   "devDependencies": {
     "@strapi/sdk-plugin": "^5.2.0",
-<<<<<<< HEAD
-    "@strapi/strapi": "5.7.0-beta.0",
-    "@strapi/types": "5.7.0-beta.0",
-=======
     "@strapi/strapi": "5.6.0",
     "@strapi/types": "5.6.0",
->>>>>>> 63419c00
     "@types/graphql-depth-limit": "1.1.5",
     "@types/koa-bodyparser": "4.3.12",
     "@types/koa__cors": "5.0.0",
     "cross-env": "^7.0.3",
-<<<<<<< HEAD
-    "eslint-config-custom": "5.7.0-beta.0",
-=======
     "eslint-config-custom": "5.6.0",
->>>>>>> 63419c00
     "koa": "2.15.2",
     "react": "18.3.1",
     "react-dom": "18.3.1",
     "react-router-dom": "6.22.3",
     "styled-components": "6.1.8",
-<<<<<<< HEAD
-    "tsconfig": "5.7.0-beta.0",
-=======
     "tsconfig": "5.6.0",
->>>>>>> 63419c00
     "typescript": "5.3.2"
   },
   "peerDependencies": {
