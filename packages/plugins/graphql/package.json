{
  "name": "@strapi/plugin-graphql",
  "version": "4.10.4",
  "description": "Adds GraphQL endpoint with default API methods.",
  "repository": {
    "type": "git",
    "url": "https://github.com/strapi/strapi.git",
    "directory": "packages/plugins/graphql"
  },
  "license": "SEE LICENSE IN LICENSE",
  "author": {
    "name": "Strapi Solutions SAS",
    "email": "hi@strapi.io",
    "url": "https://strapi.io"
  },
  "maintainers": [
    {
      "name": "Strapi Solutions SAS",
      "email": "hi@strapi.io",
      "url": "https://strapi.io"
    }
  ],
  "scripts": {
    "lint": "run -T eslint ."
  },
  "dependencies": {
    "@graphql-tools/schema": "8.5.1",
    "@graphql-tools/utils": "^8.12.0",
<<<<<<< HEAD
    "@strapi/design-system": "1.7.4",
    "@strapi/helper-plugin": "4.10.2",
    "@strapi/icons": "1.7.4",
    "@strapi/utils": "4.10.2",
=======
    "@strapi/design-system": "1.7.3",
    "@strapi/helper-plugin": "4.10.4",
    "@strapi/icons": "1.7.3",
    "@strapi/utils": "4.10.4",
>>>>>>> 22d26447
    "apollo-server-core": "3.11.1",
    "apollo-server-koa": "3.10.0",
    "glob": "^7.1.7",
    "graphql": "^15.5.1",
    "graphql-depth-limit": "^1.1.0",
    "graphql-playground-middleware-koa": "^1.6.21",
    "graphql-scalars": "1.20.1",
    "graphql-upload": "^13.0.0",
    "koa-compose": "^4.1.0",
    "lodash": "4.17.21",
    "nexus": "1.3.0",
    "pluralize": "^8.0.0"
  },
  "devDependencies": {
    "cross-env": "^7.0.3",
    "koa": "^2.13.4",
    "react": "^17.0.2",
    "react-dom": "^17.0.2",
    "react-router-dom": "5.3.4",
    "styled-components": "5.3.3"
  },
  "peerDependencies": {
    "@strapi/strapi": "^4.0.0",
    "react": "^17.0.2",
    "react-dom": "^17.0.2",
    "react-router-dom": "^5.3.4",
    "styled-components": "^5.3.3"
  },
  "engines": {
    "node": ">=14.19.1 <=18.x.x",
    "npm": ">=6.0.0"
  },
  "strapi": {
    "displayName": "GraphQL",
    "name": "graphql",
    "description": "Adds GraphQL endpoint with default API methods.",
    "kind": "plugin"
  }
}<|MERGE_RESOLUTION|>--- conflicted
+++ resolved
@@ -26,17 +26,10 @@
   "dependencies": {
     "@graphql-tools/schema": "8.5.1",
     "@graphql-tools/utils": "^8.12.0",
-<<<<<<< HEAD
     "@strapi/design-system": "1.7.4",
-    "@strapi/helper-plugin": "4.10.2",
+    "@strapi/helper-plugin": "4.10.4",
     "@strapi/icons": "1.7.4",
-    "@strapi/utils": "4.10.2",
-=======
-    "@strapi/design-system": "1.7.3",
-    "@strapi/helper-plugin": "4.10.4",
-    "@strapi/icons": "1.7.3",
     "@strapi/utils": "4.10.4",
->>>>>>> 22d26447
     "apollo-server-core": "3.11.1",
     "apollo-server-koa": "3.10.0",
     "glob": "^7.1.7",
