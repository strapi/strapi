{
  "name": "@strapi/i18n",
  "version": "5.31.3",
  "description": "Create read and update content in different languages, both from the Admin Panel and from the API",
  "repository": {
    "type": "git",
    "url": "https://github.com/strapi/strapi.git",
    "directory": "packages/plugins/i18n"
  },
  "license": "SEE LICENSE IN LICENSE",
  "author": {
    "name": "Strapi Solutions SAS",
    "email": "hi@strapi.io",
    "url": "https://strapi.io"
  },
  "maintainers": [
    {
      "name": "Strapi Solutions SAS",
      "email": "hi@strapi.io",
      "url": "https://strapi.io"
    }
  ],
  "exports": {
    "./strapi-admin": {
      "types": "./dist/admin/src/index.d.ts",
      "source": "./admin/src/index.ts",
      "import": "./dist/admin/index.mjs",
      "require": "./dist/admin/index.js",
      "default": "./dist/admin/index.js"
    },
    "./strapi-server": {
      "types": "./dist/server/src/index.d.ts",
      "source": "./server/src/index.ts",
      "import": "./dist/server/index.mjs",
      "require": "./dist/server/index.js",
      "default": "./dist/server/index.js"
    },
    "./package.json": "./package.json"
  },
  "files": [
    "dist/",
    "strapi-server.js"
  ],
  "scripts": {
    "build": "run -T npm-run-all clean --parallel build:code build:types",
    "build:code": "run -T rollup -c",
    "build:types": "run -T run-p build:types:server build:types:admin",
    "build:types:server": "run -T tsc -p server/tsconfig.build.json --emitDeclarationOnly",
    "build:types:admin": "run -T tsc -p admin/tsconfig.build.json --emitDeclarationOnly",
    "clean": "run -T rimraf ./dist",
    "lint": "run -T eslint .",
    "test:front": "run -T cross-env IS_EE=true jest --config ./jest.config.front.js",
    "test:ts:front": "run -T tsc -p admin/tsconfig.json",
    "test:unit": "run -T jest",
    "test:unit:watch": "run -T jest --watch",
    "watch": "run -T rollup -c -w"
  },
  "dependencies": {
    "@reduxjs/toolkit": "1.9.7",
    "@strapi/design-system": "2.0.1",
    "@strapi/icons": "2.0.1",
    "@strapi/utils": "5.31.3",
    "lodash": "4.17.21",
    "qs": "6.11.1",
    "react-intl": "6.6.2",
    "react-redux": "8.1.3",
    "yup": "0.32.9",
    "zod": "3.25.67"
  },
  "devDependencies": {
<<<<<<< HEAD
    "@strapi/admin": "5.31.2",
    "@strapi/admin-test-utils": "5.31.2",
    "@strapi/content-manager": "5.31.2",
    "@strapi/database": "5.31.2",
    "@strapi/types": "5.31.2",
    "@testing-library/react": "16.3.0",
    "@testing-library/user-event": "14.6.1",
=======
    "@strapi/admin": "5.31.3",
    "@strapi/admin-test-utils": "5.31.3",
    "@strapi/content-manager": "5.31.3",
    "@strapi/database": "5.31.3",
    "@strapi/types": "5.31.3",
    "@testing-library/react": "15.0.7",
    "@testing-library/user-event": "14.5.2",
>>>>>>> c9f8e5a6
    "koa": "2.16.1",
    "msw": "1.3.0",
    "react": "18.3.1",
    "react-dom": "18.3.1",
    "react-query": "3.39.3",
    "react-router-dom": "6.22.3",
    "styled-components": "6.1.8"
  },
  "peerDependencies": {
    "@strapi/admin": "^5.0.0",
    "@strapi/content-manager": "^5.0.0",
    "react": "^17.0.0 || ^18.0.0",
    "react-dom": "^17.0.0 || ^18.0.0",
    "react-router-dom": "^6.0.0",
    "styled-components": "^6.0.0"
  },
  "engines": {
    "node": ">=20.0.0 <=24.x.x",
    "npm": ">=6.0.0"
  },
  "strapi": {
    "displayName": "Internationalization",
    "name": "i18n",
    "description": "This plugin enables to create, to read and to update content in different languages, both from the Admin Panel and from the API.",
    "required": false,
    "kind": "plugin"
  }
}<|MERGE_RESOLUTION|>--- conflicted
+++ resolved
@@ -68,23 +68,13 @@
     "zod": "3.25.67"
   },
   "devDependencies": {
-<<<<<<< HEAD
-    "@strapi/admin": "5.31.2",
-    "@strapi/admin-test-utils": "5.31.2",
-    "@strapi/content-manager": "5.31.2",
-    "@strapi/database": "5.31.2",
-    "@strapi/types": "5.31.2",
-    "@testing-library/react": "16.3.0",
-    "@testing-library/user-event": "14.6.1",
-=======
     "@strapi/admin": "5.31.3",
     "@strapi/admin-test-utils": "5.31.3",
     "@strapi/content-manager": "5.31.3",
     "@strapi/database": "5.31.3",
     "@strapi/types": "5.31.3",
-    "@testing-library/react": "15.0.7",
-    "@testing-library/user-event": "14.5.2",
->>>>>>> c9f8e5a6
+    "@testing-library/react": "16.3.0",
+    "@testing-library/user-event": "14.6.1",
     "koa": "2.16.1",
     "msw": "1.3.0",
     "react": "18.3.1",
