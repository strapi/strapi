{
  "name": "@strapi/plugin-i18n",
  "version": "5.0.0-beta.3",
  "description": "This plugin enables to create, to read and to update content in different languages, both from the Admin Panel and from the API",
  "repository": {
    "type": "git",
    "url": "https://github.com/strapi/strapi.git",
    "directory": "packages/plugins/i18n"
  },
  "license": "SEE LICENSE IN LICENSE",
  "author": {
    "name": "Strapi Solutions SAS",
    "email": "hi@strapi.io",
    "url": "https://strapi.io"
  },
  "maintainers": [
    {
      "name": "Strapi Solutions SAS",
      "email": "hi@strapi.io",
      "url": "https://strapi.io"
    }
  ],
  "exports": {
    "./strapi-admin": {
      "types": "./dist/admin/src/index.d.ts",
      "source": "./admin/src/index.ts",
      "import": "./dist/admin/index.mjs",
      "require": "./dist/admin/index.js",
      "default": "./dist/admin/index.js"
    },
    "./strapi-server": {
      "types": "./dist/server/src/index.d.ts",
      "source": "./server/src/index.ts",
      "import": "./dist/server/index.mjs",
      "require": "./dist/server/index.js",
      "default": "./dist/server/index.js"
    },
    "./package.json": "./package.json"
  },
  "files": [
    "dist/",
    "strapi-server.js"
  ],
  "scripts": {
    "build": "pack-up build",
    "clean": "run -T rimraf ./dist",
    "lint": "run -T eslint .",
    "test:front": "run -T cross-env IS_EE=true jest --config ./jest.config.front.js",
    "test:ts:front": "run -T tsc -p admin/tsconfig.json",
    "test:unit": "run -T jest",
    "test:unit:watch": "run -T jest --watch",
    "watch": "pack-up watch"
  },
  "dependencies": {
    "@reduxjs/toolkit": "1.9.7",
    "@strapi/design-system": "1.18.0",
<<<<<<< HEAD
    "@strapi/icons": "1.16.0",
=======
    "@strapi/icons": "1.18.0",
>>>>>>> 80e53293
    "@strapi/utils": "5.0.0-beta.3",
    "axios": "1.6.8",
    "lodash": "4.17.21",
    "qs": "6.11.1",
    "react-intl": "6.6.2",
    "react-redux": "8.1.3",
    "yup": "0.32.9"
  },
  "devDependencies": {
    "@strapi/admin": "5.0.0-beta.3",
    "@strapi/admin-test-utils": "5.0.0-beta.3",
    "@strapi/pack-up": "5.0.0",
    "@strapi/plugin-content-manager": "5.0.0-beta.3",
    "@strapi/types": "5.0.0-beta.3",
    "@testing-library/react": "14.0.0",
    "@testing-library/user-event": "14.4.3",
    "msw": "1.3.0",
    "react": "^18.2.0",
    "react-dom": "^18.2.0",
    "react-query": "3.39.3",
    "react-router-dom": "6.22.3",
    "styled-components": "5.3.11"
  },
  "peerDependencies": {
    "@strapi/admin": "^5.0.0 || ^5.0.0-beta || ^5.0.0-alpha || ^5.0.0-rc",
    "@strapi/plugin-content-manager": "^5.0.0 || ^5.0.0-beta || ^5.0.0-alpha || ^5.0.0-rc",
    "react": "^17.0.0 || ^18.0.0",
    "react-dom": "^17.0.0 || ^18.0.0",
    "react-router-dom": "^6.0.0",
    "styled-components": "^5.2.1"
  },
  "engines": {
    "node": ">=18.0.0 <=20.x.x",
    "npm": ">=6.0.0"
  },
  "strapi": {
    "displayName": "Internationalization",
    "name": "i18n",
    "description": "This plugin enables to create, to read and to update content in different languages, both from the Admin Panel and from the API.",
    "required": false,
    "kind": "plugin"
  }
}<|MERGE_RESOLUTION|>--- conflicted
+++ resolved
@@ -54,11 +54,7 @@
   "dependencies": {
     "@reduxjs/toolkit": "1.9.7",
     "@strapi/design-system": "1.18.0",
-<<<<<<< HEAD
-    "@strapi/icons": "1.16.0",
-=======
     "@strapi/icons": "1.18.0",
->>>>>>> 80e53293
     "@strapi/utils": "5.0.0-beta.3",
     "axios": "1.6.8",
     "lodash": "4.17.21",
