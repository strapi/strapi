--- conflicted
+++ resolved
@@ -1,10 +1,6 @@
 {
   "name": "@strapi/plugin-i18n",
-<<<<<<< HEAD
-  "version": "4.23.0",
-=======
   "version": "4.24.0",
->>>>>>> a76a2ee7
   "description": "This plugin enables to create, to read and to update content in different languages, both from the Admin Panel and from the API",
   "repository": {
     "type": "git",
@@ -58,17 +54,10 @@
   },
   "dependencies": {
     "@reduxjs/toolkit": "1.9.7",
-<<<<<<< HEAD
-    "@strapi/design-system": "1.16.0",
-    "@strapi/helper-plugin": "4.23.0",
-    "@strapi/icons": "1.16.0",
-    "@strapi/utils": "4.23.0",
-=======
     "@strapi/design-system": "1.18.0",
     "@strapi/helper-plugin": "4.24.0",
     "@strapi/icons": "1.18.0",
     "@strapi/utils": "4.24.0",
->>>>>>> a76a2ee7
     "axios": "1.6.0",
     "formik": "2.4.0",
     "immer": "9.0.19",
@@ -81,17 +70,10 @@
     "yup": "0.32.9"
   },
   "devDependencies": {
-<<<<<<< HEAD
-    "@strapi/admin-test-utils": "4.23.0",
-    "@strapi/pack-up": "4.23.0",
-    "@strapi/strapi": "4.23.0",
-    "@strapi/types": "4.23.0",
-=======
     "@strapi/admin-test-utils": "4.24.0",
     "@strapi/pack-up": "4.23.0",
     "@strapi/strapi": "4.24.0",
     "@strapi/types": "4.24.0",
->>>>>>> a76a2ee7
     "@testing-library/react": "14.0.0",
     "@testing-library/user-event": "14.4.3",
     "msw": "1.3.0",
