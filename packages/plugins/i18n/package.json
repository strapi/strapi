{
  "name": "@strapi/plugin-i18n",
<<<<<<< HEAD
  "version": "4.2.2",
=======
  "version": "4.3.0",
>>>>>>> b511597e
  "description": "This plugin enables to create, to read and to update content in different languages, both from the Admin Panel and from the API",
  "repository": {
    "type": "git",
    "url": "https://github.com/strapi/strapi.git",
    "directory": "packages/plugins/i18n"
  },
  "license": "SEE LICENSE IN LICENSE",
  "author": {
    "name": "Strapi Solutions SAS",
    "email": "hi@strapi.io",
    "url": "https://strapi.io"
  },
  "maintainers": [
    {
      "name": "Strapi Solutions SAS",
      "email": "hi@strapi.io",
      "url": "https://strapi.io"
    }
  ],
  "scripts": {
    "test:unit": "jest --verbose"
  },
  "dependencies": {
<<<<<<< HEAD
    "@strapi/utils": "4.2.2",
=======
    "@strapi/utils": "4.3.0",
>>>>>>> b511597e
    "lodash": "4.17.21"
  },
  "engines": {
    "node": ">=14.19.1 <=16.x.x",
    "npm": ">=6.0.0"
  },
  "strapi": {
    "displayName": "Internationalization",
    "name": "i18n",
    "description": "This plugin enables to create, to read and to update content in different languages, both from the Admin Panel and from the API.",
    "required": false,
    "kind": "plugin"
  }
}<|MERGE_RESOLUTION|>--- conflicted
+++ resolved
@@ -1,10 +1,6 @@
 {
   "name": "@strapi/plugin-i18n",
-<<<<<<< HEAD
-  "version": "4.2.2",
-=======
   "version": "4.3.0",
->>>>>>> b511597e
   "description": "This plugin enables to create, to read and to update content in different languages, both from the Admin Panel and from the API",
   "repository": {
     "type": "git",
@@ -28,11 +24,7 @@
     "test:unit": "jest --verbose"
   },
   "dependencies": {
-<<<<<<< HEAD
-    "@strapi/utils": "4.2.2",
-=======
     "@strapi/utils": "4.3.0",
->>>>>>> b511597e
     "lodash": "4.17.21"
   },
   "engines": {
