--- conflicted
+++ resolved
@@ -67,11 +67,8 @@
     "@strapi/admin": "5.0.0-beta.1",
     "@strapi/admin-test-utils": "5.0.0-beta.1",
     "@strapi/pack-up": "5.0.0-beta.1",
-<<<<<<< HEAD
+    "@strapi/plugin-content-manager": "5.0.0-beta.1",
     "@strapi/strapi": "5.0.0-beta.1",
-=======
-    "@strapi/plugin-content-manager": "5.0.0-beta.1",
->>>>>>> 94f313a1
     "@strapi/types": "5.0.0-beta.1",
     "@testing-library/react": "14.0.0",
     "@testing-library/user-event": "14.4.3",
