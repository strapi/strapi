--- conflicted
+++ resolved
@@ -595,25 +595,6 @@
     "name": "English (Guernsey) (en-GG)",
   },
   {
-<<<<<<< HEAD
-    "code": "en-CA",
-    "name": "English (Canada) (en-CA)",
-  },
-  {
-    "code": "en-EG",
-    "name": "English (Egypt) (en-EG)",
-  },
-  {
-    "code": "en-EU",
-    "name": "English (Europe) (en-EU)",
-  },
-  {
-    "code": "en-GU",
-    "name": "English (Guam) (en-GU)",
-  },
-  {
-=======
->>>>>>> 15127e84
     "code": "en-GY",
     "name": "English (Guyana) (en-GY)",
   },
@@ -674,13 +655,6 @@
     "name": "English (Malaysia) (en-MY)",
   },
   {
-<<<<<<< HEAD
-    "code": "en-JM",
-    "name": "English (Jamaica) (en-JM)",
-  },
-  {
-=======
->>>>>>> 15127e84
     "code": "en-MT",
     "name": "English (Malta) (en-MT)",
   },
@@ -701,7 +675,6 @@
     "name": "English (Montserrat) (en-MS)",
   },
   {
-<<<<<<< HEAD
     "code": "en-NA",
     "name": "English (Namibia) (en-NA)",
   },
@@ -730,42 +703,6 @@
     "name": "English (Norfolk Island) (en-NF)",
   },
   {
-=======
->>>>>>> 15127e84
-    "code": "en-NA",
-    "name": "English (Namibia) (en-NA)",
-  },
-  {
-<<<<<<< HEAD
-=======
-    "code": "en-NR",
-    "name": "English (Nauru) (en-NR)",
-  },
-  {
-    "code": "en-NL",
-    "name": "English (Netherlands) (en-NL)",
-  },
-  {
->>>>>>> 15127e84
-    "code": "en-NZ",
-    "name": "English (New Zealand) (en-NZ)",
-  },
-  {
-<<<<<<< HEAD
-=======
-    "code": "en-NG",
-    "name": "English (Nigeria) (en-NG)",
-  },
-  {
-    "code": "en-NU",
-    "name": "English (Niue) (en-NU)",
-  },
-  {
-    "code": "en-NF",
-    "name": "English (Norfolk Island) (en-NF)",
-  },
-  {
->>>>>>> 15127e84
     "code": "en-MP",
     "name": "English (Northern Mariana Islands) (en-MP)",
   },
@@ -834,115 +771,70 @@
     "name": "English (Solomon Islands) (en-SB)",
   },
   {
-<<<<<<< HEAD
+    "code": "en-SS",
+    "name": "English (South Sudan) (en-SS)",
+  },
+  {
+    "code": "en-SH",
+    "name": "English (St Helena) (en-SH)",
+  },
+  {
+    "code": "en-KN",
+    "name": "English (St Kitts & Nevis) (en-KN)",
+  },
+  {
+    "code": "en-LC",
+    "name": "English (St Lucia) (en-LC)",
+  },
+  {
+    "code": "svc",
+    "name": "Vincentian Creole English",
+  },
+  {
+    "code": "vic",
+    "name": "Virgin Islands Creole English",
+  },
+  {
+    "code": "en-SD",
+    "name": "English (Sudan) (en-SD)",
+  },
+  {
+    "code": "en-SZ",
+    "name": "English (Swaziland) (en-SZ)",
+  },
+  {
+    "code": "en-SE",
+    "name": "English (Sweden) (en-SE)",
+  },
+  {
+    "code": "en-CH",
+    "name": "English (Switzerland) (en-CH)",
+  },
+  {
+    "code": "en-TZ",
+    "name": "English (Tanzania) (en-TZ)",
+  },
+  {
+    "code": "en-TK",
+    "name": "English (Tokelau) (en-TK)",
+  },
+  {
+    "code": "en-TO",
+    "name": "English (Tonga) (en-TO)",
+  },
+  {
+    "code": "en-TT",
+    "name": "English (Trinidad and Tobago) (en-TT)",
+  },
+  {
+    "code": "en-TV",
+    "name": "English (Tuvalu) (en-TV)",
+  },
+  {
     "code": "en-ZA",
     "name": "English (South Africa) (en-ZA)",
   },
   {
-    "code": "en-SS",
-    "name": "English (South Sudan) (en-SS)",
-  },
-  {
-    "code": "en-SH",
-    "name": "English (St Helena) (en-SH)",
-  },
-  {
-    "code": "en-KN",
-    "name": "English (St Kitts & Nevis) (en-KN)",
-  },
-  {
-    "code": "en-LC",
-    "name": "English (St Lucia) (en-LC)",
-  },
-  {
-=======
-    "code": "en-SS",
-    "name": "English (South Sudan) (en-SS)",
-  },
-  {
-    "code": "en-SH",
-    "name": "English (St Helena) (en-SH)",
-  },
-  {
-    "code": "en-KN",
-    "name": "English (St Kitts & Nevis) (en-KN)",
-  },
-  {
-    "code": "en-LC",
-    "name": "English (St Lucia) (en-LC)",
-  },
-  {
->>>>>>> 15127e84
-    "code": "svc",
-    "name": "Vincentian Creole English",
-  },
-  {
-    "code": "vic",
-    "name": "Virgin Islands Creole English",
-  },
-  {
-    "code": "en-SD",
-    "name": "English (Sudan) (en-SD)",
-  },
-  {
-    "code": "en-SZ",
-    "name": "English (Swaziland) (en-SZ)",
-  },
-  {
-    "code": "en-SE",
-    "name": "English (Sweden) (en-SE)",
-  },
-  {
-    "code": "en-CH",
-    "name": "English (Switzerland) (en-CH)",
-  },
-  {
-    "code": "en-TZ",
-    "name": "English (Tanzania) (en-TZ)",
-  },
-  {
-    "code": "en-TK",
-    "name": "English (Tokelau) (en-TK)",
-  },
-  {
-    "code": "en-TO",
-    "name": "English (Tonga) (en-TO)",
-  },
-  {
-    "code": "en-TT",
-    "name": "English (Trinidad and Tobago) (en-TT)",
-  },
-  {
-    "code": "en-TV",
-    "name": "English (Tuvalu) (en-TV)",
-  },
-  {
-<<<<<<< HEAD
-    "code": "en-PH",
-    "name": "English (Philippines) (en-PH)",
-  },
-  {
-    "code": "en-SA",
-    "name": "English (Saudi Arabia) (en-SA)",
-  },
-  {
-    "code": "en-SG",
-    "name": "English (Singapore) (en-SG)",
-  },
-  {
-=======
->>>>>>> 15127e84
-    "code": "en-ZA",
-    "name": "English (South Africa) (en-ZA)",
-  },
-  {
-<<<<<<< HEAD
-    "code": "en-TT",
-    "name": "English (Trinidad and Tobago) (en-TT)",
-  },
-  {
-=======
->>>>>>> 15127e84
     "code": "en-AE",
     "name": "English (U.A.E.) (en-AE)",
   },
