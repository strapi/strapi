--- conflicted
+++ resolved
@@ -504,7 +504,6 @@
     "name":"English (Cameroon) (en-CM)"
   },
   {
-<<<<<<< HEAD
     "code":"en-CA",
     "name":"English (Canada) (en-CA)"
   },
@@ -593,96 +592,6 @@
     "name":"English (Guernsey) (en-GG)"
   },
   {
-=======
->>>>>>> 15127e84
-    "code":"en-CA",
-    "name":"English (Canada) (en-CA)"
-  },
-  {
-    "code":"en-KY",
-    "name":"English (Cayman Islands) (en-KY)"
-  },
-  {
-    "code":"en-CX",
-    "name":"English (Christmas Island) (en-CX)"
-  },
-  {
-    "code":"en-CC",
-    "name":"English (Cocos [Keeling] Islands) (en-CC)"
-  },
-  {
-    "code":"en-CK",
-    "name":"English (Cook Islands) (en-CK)"
-  },
-  {
-    "code":"en-CY",
-    "name":"English (Cyprus) (en-CY)"
-  },
-  {
-    "code":"en-DK",
-    "name":"English (Denmark) (en-DK)"
-  },
-  {
-    "code":"en-DG",
-    "name":"English (Diego Garcia) (en-DG)"
-  },
-  {
-    "code":"en-DM",
-    "name":"English (Dominica) (en-DM)"
-  },
-  {
-    "code":"en-EG",
-    "name":"English (Egypt) (en-EG)"
-  },
-  {
-    "code":"en-ER",
-    "name":"English (Eritrea) (en-ER)"
-  },
-  {
-    "code":"en-EU",
-    "name":"English (Europe) (en-EU)"
-  },
-  {
-    "code":"en-FK",
-    "name":"English (Falkland Islands) (en-FK)"
-  },
-  {
-    "code":"en-FJ",
-    "name":"English (Fiji) (en-FJ)"
-  },
-  {
-    "code":"en-FI",
-    "name":"English (Finland) (en-FI)"
-  },
-  {
-    "code":"en-GM",
-    "name":"English (Gambia) (en-GM)"
-  },
-  {
-    "code":"en-DE",
-    "name":"English (Germany) (en-DE)"
-  },
-  {
-    "code":"en-GH",
-    "name":"English (Ghana) (en-GH)"
-  },
-  {
-    "code":"en-GI",
-    "name":"English (Gibraltar) (en-GI)"
-  },
-  {
-    "code":"en-GD",
-    "name":"English (Grenada) (en-GD)"
-  },
-  {
-    "code":"en-GU",
-    "name":"English (Guam) (en-GU)"
-  },
-  {
-    "code":"en-GG",
-    "name":"English (Guernsey) (en-GG)"
-  },
-  {
     "code":"en-GY",
     "name":"English (Guyana) (en-GY)"
   },
@@ -707,7 +616,6 @@
     "name":"English (Israel) (en-IL)"
   },
   {
-<<<<<<< HEAD
     "code":"en-JM",
     "name":"English (Jamaica) (en-JM)"
   },
@@ -744,44 +652,6 @@
     "name":"English (Malaysia) (en-MY)"
   },
   {
-=======
->>>>>>> 15127e84
-    "code":"en-JM",
-    "name":"English (Jamaica) (en-JM)"
-  },
-  {
-    "code":"en-JE",
-    "name":"English (Jersey) (en-JE)"
-  },
-  {
-    "code":"en-KE",
-    "name":"English (Kenya) (en-KE)"
-  },
-  {
-    "code":"en-KI",
-    "name":"English (Kiribati) (en-KI)"
-  },
-  {
-    "code":"en-LS",
-    "name":"English (Lesotho) (en-LS)"
-  },
-  {
-    "code":"en-MO",
-    "name":"English (Macao SAR China) (en-MO)"
-  },
-  {
-    "code":"en-MG",
-    "name":"English (Madagascar) (en-MG)"
-  },
-  {
-    "code":"en-MW",
-    "name":"English (Malawi) (en-MW)"
-  },
-  {
-    "code":"en-MY",
-    "name":"English (Malaysia) (en-MY)"
-  },
-  {
     "code":"en-MT",
     "name":"English (Malta) (en-MT)"
   },
@@ -802,7 +672,6 @@
     "name":"English (Montserrat) (en-MS)"
   },
   {
-<<<<<<< HEAD
     "code":"en-NA",
     "name":"English (Namibia) (en-NA)"
   },
@@ -831,36 +700,6 @@
     "name":"English (Norfolk Island) (en-NF)"
   },
   {
-=======
->>>>>>> 15127e84
-    "code":"en-NA",
-    "name":"English (Namibia) (en-NA)"
-  },
-  {
-    "code":"en-NR",
-    "name":"English (Nauru) (en-NR)"
-  },
-  {
-    "code":"en-NL",
-    "name":"English (Netherlands) (en-NL)"
-  },
-  {
-    "code":"en-NZ",
-    "name":"English (New Zealand) (en-NZ)"
-  },
-  {
-    "code":"en-NG",
-    "name":"English (Nigeria) (en-NG)"
-  },
-  {
-    "code":"en-NU",
-    "name":"English (Niue) (en-NU)"
-  },
-  {
-    "code":"en-NF",
-    "name":"English (Norfolk Island) (en-NF)"
-  },
-  {
     "code":"en-MP",
     "name":"English (Northern Mariana Islands) (en-MP)"
   },
@@ -881,121 +720,6 @@
     "name":"English (Papua New Guinea) (en-PG)"
   },
   {
-<<<<<<< HEAD
-    "code":"en-PH",
-    "name":"English (Philippines) (en-PH)"
-  },
-  {
-    "code":"en-PN",
-    "name":"English (Pitcairn Islands) (en-PN)"
-  },
-  {
-    "code":"en-PR",
-    "name":"English (Puerto Rico) (en-PR)"
-  },
-  {
-    "code":"en-RW",
-    "name":"English (Rwanda) (en-RW)"
-  },
-  {
-    "code":"en-WS",
-    "name":"English (Samoa) (en-WS)"
-  },
-  {
-    "code":"en-SA",
-    "name":"English (Saudi Arabia) (en-SA)"
-  },
-  {
-    "code":"en-SC",
-    "name":"English (Seychelles) (en-SC)"
-  },
-  {
-    "code":"en-SL",
-    "name":"English (Sierra Leone) (en-SL)"
-  },
-  {
-    "code":"en-SG",
-    "name":"English (Singapore) (en-SG)"
-  },
-  {
-    "code":"en-SX",
-    "name":"English (Sint Maarten) (en-SX)"
-  },
-  {
-    "code":"en-SI",
-    "name":"English (Slovenia) (en-SI)"
-  },
-  {
-    "code":"en-SB",
-    "name":"English (Solomon Islands) (en-SB)"
-  },
-  {
-    "code":"en-ZA",
-    "name":"English (South Africa) (en-ZA)"
-  },
-  {
-    "code":"en-SS",
-    "name":"English (South Sudan) (en-SS)"
-  },
-  {
-    "code":"en-SH",
-    "name":"English (St Helena) (en-SH)"
-  },
-  {
-    "code":"en-KN",
-    "name":"English (St Kitts & Nevis) (en-KN)"
-  },
-  {
-    "code":"en-LC",
-    "name":"English (St Lucia) (en-LC)"
-  },
-  {
-    "code":"svc",
-    "name":"Vincentian Creole English"
-  },
-  {
-    "code":"vic",
-    "name":"Virgin Islands Creole English"
-  },
-  {
-    "code":"en-SD",
-    "name":"English (Sudan) (en-SD)"
-  },
-  {
-    "code":"en-SZ",
-    "name":"English (Swaziland) (en-SZ)"
-  },
-  {
-    "code":"en-SE",
-    "name":"English (Sweden) (en-SE)"
-  },
-  {
-    "code":"en-CH",
-    "name":"English (Switzerland) (en-CH)"
-  },
-  {
-    "code":"en-TZ",
-    "name":"English (Tanzania) (en-TZ)"
-  },
-  {
-    "code":"en-TK",
-    "name":"English (Tokelau) (en-TK)"
-  },
-  {
-    "code":"en-TO",
-    "name":"English (Tonga) (en-TO)"
-  },
-  {
-    "code":"en-TT",
-    "name":"English (Trinidad and Tobago) (en-TT)"
-  },
-  {
-    "code":"en-TV",
-    "name":"English (Tuvalu) (en-TV)"
-  },
-  {
-=======
->>>>>>> 15127e84
     "code":"en-PH",
     "name":"English (Philippines) (en-PH)"
   },
