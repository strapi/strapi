--- conflicted
+++ resolved
@@ -1,10 +1,6 @@
 'use strict';
 
-<<<<<<< HEAD
-const { getInitLocale } = require('..');
-=======
 const { getInitLocale, isoLocales } = require('..');
->>>>>>> 15127e84
 
 describe('I18N default locale', () => {
   describe('getInitLocale', () => {
