import { prefixPluginTranslations } from '@strapi/helper-plugin';
import get from 'lodash/get';
import * as yup from 'yup';

import { CheckboxConfirmation } from './components/CheckboxConfirmation';
import { DeleteLocaleAction, LocalePickerAction } from './components/CMHeaderActions';
import {
  DeleteModalAdditionalInfo,
  PublishModalAdditionalInfo,
  UnpublishModalAdditionalInfo,
} from './components/CMListViewModalsAdditionalInformation';
import { Initializer } from './components/Initializer';
import { LocalePicker } from './components/LocalePicker';
import { PERMISSIONS } from './constants';
import { addColumnToTableHook } from './contentManagerHooks/listView';
import { extendCTBAttributeInitialDataMiddleware } from './middlewares/extendCTBAttributeInitialData';
import { extendCTBInitialDataMiddleware } from './middlewares/extendCTBInitialData';
import { localePermissionMiddleware } from './middlewares/localePermission';
import { pluginId } from './pluginId';
import { i18nApi } from './services/api';
import { LOCALIZED_FIELDS } from './utils/fields';
import { getTranslation } from './utils/getTranslation';
import { mutateCTBContentTypeSchema } from './utils/schemas';

import type { DocumentActionComponent } from '@strapi/strapi/admin';

// eslint-disable-next-line import/no-default-export
export default {
  register(app: any) {
<<<<<<< HEAD
    // app.addMiddlewares([
    //   addCommonFieldsToInitialDataMiddleware,
    //   extendCTBAttributeInitialDataMiddleware,
    //   extendCTBInitialDataMiddleware,
    //   localePermissionMiddleware,
    // ]);
    // /**
    //  * TODO: this should use the `useInjectReducer` hook when it's exported from the `@strapi/admin` package.
    //  */
    // app.addReducers(reducers);
    // app.registerPlugin({
    //   id: pluginId,
    //   initializer: Initializer,
    //   isReady: false,
    //   name: pluginId,
    // });
  },
  bootstrap(app: any) {
    // // Hooks that mutate the collection types links in order to add the locale filter
    // app.registerHook(
    //   'Admin/CM/pages/App/mutate-collection-types-links',
    //   addLocaleToLinksHook('collection-types')
    // );
    // app.registerHook(
    //   'Admin/CM/pages/App/mutate-single-types-links',
    //   addLocaleToLinksHook('single-types')
    // );
    // // Hook that adds a column into the CM's LV table
    // app.registerHook('Admin/CM/pages/ListView/inject-column-in-table', addColumnToTableHook);
    // // Hooks that mutates the edit view layout
    // app.registerHook('Admin/CM/pages/EditView/mutate-edit-view-layout', mutateEditViewLayoutHook);
    // // Add the settings link
    // app.addSettingsLink('global', {
    //   intlLabel: {
    //     id: getTranslation('plugin.name'),
    //     defaultMessage: 'Internationalization',
    //   },
    //   id: 'internationalization',
    //   to: 'internationalization',
    //   Component: () =>
    //     import('./pages/SettingsPage').then((mod) => ({ default: mod.ProtectedSettingsPage })),
    //   permissions: PERMISSIONS.accessMain,
    // });

    // app.injectContentManagerComponent('editView', 'informations', {
    //   name: 'i18n-locale-filter-edit-view',
    //   Component: CMEditViewInjectedComponents,
    // });

    // app.injectContentManagerComponent('listView', 'actions', {
    //   name: 'i18n-locale-filter',
    //   Component: LocalePicker,
    // });

    // app.injectContentManagerComponent('listView', 'deleteModalAdditionalInfos', {
    //   name: 'i18n-delete-bullets-in-modal',
    //   Component: DeleteModalAdditionalInfo,
    // });

    // app.injectContentManagerComponent('listView', 'publishModalAdditionalInfos', {
    //   name: 'i18n-publish-bullets-in-modal',
    //   Component: PublishModalAdditionalInfo,
    // });

    // app.injectContentManagerComponent('listView', 'unpublishModalAdditionalInfos', {
    //   name: 'i18n-unpublish-bullets-in-modal',
    //   Component: UnpublishModalAdditionalInfo,
    // });
=======
    app.addMiddlewares([
      extendCTBAttributeInitialDataMiddleware,
      extendCTBInitialDataMiddleware,
      localePermissionMiddleware,
    ]);
    app.addMiddlewares([() => i18nApi.middleware]);
    app.addReducers({
      [i18nApi.reducerPath]: i18nApi.reducer,
    });
    app.registerPlugin({
      id: pluginId,
      initializer: Initializer,
      isReady: false,
      name: pluginId,
    });
  },
  bootstrap(app: any) {
    // // Hook that adds a column into the CM's LV table
    app.registerHook('Admin/CM/pages/ListView/inject-column-in-table', addColumnToTableHook);

    // Add the settings link
    app.addSettingsLink('global', {
      intlLabel: {
        id: getTranslation('plugin.name'),
        defaultMessage: 'Internationalization',
      },
      id: 'internationalization',
      to: 'internationalization',
      Component: () =>
        import('./pages/SettingsPage').then((mod) => ({ default: mod.ProtectedSettingsPage })),
      permissions: PERMISSIONS.accessMain,
    });

    const contentManager = app.getPlugin('content-manager');

    contentManager.apis.addDocumentHeaderAction([LocalePickerAction]);
    contentManager.apis.addDocumentAction((actions: DocumentActionComponent[]) => {
      const indexOfDeleteAction = actions.findIndex((action) => action.type === 'delete');
      actions.splice(indexOfDeleteAction, 0, DeleteLocaleAction);
      return actions;
    });

    app.injectContentManagerComponent('listView', 'actions', {
      name: 'i18n-locale-filter',
      Component: LocalePicker,
    });

    app.injectContentManagerComponent('listView', 'deleteModalAdditionalInfos', {
      name: 'i18n-delete-bullets-in-modal',
      Component: DeleteModalAdditionalInfo,
    });

    app.injectContentManagerComponent('listView', 'publishModalAdditionalInfos', {
      name: 'i18n-publish-bullets-in-modal',
      Component: PublishModalAdditionalInfo,
    });

    app.injectContentManagerComponent('listView', 'unpublishModalAdditionalInfos', {
      name: 'i18n-unpublish-bullets-in-modal',
      Component: UnpublishModalAdditionalInfo,
    });
>>>>>>> 4f4e3c3a

    const ctbPlugin = app.getPlugin('content-type-builder');

    if (ctbPlugin) {
      const ctbFormsAPI = ctbPlugin.apis.forms;
      ctbFormsAPI.addContentTypeSchemaMutation(mutateCTBContentTypeSchema);
      ctbFormsAPI.components.add({ id: 'checkboxConfirmation', component: CheckboxConfirmation });

      ctbFormsAPI.extendContentType({
        validator: () => ({
          i18n: yup.object().shape({
            localized: yup.bool(),
          }),
        }),
        form: {
          advanced() {
            return [
              {
                name: 'pluginOptions.i18n.localized',
                description: {
                  id: getTranslation('plugin.schema.i18n.localized.description-content-type'),
                  defaultMessage: 'Allows translating an entry into different languages',
                },
                type: 'checkboxConfirmation',
                intlLabel: {
                  id: getTranslation('plugin.schema.i18n.localized.label-content-type'),
                  defaultMessage: 'Localization',
                },
              },
            ];
          },
        },
      });

      ctbFormsAPI.extendFields(LOCALIZED_FIELDS, {
        validator: (args: any) => ({
          i18n: yup.object().shape({
            localized: yup.bool().test({
              name: 'ensure-unique-localization',
              message: getTranslation('plugin.schema.i18n.ensure-unique-localization'),
              test(value) {
                if (value === undefined || value) {
                  return true;
                }

                const unique = get(args, ['3', 'modifiedData', 'unique'], null);

                // Unique fields must be localized
                if (unique && !value) {
                  return false;
                }

                return true;
              },
            }),
          }),
        }),
        form: {
          advanced({ contentTypeSchema, forTarget, type, step }: any) {
            if (forTarget !== 'contentType') {
              return [];
            }

            const hasI18nEnabled = get(
              contentTypeSchema,
              ['schema', 'pluginOptions', 'i18n', 'localized'],
              false
            );

            if (!hasI18nEnabled) {
              return [];
            }

            if (type === 'component' && step === '1') {
              return [];
            }

            return [
              {
                name: 'pluginOptions.i18n.localized',
                description: {
                  id: getTranslation('plugin.schema.i18n.localized.description-field'),
                  defaultMessage: 'The field can have different values in each locale',
                },
                type: 'checkbox',
                intlLabel: {
                  id: getTranslation('plugin.schema.i18n.localized.label-field'),
                  defaultMessage: 'Enable localization for this field',
                },
              },
            ];
          },
        },
      });
    }
  },
  async registerTrads({ locales }: { locales: string[] }) {
    const importedTrads = await Promise.all(
      locales.map((locale) => {
        return import(`./translations/${locale}.json`)
          .then(({ default: data }) => {
            return {
              data: prefixPluginTranslations(data, pluginId),
              locale,
            };
          })
          .catch(() => {
            return {
              data: {},
              locale,
            };
          });
      })
    );

    return Promise.resolve(importedTrads);
  },
};<|MERGE_RESOLUTION|>--- conflicted
+++ resolved
@@ -27,76 +27,6 @@
 // eslint-disable-next-line import/no-default-export
 export default {
   register(app: any) {
-<<<<<<< HEAD
-    // app.addMiddlewares([
-    //   addCommonFieldsToInitialDataMiddleware,
-    //   extendCTBAttributeInitialDataMiddleware,
-    //   extendCTBInitialDataMiddleware,
-    //   localePermissionMiddleware,
-    // ]);
-    // /**
-    //  * TODO: this should use the `useInjectReducer` hook when it's exported from the `@strapi/admin` package.
-    //  */
-    // app.addReducers(reducers);
-    // app.registerPlugin({
-    //   id: pluginId,
-    //   initializer: Initializer,
-    //   isReady: false,
-    //   name: pluginId,
-    // });
-  },
-  bootstrap(app: any) {
-    // // Hooks that mutate the collection types links in order to add the locale filter
-    // app.registerHook(
-    //   'Admin/CM/pages/App/mutate-collection-types-links',
-    //   addLocaleToLinksHook('collection-types')
-    // );
-    // app.registerHook(
-    //   'Admin/CM/pages/App/mutate-single-types-links',
-    //   addLocaleToLinksHook('single-types')
-    // );
-    // // Hook that adds a column into the CM's LV table
-    // app.registerHook('Admin/CM/pages/ListView/inject-column-in-table', addColumnToTableHook);
-    // // Hooks that mutates the edit view layout
-    // app.registerHook('Admin/CM/pages/EditView/mutate-edit-view-layout', mutateEditViewLayoutHook);
-    // // Add the settings link
-    // app.addSettingsLink('global', {
-    //   intlLabel: {
-    //     id: getTranslation('plugin.name'),
-    //     defaultMessage: 'Internationalization',
-    //   },
-    //   id: 'internationalization',
-    //   to: 'internationalization',
-    //   Component: () =>
-    //     import('./pages/SettingsPage').then((mod) => ({ default: mod.ProtectedSettingsPage })),
-    //   permissions: PERMISSIONS.accessMain,
-    // });
-
-    // app.injectContentManagerComponent('editView', 'informations', {
-    //   name: 'i18n-locale-filter-edit-view',
-    //   Component: CMEditViewInjectedComponents,
-    // });
-
-    // app.injectContentManagerComponent('listView', 'actions', {
-    //   name: 'i18n-locale-filter',
-    //   Component: LocalePicker,
-    // });
-
-    // app.injectContentManagerComponent('listView', 'deleteModalAdditionalInfos', {
-    //   name: 'i18n-delete-bullets-in-modal',
-    //   Component: DeleteModalAdditionalInfo,
-    // });
-
-    // app.injectContentManagerComponent('listView', 'publishModalAdditionalInfos', {
-    //   name: 'i18n-publish-bullets-in-modal',
-    //   Component: PublishModalAdditionalInfo,
-    // });
-
-    // app.injectContentManagerComponent('listView', 'unpublishModalAdditionalInfos', {
-    //   name: 'i18n-unpublish-bullets-in-modal',
-    //   Component: UnpublishModalAdditionalInfo,
-    // });
-=======
     app.addMiddlewares([
       extendCTBAttributeInitialDataMiddleware,
       extendCTBInitialDataMiddleware,
@@ -139,26 +69,25 @@
       return actions;
     });
 
-    app.injectContentManagerComponent('listView', 'actions', {
-      name: 'i18n-locale-filter',
-      Component: LocalePicker,
-    });
-
-    app.injectContentManagerComponent('listView', 'deleteModalAdditionalInfos', {
-      name: 'i18n-delete-bullets-in-modal',
-      Component: DeleteModalAdditionalInfo,
-    });
-
-    app.injectContentManagerComponent('listView', 'publishModalAdditionalInfos', {
-      name: 'i18n-publish-bullets-in-modal',
-      Component: PublishModalAdditionalInfo,
-    });
-
-    app.injectContentManagerComponent('listView', 'unpublishModalAdditionalInfos', {
-      name: 'i18n-unpublish-bullets-in-modal',
-      Component: UnpublishModalAdditionalInfo,
-    });
->>>>>>> 4f4e3c3a
+    // app.injectContentManagerComponent('listView', 'actions', {
+    //   name: 'i18n-locale-filter',
+    //   Component: LocalePicker,
+    // });
+
+    // app.injectContentManagerComponent('listView', 'deleteModalAdditionalInfos', {
+    //   name: 'i18n-delete-bullets-in-modal',
+    //   Component: DeleteModalAdditionalInfo,
+    // });
+
+    // app.injectContentManagerComponent('listView', 'publishModalAdditionalInfos', {
+    //   name: 'i18n-publish-bullets-in-modal',
+    //   Component: PublishModalAdditionalInfo,
+    // });
+
+    // app.injectContentManagerComponent('listView', 'unpublishModalAdditionalInfos', {
+    //   name: 'i18n-unpublish-bullets-in-modal',
+    //   Component: UnpublishModalAdditionalInfo,
+    // });
 
     const ctbPlugin = app.getPlugin('content-type-builder');
 
