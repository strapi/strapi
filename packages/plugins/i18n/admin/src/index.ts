--- conflicted
+++ resolved
@@ -28,15 +28,7 @@
 // eslint-disable-next-line import/no-default-export
 export default {
   register(app: any) {
-<<<<<<< HEAD
-    // app.addMiddlewares([
-    //   extendCTBAttributeInitialDataMiddleware,
-    //   extendCTBInitialDataMiddleware,
-    //   localePermissionMiddleware,
-    // ]);
-=======
     app.addMiddlewares([extendCTBAttributeInitialDataMiddleware, extendCTBInitialDataMiddleware]);
->>>>>>> 43a32432
     app.addMiddlewares([() => i18nApi.middleware]);
     app.addReducers({
       [i18nApi.reducerPath]: i18nApi.reducer,
