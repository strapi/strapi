import * as React from 'react';

<<<<<<< HEAD
import {
  useNotification,
  useQueryParams,
  Table,
  useAPIErrorHandler,
} from '@strapi/admin/strapi-admin';
import { Flex, Status, Typography, Button } from '@strapi/design-system';
import { WarningCircle, ListPlus, Trash } from '@strapi/icons';
=======
import { useNotification, useQueryParams } from '@strapi/admin/strapi-admin';
>>>>>>> 5001626d
import {
  type HeaderActionComponent,
  type DocumentActionComponent,
  unstable_useDocument as useDocument,
  unstable_useDocumentActions as useDocumentActions,
<<<<<<< HEAD
  useGetManyDraftRelationCountQuery,
  buildValidParams,
} from '@strapi/plugin-content-manager/strapi-admin';
import { Modules } from '@strapi/types';
import { useIntl, type MessageDescriptor } from 'react-intl';
=======
  type DocumentActionComponent,
} from '@strapi/content-manager/strapi-admin';
import { Flex, Status, Typography } from '@strapi/design-system';
import { Trash, WarningCircle } from '@strapi/icons';
import { useIntl } from 'react-intl';
>>>>>>> 5001626d
import { useNavigate } from 'react-router-dom';
import styled from 'styled-components';

import { useI18n } from '../hooks/useI18n';
import { useGetLocalesQuery } from '../services/locales';
import { getTranslation } from '../utils/getTranslation';
import { capitalize } from '../utils/strings';

import { BulkLocaleActionModal } from './BulkLocaleActionModal';

import type { Locale } from '../../../shared/contracts/locales';
import type { I18nBaseQuery } from '../types';

/* -------------------------------------------------------------------------------------------------
 * LocalePickerAction
 * -----------------------------------------------------------------------------------------------*/

const LocalePickerAction: HeaderActionComponent = ({
  document,
  meta,
  model,
  collectionType,
  documentId,
}) => {
  const { formatMessage } = useIntl();
  const [{ query }, setQuery] = useQueryParams<I18nBaseQuery>();
  const { hasI18n, canCreate, canRead } = useI18n();
  const { data: locales = [] } = useGetLocalesQuery();
  const { schema } = useDocument({ model, collectionType, documentId });

  const handleSelect = React.useCallback(
    (value: string) => {
      setQuery({
        plugins: {
          ...query.plugins,
          i18n: {
            locale: value,
          },
        },
      });
    },
    [query.plugins, setQuery]
  );

  React.useEffect(() => {
    if (!Array.isArray(locales) || !hasI18n) {
      return;
    }
    /**
     * Handle the case where the current locale query param doesn't exist
     * in the list of available locales, so we redirect to the default locale.
     */
    const currentDesiredLocale = query.plugins?.i18n?.locale;
    const doesLocaleExist = locales.find((loc) => loc.code === currentDesiredLocale);
    const defaultLocale = locales.find((locale) => locale.isDefault);
    if (!doesLocaleExist && defaultLocale?.code) {
      handleSelect(defaultLocale.code);
    }
  }, [handleSelect, hasI18n, locales, query.plugins?.i18n?.locale]);

  if (!hasI18n || !Array.isArray(locales) || locales.length === 0) {
    return null;
  }

  const currentLocale = query.plugins?.i18n?.locale || locales.find((loc) => loc.isDefault)?.code;

  const allCurrentLocales = [
    { status: getDocumentStatus(document, meta), locale: currentLocale },
    ...(meta?.availableLocales ?? []),
  ];

  return {
    label: formatMessage({
      id: getTranslation('Settings.locales.modal.locales.label'),
      defaultMessage: 'Locales',
    }),
    options: locales.map((locale) => {
      const currentLocaleDoc = allCurrentLocales.find((doc) =>
        'locale' in doc ? doc.locale === locale.code : false
      );
      const status = currentLocaleDoc?.status ?? 'draft';

      const permissionsToCheck = currentLocaleDoc ? canCreate : canRead;

      const statusVariant =
        status === 'draft' ? 'primary' : status === 'published' ? 'success' : 'alternative';

      return {
        disabled: !permissionsToCheck.includes(locale.code),
        value: locale.code,
        label: locale.name,
        startIcon: schema?.options?.draftAndPublish ? (
          <Status
            display="flex"
            paddingLeft="6px"
            paddingRight="6px"
            paddingTop="2px"
            paddingBottom="2px"
            showBullet={false}
            size={'S'}
            variant={statusVariant}
          >
            <Typography as="span" variant="pi" fontWeight="bold">
              {capitalize(status)}
            </Typography>
          </Status>
        ) : null,
      };
    }),
    onSelect: handleSelect,
    value: currentLocale,
  };
};

type UseDocument = typeof useDocument;

const getDocumentStatus = (
  document: ReturnType<UseDocument>['document'],
  meta: ReturnType<UseDocument>['meta']
): 'draft' | 'published' | 'modified' => {
  const docStatus = document?.status;
  const statuses = meta?.availableStatus ?? [];

  /**
   * Creating an entry
   */
  if (!docStatus) {
    return 'draft';
  }

  /**
   * We're viewing a draft, but the document could have a published version
   */
  if (docStatus === 'draft' && statuses.find((doc) => doc.publishedAt !== null)) {
    return 'published';
  }

  return docStatus;
};

/* -------------------------------------------------------------------------------------------------
 * DeleteLocaleAction
 * -----------------------------------------------------------------------------------------------*/

const DeleteLocaleAction: DocumentActionComponent = ({
  document,
  documentId,
  model,
  collectionType,
}) => {
  const { formatMessage } = useIntl();
  const navigate = useNavigate();
  const { toggleNotification } = useNotification();
  const { delete: deleteAction } = useDocumentActions();
  const { hasI18n, canDelete } = useI18n();

  if (!hasI18n) {
    return null;
  }

  return {
    disabled:
      (document?.locale && !canDelete.includes(document.locale)) || !document || !document.id,
    position: ['header', 'table-row'],
    label: formatMessage({
      id: getTranslation('actions.delete.label'),
      defaultMessage: 'Delete locale',
    }),
    icon: <StyledTrash />,
    variant: 'danger',
    dialog: {
      type: 'dialog',
      title: formatMessage({
        id: getTranslation('actions.delete.dialog.title'),
        defaultMessage: 'Confirmation',
      }),
      content: (
        <Flex direction="column" gap={2}>
          <WarningCircle width="24px" height="24px" fill="danger600" />
          <Typography as="p" variant="omega" textAlign="center">
            {formatMessage({
              id: getTranslation('actions.delete.dialog.body'),
              defaultMessage: 'Are you sure?',
            })}
          </Typography>
        </Flex>
      ),
      onConfirm: async () => {
        if (!documentId || !document?.locale) {
          console.error(
            "You're trying to delete a document without an id or locale, this is likely a bug with Strapi. Please open an issue."
          );

          toggleNotification({
            message: formatMessage({
              id: getTranslation('actions.delete.error'),
              defaultMessage: 'An error occurred while trying to delete the document locale.',
            }),
            type: 'danger',
          });

          return;
        }

        const res = await deleteAction({
          documentId,
          model,
          collectionType,
          params: { locale: document.locale },
        });

        if (!('error' in res)) {
          navigate({ pathname: `../${collectionType}/${model}` }, { replace: true });
        }
      },
    },
  };
};

/* -------------------------------------------------------------------------------------------------
 * BulkPublishAction
 * -----------------------------------------------------------------------------------------------*/

export type LocaleStatus = {
  locale: string;
  status: Modules.Documents.Params.PublicationStatus.Kind | 'modified';
};

const BulkLocalePublishAction: DocumentActionComponent = ({
  document: baseDocument,
  documentId,
  model,
  collectionType,
}) => {
  const baseLocale = baseDocument?.locale ?? null;

  const [{ query }] = useQueryParams<{ status: 'draft' | 'published' }>();

  const params = React.useMemo(() => buildValidParams(query), [query]);
  const isPublishedTab = query.status === 'published';

  const { formatMessage } = useIntl();
  const { hasI18n, canPublish } = useI18n();
  const { toggleNotification } = useNotification();
  const { _unstableFormatAPIError: formatAPIError } = useAPIErrorHandler();

  const [selectedRows, setSelectedRows] = React.useState<any[]>([]);
  const [isConfirmationOpen, setIsConfirmationOpen] = React.useState<boolean>(false);

  const { publishMany: publishManyAction } = useDocumentActions();
  const {
    document,
    meta: documentMeta,
    schema,
    validate,
  } = useDocument({
    model,
    collectionType,
    documentId,
    params: {
      locale: baseLocale,
    },
  });

  const { data: localesMetadata = [] } = useGetLocalesQuery();

  const headers = [
    {
      label: formatMessage({
        id: 'global.name',
        defaultMessage: 'Name',
      }),
      name: 'name',
    },
    {
      label: formatMessage({
        id: getTranslation('CMEditViewBulkLocale.status'),
        defaultMessage: 'Status',
      }),
      name: 'status',
    },
    {
      label: formatMessage({
        id: getTranslation('CMEditViewBulkLocale.publication-status'),
        defaultMessage: 'Publication Status',
      }),
      name: 'publication-status',
    },
  ];

  const [rows, validationErrors] = React.useMemo(() => {
    if (!document || !documentMeta?.availableLocales) {
      return [[], {}];
    }

    const rowsFromMeta: LocaleStatus[] = documentMeta?.availableLocales.map((doc) => {
      const { locale, status } = doc;

      return { locale, status };
    });
    rowsFromMeta.unshift({
      locale: document?.locale ?? '',
      status: document?.status ?? 'draft',
    });

    const allDocuments = [document, ...(documentMeta?.availableLocales ?? [])];

    const errors: Record<
      Modules.Documents.Params.Locale.StringNotation,
      Record<string, MessageDescriptor>
    > = {};

    allDocuments.map((document) => {
      if (!document) {
        return document;
      }

      const validation = validate(document as Modules.Documents.AnyDocument);
      if (validation !== null) {
        errors[document.locale] = validation;
      }

      return document;
    });

    return [rowsFromMeta, errors];
  }, [document, documentMeta?.availableLocales, validate]);

  const localesToPublish = selectedRows
    .filter(
      (selectedRow) =>
        selectedRow.status !== 'published' &&
        !Object.keys(validationErrors || {}).includes(selectedRow.locale)
    )
    .map((selectedRow) => selectedRow.locale);

  const {
    data: draftRelationsCount = 0,
    isLoading: isDraftRelationsLoading,
    error: isDraftRelationsError,
  } = useGetManyDraftRelationCountQuery(
    {
      model,
      documentIds: [documentId!],
      locale: localesToPublish,
    },
    {
      skip: !documentId || localesToPublish.length === 0,
    }
  );

  React.useEffect(() => {
    if (isDraftRelationsError) {
      toggleNotification({
        type: 'danger',
        message: formatAPIError(isDraftRelationsError),
      });
    }
  }, [isDraftRelationsError, toggleNotification, formatAPIError]);

  if (!schema?.options?.draftAndPublish ?? false) {
    return null;
  }

  if (!hasI18n) {
    return null;
  }

  if (!documentId) {
    return null;
  }

  // This document action can be enabled given that draft and publish and i18n are
  // enabled and we can publish the current locale.

  const publish = async () => {
    try {
      const bulkPublishRes = await publishManyAction({
        model,
        documentIds: [documentId],
        params: {
          ...params,
          locale: localesToPublish,
        },
      });

      if ('error' in bulkPublishRes) {
        toggleNotification({
          type: 'danger',
          message: formatAPIError(bulkPublishRes.error),
        });
        return;
      }
    } catch (error) {
      toggleNotification({
        type: 'danger',
        message: formatMessage({
          id: 'notification.error',
          defaultMessage: 'An error occurred',
        }),
      });
    }
  };

  const handleAction = async () => {
    if (draftRelationsCount > 0) {
      setIsConfirmationOpen(true);
    } else {
      await publish();
    }
  };

  const isUnpublish = document?.status === 'published';
  if (isUnpublish) {
    // TODO: For now we still proceed so we have the bulk locale publish action in all cases
    console.warn(['I18N'], 'Bulk locale unpublish modal not implemented');
  }

  if (isConfirmationOpen) {
    return {
      label: formatMessage({
        id: 'app.components.ConfirmDialog.title',
        defaultMessage: 'Confirmation',
      }),
      variant: 'danger',
      dialog: {
        onCancel: () => {
          setIsConfirmationOpen(false);
        },
        onConfirm: async () => {
          await publish();

          setIsConfirmationOpen(false);
        },
        type: 'dialog',
        title: formatMessage({
          id: getTranslation('actions.publish.dialog.title'),
          defaultMessage: 'Confirmation',
        }),
        content: (
          <Flex direction="column" alignItems="center" gap={2}>
            <WarningCircle width="24px" height="24px" fill="danger600" />
            <Typography textAlign="center">
              {formatMessage({
                id: 'content-manager.actions.discard.dialog.body',
                defaultMessage:
                  'Are you sure you want to discard the changes? This action is irreversible.',
              })}
            </Typography>
          </Flex>
        ),
      },
    };
  }

  return {
    label: formatMessage({
      id: getTranslation('CMEditViewBulkLocale.publish-title'),
      defaultMessage: 'Publish Multiple Locales',
    }),
    icon: <ListPlus />,
    disabled: isPublishedTab || !canPublish,
    position: ['panel'],
    variant: 'secondary',
    dialog: {
      type: 'modal',
      title: formatMessage({
        id: getTranslation('CMEditViewBulkLocale.publish-title'),
        defaultMessage: 'Publish Multiple Locales',
      }),
      content: ({ onClose }) => {
        return (
          <Table.Root
            headers={headers}
            rows={rows.map((row) => ({
              ...row,
              id: row.locale,
            }))}
            selectedRows={selectedRows}
            onSelectedRowsChange={(tableSelectedRows) => setSelectedRows(tableSelectedRows)}
          >
            <BulkLocaleActionModal
              validationErrors={validationErrors}
              headers={headers}
              rows={rows}
              onClose={onClose}
              localesMetadata={localesMetadata as Locale[]}
            />
          </Table.Root>
        );
      },
      footer: () => (
        <Flex justifyContent="flex-end">
          <Button
            loading={isDraftRelationsLoading}
            disabled={localesToPublish.length === 0}
            variant="default"
            onClick={handleAction}
          >
            {formatMessage({
              id: 'app.utils.publish',
              defaultMessage: 'Publish',
            })}
          </Button>
        </Flex>
      ),
    },
  };
};

/**
 * Because the icon system is completely broken, we have to do
 * this to remove the fill from the cog.
 */
const StyledTrash = styled(Trash)`
  path {
    fill: currentColor;
  }
`;

export { BulkLocalePublishAction, DeleteLocaleAction, LocalePickerAction };<|MERGE_RESOLUTION|>--- conflicted
+++ resolved
@@ -1,35 +1,23 @@
 import * as React from 'react';
 
-<<<<<<< HEAD
 import {
   useNotification,
   useQueryParams,
   Table,
   useAPIErrorHandler,
 } from '@strapi/admin/strapi-admin';
-import { Flex, Status, Typography, Button } from '@strapi/design-system';
-import { WarningCircle, ListPlus, Trash } from '@strapi/icons';
-=======
-import { useNotification, useQueryParams } from '@strapi/admin/strapi-admin';
->>>>>>> 5001626d
 import {
   type HeaderActionComponent,
   type DocumentActionComponent,
   unstable_useDocument as useDocument,
   unstable_useDocumentActions as useDocumentActions,
-<<<<<<< HEAD
   useGetManyDraftRelationCountQuery,
   buildValidParams,
-} from '@strapi/plugin-content-manager/strapi-admin';
+} from '@strapi/content-manager/strapi-admin';
+import { Flex, Status, Typography, Button } from '@strapi/design-system';
+import { WarningCircle, ListPlus, Trash } from '@strapi/icons';
 import { Modules } from '@strapi/types';
 import { useIntl, type MessageDescriptor } from 'react-intl';
-=======
-  type DocumentActionComponent,
-} from '@strapi/content-manager/strapi-admin';
-import { Flex, Status, Typography } from '@strapi/design-system';
-import { Trash, WarningCircle } from '@strapi/icons';
-import { useIntl } from 'react-intl';
->>>>>>> 5001626d
 import { useNavigate } from 'react-router-dom';
 import styled from 'styled-components';
 
