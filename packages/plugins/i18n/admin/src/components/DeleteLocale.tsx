--- conflicted
+++ resolved
@@ -1,15 +1,9 @@
 import * as React from 'react';
 
 import { IconButton } from '@strapi/design-system';
-<<<<<<< HEAD
-import { ConfirmDialog, useNotification } from '@strapi/helper-plugin';
+import { useNotification } from '@strapi/helper-plugin';
 import { Trash } from '@strapi/icons';
-import { useAPIErrorHandler } from '@strapi/strapi/admin';
-=======
-import { useAPIErrorHandler, useNotification } from '@strapi/helper-plugin';
-import { Trash } from '@strapi/icons';
-import { ConfirmDialog } from '@strapi/strapi/admin';
->>>>>>> 7dc4206d
+import { ConfirmDialog, useAPIErrorHandler } from '@strapi/strapi/admin';
 import { useIntl } from 'react-intl';
 
 import { useDeleteLocaleMutation } from '../services/locales';
