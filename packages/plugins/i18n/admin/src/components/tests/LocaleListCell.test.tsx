import { render, screen } from '@tests/utils';

import { LocaleListCell } from '../LocaleListCell';

/**
 * @note Because the `useDocument` hook access the contentManagerApi, we need to unfortunately mock it.
 * It'd be good to export an FE rendering wrapper that would work for plugins...
 */
jest.mock('@strapi/strapi/admin', () => ({
<<<<<<< HEAD
  ...jest.requireActual('@strapi/admin/strapi-admin'),
=======
  ...jest.requireActual('@strapi/strapi/admin'),
>>>>>>> b17a180f
  unstable_useDocument: jest.fn(() => ({
    meta: {
      availableLocales: [
        { locale: 'en', status: 'draft' },
        { locale: 'fr', status: 'published' },
      ],
    },
  })),
}));

describe('LocaleListCell', () => {
  it('renders a button with all the names of the locales that are available for the document', async () => {
    render(
      <LocaleListCell
        documentId="12345"
        collectionType="collection-types"
        locale="en"
        model="api::address.address"
      />
    );

    expect(
      await screen.findByRole('button', { name: 'English (default), Français' })
    ).toBeInTheDocument();

    expect(screen.queryByRole('list')).not.toBeInTheDocument();
  });

  it('renders a list of the locales available on the document when the button is clicked', async () => {
    const { user } = render(
      <LocaleListCell
        documentId="12345"
        collectionType="collection-types"
        locale="en"
        model="api::address.address"
      />
    );

    expect(
      await screen.findByRole('button', { name: 'English (default), Français' })
    ).toBeInTheDocument();

    await user.click(screen.getByRole('button'));

    expect(screen.getByRole('list')).toBeInTheDocument();
    expect(screen.getAllByRole('listitem')).toHaveLength(2);
    expect(screen.getAllByRole('listitem').at(0)).toHaveTextContent('English (default)');
    expect(screen.getAllByRole('listitem').at(1)).toHaveTextContent('Français');
  });
});<|MERGE_RESOLUTION|>--- conflicted
+++ resolved
@@ -7,11 +7,7 @@
  * It'd be good to export an FE rendering wrapper that would work for plugins...
  */
 jest.mock('@strapi/strapi/admin', () => ({
-<<<<<<< HEAD
-  ...jest.requireActual('@strapi/admin/strapi-admin'),
-=======
   ...jest.requireActual('@strapi/strapi/admin'),
->>>>>>> b17a180f
   unstable_useDocument: jest.fn(() => ({
     meta: {
       availableLocales: [
