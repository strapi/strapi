import get from 'lodash/get';
import * as yup from 'yup';
import { prefixPluginTranslations } from '@strapi/helper-plugin';
import pluginPkg from '../../package.json';
import pluginLogo from './assets/images/logo.svg';
import CheckboxConfirmation from './components/CheckboxConfirmation';
import CMEditViewInjectedComponents from './components/CMEditViewInjectedComponents';
import Initializer from './components/Initializer';
import SettingsPage from './pages/SettingsPage';
import LocalePicker from './components/LocalePicker';
import middlewares from './middlewares';
import pluginPermissions from './permissions';
import pluginId from './pluginId';
import { getTrad } from './utils';
import mutateCTBContentTypeSchema from './utils/mutateCTBContentTypeSchema';
import LOCALIZED_FIELDS from './utils/localizedFields';
import i18nReducers from './hooks/reducers';
import DeleteModalAdditionalInfos from './components/DeleteModalAdditionalInfos';
import addLocaleToCollectionTypesLinksHook from './contentManagerHooks/addLocaleToCollectionTypesLinks';
import addLocaleToSingleTypesLinksHook from './contentManagerHooks/addLocaleToSingleTypesLinks';
import addColumnToTableHook from './contentManagerHooks/addColumnToTable';
import mutateEditViewLayoutHook from './contentManagerHooks/mutateEditViewLayout';

const pluginDescription = pluginPkg.strapi.description || pluginPkg.description;
const icon = pluginPkg.strapi.icon;
const name = pluginPkg.strapi.name;

export default {
  register(app) {
    app.addMiddlewares(middlewares);

    app.addReducers(i18nReducers);

    app.registerPlugin({
      description: pluginDescription,
      icon,
      id: pluginId,
      initializer: Initializer,
      isReady: false,
      isRequired: pluginPkg.strapi.required || false,
      name,
      pluginLogo,
    });
  },
<<<<<<< HEAD
  boot(app) {
=======
  bootstrap(app) {
>>>>>>> 89fee545
    // Hooks that mutate the collection types links in order to add the locale filter
    app.registerHook(
      'Admin/CM/pages/App/mutate-collection-types-links',
      addLocaleToCollectionTypesLinksHook
    );
    app.registerHook(
      'Admin/CM/pages/App/mutate-single-types-links',
      addLocaleToSingleTypesLinksHook
    );
    // Hook that adds a column into the CM's LV table
    app.registerHook('Admin/CM/pages/ListView/inject-column-in-table', addColumnToTableHook);
    // Hooks that mutates the edit view layout
    app.registerHook('Admin/CM/pages/EditView/mutate-edit-view-layout', mutateEditViewLayoutHook);
    // Add the settings link
    app.addSettingsLink('global', {
      intlLabel: {
        id: getTrad('plugin.name'),
        defaultMessage: 'Internationalization',
      },
      id: 'internationalization',
      to: '/settings/internationalization',
      Component: SettingsPage,
      permissions: pluginPermissions.accessMain,
    });

    app.injectContentManagerComponent('editView', 'informations', {
      name: 'i18n-locale-filter-edit-view',
      Component: CMEditViewInjectedComponents,
    });

    app.injectContentManagerComponent('listView', 'actions', {
      name: 'i18n-locale-filter',
      Component: LocalePicker,
    });

    app.injectContentManagerComponent('listView', 'deleteModalAdditionalInfos', {
      name: 'i18n-delete-bullets-in-modal',
      Component: DeleteModalAdditionalInfos,
    });

    const ctbPlugin = app.getPlugin('content-type-builder');

    if (ctbPlugin) {
      const ctbFormsAPI = ctbPlugin.apis.forms;
      ctbFormsAPI.addContentTypeSchemaMutation(mutateCTBContentTypeSchema);
      ctbFormsAPI.components.add({ id: 'checkboxConfirmation', component: CheckboxConfirmation });

      ctbFormsAPI.extendContentType({
        validator: () => ({
          i18n: yup.object().shape({
            localized: yup.bool(),
          }),
        }),
        form: {
          advanced() {
            return [
              [
                {
                  name: 'pluginOptions.i18n.localized',
                  description: {
                    id: getTrad('plugin.schema.i18n.localized.description-content-type'),
                  },
                  type: 'checkboxConfirmation',
                  label: { id: getTrad('plugin.schema.i18n.localized.label-content-type') },
                },
              ],
            ];
          },
        },
      });

      ctbFormsAPI.extendFields(LOCALIZED_FIELDS, {
        validator: args => ({
          i18n: yup.object().shape({
            localized: yup.bool().test({
              name: 'ensure-unique-localization',
              message: getTrad('plugin.schema.i18n.ensure-unique-localization'),
              test(value) {
                if (value === undefined || value) {
                  return true;
                }

                const unique = get(args, ['3', 'modifiedData', 'unique'], null);

                // Unique fields must be localized
                if (unique && !value) {
                  return false;
                }

                return true;
              },
            }),
          }),
        }),
        form: {
          advanced({ contentTypeSchema, forTarget, type, step }) {
            if (forTarget !== 'contentType') {
              return [];
            }

            const hasI18nEnabled = get(
              contentTypeSchema,
              ['schema', 'pluginOptions', 'i18n', 'localized'],
              false
            );

            if (!hasI18nEnabled) {
              return [];
            }

            if (type === 'component' && step === '1') {
              return [];
            }

            return [
              [
                {
                  name: 'pluginOptions.i18n.localized',
                  description: {
                    id: getTrad('plugin.schema.i18n.localized.description-field'),
                  },
                  type: 'checkbox',
                  label: { id: getTrad('plugin.schema.i18n.localized.label-field') },
                },
              ],
            ];
          },
        },
      });
    }
  },
  async registerTrads({ locales }) {
    const importedTrads = await Promise.all(
      locales.map(locale => {
        return import(
          /* webpackChunkName: "i18n-translation-[request]" */ `./translations/${locale}.json`
        )
          .then(({ default: data }) => {
            return {
              data: prefixPluginTranslations(data, pluginId),
              locale,
            };
          })
          .catch(() => {
            return {
              data: {},
              locale,
            };
          });
      })
    );

    return Promise.resolve(importedTrads);
  },
};<|MERGE_RESOLUTION|>--- conflicted
+++ resolved
@@ -42,11 +42,7 @@
       pluginLogo,
     });
   },
-<<<<<<< HEAD
-  boot(app) {
-=======
   bootstrap(app) {
->>>>>>> 89fee545
     // Hooks that mutate the collection types links in order to add the locale filter
     app.registerHook(
       'Admin/CM/pages/App/mutate-collection-types-links',
