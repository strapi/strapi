{
  "name": "@strapi/plugin-cloud",
  "version": "5.0.0-beta.7",
  "description": "Instructions to deploy your local project to Strapi Cloud",
  "license": "MIT",
  "author": {
    "name": "Strapi Solutions SAS",
    "email": "hi@strapi.io",
    "url": "https://strapi.io"
  },
  "repository": {
    "type": "git",
    "url": "git+ssh://git@github.com//.git"
  },
  "type": "commonjs",
  "exports": {
    "./package.json": "./package.json",
    "./strapi-admin": {
      "types": "./dist/admin/src/index.d.ts",
      "source": "./admin/src/index.ts",
      "import": "./dist/admin/index.mjs",
      "require": "./dist/admin/index.js",
      "default": "./dist/admin/index.js"
    },
    "./strapi-server": {
      "types": "./dist/server/src/index.d.ts",
      "source": "./server/src/index.ts",
      "import": "./dist/server/index.mjs",
      "require": "./dist/server/index.js",
      "default": "./dist/server/index.js"
    }
  },
  "files": [
    "dist",
    "./strapi-server.js"
  ],
  "scripts": {
    "build": "strapi-plugin build",
    "test:ts:back": "run -T tsc -p server/tsconfig.json",
    "test:ts:front": "run -T tsc -p admin/tsconfig.json",
    "verify": "strapi-plugin verify",
    "watch": "strapi-plugin watch",
    "watch:link": "strapi-plugin watch:link"
  },
  "dependencies": {
<<<<<<< HEAD
    "@strapi/design-system": "^2.0.0-beta",
    "@strapi/icons": "^1.18.0"
=======
    "@strapi/design-system": "2.0.0-beta.4",
    "@strapi/icons": "2.0.0-beta.4",
    "react-intl": "6.6.2"
>>>>>>> ef532b92
  },
  "devDependencies": {
    "@strapi/sdk-plugin": "^5.0.0-beta.8",
    "@strapi/strapi": "5.0.0-beta.7",
    "eslint-config-custom": "5.0.0-beta.7",
    "react": "18.3.1",
    "react-dom": "18.3.1",
    "react-router-dom": "6.22.3",
    "styled-components": "6.1.8",
    "tsconfig": "5.0.0-beta.7",
    "typescript": "5.2.2"
  },
  "peerDependencies": {
    "@strapi/strapi": "^5.0.0-beta.6",
    "react": "^18.3.1",
    "react-dom": "^18.3.1",
    "react-router-dom": "^6.23.0",
    "styled-components": "^5.3.11"
  },
  "strapi": {
    "kind": "plugin",
    "name": "asdf",
    "displayName": "sadf",
    "description": "asdf"
  }
}<|MERGE_RESOLUTION|>--- conflicted
+++ resolved
@@ -43,14 +43,9 @@
     "watch:link": "strapi-plugin watch:link"
   },
   "dependencies": {
-<<<<<<< HEAD
-    "@strapi/design-system": "^2.0.0-beta",
-    "@strapi/icons": "^1.18.0"
-=======
     "@strapi/design-system": "2.0.0-beta.4",
     "@strapi/icons": "2.0.0-beta.4",
     "react-intl": "6.6.2"
->>>>>>> ef532b92
   },
   "devDependencies": {
     "@strapi/sdk-plugin": "^5.0.0-beta.8",
