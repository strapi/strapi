{
<<<<<<< HEAD
  "name": "asdf",
  "version": "0.0.0",
  "description": "asdf",
  "keywords": [],
  "homepage": "https://github.com//#readme",
  "bugs": {
    "url": "https://github.com///issues"
=======
  "name": "@strapi/plugin-cloud",
  "version": "5.0.0-beta.7",
  "description": "Instructions to deploy your local project to Strapi Cloud",
  "license": "MIT",
  "author": {
    "name": "Strapi Solutions SAS",
    "email": "hi@strapi.io",
    "url": "https://strapi.io"
>>>>>>> c734c14d
  },
  "repository": {
    "type": "git",
    "url": "git+ssh://git@github.com//.git"
  },
  "license": "asdf",
  "author": "sadf <asdf>",
  "type": "commonjs",
  "exports": {
    "./package.json": "./package.json",
    "./strapi-admin": {
      "types": "./dist/admin/src/index.d.ts",
      "source": "./admin/src/index.ts",
      "import": "./dist/admin/index.mjs",
      "require": "./dist/admin/index.js",
      "default": "./dist/admin/index.js"
    },
    "./strapi-server": {
      "types": "./dist/server/src/index.d.ts",
      "source": "./server/src/index.ts",
      "import": "./dist/server/index.mjs",
      "require": "./dist/server/index.js",
      "default": "./dist/server/index.js"
    }
  },
  "files": [
    "dist",
    "./strapi-server.js"
  ],
  "scripts": {
    "build": "strapi-plugin build",
    "test:ts:back": "run -T tsc -p server/tsconfig.json",
    "test:ts:front": "run -T tsc -p admin/tsconfig.json",
    "verify": "strapi-plugin verify",
    "watch": "strapi-plugin watch",
    "watch:link": "strapi-plugin watch:link"
  },
  "dependencies": {
    "@strapi/design-system": "^2.0.0-beta",
    "@strapi/icons": "^1.18.0"
  },
  "devDependencies": {
<<<<<<< HEAD
    "@strapi/sdk-plugin": "^5.0.0-beta.8",
    "@strapi/strapi": "^5.0.0-beta.6",
    "@strapi/typescript-utils": "^5.0.0-beta.6",
    "@types/react": "^18.3.1",
    "@types/react-dom": "^18.3.0",
    "@types/styled-components": "^5.1.32",
    "prettier": "^3.2.5",
    "react": "^18.3.1",
    "react-dom": "^18.3.1",
    "react-router-dom": "^6.23.0",
    "styled-components": "^5.3.3",
    "typescript": "^5.4.5"
=======
    "@strapi/strapi": "5.0.0-beta.7",
    "@types/react": "18.2.66",
    "@types/react-dom": "18.2.22",
    "@types/styled-components": "5.1.34",
    "eslint-config-custom": "5.0.0-beta.7",
    "react": "18.2.0",
    "react-dom": "18.2.0",
    "react-router-dom": "6.22.3",
    "styled-components": "6.1.8",
    "tsconfig": "5.0.0-beta.7",
    "typescript": "5.2.2"
>>>>>>> c734c14d
  },
  "peerDependencies": {
    "@strapi/strapi": "^5.0.0-beta.6",
    "react": "^18.3.1",
    "react-dom": "^18.3.1",
    "react-router-dom": "^6.23.0",
    "styled-components": "^5.3.11"
  },
  "strapi": {
    "kind": "plugin",
    "name": "asdf",
    "displayName": "sadf",
    "description": "asdf"
  }
}<|MERGE_RESOLUTION|>--- conflicted
+++ resolved
@@ -1,13 +1,4 @@
 {
-<<<<<<< HEAD
-  "name": "asdf",
-  "version": "0.0.0",
-  "description": "asdf",
-  "keywords": [],
-  "homepage": "https://github.com//#readme",
-  "bugs": {
-    "url": "https://github.com///issues"
-=======
   "name": "@strapi/plugin-cloud",
   "version": "5.0.0-beta.7",
   "description": "Instructions to deploy your local project to Strapi Cloud",
@@ -16,14 +7,11 @@
     "name": "Strapi Solutions SAS",
     "email": "hi@strapi.io",
     "url": "https://strapi.io"
->>>>>>> c734c14d
   },
   "repository": {
     "type": "git",
     "url": "git+ssh://git@github.com//.git"
   },
-  "license": "asdf",
-  "author": "sadf <asdf>",
   "type": "commonjs",
   "exports": {
     "./package.json": "./package.json",
@@ -59,20 +47,7 @@
     "@strapi/icons": "^1.18.0"
   },
   "devDependencies": {
-<<<<<<< HEAD
     "@strapi/sdk-plugin": "^5.0.0-beta.8",
-    "@strapi/strapi": "^5.0.0-beta.6",
-    "@strapi/typescript-utils": "^5.0.0-beta.6",
-    "@types/react": "^18.3.1",
-    "@types/react-dom": "^18.3.0",
-    "@types/styled-components": "^5.1.32",
-    "prettier": "^3.2.5",
-    "react": "^18.3.1",
-    "react-dom": "^18.3.1",
-    "react-router-dom": "^6.23.0",
-    "styled-components": "^5.3.3",
-    "typescript": "^5.4.5"
-=======
     "@strapi/strapi": "5.0.0-beta.7",
     "@types/react": "18.2.66",
     "@types/react-dom": "18.2.22",
@@ -84,7 +59,6 @@
     "styled-components": "6.1.8",
     "tsconfig": "5.0.0-beta.7",
     "typescript": "5.2.2"
->>>>>>> c734c14d
   },
   "peerDependencies": {
     "@strapi/strapi": "^5.0.0-beta.6",
