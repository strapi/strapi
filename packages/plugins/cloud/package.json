{
  "name": "@strapi/plugin-cloud",
  "version": "5.4.2",
  "description": "Instructions to deploy your local project to Strapi Cloud",
  "license": "MIT",
  "author": {
    "name": "Strapi Solutions SAS",
    "email": "hi@strapi.io",
    "url": "https://strapi.io"
  },
  "maintainers": [
    {
      "name": "Strapi Solutions SAS",
      "email": "hi@strapi.io",
      "url": "https://strapi.io"
    }
  ],
  "exports": {
    "./strapi-admin": {
      "types": "./dist/admin/src/index.d.ts",
      "source": "./admin/src/index.ts",
      "import": "./dist/admin/index.mjs",
      "require": "./dist/admin/index.js",
      "default": "./dist/admin/index.js"
    },
    "./package.json": "./package.json"
  },
  "files": [
    "dist/"
  ],
  "scripts": {
    "build": "strapi-plugin build",
    "clean": "run -T rimraf ./dist",
    "develop": "strapi-plugin watch",
    "lint": "run -T eslint .",
    "test:ts:front": "run -T tsc -p admin/tsconfig.json"
  },
  "dependencies": {
    "@strapi/design-system": "2.0.0-rc.14",
    "@strapi/icons": "2.0.0-rc.14",
    "react-intl": "6.6.2"
  },
  "devDependencies": {
<<<<<<< HEAD
    "@strapi/sdk-plugin": "^5.2.0",
    "@strapi/strapi": "5.4.2",
    "eslint-config-custom": "5.4.2",
=======
    "@strapi/sdk-plugin": "^5.0.0",
    "@strapi/strapi": "workspace:*",
    "eslint-config-custom": "workspace:*",
>>>>>>> 2b339569
    "react": "18.3.1",
    "react-dom": "18.3.1",
    "react-router-dom": "6.22.3",
    "styled-components": "6.1.8",
    "tsconfig": "workspace:*",
    "typescript": "5.3.2"
  },
  "peerDependencies": {
    "@strapi/strapi": "^5.0.0",
    "react": "^17.0.0 || ^18.0.0",
    "react-dom": "^17.0.0 || ^18.0.0",
    "react-router-dom": "^6.0.0",
    "styled-components": "^6.0.0"
  },
  "engines": {
    "node": ">=18.0.0 <=22.x.x",
    "npm": ">=6.0.0"
  },
  "strapi": {
    "name": "strapi-cloud",
    "description": "Instructions to deploy your local project to Strapi Cloud",
    "kind": "plugin",
    "displayName": "Strapi Cloud"
  },
  "gitHead": "7d785703f52464577d077c4618cbe68b44f8a9cd"
}<|MERGE_RESOLUTION|>--- conflicted
+++ resolved
@@ -41,15 +41,9 @@
     "react-intl": "6.6.2"
   },
   "devDependencies": {
-<<<<<<< HEAD
     "@strapi/sdk-plugin": "^5.2.0",
-    "@strapi/strapi": "5.4.2",
-    "eslint-config-custom": "5.4.2",
-=======
-    "@strapi/sdk-plugin": "^5.0.0",
     "@strapi/strapi": "workspace:*",
     "eslint-config-custom": "workspace:*",
->>>>>>> 2b339569
     "react": "18.3.1",
     "react-dom": "18.3.1",
     "react-router-dom": "6.22.3",
