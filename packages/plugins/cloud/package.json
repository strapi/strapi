{
  "name": "@strapi/plugin-cloud",
<<<<<<< HEAD
  "version": "4.25.8",
=======
  "version": "4.25.9",
>>>>>>> 7a07e47d
  "description": "Instructions to deploy your local project to Strapi Cloud",
  "license": "MIT",
  "author": {
    "name": "Strapi Solutions SAS",
    "email": "hi@strapi.io",
    "url": "https://strapi.io"
  },
  "maintainers": [
    {
      "name": "Strapi Solutions SAS",
      "email": "hi@strapi.io",
      "url": "https://strapi.io"
    }
  ],
  "exports": {
    "./strapi-admin": {
      "types": "./dist/admin/src/index.d.ts",
      "source": "./admin/src/index.ts",
      "import": "./dist/admin/index.mjs",
      "require": "./dist/admin/index.js",
      "default": "./dist/admin/index.js"
    },
    "./package.json": "./package.json"
  },
  "files": [
    "./dist"
  ],
  "scripts": {
    "build": "strapi plugin:build --force",
    "clean": "run -T rimraf ./dist",
    "develop": "strapi plugin:watch",
    "lint": "run -T eslint .",
    "test:ts:front": "run -T tsc -p admin/tsconfig.json"
  },
  "dependencies": {
    "@strapi/design-system": "1.19.0",
<<<<<<< HEAD
    "@strapi/helper-plugin": "4.25.8",
=======
    "@strapi/helper-plugin": "4.25.9",
>>>>>>> 7a07e47d
    "@strapi/icons": "1.19.0",
    "react-intl": "6.4.1"
  },
  "devDependencies": {
<<<<<<< HEAD
    "@strapi/strapi": "4.25.8",
=======
    "@strapi/strapi": "4.25.9",
>>>>>>> 7a07e47d
    "@types/react": "18.2.39",
    "@types/react-dom": "18.2.17",
    "@types/react-router-dom": "^5.3.3",
    "@types/styled-components": "5.1.32",
<<<<<<< HEAD
    "eslint-config-custom": "4.25.8",
=======
    "eslint-config-custom": "4.25.9",
>>>>>>> 7a07e47d
    "react": "18.2.0",
    "react-dom": "18.2.0",
    "react-router-dom": "5.3.4",
    "styled-components": "5.3.3",
<<<<<<< HEAD
    "tsconfig": "4.25.8",
=======
    "tsconfig": "4.25.9",
>>>>>>> 7a07e47d
    "typescript": "5.2.2"
  },
  "peerDependencies": {
    "@strapi/strapi": "^4.4.0",
    "react": "^17.0.0 || ^18.0.0",
    "react-dom": "^17.0.0 || ^18.0.0",
    "react-router-dom": "5.3.4",
    "styled-components": "5.3.3"
  },
  "engines": {
    "node": ">=18.0.0 <=20.x.x",
    "npm": ">=6.0.0"
  },
  "strapi": {
    "name": "strapi-cloud",
    "description": "Instructions to deploy your local project to Strapi Cloud",
    "kind": "plugin",
    "displayName": "Strapi Cloud"
  }
}<|MERGE_RESOLUTION|>--- conflicted
+++ resolved
@@ -1,10 +1,6 @@
 {
   "name": "@strapi/plugin-cloud",
-<<<<<<< HEAD
-  "version": "4.25.8",
-=======
   "version": "4.25.9",
->>>>>>> 7a07e47d
   "description": "Instructions to deploy your local project to Strapi Cloud",
   "license": "MIT",
   "author": {
@@ -41,38 +37,22 @@
   },
   "dependencies": {
     "@strapi/design-system": "1.19.0",
-<<<<<<< HEAD
-    "@strapi/helper-plugin": "4.25.8",
-=======
     "@strapi/helper-plugin": "4.25.9",
->>>>>>> 7a07e47d
     "@strapi/icons": "1.19.0",
     "react-intl": "6.4.1"
   },
   "devDependencies": {
-<<<<<<< HEAD
-    "@strapi/strapi": "4.25.8",
-=======
     "@strapi/strapi": "4.25.9",
->>>>>>> 7a07e47d
     "@types/react": "18.2.39",
     "@types/react-dom": "18.2.17",
     "@types/react-router-dom": "^5.3.3",
     "@types/styled-components": "5.1.32",
-<<<<<<< HEAD
-    "eslint-config-custom": "4.25.8",
-=======
     "eslint-config-custom": "4.25.9",
->>>>>>> 7a07e47d
     "react": "18.2.0",
     "react-dom": "18.2.0",
     "react-router-dom": "5.3.4",
     "styled-components": "5.3.3",
-<<<<<<< HEAD
-    "tsconfig": "4.25.8",
-=======
     "tsconfig": "4.25.9",
->>>>>>> 7a07e47d
     "typescript": "5.2.2"
   },
   "peerDependencies": {
