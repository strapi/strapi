--- conflicted
+++ resolved
@@ -1,10 +1,6 @@
 {
   "name": "@strapi/plugin-cloud",
-<<<<<<< HEAD
-  "version": "5.13.0-beta.0",
-=======
   "version": "5.12.6",
->>>>>>> fb92031f
   "description": "Instructions to deploy your local project to Strapi Cloud",
   "license": "MIT",
   "author": {
@@ -49,22 +45,13 @@
     "react-intl": "6.6.2"
   },
   "devDependencies": {
-<<<<<<< HEAD
-    "@strapi/strapi": "5.13.0-beta.0",
-    "eslint-config-custom": "5.13.0-beta.0",
-=======
     "@strapi/strapi": "5.12.6",
     "eslint-config-custom": "5.12.6",
->>>>>>> fb92031f
     "react": "18.3.1",
     "react-dom": "18.3.1",
     "react-router-dom": "6.22.3",
     "styled-components": "6.1.8",
-<<<<<<< HEAD
-    "tsconfig": "5.13.0-beta.0",
-=======
     "tsconfig": "5.12.6",
->>>>>>> fb92031f
     "typescript": "5.4.4"
   },
   "peerDependencies": {
