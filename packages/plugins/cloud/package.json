{
  "name": "@strapi/plugin-cloud",
  "version": "4.15.1",
  "description": "Instructions to deploy your local project to Strapi Cloud",
  "license": "MIT",
  "author": {
    "name": "Strapi Solutions SAS",
    "email": "hi@strapi.io",
    "url": "https://strapi.io"
  },
  "maintainers": [
    {
      "name": "Strapi Solutions SAS",
      "email": "hi@strapi.io",
      "url": "https://strapi.io"
    }
  ],
  "exports": {
    "./strapi-admin": {
      "types": "./dist/admin/index.d.ts",
      "source": "./admin/src/index.ts",
      "import": "./dist/admin/index.mjs",
      "require": "./dist/admin/index.js",
      "default": "./dist/admin/index.js"
    },
    "./package.json": "./package.json"
  },
  "files": [
    "./dist"
  ],
  "scripts": {
    "build": "strapi plugin:build --force",
    "clean": "run -T rimraf ./dist",
    "develop": "strapi plugin:watch",
    "lint": "run -T eslint .",
    "prepublishOnly": "yarn clean && yarn build",
    "test:ts:front": "run -T tsc -p admin/tsconfig.json"
  },
  "dependencies": {
<<<<<<< HEAD
    "@strapi/design-system": "^1.12.0",
    "@strapi/helper-plugin": "4.15.1",
    "@strapi/icons": "^1.12.0",
    "react-intl": "6.4.1"
  },
  "devDependencies": {
    "@strapi/strapi": "4.15.1",
    "@types/react": "^18.2.7",
    "@types/react-dom": "^18.2.12",
    "@types/react-router-dom": "^5.3.3",
    "@types/styled-components": "5.1.26",
    "eslint-config-custom": "4.15.1",
    "react": "^18.2.0",
    "react-dom": "^18.2.0",
    "react-router-dom": "^5.3.4",
    "styled-components": "^5.3.3",
    "tsconfig": "4.15.1",
=======
    "@strapi/design-system": "1.13.0",
    "@strapi/helper-plugin": "4.15.0",
    "@strapi/icons": "1.13.0",
    "react-intl": "6.4.1"
  },
  "devDependencies": {
    "@strapi/strapi": "4.15.0",
    "@types/react": "18.2.7",
    "@types/react-dom": "18.2.12",
    "@types/react-router-dom": "^5.3.3",
    "@types/styled-components": "5.1.26",
    "eslint-config-custom": "4.15.0",
    "react": "18.2.0",
    "react-dom": "18.2.0",
    "react-router-dom": "5.3.4",
    "styled-components": "5.3.3",
    "tsconfig": "4.15.0",
>>>>>>> 60088029
    "typescript": "5.2.2"
  },
  "peerDependencies": {
    "@strapi/strapi": "^4.4.0",
    "react": "^17.0.0 || ^18.0.0",
    "react-dom": "^17.0.0 || ^18.0.0",
    "react-router-dom": "5.3.4",
    "styled-components": "5.3.3"
  },
  "engines": {
    "node": ">=18.0.0 <=20.x.x",
    "npm": ">=6.0.0"
  },
  "strapi": {
    "name": "strapi-cloud",
    "description": "Instructions to deploy your local project to Strapi Cloud",
    "kind": "plugin",
    "displayName": "Strapi Cloud"
  }
}<|MERGE_RESOLUTION|>--- conflicted
+++ resolved
@@ -37,43 +37,23 @@
     "test:ts:front": "run -T tsc -p admin/tsconfig.json"
   },
   "dependencies": {
-<<<<<<< HEAD
-    "@strapi/design-system": "^1.12.0",
+    "@strapi/design-system": "1.13.0",
     "@strapi/helper-plugin": "4.15.1",
-    "@strapi/icons": "^1.12.0",
+    "@strapi/icons": "1.13.0",
     "react-intl": "6.4.1"
   },
   "devDependencies": {
     "@strapi/strapi": "4.15.1",
-    "@types/react": "^18.2.7",
-    "@types/react-dom": "^18.2.12",
-    "@types/react-router-dom": "^5.3.3",
-    "@types/styled-components": "5.1.26",
-    "eslint-config-custom": "4.15.1",
-    "react": "^18.2.0",
-    "react-dom": "^18.2.0",
-    "react-router-dom": "^5.3.4",
-    "styled-components": "^5.3.3",
-    "tsconfig": "4.15.1",
-=======
-    "@strapi/design-system": "1.13.0",
-    "@strapi/helper-plugin": "4.15.0",
-    "@strapi/icons": "1.13.0",
-    "react-intl": "6.4.1"
-  },
-  "devDependencies": {
-    "@strapi/strapi": "4.15.0",
     "@types/react": "18.2.7",
     "@types/react-dom": "18.2.12",
     "@types/react-router-dom": "^5.3.3",
     "@types/styled-components": "5.1.26",
-    "eslint-config-custom": "4.15.0",
+    "eslint-config-custom": "4.15.1",
     "react": "18.2.0",
     "react-dom": "18.2.0",
     "react-router-dom": "5.3.4",
     "styled-components": "5.3.3",
-    "tsconfig": "4.15.0",
->>>>>>> 60088029
+    "tsconfig": "4.15.1",
     "typescript": "5.2.2"
   },
   "peerDependencies": {
