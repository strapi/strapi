{
  "name": "@strapi/plugin-cloud",
  "version": "5.9.0",
  "description": "Instructions to deploy your local project to Strapi Cloud",
  "license": "MIT",
  "author": {
    "name": "Strapi Solutions SAS",
    "email": "hi@strapi.io",
    "url": "https://strapi.io"
  },
  "maintainers": [
    {
      "name": "Strapi Solutions SAS",
      "email": "hi@strapi.io",
      "url": "https://strapi.io"
    }
  ],
  "exports": {
    "./strapi-admin": {
      "types": "./dist/admin/src/index.d.ts",
      "source": "./admin/src/index.ts",
      "import": "./dist/admin/index.mjs",
      "require": "./dist/admin/index.js",
      "default": "./dist/admin/index.js"
    },
    "./package.json": "./package.json"
  },
  "files": [
    "dist/"
  ],
  "scripts": {
    "build": "run -T npm-run-all clean --parallel build:code build:types",
    "build:code": "run -T rollup -c",
    "build:types": "run -T run-p build:types:admin",
    "build:types:admin": "run -T tsc -p admin/tsconfig.build.json --emitDeclarationOnly",
    "clean": "run -T rimraf ./dist",
    "develop": "strapi-plugin watch",
    "lint": "run -T eslint .",
    "test:ts:front": "run -T tsc -p admin/tsconfig.json",
    "watch": "run -T rollup -c -w"
  },
  "dependencies": {
    "@strapi/design-system": "2.0.0-rc.14",
    "@strapi/icons": "2.0.0-rc.14",
    "react-intl": "6.6.2"
  },
  "devDependencies": {
    "@strapi/sdk-plugin": "^5.2.0",
    "@strapi/strapi": "5.9.0",
    "eslint-config-custom": "5.9.0",
    "react": "18.3.1",
    "react-dom": "18.3.1",
    "react-router-dom": "6.22.3",
    "styled-components": "6.1.8",
<<<<<<< HEAD
    "tsconfig": "5.8.1",
    "typescript": "5.4.4"
=======
    "tsconfig": "5.9.0",
    "typescript": "5.3.2"
>>>>>>> 1424f4a8
  },
  "peerDependencies": {
    "@strapi/strapi": "^5.0.0",
    "react": "^17.0.0 || ^18.0.0",
    "react-dom": "^17.0.0 || ^18.0.0",
    "react-router-dom": "^6.0.0",
    "styled-components": "^6.0.0"
  },
  "engines": {
    "node": ">=18.0.0 <=22.x.x",
    "npm": ">=6.0.0"
  },
  "strapi": {
    "name": "strapi-cloud",
    "description": "Instructions to deploy your local project to Strapi Cloud",
    "kind": "plugin",
    "displayName": "Strapi Cloud"
  }
}<|MERGE_RESOLUTION|>--- conflicted
+++ resolved
@@ -52,13 +52,8 @@
     "react-dom": "18.3.1",
     "react-router-dom": "6.22.3",
     "styled-components": "6.1.8",
-<<<<<<< HEAD
-    "tsconfig": "5.8.1",
+    "tsconfig": "5.9.0",
     "typescript": "5.4.4"
-=======
-    "tsconfig": "5.9.0",
-    "typescript": "5.3.2"
->>>>>>> 1424f4a8
   },
   "peerDependencies": {
     "@strapi/strapi": "^5.0.0",
