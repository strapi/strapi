--- conflicted
+++ resolved
@@ -41,14 +41,9 @@
     "react-intl": "6.6.2"
   },
   "devDependencies": {
-<<<<<<< HEAD
-    "@strapi/sdk-plugin": "^5.0.0-beta.8",
-    "@strapi/strapi": "5.0.0-beta.7",
-    "eslint-config-custom": "5.0.0-beta.7",
-=======
+    "@strapi/sdk-plugin": "^5.0.0",
     "@strapi/strapi": "5.0.0-beta.8",
     "eslint-config-custom": "5.0.0-beta.8",
->>>>>>> cffa2279
     "react": "18.3.1",
     "react-dom": "18.3.1",
     "react-router-dom": "6.22.3",
