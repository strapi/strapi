'use strict';

const _ = require('lodash');
const pathToRegexp = require('path-to-regexp');
const pascalCase = require('./utils/pascal-case');
const queryParams = require('./utils/query-params');
const loopContentTypeNames = require('./utils/loop-content-type-names');
const getApiResponses = require('./utils/get-api-responses');

/**
 * @description Parses a route with ':variable'
 *
 * @param {string} routePath - The route's path property
 * @returns {string}
 */
const parsePathWithVariables = routePath => {
  return pathToRegexp
    .parse(routePath)
    .map(token => {
      if (_.isObject(token)) {
        return token.prefix + '{' + token.name + '}';
      }

      return token;
    })
    .join('');
};

/**
 * @description Builds the required object for a path parameter
 *
 * @param {string} routePath - The route's path property
 *
 * @returns {object } Swagger path params object
 */
const getPathParams = routePath => {
  return pathToRegexp
    .parse(routePath)
    .filter(token => _.isObject(token))
    .map(param => {
      return {
        name: param.name,
        in: 'path',
        description: '',
        deprecated: false,
        required: true,
        schema: { type: 'string' },
      };
    });
};

/**
 *
 * @param {string} prefix - The route prefix
 * @param {string} path - The route path
 *
 * @returns {string}
 */
const getPathWithPrefix = (prefix, path) => {
  if (path.includes('localizations')) {
    return path;
  }

  if (path.endsWith('/')) {
    return prefix;
  }

  return prefix.concat(path);
};

/**
 * @description Gets all paths based on routes
 *
 * @param {object} apiInfo
 * @property {object} apiInfo.routeInfo - The api routes object
 * @property {string} apiInfo.uniqueName - Content type name | Api name + Content type name
 *
 * @returns {object}
 */
const getPaths = ({ routeInfo, uniqueName, contentTypeInfo }) => {
  // Get the routes for the current content type
  const contentTypeRoutes = routeInfo.routes.filter(route => {
    return (
      route.path.includes(contentTypeInfo.pluralName) ||
      route.path.includes(contentTypeInfo.singularName)
    );
  });

<<<<<<< HEAD
  // Builde the paths object for the current content type
=======
>>>>>>> c3b7613d
  const paths = contentTypeRoutes.reduce((acc, route) => {
    // TODO: Find a more reliable way to determine list of entities vs a single entity
    const isListOfEntities = route.handler.split('.').pop() === 'find';
    const methodVerb = route.method.toLowerCase();

    const hasPathParams = route.path.includes('/:');
    const pathWithPrefix = routeInfo.prefix
      ? getPathWithPrefix(routeInfo.prefix, route.path)
      : route.path;
    const routePath = hasPathParams ? parsePathWithVariables(pathWithPrefix) : pathWithPrefix;

    const { responses } = getApiResponses(uniqueName, route, isListOfEntities);

    const swaggerConfig = {
      responses,
      tags: [_.upperFirst(uniqueName)],
      parameters: [],
      operationId: `${methodVerb}${routePath}`,
    };

    if (isListOfEntities) {
      swaggerConfig.parameters.push(...queryParams);
    }

    if (hasPathParams) {
      const pathParams = getPathParams(route.path);
      swaggerConfig.parameters.push(...pathParams);
    }

    if (['post', 'put'].includes(methodVerb)) {
      const requestBody = {
        required: true,
        content: {
          'application/json': {
            schema: {
              $ref: `#/components/schemas/New${pascalCase(uniqueName)}`,
            },
          },
        },
      };

      swaggerConfig.requestBody = requestBody;
    }

    _.set(acc, `${routePath}.${methodVerb}`, swaggerConfig);

    return acc;
  }, {});

  return paths;
};

/**
 * @decription Gets all open api paths object for a given content type
 *
 * @param {object} apiInfo
 * @property {string} apiInfo.name - The name of the api
 * @property {string} apiInfo.getter - api | plugin
 * @property {array} apiInfo.ctNames - All contentType names on the api
 * @property {string} apiInfo.uniqueName - Api name | Api name + Content type name
 * @property {object} apiInfo.attributes - Attributes on content type
 * @property {object} apiInfo.routeInfo - The routes for the api
 *
 * @returns {object} Open API paths
 */
const getAllPathsForContentType = apiInfo => {
  let paths = {};

  const pathsObject = getPaths(apiInfo);

  paths = {
    ...paths,
    ...pathsObject,
  };

  return paths;
};

/**
 * @description - Builds the Swagger paths object for each api
 *
 * @param {object} api - Information about the current api
 * @property {string} api.name - The name of the api
 * @property {string} api.getter - The getter for the api (api | plugin)
 * @property {array} api.ctNames - The name of all contentTypes found on the api
 *
 * @returns {object}
 */
const buildApiEndpointPath = api => {
  return loopContentTypeNames(api, getAllPathsForContentType);
};

module.exports = buildApiEndpointPath;<|MERGE_RESOLUTION|>--- conflicted
+++ resolved
@@ -86,10 +86,6 @@
     );
   });
 
-<<<<<<< HEAD
-  // Builde the paths object for the current content type
-=======
->>>>>>> c3b7613d
   const paths = contentTypeRoutes.reduce((acc, route) => {
     // TODO: Find a more reliable way to determine list of entities vs a single entity
     const isListOfEntities = route.handler.split('.').pop() === 'find';
