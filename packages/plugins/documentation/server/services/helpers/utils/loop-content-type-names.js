--- conflicted
+++ resolved
@@ -1,9 +1,5 @@
 'use strict';
 const _ = require('lodash');
-<<<<<<< HEAD
-=======
-
->>>>>>> c3b7613d
 /**
  * @description A reusable loop for building api endpoint paths and component schemas
  *
@@ -25,12 +21,9 @@
         ? strapi.plugin(api.name).routes['content-api']
         : strapi.api[api.name].routes[contentTypeName];
 
-<<<<<<< HEAD
-=======
     // Return early when routeInfo is undefined
     if (!routeInfo) return;
 
->>>>>>> c3b7613d
     // Uppercase the first letter of the api name
     const apiName = _.startCase(api.name);
     // Create a unique name if the api name and contentType name don't match
