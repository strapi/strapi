--- conflicted
+++ resolved
@@ -21,11 +21,8 @@
     }
   ],
   "scripts": {
-<<<<<<< HEAD
-    "test:unit": "jest --verbose"
-=======
+    "test:unit": "jest --verbose",
     "lint": "eslint ."
->>>>>>> 3de2c8c1
   },
   "dependencies": {
     "@strapi/design-system": "1.6.6",
