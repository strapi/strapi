--- conflicted
+++ resolved
@@ -1,10 +1,6 @@
 {
   "name": "@strapi/plugin-documentation",
-<<<<<<< HEAD
-  "version": "4.23.0",
-=======
   "version": "4.24.0",
->>>>>>> a76a2ee7
   "description": "Create an OpenAPI Document and visualize your API with SWAGGER UI.",
   "repository": {
     "type": "git",
@@ -49,17 +45,10 @@
     "watch": "pack-up watch"
   },
   "dependencies": {
-<<<<<<< HEAD
-    "@strapi/design-system": "1.16.0",
-    "@strapi/helper-plugin": "4.23.0",
-    "@strapi/icons": "1.16.0",
-    "@strapi/utils": "4.23.0",
-=======
     "@strapi/design-system": "1.18.0",
     "@strapi/helper-plugin": "4.24.0",
     "@strapi/icons": "1.18.0",
     "@strapi/utils": "4.24.0",
->>>>>>> a76a2ee7
     "bcryptjs": "2.4.3",
     "cheerio": "^1.0.0-rc.12",
     "formik": "2.4.0",
@@ -78,11 +67,7 @@
   "devDependencies": {
     "@apidevtools/swagger-parser": "^10.1.0",
     "@strapi/pack-up": "4.23.0",
-<<<<<<< HEAD
-    "@strapi/strapi": "4.23.0",
-=======
     "@strapi/strapi": "4.24.0",
->>>>>>> a76a2ee7
     "@testing-library/react": "14.0.0",
     "@testing-library/user-event": "14.4.3",
     "msw": "1.3.0",
