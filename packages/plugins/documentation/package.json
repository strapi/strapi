--- conflicted
+++ resolved
@@ -1,10 +1,6 @@
 {
   "name": "@strapi/plugin-documentation",
-<<<<<<< HEAD
-  "version": "5.0.0-beta.15",
-=======
   "version": "5.0.0-beta.16",
->>>>>>> 4bc5b35e
   "description": "Create an OpenAPI Document and visualize your API with SWAGGER UI.",
   "repository": {
     "type": "git",
@@ -59,17 +55,10 @@
   },
   "dependencies": {
     "@reduxjs/toolkit": "1.9.7",
-<<<<<<< HEAD
-    "@strapi/admin": "5.0.0-beta.15",
-    "@strapi/design-system": "2.0.0-beta.6",
-    "@strapi/icons": "2.0.0-beta.6",
-    "@strapi/utils": "5.0.0-beta.15",
-=======
     "@strapi/admin": "5.0.0-beta.16",
     "@strapi/design-system": "2.0.0-beta.6",
     "@strapi/icons": "2.0.0-beta.6",
     "@strapi/utils": "5.0.0-beta.16",
->>>>>>> 4bc5b35e
     "bcryptjs": "2.4.3",
     "cheerio": "^1.0.0-rc.12",
     "formik": "2.4.5",
@@ -85,19 +74,11 @@
   },
   "devDependencies": {
     "@apidevtools/swagger-parser": "^10.1.0",
-<<<<<<< HEAD
-    "@strapi/admin-test-utils": "5.0.0-beta.15",
-    "@strapi/pack-up": "5.0.0",
-    "@strapi/sdk-plugin": "^5.0.0",
-    "@strapi/strapi": "5.0.0-beta.15",
-    "@strapi/types": "5.0.0-beta.15",
-=======
     "@strapi/admin-test-utils": "5.0.0-beta.16",
     "@strapi/pack-up": "5.0.0",
     "@strapi/sdk-plugin": "^5.0.0",
     "@strapi/strapi": "5.0.0-beta.16",
     "@strapi/types": "5.0.0-beta.16",
->>>>>>> 4bc5b35e
     "@testing-library/react": "15.0.7",
     "@testing-library/user-event": "14.5.2",
     "@types/fs-extra": "11.0.4",
