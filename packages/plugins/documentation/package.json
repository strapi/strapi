{
  "name": "@strapi/plugin-documentation",
  "version": "5.31.3",
  "description": "Create an OpenAPI Document and visualize your API with SWAGGER UI.",
  "repository": {
    "type": "git",
    "url": "https://github.com/strapi/strapi.git",
    "directory": "packages/plugins/documentation"
  },
  "license": "SEE LICENSE IN LICENSE",
  "author": {
    "name": "Strapi Solutions SAS",
    "email": "hi@strapi.io",
    "url": "https://strapi.io"
  },
  "maintainers": [
    {
      "name": "Strapi Solutions SAS",
      "email": "hi@strapi.io",
      "url": "https://strapi.io"
    }
  ],
  "exports": {
    "./strapi-admin": {
      "types": "./dist/admin/src/index.d.ts",
      "source": "./admin/src/index.ts",
      "import": "./dist/admin/index.mjs",
      "require": "./dist/admin/index.js",
      "default": "./dist/admin/index.js"
    },
    "./strapi-server": {
      "types": "./dist/server/src/index.d.ts",
      "source": "./server/src/index.ts",
      "import": "./dist/server/index.mjs",
      "require": "./dist/server/index.js",
      "default": "./dist/server/index.js"
    },
    "./package.json": "./package.json"
  },
  "files": [
    "dist/",
    "strapi-server.js"
  ],
  "scripts": {
    "build": "run -T npm-run-all clean --parallel build:code build:types",
    "build:code": "run -T rollup -c",
    "build:types": "run -T run-p build:types:server build:types:admin",
    "build:types:server": "run -T tsc -p server/tsconfig.build.json --emitDeclarationOnly",
    "build:types:admin": "run -T tsc -p admin/tsconfig.build.json --emitDeclarationOnly",
    "clean": "run -T rimraf ./dist",
    "lint": "run -T eslint .",
    "test:front": "run -T cross-env IS_EE=true jest --config ./jest.config.front.js",
    "test:front:watch": "run -T cross-env IS_EE=true jest --config ./jest.config.front.js --watchAll",
    "test:ts:front": "run -T tsc -p admin/tsconfig.json",
    "test:ts:back": "run -T tsc --noEmit -p server/tsconfig.json",
    "test:unit": "run -T jest --verbose",
    "test:unit:watch": "run -T jest --watch",
    "watch": "run -T rollup -c -w"
  },
  "dependencies": {
    "@reduxjs/toolkit": "1.9.7",
    "@strapi/admin": "5.31.3",
    "@strapi/design-system": "2.0.1",
    "@strapi/icons": "2.0.1",
    "@strapi/utils": "5.31.3",
    "bcryptjs": "2.4.3",
    "cheerio": "^1.0.0",
    "formik": "2.4.5",
    "fs-extra": "11.2.0",
    "immer": "9.0.21",
    "koa-static": "^5.0.0",
    "lodash": "4.17.21",
    "path-to-regexp": "8.2.0",
    "react-intl": "6.6.2",
    "swagger-ui-dist": "4.19.0",
    "yaml": "1.10.2",
    "yup": "0.32.9"
  },
  "devDependencies": {
    "@apidevtools/swagger-parser": "^10.1.0",
<<<<<<< HEAD
    "@strapi/admin-test-utils": "5.31.2",
    "@strapi/strapi": "5.31.2",
    "@strapi/types": "5.31.2",
    "@testing-library/react": "16.3.0",
    "@testing-library/user-event": "14.6.1",
=======
    "@strapi/admin-test-utils": "5.31.3",
    "@strapi/strapi": "5.31.3",
    "@strapi/types": "5.31.3",
    "@testing-library/react": "15.0.7",
    "@testing-library/user-event": "14.5.2",
>>>>>>> c9f8e5a6
    "@types/fs-extra": "11.0.4",
    "@types/koa": "2.13.4",
    "@types/koa-session": "6.4.1",
    "@types/swagger-ui-dist": "3.30.4",
    "koa": "2.16.1",
    "koa-body": "6.0.1",
    "koa-session": "6.4.0",
    "msw": "1.3.0",
    "openapi-types": "12.1.3",
    "react": "18.3.1",
    "react-dom": "18.3.1",
    "react-router-dom": "6.22.3",
    "styled-components": "6.1.8"
  },
  "peerDependencies": {
    "@strapi/strapi": "^5.0.0",
    "react": "^17.0.0 || ^18.0.0",
    "react-dom": "^17.0.0 || ^18.0.0",
    "react-router-dom": "^6.0.0",
    "styled-components": "^6.0.0"
  },
  "engines": {
    "node": ">=20.0.0 <=24.x.x",
    "npm": ">=6.0.0"
  },
  "strapi": {
    "displayName": "Documentation",
    "name": "documentation",
    "description": "Create an OpenAPI Document and visualize your API with SWAGGER UI.",
    "kind": "plugin"
  }
}<|MERGE_RESOLUTION|>--- conflicted
+++ resolved
@@ -78,19 +78,11 @@
   },
   "devDependencies": {
     "@apidevtools/swagger-parser": "^10.1.0",
-<<<<<<< HEAD
-    "@strapi/admin-test-utils": "5.31.2",
-    "@strapi/strapi": "5.31.2",
-    "@strapi/types": "5.31.2",
-    "@testing-library/react": "16.3.0",
-    "@testing-library/user-event": "14.6.1",
-=======
     "@strapi/admin-test-utils": "5.31.3",
     "@strapi/strapi": "5.31.3",
     "@strapi/types": "5.31.3",
-    "@testing-library/react": "15.0.7",
-    "@testing-library/user-event": "14.5.2",
->>>>>>> c9f8e5a6
+    "@testing-library/react": "16.3.0",
+    "@testing-library/user-event": "14.6.1",
     "@types/fs-extra": "11.0.4",
     "@types/koa": "2.13.4",
     "@types/koa-session": "6.4.1",
