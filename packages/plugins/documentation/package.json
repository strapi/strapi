--- conflicted
+++ resolved
@@ -76,14 +76,9 @@
     "@apidevtools/swagger-parser": "^10.1.0",
     "@strapi/admin-test-utils": "5.0.0-beta.7",
     "@strapi/pack-up": "5.0.0",
-<<<<<<< HEAD
     "@strapi/sdk-plugin": "^5.0.0-beta.8",
-    "@strapi/strapi": "5.0.0-beta.6",
-    "@strapi/types": "5.0.0-beta.6",
-=======
     "@strapi/strapi": "5.0.0-beta.7",
     "@strapi/types": "5.0.0-beta.7",
->>>>>>> c734c14d
     "@testing-library/react": "14.0.0",
     "@testing-library/user-event": "14.4.3",
     "@types/fs-extra": "11.0.4",
