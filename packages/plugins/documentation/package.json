{
  "name": "@strapi/plugin-documentation",
  "version": "5.12.2",
  "description": "Create an OpenAPI Document and visualize your API with SWAGGER UI.",
  "repository": {
    "type": "git",
    "url": "https://github.com/strapi/strapi.git",
    "directory": "packages/plugins/documentation"
  },
  "license": "SEE LICENSE IN LICENSE",
  "author": {
    "name": "Strapi Solutions SAS",
    "email": "hi@strapi.io",
    "url": "https://strapi.io"
  },
  "maintainers": [
    {
      "name": "Strapi Solutions SAS",
      "email": "hi@strapi.io",
      "url": "https://strapi.io"
    }
  ],
  "exports": {
    "./strapi-admin": {
      "types": "./dist/admin/src/index.d.ts",
      "source": "./admin/src/index.ts",
      "import": "./dist/admin/index.mjs",
      "require": "./dist/admin/index.js",
      "default": "./dist/admin/index.js"
    },
    "./strapi-server": {
      "types": "./dist/server/src/index.d.ts",
      "source": "./server/src/index.ts",
      "import": "./dist/server/index.mjs",
      "require": "./dist/server/index.js",
      "default": "./dist/server/index.js"
    },
    "./package.json": "./package.json"
  },
  "files": [
    "dist/",
    "strapi-server.js"
  ],
  "scripts": {
    "build": "run -T npm-run-all clean --parallel build:code build:types",
    "build:code": "run -T rollup -c",
    "build:types": "run -T run-p build:types:server build:types:admin",
    "build:types:server": "run -T tsc -p server/tsconfig.build.json --emitDeclarationOnly",
    "build:types:admin": "run -T tsc -p admin/tsconfig.build.json --emitDeclarationOnly",
    "clean": "run -T rimraf ./dist",
    "lint": "run -T eslint .",
    "test:front": "run -T cross-env IS_EE=true jest --config ./jest.config.front.js",
    "test:front:watch": "run -T cross-env IS_EE=true jest --config ./jest.config.front.js --watchAll",
    "test:ts:front": "run -T tsc -p admin/tsconfig.json",
    "test:ts:back": "run -T tsc --noEmit -p server/tsconfig.json",
    "test:unit": "run -T jest --verbose",
    "test:unit:watch": "run -T jest --watch",
    "watch": "run -T rollup -c -w"
  },
  "dependencies": {
    "@reduxjs/toolkit": "1.9.7",
<<<<<<< HEAD
    "@strapi/admin": "5.12.1",
    "@strapi/design-system": "2.0.0-rc.21",
    "@strapi/icons": "2.0.0-rc.21",
    "@strapi/utils": "5.12.1",
=======
    "@strapi/admin": "5.12.2",
    "@strapi/design-system": "2.0.0-rc.18",
    "@strapi/icons": "2.0.0-rc.18",
    "@strapi/utils": "5.12.2",
>>>>>>> 8af5f03e
    "bcryptjs": "2.4.3",
    "cheerio": "^1.0.0",
    "formik": "2.4.5",
    "fs-extra": "11.2.0",
    "immer": "9.0.21",
    "koa-static": "^5.0.0",
    "lodash": "4.17.21",
    "path-to-regexp": "8.2.0",
    "react-intl": "6.6.2",
    "swagger-ui-dist": "4.19.0",
    "yaml": "1.10.2",
    "yup": "0.32.9"
  },
  "devDependencies": {
    "@apidevtools/swagger-parser": "^10.1.0",
    "@strapi/admin-test-utils": "5.12.2",
    "@strapi/strapi": "5.12.2",
    "@strapi/types": "5.12.2",
    "@testing-library/react": "15.0.7",
    "@testing-library/user-event": "14.5.2",
    "@types/fs-extra": "11.0.4",
    "@types/koa": "2.13.4",
    "@types/koa-session": "6.4.1",
    "@types/swagger-ui-dist": "3.30.4",
    "koa": "2.15.4",
    "koa-body": "6.0.1",
    "koa-session": "6.4.0",
    "msw": "1.3.0",
    "openapi-types": "12.1.3",
    "react": "18.3.1",
    "react-dom": "18.3.1",
    "react-router-dom": "6.22.3",
    "styled-components": "6.1.8"
  },
  "peerDependencies": {
    "@strapi/strapi": "^5.0.0",
    "react": "^17.0.0 || ^18.0.0",
    "react-dom": "^17.0.0 || ^18.0.0",
    "react-router-dom": "^6.0.0",
    "styled-components": "^6.0.0"
  },
  "engines": {
    "node": ">=18.0.0 <=22.x.x",
    "npm": ">=6.0.0"
  },
  "strapi": {
    "displayName": "Documentation",
    "name": "documentation",
    "description": "Create an OpenAPI Document and visualize your API with SWAGGER UI.",
    "kind": "plugin"
  }
}<|MERGE_RESOLUTION|>--- conflicted
+++ resolved
@@ -59,17 +59,10 @@
   },
   "dependencies": {
     "@reduxjs/toolkit": "1.9.7",
-<<<<<<< HEAD
-    "@strapi/admin": "5.12.1",
+    "@strapi/admin": "5.12.2",
     "@strapi/design-system": "2.0.0-rc.21",
     "@strapi/icons": "2.0.0-rc.21",
-    "@strapi/utils": "5.12.1",
-=======
-    "@strapi/admin": "5.12.2",
-    "@strapi/design-system": "2.0.0-rc.18",
-    "@strapi/icons": "2.0.0-rc.18",
     "@strapi/utils": "5.12.2",
->>>>>>> 8af5f03e
     "bcryptjs": "2.4.3",
     "cheerio": "^1.0.0",
     "formik": "2.4.5",
