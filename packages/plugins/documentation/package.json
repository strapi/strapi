--- conflicted
+++ resolved
@@ -30,17 +30,10 @@
     "test:front:watch:ce": "run -T cross-env IS_EE=false jest --config ./jest.config.front.js --watchAll"
   },
   "dependencies": {
-<<<<<<< HEAD
-    "@strapi/design-system": "1.8.1",
+    "@strapi/design-system": "1.8.2",
     "@strapi/helper-plugin": "4.11.5",
-    "@strapi/icons": "1.8.1",
+    "@strapi/icons": "1.8.2",
     "@strapi/utils": "4.11.5",
-=======
-    "@strapi/design-system": "1.8.2",
-    "@strapi/helper-plugin": "4.11.4",
-    "@strapi/icons": "1.8.2",
-    "@strapi/utils": "4.11.4",
->>>>>>> 53a0f7d1
     "bcryptjs": "2.4.3",
     "cheerio": "^1.0.0-rc.12",
     "formik": "2.4.0",
