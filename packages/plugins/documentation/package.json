{
  "name": "@strapi/plugin-documentation",
  "version": "5.4.2",
  "description": "Create an OpenAPI Document and visualize your API with SWAGGER UI.",
  "repository": {
    "type": "git",
    "url": "https://github.com/strapi/strapi.git",
    "directory": "packages/plugins/documentation"
  },
  "license": "SEE LICENSE IN LICENSE",
  "author": {
    "name": "Strapi Solutions SAS",
    "email": "hi@strapi.io",
    "url": "https://strapi.io"
  },
  "maintainers": [
    {
      "name": "Strapi Solutions SAS",
      "email": "hi@strapi.io",
      "url": "https://strapi.io"
    }
  ],
  "exports": {
    "./strapi-admin": {
      "types": "./dist/admin/src/index.d.ts",
      "source": "./admin/src/index.ts",
      "import": "./dist/admin/index.mjs",
      "require": "./dist/admin/index.js",
      "default": "./dist/admin/index.js"
    },
    "./strapi-server": {
      "types": "./dist/server/src/index.d.ts",
      "source": "./server/src/index.ts",
      "import": "./dist/server/index.mjs",
      "require": "./dist/server/index.js",
      "default": "./dist/server/index.js"
    },
    "./package.json": "./package.json"
  },
  "files": [
    "dist/",
    "strapi-server.js"
  ],
  "scripts": {
    "build": "strapi-plugin build",
    "clean": "run -T rimraf ./dist",
    "lint": "run -T eslint .",
    "test:front": "run -T cross-env IS_EE=true jest --config ./jest.config.front.js",
    "test:front:watch": "run -T cross-env IS_EE=true jest --config ./jest.config.front.js --watchAll",
    "test:ts:front": "run -T tsc -p admin/tsconfig.json",
    "test:ts:back": "run -T tsc --noEmit -p server/tsconfig.json",
    "test:unit": "run -T jest --verbose",
    "test:unit:watch": "run -T jest --watch",
    "watch": "strapi-plugin watch"
  },
  "dependencies": {
    "@reduxjs/toolkit": "1.9.7",
    "@strapi/admin": "5.4.2",
    "@strapi/design-system": "2.0.0-rc.14",
    "@strapi/icons": "2.0.0-rc.14",
    "@strapi/utils": "5.4.2",
    "bcryptjs": "2.4.3",
    "cheerio": "^1.0.0",
    "formik": "2.4.5",
    "fs-extra": "11.2.0",
    "immer": "9.0.21",
    "koa-static": "^5.0.0",
    "lodash": "4.17.21",
    "path-to-regexp": "6.3.0",
    "react-intl": "6.6.2",
    "swagger-ui-dist": "4.19.0",
    "yaml": "1.10.2",
    "yup": "0.32.9"
  },
  "devDependencies": {
    "@apidevtools/swagger-parser": "^10.1.0",
<<<<<<< HEAD
    "@strapi/admin-test-utils": "5.4.1",
    "@strapi/pack-up": "5.0.2",
=======
    "@strapi/admin-test-utils": "5.4.2",
    "@strapi/pack-up": "5.0.0",
>>>>>>> f0a0bc26
    "@strapi/sdk-plugin": "^5.0.0",
    "@strapi/strapi": "5.4.2",
    "@strapi/types": "5.4.2",
    "@testing-library/react": "15.0.7",
    "@testing-library/user-event": "14.5.2",
    "@types/fs-extra": "11.0.4",
    "@types/koa": "2.13.4",
    "@types/koa-session": "6.4.1",
    "@types/swagger-ui-dist": "3.30.4",
    "koa": "2.15.2",
    "koa-body": "6.0.1",
    "koa-session": "6.4.0",
    "msw": "1.3.0",
    "openapi-types": "12.1.3",
    "react": "18.3.1",
    "react-dom": "18.3.1",
    "react-router-dom": "6.22.3",
    "styled-components": "6.1.8"
  },
  "peerDependencies": {
    "@strapi/strapi": "^5.0.0",
    "react": "^17.0.0 || ^18.0.0",
    "react-dom": "^17.0.0 || ^18.0.0",
    "react-router-dom": "^6.0.0",
    "styled-components": "^6.0.0"
  },
  "engines": {
    "node": ">=18.0.0 <=22.x.x",
    "npm": ">=6.0.0"
  },
  "strapi": {
    "displayName": "Documentation",
    "name": "documentation",
    "description": "Create an OpenAPI Document and visualize your API with SWAGGER UI.",
    "kind": "plugin"
  },
  "gitHead": "7d785703f52464577d077c4618cbe68b44f8a9cd"
}<|MERGE_RESOLUTION|>--- conflicted
+++ resolved
@@ -74,13 +74,8 @@
   },
   "devDependencies": {
     "@apidevtools/swagger-parser": "^10.1.0",
-<<<<<<< HEAD
-    "@strapi/admin-test-utils": "5.4.1",
+    "@strapi/admin-test-utils": "5.4.2",
     "@strapi/pack-up": "5.0.2",
-=======
-    "@strapi/admin-test-utils": "5.4.2",
-    "@strapi/pack-up": "5.0.0",
->>>>>>> f0a0bc26
     "@strapi/sdk-plugin": "^5.0.0",
     "@strapi/strapi": "5.4.2",
     "@strapi/types": "5.4.2",
