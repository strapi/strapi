--- conflicted
+++ resolved
@@ -55,17 +55,10 @@
   },
   "dependencies": {
     "@reduxjs/toolkit": "1.9.7",
-<<<<<<< HEAD
-    "@strapi/admin": "5.0.0-rc.8",
+    "@strapi/admin": "workspace:*",
     "@strapi/design-system": "2.0.0-rc.8",
     "@strapi/icons": "2.0.0-rc.8",
-    "@strapi/utils": "5.0.0-rc.8",
-=======
-    "@strapi/admin": "workspace:*",
-    "@strapi/design-system": "2.0.0-rc.7",
-    "@strapi/icons": "2.0.0-rc.7",
     "@strapi/utils": "workspace:*",
->>>>>>> e3a1ff9d
     "bcryptjs": "2.4.3",
     "cheerio": "^1.0.0-rc.12",
     "formik": "2.4.5",
