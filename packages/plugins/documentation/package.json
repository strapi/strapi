{
  "name": "@strapi/plugin-documentation",
  "version": "5.0.0-beta.8",
  "description": "Create an OpenAPI Document and visualize your API with SWAGGER UI.",
  "repository": {
    "type": "git",
    "url": "https://github.com/strapi/strapi.git",
    "directory": "packages/plugins/documentation"
  },
  "license": "SEE LICENSE IN LICENSE",
  "author": {
    "name": "Strapi Solutions SAS",
    "email": "hi@strapi.io",
    "url": "https://strapi.io"
  },
  "maintainers": [
    {
      "name": "Strapi Solutions SAS",
      "email": "hi@strapi.io",
      "url": "https://strapi.io"
    }
  ],
  "exports": {
    "./strapi-admin": {
      "types": "./dist/admin/src/index.d.ts",
      "source": "./admin/src/index.ts",
      "import": "./dist/admin/index.mjs",
      "require": "./dist/admin/index.js",
      "default": "./dist/admin/index.js"
    },
    "./strapi-server": {
      "types": "./dist/server/src/index.d.ts",
      "source": "./server/src/index.ts",
      "import": "./dist/server/index.mjs",
      "require": "./dist/server/index.js",
      "default": "./dist/server/index.js"
    },
    "./package.json": "./package.json"
  },
  "files": [
    "dist/",
    "strapi-server.js"
  ],
  "scripts": {
    "build": "strapi-plugin build",
    "clean": "run -T rimraf ./dist",
    "lint": "run -T eslint .",
    "test:front": "run -T cross-env IS_EE=true jest --config ./jest.config.front.js",
    "test:front:watch": "run -T cross-env IS_EE=true jest --config ./jest.config.front.js --watchAll",
    "test:ts:front": "run -T tsc -p admin/tsconfig.json",
    "test:ts:back": "run -T tsc --noEmit -p server/tsconfig.json",
    "test:unit": "run -T jest --verbose",
    "test:unit:watch": "run -T jest --watch",
    "watch": "strapi-plugin watch"
  },
  "dependencies": {
    "@reduxjs/toolkit": "1.9.7",
    "@strapi/admin": "5.0.0-beta.8",
    "@strapi/design-system": "2.0.0-beta.4",
    "@strapi/icons": "2.0.0-beta.4",
    "@strapi/utils": "5.0.0-beta.8",
    "bcryptjs": "2.4.3",
    "cheerio": "^1.0.0-rc.12",
    "formik": "2.4.5",
    "fs-extra": "11.2.0",
    "immer": "9.0.21",
    "koa-static": "^5.0.0",
    "lodash": "4.17.21",
    "path-to-regexp": "6.2.1",
    "react-intl": "6.6.2",
    "swagger-ui-dist": "4.19.0",
    "yaml": "1.10.2",
    "yup": "0.32.9"
  },
  "devDependencies": {
    "@apidevtools/swagger-parser": "^10.1.0",
    "@strapi/admin-test-utils": "5.0.0-beta.8",
    "@strapi/pack-up": "5.0.0",
<<<<<<< HEAD
    "@strapi/sdk-plugin": "^5.0.0-beta.8",
    "@strapi/strapi": "5.0.0-beta.7",
    "@strapi/types": "5.0.0-beta.7",
=======
    "@strapi/strapi": "5.0.0-beta.8",
    "@strapi/types": "5.0.0-beta.8",
>>>>>>> cffa2279
    "@testing-library/react": "15.0.7",
    "@testing-library/user-event": "14.5.2",
    "@types/fs-extra": "11.0.4",
    "@types/koa": "2.13.4",
    "@types/koa-session": "6.4.1",
    "@types/swagger-ui-dist": "3.30.4",
    "koa": "2.15.2",
    "koa-body": "6.0.1",
    "koa-session": "6.4.0",
    "msw": "1.3.0",
    "openapi-types": "12.1.3",
    "react": "18.3.1",
    "react-dom": "18.3.1",
    "react-router-dom": "6.22.3",
    "styled-components": "6.1.8"
  },
  "peerDependencies": {
    "@strapi/strapi": "^5.0.0 || ^5.0.0-beta || ^5.0.0-alpha || ^5.0.0-rc",
    "react": "^17.0.0 || ^18.0.0",
    "react-dom": "^17.0.0 || ^18.0.0",
    "react-router-dom": "^6.0.0",
    "styled-components": "^6.0.0"
  },
  "engines": {
    "node": ">=18.0.0 <=20.x.x",
    "npm": ">=6.0.0"
  },
  "strapi": {
    "displayName": "Documentation",
    "name": "documentation",
    "description": "Create an OpenAPI Document and visualize your API with SWAGGER UI.",
    "kind": "plugin"
  }
}<|MERGE_RESOLUTION|>--- conflicted
+++ resolved
@@ -76,14 +76,9 @@
     "@apidevtools/swagger-parser": "^10.1.0",
     "@strapi/admin-test-utils": "5.0.0-beta.8",
     "@strapi/pack-up": "5.0.0",
-<<<<<<< HEAD
-    "@strapi/sdk-plugin": "^5.0.0-beta.8",
-    "@strapi/strapi": "5.0.0-beta.7",
-    "@strapi/types": "5.0.0-beta.7",
-=======
+    "@strapi/sdk-plugin": "^5.0.0",
     "@strapi/strapi": "5.0.0-beta.8",
     "@strapi/types": "5.0.0-beta.8",
->>>>>>> cffa2279
     "@testing-library/react": "15.0.7",
     "@testing-library/user-event": "14.5.2",
     "@types/fs-extra": "11.0.4",
