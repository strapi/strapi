import { createSelector } from 'reselect';
import pluginId from 'pluginId';

/**
 * Direct selector to the homePage state domain
 */
<<<<<<< HEAD
const selectHomePageDomain = () => state => state.get(`${pluginId}-homePage`);
=======
const selectHomePageDomain = () => state => state.get(`${pluginId}_homePage`);
>>>>>>> 5adda201

/**
 * Default selector used by HomePage
 */

const selectHomePage = () => createSelector(
  selectHomePageDomain(),
  (substate) => substate.toJS(),
);

const makeSelectParams = () => createSelector(
  selectHomePageDomain(),
  (substate) => substate.get('params').toJS(),
);

const makeSelectSearch = () => createSelector(
  selectHomePageDomain(),
  (substate) => substate.get('search'),
);

export default selectHomePage;
export {
  makeSelectSearch,
  makeSelectParams,
};<|MERGE_RESOLUTION|>--- conflicted
+++ resolved
@@ -4,11 +4,7 @@
 /**
  * Direct selector to the homePage state domain
  */
-<<<<<<< HEAD
-const selectHomePageDomain = () => state => state.get(`${pluginId}-homePage`);
-=======
 const selectHomePageDomain = () => state => state.get(`${pluginId}_homePage`);
->>>>>>> 5adda201
 
 /**
  * Default selector used by HomePage
