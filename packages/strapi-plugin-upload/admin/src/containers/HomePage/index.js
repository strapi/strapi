--- conflicted
+++ resolved
@@ -124,17 +124,9 @@
         />
         <AddFilterCTA />
       </ControlsWrapper>
-<<<<<<< HEAD
-      <ListEmpty
-        // TODO
-        onClick={() => {}}
-      />
       <List data={data} />
-=======
       <ListEmpty onClick={handleClickToggleModal} />
-      {/* <List data={data} /> */}
       <ModalStepper isOpen={isOpen} onToggle={handleClickToggleModal} />
->>>>>>> 54a36e6b
     </Container>
   );
 };
