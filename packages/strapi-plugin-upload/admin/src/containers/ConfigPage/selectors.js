--- conflicted
+++ resolved
@@ -4,11 +4,7 @@
 /**
  * Direct selector to the configPage state domain
  */
-<<<<<<< HEAD
-const selectConfigPageDomain = () => state => state.get(`${pluginId}-configPage`);
-=======
 const selectConfigPageDomain = () => state => state.get(`${pluginId}_configPage`);
->>>>>>> 5adda201
 
 /**
  * Default selector used by ConfigPage
