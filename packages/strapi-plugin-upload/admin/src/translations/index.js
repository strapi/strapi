import en from './en.json';
import ja from './ja.json';
import ms from './ms.json';
import ru from './ru.json';
import uk from './uk.json';
import ptBR from './pt-BR.json';
<<<<<<< HEAD
import zh from './zh.json';
=======
import sk from './sk.json';
>>>>>>> cd9296b3

const trads = {
  en,
  ja,
  ms,
  ru,
  uk,
  'pt-BR': ptBR,
<<<<<<< HEAD
  zh,
=======
  sk,
>>>>>>> cd9296b3
};

export default trads;<|MERGE_RESOLUTION|>--- conflicted
+++ resolved
@@ -4,11 +4,8 @@
 import ru from './ru.json';
 import uk from './uk.json';
 import ptBR from './pt-BR.json';
-<<<<<<< HEAD
+import sk from './sk.json';
 import zh from './zh.json';
-=======
-import sk from './sk.json';
->>>>>>> cd9296b3
 
 const trads = {
   en,
@@ -17,11 +14,8 @@
   ru,
   uk,
   'pt-BR': ptBR,
-<<<<<<< HEAD
+  sk,
   zh,
-=======
-  sk,
->>>>>>> cd9296b3
 };
 
 export default trads;