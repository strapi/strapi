--- conflicted
+++ resolved
@@ -1,17 +1,11 @@
 import en from './en.json';
-<<<<<<< HEAD
+import ms from './ms.json';
 import ru from './ru.json';
 
 const trads = {
   en,
-  ru,
-=======
-import ms from './ms.json';
-
-const trads = {
-  en,
   ms,
->>>>>>> 534a199d
+  ru
 };
 
 export default trads;