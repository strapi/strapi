import en from './en.json';
import ms from './ms.json';
import ru from './ru.json';
import uk from './uk.json';

const trads = {
  en,
  ms,
  ru,
<<<<<<< HEAD
=======
  uk,
>>>>>>> 528dc414
};

export default trads;<|MERGE_RESOLUTION|>--- conflicted
+++ resolved
@@ -7,10 +7,7 @@
   en,
   ms,
   ru,
-<<<<<<< HEAD
-=======
   uk,
->>>>>>> 528dc414
 };
 
 export default trads;