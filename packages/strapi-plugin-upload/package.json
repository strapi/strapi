{
  "name": "strapi-plugin-upload",
  "version": "3.5.3",
  "description": "Makes it easy to upload images and files to your Strapi Application.",
  "strapi": {
    "name": "Media Library",
    "icon": "cloud-upload-alt",
    "description": "upload.plugin.description",
    "required": true
  },
  "scripts": {
    "test": "echo \"no tests yet\""
  },
  "dependencies": {
<<<<<<< HEAD
    "@buffetjs/core": "3.3.5-next.1",
    "@buffetjs/custom": "3.3.5-next.1",
    "@buffetjs/hooks": "3.3.5-next.1",
    "@buffetjs/icons": "3.3.5-next.1",
    "@buffetjs/styles": "3.3.5-next.1",
    "@buffetjs/utils": "3.3.5-next.1",
    "byte-size": "^7.0.0",
=======
    "@buffetjs/core": "3.3.4",
    "@buffetjs/custom": "3.3.4",
    "@buffetjs/hooks": "3.3.4",
    "@buffetjs/icons": "3.3.4",
    "@buffetjs/styles": "3.3.4",
    "@buffetjs/utils": "3.3.4",
    "byte-size": "^7.0.1",
>>>>>>> d7428b74
    "cropperjs": "^1.5.11",
    "immer": "^8.0.1",
    "immutable": "^3.8.2",
    "is-valid-domain": "0.0.17",
    "koa-range": "0.3.0",
    "koa-static": "^5.0.0",
    "lodash": "4.17.20",
    "node-fetch": "2.6.1",
    "react": "^16.13.1",
    "react-copy-to-clipboard": "^5.0.3",
    "react-dom": "^16.9.0",
    "react-intl": "4.5.0",
    "react-redux": "^7.2.2",
    "react-router": "^5.2.0",
    "react-router-dom": "^5.0.0",
    "reactstrap": "8.4.1",
    "sharp": "0.27.1",
    "strapi-helper-plugin": "3.5.3",
    "strapi-provider-upload-local": "3.5.3",
    "strapi-utils": "3.5.3",
    "stream-to-array": "^2.3.0",
    "uuid": "^3.2.1"
  },
  "author": {
    "name": "A Strapi developer",
    "email": "",
    "url": ""
  },
  "maintainers": [
    {
      "name": "A Strapi developer",
      "email": "",
      "url": ""
    }
  ],
  "engines": {
    "node": ">=10.16.0 <=14.x.x",
    "npm": ">=6.0.0"
  },
  "license": "SEE LICENSE IN LICENSE",
  "gitHead": "231263a3535658bab1e9492c6aaaed8692d62a53"
}<|MERGE_RESOLUTION|>--- conflicted
+++ resolved
@@ -12,23 +12,13 @@
     "test": "echo \"no tests yet\""
   },
   "dependencies": {
-<<<<<<< HEAD
     "@buffetjs/core": "3.3.5-next.1",
     "@buffetjs/custom": "3.3.5-next.1",
     "@buffetjs/hooks": "3.3.5-next.1",
     "@buffetjs/icons": "3.3.5-next.1",
     "@buffetjs/styles": "3.3.5-next.1",
     "@buffetjs/utils": "3.3.5-next.1",
-    "byte-size": "^7.0.0",
-=======
-    "@buffetjs/core": "3.3.4",
-    "@buffetjs/custom": "3.3.4",
-    "@buffetjs/hooks": "3.3.4",
-    "@buffetjs/icons": "3.3.4",
-    "@buffetjs/styles": "3.3.4",
-    "@buffetjs/utils": "3.3.4",
     "byte-size": "^7.0.1",
->>>>>>> d7428b74
     "cropperjs": "^1.5.11",
     "immer": "^8.0.1",
     "immutable": "^3.8.2",
