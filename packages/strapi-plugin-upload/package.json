--- conflicted
+++ resolved
@@ -23,12 +23,9 @@
     "prepublishOnly": "npm run build"
   },
   "dependencies": {
-<<<<<<< HEAD
-    "react-copy-to-clipboard": "^5.0.1"
-=======
+    "react-copy-to-clipboard": "^5.0.1",
     "stream-to-array": "^2.3.0",
     "uuid": "^3.2.1"
->>>>>>> e41a788a
   },
   "devDependencies": {
     "strapi-helper-plugin": "3.0.0-alpha.10.1"
