{
  "name": "strapi-plugin-upload",
  "version": "3.0.0-alpha.24.1",
  "description": "This is the description of the plugin.",
  "strapi": {
    "name": "Files Upload",
    "icon": "cloud-upload",
    "description": "Description of upload plugin."
  },
  "scripts": {
    "analyze:clean": "rimraf stats.json",
    "preanalyze": "npm run analyze:clean",
    "analyze": "node ./node_modules/strapi-helper-plugin/lib/internals/scripts/analyze.js",
    "prebuild": "npm run build:clean",
    "build:dev": "cross-env NODE_ENV=development ./node_modules/strapi-helper-plugin/node_modules/.bin/webpack --config node_modules/strapi-helper-plugin/lib/internals/webpack/webpack.prod.babel.js --color -p --progress",
    "build": "cross-env NODE_ENV=production node_modules/strapi-helper-plugin/node_modules/.bin/webpack --config node_modules/strapi-helper-plugin/lib/internals/webpack/webpack.prod.babel.js --color -p --progress",
    "build:clean": "rimraf admin/build",
    "start": "cross-env NODE_ENV=development ./node_modules/strapi-helper-plugin/lib/server",
    "generate": "node ./node_modules/plop/plop.js --plopfile node_modules/strapi-helper-plugin/lib/internals/generators/index.js",
    "prettier": "node ./node_modules/strapi-helper-plugin/node_modules/.bin/prettier --single-quote --trailing-comma es5 --write \"{admin,__{tests,mocks}__}/**/*.js\"",
    "test": "echo \"Error: no test specified\"",
    "prepublishOnly": "IS_MONOREPO=true npm run build"
  },
  "dependencies": {
<<<<<<< HEAD
    "strapi-provider-upload-local": "3.0.0-alpha.24",
    "strapi-utils": "3.0.0-alpha.24",
=======
    "strapi-provider-upload-local": "3.0.0-alpha.24.1",
>>>>>>> c50a5864
    "stream-to-array": "^2.3.0",
    "uuid": "^3.2.1"
  },
  "devDependencies": {
    "strapi-helper-plugin": "3.0.0-alpha.24.1"
  },
  "author": {
    "name": "A Strapi developer",
    "email": "",
    "url": ""
  },
  "maintainers": [
    {
      "name": "A Strapi developer",
      "email": "",
      "url": ""
    }
  ],
  "engines": {
    "node": ">= 10.0.0",
    "npm": ">= 6.0.0"
  },
  "license": "MIT"
}<|MERGE_RESOLUTION|>--- conflicted
+++ resolved
@@ -22,12 +22,8 @@
     "prepublishOnly": "IS_MONOREPO=true npm run build"
   },
   "dependencies": {
-<<<<<<< HEAD
-    "strapi-provider-upload-local": "3.0.0-alpha.24",
-    "strapi-utils": "3.0.0-alpha.24",
-=======
     "strapi-provider-upload-local": "3.0.0-alpha.24.1",
->>>>>>> c50a5864
+    "strapi-utils": "3.0.0-alpha.24.1",
     "stream-to-array": "^2.3.0",
     "uuid": "^3.2.1"
   },
