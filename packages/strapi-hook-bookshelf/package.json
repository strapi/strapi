{
  "name": "strapi-hook-bookshelf",
  "version": "3.0.0-alpha.24.1",
  "description": "Bookshelf hook for the Strapi framework",
  "homepage": "http://strapi.io",
  "keywords": [
    "bookshelf",
    "hook",
    "migrations",
    "orm",
    "sql",
    "strapi"
  ],
  "directories": {
    "lib": "./lib"
  },
  "main": "./lib",
  "dependencies": {
<<<<<<< HEAD
    "bookshelf": "^0.13.3",
=======
    "bookshelf": "^0.12.1",
>>>>>>> 9b20f276
    "inquirer": "^6.2.1",
    "lodash": "^4.17.5",
    "pluralize": "^7.0.0",
    "rimraf": "^2.6.2",
    "strapi-hook-knex": "3.0.0-alpha.24.1",
    "strapi-utils": "3.0.0-alpha.24.1"
  },
  "strapi": {
    "dependencies": [
      "knex"
    ]
  },
  "scripts": {
    "test": "echo \"no tests yet\"",
    "prepublishOnly": "npm prune"
  },
  "author": {
    "email": "hi@strapi.io",
    "name": "Strapi team",
    "url": "http://strapi.io"
  },
  "maintainers": [
    {
      "name": "Strapi team",
      "email": "hi@strapi.io",
      "url": "http://strapi.io"
    }
  ],
  "repository": {
    "type": "git",
    "url": "git://github.com/strapi/strapi.git"
  },
  "bugs": {
    "url": "https://github.com/strapi/strapi/issues"
  },
  "engines": {
    "node": ">= 10.0.0",
    "npm": ">= 6.0.0"
  },
  "license": "MIT"
}<|MERGE_RESOLUTION|>--- conflicted
+++ resolved
@@ -16,11 +16,7 @@
   },
   "main": "./lib",
   "dependencies": {
-<<<<<<< HEAD
     "bookshelf": "^0.13.3",
-=======
-    "bookshelf": "^0.12.1",
->>>>>>> 9b20f276
     "inquirer": "^6.2.1",
     "lodash": "^4.17.5",
     "pluralize": "^7.0.0",
