--- conflicted
+++ resolved
@@ -19,11 +19,7 @@
     "lodash": "4.17.21",
     "rimraf": "3.0.2",
     "stack-trace": "0.0.10",
-<<<<<<< HEAD
-    "@strapi/utils": "3.6.0"
-=======
-    "strapi-utils": "3.6.5"
->>>>>>> 6f7e0c27
+    "@strapi/utils": "3.6.5"
   },
   "author": {
     "email": "hi@strapi.io",
