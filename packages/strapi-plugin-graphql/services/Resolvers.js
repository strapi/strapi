'use strict';

/* eslint-disable no-unused-vars */

/**
 * GraphQL.js service
 *
 * @description: A set of functions similar to controller's actions to avoid code duplication.
 */

const _ = require('lodash');
const pluralize = require('pluralize');
const Aggregator = require('./Aggregator');
const Query = require('./Query.js');
const Mutation = require('./Mutation.js');
const Types = require('./Types.js');
const Schema = require('./Schema.js');

module.exports = {
  /**
   * Construct the GraphQL query & definition and apply the right resolvers.
   *
   * @return Object
   */

  shadowCRUD: function(models, plugin) {
    // Retrieve generic service from the Content Manager plugin.
    const resolvers =
      strapi.plugins['content-manager'].services['contentmanager'];

    const initialState = {
      definition: '',
      query: {},
      mutation: {},
      resolver: { Query: {}, Mutation: {} },
    };

    if (_.isEmpty(models)) {
      return initialState;
    }

    return models.reduce((acc, name) => {
      const model = plugin
        ? strapi.plugins[plugin].models[name]
        : strapi.models[name];

      // Setup initial state with default attribute that should be displayed
      // but these attributes are not properly defined in the models.
      const initialState = {
        [model.primaryKey]: 'ID!',
      };

      const globalId = model.globalId;
      const _schema = _.cloneDeep(
        _.get(strapi.plugins, 'graphql.config._schema.graphql', {}),
      );

      if (!acc.resolver[globalId]) {
        acc.resolver[globalId] = {};
      }

      // Add timestamps attributes.
      if (_.get(model, 'options.timestamps') === true) {
        Object.assign(initialState, {
          createdAt: 'DateTime!',
          updatedAt: 'DateTime!',
        });

        Object.assign(acc.resolver[globalId], {
          createdAt: (obj) => {
            // eslint-disable-line no-unused-vars
            return obj.createdAt || obj.created_at;
          },
          updatedAt: (obj) => {
            // eslint-disable-line no-unused-vars
            return obj.updatedAt || obj.updated_at;
          },
        });
      }

      // Retrieve user customisation.
      const { type = {}, resolver = {} } = _schema;

      // Convert our layer Model to the GraphQL DL.
      const attributes = Object.keys(model.attributes)
        .filter(attribute => model.attributes[attribute].private !== true)
        .reduce((acc, attribute) => {
          // Convert our type to the GraphQL type.
          acc[attribute] = Types.convertType({
            definition: model.attributes[attribute],
            modelName: globalId,
            attributeName: attribute,
          });

          return acc;
        }, initialState);

      // Detect enum and generate it for the schema definition
      const enums = Object.keys(model.attributes)
        .filter(attribute => model.attributes[attribute].type === 'enumeration')
        .map(attribute => {
          const definition = model.attributes[attribute];

          return `enum ${Types.convertEnumType(
            definition,
            globalId,
            attribute,
          )} { ${definition.enum.join(' \n ')} }`;
        })
        .join(' ');

      acc.definition += enums;

      // Add parameters to optimize association query.
      (model.associations || [])
        .filter(association => association.type === 'collection')
        .forEach(association => {
          attributes[
            `${
              association.alias
            }(sort: String, limit: Int, start: Int, where: JSON)`
          ] = attributes[association.alias];

          delete attributes[association.alias];
        });

      acc.definition += `${Schema.getDescription(
        type[globalId],
        model,
      )}type ${globalId} {${Schema.formatGQL(
        attributes,
        type[globalId],
        model,
      )}}\n\n`;

      // Add definition to the schema but this type won't be "queriable" or "mutable".
      if (
        type[model.globalId] === false ||
        _.get(type, `${model.globalId}.enabled`) === false
      ) {
        return acc;
      }

      // Build resolvers.
      const queries = {
        singular:
          _.get(resolver, `Query.${pluralize.singular(name)}`) !== false
            ? Query.composeQueryResolver(_schema, plugin, name, true)
            : null,
        plural:
          _.get(resolver, `Query.${pluralize.plural(name)}`) !== false
            ? Query.composeQueryResolver(_schema, plugin, name, false)
            : null,
      };

      Object.keys(queries).forEach(type => {
        // The query cannot be built.
        if (_.isError(queries[type])) {
          strapi.log.error(queries[type]);
          strapi.stop();
        }

        // Only create query if the function is available.
        if (_.isFunction(queries[type])) {
          if (type === 'singular') {
            Object.assign(acc.query, {
              [`${pluralize.singular(name)}(id: ID!)`]: model.globalId,
            });
          } else {
            Object.assign(acc.query, {
              [`${pluralize.plural(
                name,
              )}(sort: String, limit: Int, start: Int, where: JSON)`]: `[${
                model.globalId
              }]`,
            });
          }

          _.merge(acc.resolver.Query, {
            [type === 'singular'
              ? pluralize.singular(name)
              : pluralize.plural(name)]: queries[type],
          });
        }
      });

      // TODO:
      // - Implement batch methods (need to update the content-manager as well).
      // - Implement nested transactional methods (create/update).
      const mutations = {
        create:
          _.get(resolver, `Mutation.create${_.capitalize(name)}`) !== false
            ? Mutation.composeMutationResolver(_schema, plugin, name, 'create')
            : null,
        update:
          _.get(resolver, `Mutation.update${_.capitalize(name)}`) !== false
            ? Mutation.composeMutationResolver(_schema, plugin, name, 'update')
            : null,
        delete:
          _.get(resolver, `Mutation.delete${_.capitalize(name)}`) !== false
            ? Mutation.composeMutationResolver(_schema, plugin, name, 'delete')
            : null,
      };

      // Add model Input definition.
      acc.definition += Types.generateInputModel(model, name);

      Object.keys(mutations).forEach(type => {
        if (_.isFunction(mutations[type])) {
          let mutationDefinition;
          let mutationName = `${type}${_.capitalize(name)}`;

          // Generate the Input for this specific action.
          acc.definition += Types.generateInputPayloadArguments(
            model,
            name,
            type,
          );

          switch (type) {
            case 'create':
              mutationDefinition = {
                [`${mutationName}(input: ${mutationName}Input)`]: `${mutationName}Payload`,
              };

              break;
            case 'update':
              mutationDefinition = {
                [`${mutationName}(input: ${mutationName}Input)`]: `${mutationName}Payload`,
              };

              break;
            case 'delete':
              mutationDefinition = {
                [`${mutationName}(input: ${mutationName}Input)`]: `${mutationName}Payload`,
              };
              break;
            default:
            // Nothing.
          }

          // Assign mutation definition to global definition.
          Object.assign(acc.mutation, mutationDefinition);

          // Assign resolver to this mutation and merge it with the others.
          _.merge(acc.resolver.Mutation, {
            [`${mutationName}`]: mutations[type],
          });
        }
      });

      // TODO:
      // - Add support for Graphql Aggregation in Bookshelf ORM
      if (model.orm === 'mongoose') {
        // Generation the aggregation for the given model
        const modelAggregator = Aggregator.formatModelConnectionsGQL(
          attributes,
          model,
          name,
          queries.plural,
        );
        if (modelAggregator) {
          acc.definition += modelAggregator.type;
          if (!acc.resolver[modelAggregator.globalId]) {
            acc.resolver[modelAggregator.globalId] = {};
          }

          _.merge(acc.resolver, modelAggregator.resolver);
          _.merge(acc.query, modelAggregator.query);
        }
      }

      // Build associations queries.
      (model.associations || []).forEach(association => {
        switch (association.nature) {
          case 'oneToManyMorph':
            return _.merge(acc.resolver[globalId], {
              [association.alias]: async obj => {
                const withRelated = await resolvers.fetch(
                  {
                    id: obj[model.primaryKey],
                    model: name,
                  },
                  plugin,
                  [association.alias],
                  false,
                );

                const entry =
                  withRelated && withRelated.toJSON
                    ? withRelated.toJSON()
                    : withRelated;

                // Set the _type only when the value is defined
                if (entry[association.alias]) {
                  entry[association.alias]._type = _.upperFirst(
                    association.model,
                  );
                }

                return entry[association.alias];
              },
            });
          case 'manyMorphToOne':
          case 'manyMorphToMany':
          case 'manyToManyMorph':
            return _.merge(acc.resolver[globalId], {
              [association.alias]: async (obj) => {
                // eslint-disable-line no-unused-vars
                const [withRelated, withoutRelated] = await Promise.all([
                  resolvers.fetch(
                    {
                      id: obj[model.primaryKey],
                      model: name,
                    },
                    plugin,
                    [association.alias],
                    false,
                  ),
                  resolvers.fetch(
                    {
                      id: obj[model.primaryKey],
                      model: name,
                    },
                    plugin,
                    [],
                  ),
                ]);

                const entry =
                  withRelated && withRelated.toJSON
                    ? withRelated.toJSON()
                    : withRelated;

                // TODO:
                // - Handle sort, limit and start (lodash or inside the query)
                entry[association.alias].map((entry, index) => {
                  const type =
                    _.get(
                      withoutRelated,
                      `${association.alias}.${index}.kind`,
                    ) ||
                    _.upperFirst(
                      _.camelCase(
                        _.get(
                          withoutRelated,
                          `${association.alias}.${index}.${
                            association.alias
                          }_type`,
                        ),
                      ),
                    ) ||
                    _.upperFirst(_.camelCase(association[association.type]));

                  entry._type = type;

                  return entry;
                });

                return entry[association.alias];
              },
            });
          default:
        }

        _.merge(acc.resolver[globalId], {
          [association.alias]: async (obj, options) => {
            // eslint-disable-line no-unused-vars
            // Construct parameters object to retrieve the correct related entries.
            const params = {
              model: association.model || association.collection,
            };

            const queryOpts = {
              source: association.plugin,
            };

            if (association.type === 'model') {
              params.id = obj[association.alias];
            } else {
              // Get refering model.
              const ref = association.plugin
                ? strapi.plugins[association.plugin].models[params.model]
                : strapi.models[params.model];

              // Apply optional arguments to make more precise nested request.
              const convertedParams = strapi.utils.models.convertParams(
                name,
                Query.convertToParams(Query.amountLimiting(options)),
              );
              const where = strapi.utils.models.convertParams(
                name,
                options.where || {},
              );

              // Limit, order, etc.
              Object.assign(queryOpts, convertedParams);

              // Skip.
              queryOpts.skip = convertedParams.start;

              switch (association.nature) {
<<<<<<< HEAD
                case 'manyToMany':
                  if (association.dominant) {
                    const arrayOfIds = (obj[association.alias] || []).map(
                      related => {
                        return related[ref.primaryKey] || related;
                      },
                    );

                    // Where.
                    queryOpts.query = strapi.utils.models.convertParams(name, {
                      // Construct the "where" query to only retrieve entries which are
                      // related to this entry.
                      [ref.primaryKey]: arrayOfIds,
                      ...where.where,
                    }).where;
                    // falls through
                  }
=======
                case 'manyToMany': {
                  const arrayOfIds = (obj[association.alias] || []).map(
                    related => {
                      return related[ref.primaryKey] || related;
                    },
                  );

                  // Where.
                  queryOpts.query = strapi.utils.models.convertParams(name, {
                    // Construct the "where" query to only retrieve entries which are
                    // related to this entry.
                    [ref.primaryKey]: arrayOfIds,
                    ...where.where,
                  }).where;
>>>>>>> 005b4ba4
                  break;
                  // falls through
                }
                default:
                  // Where.
                  queryOpts.query = strapi.utils.models.convertParams(name, {
                    // Construct the "where" query to only retrieve entries which are
                    // related to this entry.
                    [association.via]: obj[ref.primaryKey],
                    ...where.where,
                  }).where;
              }
            }

            if (queryOpts.hasOwnProperty('query') &&
              queryOpts.query.hasOwnProperty('id') &&
              queryOpts.query.id.hasOwnProperty('value') &&
              Array.isArray(queryOpts.query.id.value)
            ){
              queryOpts.query.id.symbol = 'IN';
            }

            const value = await (association.model
              ? resolvers.fetch(params, association.plugin, [])
              : resolvers.fetchAll(params, { ...queryOpts, populate: [] }));

            return value && value.toJSON ? value.toJSON() : value;
          },
        });
      });

      return acc;
    }, initialState);
  },
};<|MERGE_RESOLUTION|>--- conflicted
+++ resolved
@@ -400,25 +400,6 @@
               queryOpts.skip = convertedParams.start;
 
               switch (association.nature) {
-<<<<<<< HEAD
-                case 'manyToMany':
-                  if (association.dominant) {
-                    const arrayOfIds = (obj[association.alias] || []).map(
-                      related => {
-                        return related[ref.primaryKey] || related;
-                      },
-                    );
-
-                    // Where.
-                    queryOpts.query = strapi.utils.models.convertParams(name, {
-                      // Construct the "where" query to only retrieve entries which are
-                      // related to this entry.
-                      [ref.primaryKey]: arrayOfIds,
-                      ...where.where,
-                    }).where;
-                    // falls through
-                  }
-=======
                 case 'manyToMany': {
                   const arrayOfIds = (obj[association.alias] || []).map(
                     related => {
@@ -433,7 +414,6 @@
                     [ref.primaryKey]: arrayOfIds,
                     ...where.where,
                   }).where;
->>>>>>> 005b4ba4
                   break;
                   // falls through
                 }
