'use strict';

/* eslint-disable no-unused-vars */

/**
 * GraphQL.js service
 *
 * @description: A set of functions similar to controller's actions to avoid code duplication.
 */

const _ = require('lodash');
const pluralize = require('pluralize');
const Aggregator = require('./Aggregator');
const Query = require('./Query.js');
const Mutation = require('./Mutation.js');
const Types = require('./Types.js');
const Schema = require('./Schema.js');

module.exports = {
  /**
   * Construct the GraphQL query & definition and apply the right resolvers.
   *
   * @return Object
   */

  shadowCRUD: function(models, plugin) {
    // Retrieve generic service from the Content Manager plugin.
    const resolvers =
      strapi.plugins['content-manager'].services['contentmanager'];

    const initialState = {
      definition: '',
      query: {},
      mutation: {},
      resolver: { Query: {}, Mutation: {} },
    };

    if (_.isEmpty(models)) {
      return initialState;
    }

    return models.reduce((acc, name) => {
      const model = plugin
        ? strapi.plugins[plugin].models[name]
        : strapi.models[name];

      // Setup initial state with default attribute that should be displayed
      // but these attributes are not properly defined in the models.
      const initialState = {
        [model.primaryKey]: 'ID!',
      };

      const globalId = model.globalId;
      const _schema = _.cloneDeep(
        _.get(strapi.plugins, 'graphql.config._schema.graphql', {}),
      );

      if (!acc.resolver[globalId]) {
        acc.resolver[globalId] = {};
      }

      // Add timestamps attributes.
      if (_.get(model, 'options.timestamps') === true) {
        Object.assign(initialState, {
          createdAt: 'DateTime!',
          updatedAt: 'DateTime!',
        });

        Object.assign(acc.resolver[globalId], {
          createdAt: (obj) => {
            // eslint-disable-line no-unused-vars
            return obj.createdAt || obj.created_at;
          },
          updatedAt: (obj) => {
            // eslint-disable-line no-unused-vars
            return obj.updatedAt || obj.updated_at;
          },
        });
      }

      // Retrieve user customisation.
      const { type = {}, resolver = {} } = _schema;

      // Convert our layer Model to the GraphQL DL.
      const attributes = Object.keys(model.attributes)
        .filter(attribute => model.attributes[attribute].private !== true)
        .reduce((acc, attribute) => {
          // Convert our type to the GraphQL type.
          acc[attribute] = Types.convertType({
            definition: model.attributes[attribute],
            modelName: globalId,
            attributeName: attribute,
          });

          return acc;
        }, initialState);

      // Detect enum and generate it for the schema definition
      const enums = Object.keys(model.attributes)
        .filter(attribute => model.attributes[attribute].type === 'enumeration')
        .map(attribute => {
          const definition = model.attributes[attribute];

          return `enum ${Types.convertEnumType(
            definition,
            globalId,
            attribute,
          )} { ${definition.enum.join(' \n ')} }`;
        })
        .join(' ');

      acc.definition += enums;

      // Add parameters to optimize association query.
      (model.associations || [])
        .filter(association => association.type === 'collection')
        .forEach(association => {
          attributes[
            `${
              association.alias
            }(sort: String, limit: Int, start: Int, where: JSON)`
          ] = attributes[association.alias];

          delete attributes[association.alias];
        });

      acc.definition += `${Schema.getDescription(
        type[globalId],
        model,
      )}type ${globalId} {${Schema.formatGQL(
        attributes,
        type[globalId],
        model,
      )}}\n\n`;

      // Add definition to the schema but this type won't be "queriable" or "mutable".
      if (
        type[model.globalId] === false ||
        _.get(type, `${model.globalId}.enabled`) === false
      ) {
        return acc;
      }

      // Build resolvers.
      const queries = {
        singular:
          _.get(resolver, `Query.${pluralize.singular(name)}`) !== false
            ? Query.composeQueryResolver(_schema, plugin, name, true)
            : null,
        plural:
          _.get(resolver, `Query.${pluralize.plural(name)}`) !== false
            ? Query.composeQueryResolver(_schema, plugin, name, false)
            : null,
      };

      Object.keys(queries).forEach(type => {
        // The query cannot be built.
        if (_.isError(queries[type])) {
<<<<<<< HEAD
          console.error(queries[type]);  // eslint-disable-line no-console
=======
          strapi.log.error(queries[type]);
>>>>>>> d377da29
          strapi.stop();
        }

        // Only create query if the function is available.
        if (_.isFunction(queries[type])) {
          if (type === 'singular') {
            Object.assign(acc.query, {
              [`${pluralize.singular(name)}(id: ID!)`]: model.globalId,
            });
          } else {
            Object.assign(acc.query, {
              [`${pluralize.plural(
                name,
              )}(sort: String, limit: Int, start: Int, where: JSON)`]: `[${
                model.globalId
              }]`,
            });
          }

          _.merge(acc.resolver.Query, {
            [type === 'singular'
              ? pluralize.singular(name)
              : pluralize.plural(name)]: queries[type],
          });
        }
      });

      // TODO:
      // - Implement batch methods (need to update the content-manager as well).
      // - Implement nested transactional methods (create/update).
      const mutations = {
        create:
          _.get(resolver, `Mutation.create${_.capitalize(name)}`) !== false
            ? Mutation.composeMutationResolver(_schema, plugin, name, 'create')
            : null,
        update:
          _.get(resolver, `Mutation.update${_.capitalize(name)}`) !== false
            ? Mutation.composeMutationResolver(_schema, plugin, name, 'update')
            : null,
        delete:
          _.get(resolver, `Mutation.delete${_.capitalize(name)}`) !== false
            ? Mutation.composeMutationResolver(_schema, plugin, name, 'delete')
            : null,
      };

      // Add model Input definition.
      acc.definition += Types.generateInputModel(model, name);

      Object.keys(mutations).forEach(type => {
        if (_.isFunction(mutations[type])) {
          let mutationDefinition;
          let mutationName = `${type}${_.capitalize(name)}`;

          // Generate the Input for this specific action.
          acc.definition += Types.generateInputPayloadArguments(
            model,
            name,
            type,
          );

          switch (type) {
            case 'create':
              mutationDefinition = {
                [`${mutationName}(input: ${mutationName}Input)`]: `${mutationName}Payload`,
              };

              break;
            case 'update':
              mutationDefinition = {
                [`${mutationName}(input: ${mutationName}Input)`]: `${mutationName}Payload`,
              };

              break;
            case 'delete':
              mutationDefinition = {
                [`${mutationName}(input: ${mutationName}Input)`]: `${mutationName}Payload`,
              };
              break;
            default:
            // Nothing.
          }

          // Assign mutation definition to global definition.
          Object.assign(acc.mutation, mutationDefinition);

          // Assign resolver to this mutation and merge it with the others.
          _.merge(acc.resolver.Mutation, {
            [`${mutationName}`]: mutations[type],
          });
        }
      });

      // TODO:
      // - Add support for Graphql Aggregation in Bookshelf ORM
      if (model.orm === 'mongoose') {
        // Generation the aggregation for the given model
        const modelAggregator = Aggregator.formatModelConnectionsGQL(
          attributes,
          model,
          name,
          queries.plural,
        );
        if (modelAggregator) {
          acc.definition += modelAggregator.type;
          if (!acc.resolver[modelAggregator.globalId]) {
            acc.resolver[modelAggregator.globalId] = {};
          }

          _.merge(acc.resolver, modelAggregator.resolver);
          _.merge(acc.query, modelAggregator.query);
        }
      }

      // Build associations queries.
      (model.associations || []).forEach(association => {
        switch (association.nature) {
          case 'oneToManyMorph':
            return _.merge(acc.resolver[globalId], {
              [association.alias]: async obj => {
                const withRelated = await resolvers.fetch(
                  {
                    id: obj[model.primaryKey],
                    model: name,
                  },
                  plugin,
                  [association.alias],
                  false,
                );

                const entry =
                  withRelated && withRelated.toJSON
                    ? withRelated.toJSON()
                    : withRelated;

                // Set the _type only when the value is defined
                if (entry[association.alias]) {
                  entry[association.alias]._type = _.upperFirst(
                    association.model,
                  );
                }

                return entry[association.alias];
              },
            });
          case 'manyMorphToOne':
          case 'manyMorphToMany':
          case 'manyToManyMorph':
            return _.merge(acc.resolver[globalId], {
              [association.alias]: async (obj) => {
                // eslint-disable-line no-unused-vars
                const [withRelated, withoutRelated] = await Promise.all([
                  resolvers.fetch(
                    {
                      id: obj[model.primaryKey],
                      model: name,
                    },
                    plugin,
                    [association.alias],
                    false,
                  ),
                  resolvers.fetch(
                    {
                      id: obj[model.primaryKey],
                      model: name,
                    },
                    plugin,
                    [],
                  ),
                ]);

                const entry =
                  withRelated && withRelated.toJSON
                    ? withRelated.toJSON()
                    : withRelated;

                // TODO:
                // - Handle sort, limit and start (lodash or inside the query)
                entry[association.alias].map((entry, index) => {
                  const type =
                    _.get(
                      withoutRelated,
                      `${association.alias}.${index}.kind`,
                    ) ||
                    _.upperFirst(
                      _.camelCase(
                        _.get(
                          withoutRelated,
                          `${association.alias}.${index}.${
                            association.alias
                          }_type`,
                        ),
                      ),
                    ) ||
                    _.upperFirst(_.camelCase(association[association.type]));

                  entry._type = type;

                  return entry;
                });

                return entry[association.alias];
              },
            });
          default:
        }

        _.merge(acc.resolver[globalId], {
          [association.alias]: async (obj, options) => {
            // eslint-disable-line no-unused-vars
            // Construct parameters object to retrieve the correct related entries.
            const params = {
              model: association.model || association.collection,
            };

            const queryOpts = {
              source: association.plugin,
            };

            if (association.type === 'model') {
              params.id = obj[association.alias];
            } else {
              // Get refering model.
              const ref = association.plugin
                ? strapi.plugins[association.plugin].models[params.model]
                : strapi.models[params.model];

              // Apply optional arguments to make more precise nested request.
              const convertedParams = strapi.utils.models.convertParams(
                name,
                Query.convertToParams(Query.amountLimiting(options)),
              );
              const where = strapi.utils.models.convertParams(
                name,
                options.where || {},
              );

              // Limit, order, etc.
              Object.assign(queryOpts, convertedParams);

              // Skip.
              queryOpts.skip = convertedParams.start;

              switch (association.nature) {
                case 'manyToMany':
                  if (association.dominant) {
                    const arrayOfIds = (obj[association.alias] || []).map(
                      related => {
                        return related[ref.primaryKey] || related;
                      },
                    );

                    // Where.
                    queryOpts.query = strapi.utils.models.convertParams(name, {
                      // Construct the "where" query to only retrieve entries which are
                      // related to this entry.
                      [ref.primaryKey]: arrayOfIds,
                      ...where.where,
                    }).where;
<<<<<<< HEAD
                    // falls through
=======
                    break;
                  // falls through
>>>>>>> d377da29
                  }
                  break;
                default:
                  // Where.
                  queryOpts.query = strapi.utils.models.convertParams(name, {
                    // Construct the "where" query to only retrieve entries which are
                    // related to this entry.
                    [association.via]: obj[ref.primaryKey],
                    ...where.where,
                  }).where;
              }
            }

            const value = await (association.model
              ? resolvers.fetch(params, association.plugin, [])
              : resolvers.fetchAll(params, { ...queryOpts, populate: [] }));

            return value && value.toJSON ? value.toJSON() : value;
          },
        });
      });

      return acc;
    }, initialState);
  },
};<|MERGE_RESOLUTION|>--- conflicted
+++ resolved
@@ -156,11 +156,7 @@
       Object.keys(queries).forEach(type => {
         // The query cannot be built.
         if (_.isError(queries[type])) {
-<<<<<<< HEAD
-          console.error(queries[type]);  // eslint-disable-line no-console
-=======
           strapi.log.error(queries[type]);
->>>>>>> d377da29
           strapi.stop();
         }
 
@@ -419,12 +415,7 @@
                       [ref.primaryKey]: arrayOfIds,
                       ...where.where,
                     }).where;
-<<<<<<< HEAD
                     // falls through
-=======
-                    break;
-                  // falls through
->>>>>>> d377da29
                   }
                   break;
                 default:
