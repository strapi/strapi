'use strict';

/**
 * GraphQL.js service
 *
 * @description: A set of functions similar to controller's actions to avoid code duplication.
 */

const fs = require('fs');
const path = require('path');
const { gql, makeExecutableSchema } = require('apollo-server-koa');
const _ = require('lodash');
const graphql = require('graphql');
const Query = require('./Query.js');
const Mutation = require('./Mutation.js');
const Types = require('./Types.js');
const Resolvers = require('./Resolvers.js');

module.exports = {
  /**
   * Receive an Object and return a string which is following the GraphQL specs.
   *
   * @return String
   */

  formatGQL: function(fields, description = {}, model = {}, type = 'field') {
    const typeFields = JSON.stringify(fields, null, 2).replace(/['",]+/g, '');
    const lines = typeFields.split('\n');

    // Try to add description for field.
    if (type === 'field') {
      return lines
        .map(line => {
          if (['{', '}'].includes(line)) {
            return '';
          }

          const split = line.split(':');
          const attribute = _.trim(split[0]);
          const info =
            (_.isString(description[attribute])
              ? description[attribute]
              : _.get(description[attribute], 'description')) ||
            _.get(model, `attributes.${attribute}.description`);
          const deprecated =
            _.get(description[attribute], 'deprecated') ||
            _.get(model, `attributes.${attribute}.deprecated`);

          // Snakecase an attribute when we find a dash.
          if (attribute.indexOf('-') !== -1) {
            line = `  ${_.snakeCase(attribute)}: ${_.trim(split[1])}`;
          }

          if (info) {
            line = `  """\n    ${info}\n  """\n${line}`;
          }

          if (deprecated) {
            line = `${line} @deprecated(reason: "${deprecated}")`;
          }

          return line;
        })
        .join('\n');
    } else if (type === 'query' || type === 'mutation') {
      return lines
        .map((line, index) => {
          if (['{', '}'].includes(line)) {
            return '';
          }

          const split = Object.keys(fields)[index - 1].split('(');
          const attribute = _.trim(split[0]);
          const info = _.get(description[attribute], 'description');
          const deprecated = _.get(description[attribute], 'deprecated');

          // Snakecase an attribute when we find a dash.
          if (attribute.indexOf('-') !== -1) {
            line = `  ${_.snakeCase(attribute)}(${_.trim(split[1])}`;
          }

          if (info) {
            line = `  """\n    ${info}\n  """\n${line}`;
          }

          if (deprecated) {
            line = `${line} @deprecated(reason: "${deprecated}")`;
          }

          return line;
        })
        .join('\n');
    }

    return lines
      .map((line, index) => {
        if ([0, lines.length - 1].includes(index)) {
          return '';
        }

        return line;
      })
      .join('\n');
  },

  /**
   * Retrieve description from variable and return a string which follow the GraphQL specs.
   *
   * @return String
   */

  getDescription: (description, model = {}) => {
    const format = '"""\n';

    const str =
      _.get(description, '_description') || _.isString(description)
        ? description
        : undefined || _.get(model, 'info.description');

    if (str) {
      return `${format}${str}\n${format}`;
    }

    return '';
  },

  /**
   * Generate GraphQL schema.
   *
   * @return Schema
   */

  generateSchema: function() {
    // Generate type definition and query/mutation for models.
    const shadowCRUD =
      strapi.plugins.graphql.config.shadowCRUD !== false
        ? (() => {
          // Exclude core models.
          const models = Object.keys(strapi.models).filter(
            model => model !== 'core_store',
          );

            // Reproduce the same pattern for each plugin.
          return Object.keys(strapi.plugins).reduce((acc, plugin) => {
            const {
              definition,
              query,
              mutation,
              resolver,
            } = Resolvers.shadowCRUD(
              Object.keys(strapi.plugins[plugin].models),
              plugin,
            );

              // We cannot put this in the merge because it's a string.
            acc.definition += definition || '';

            return _.merge(acc, {
              query,
              resolver,
              mutation,
            });
          }, Resolvers.shadowCRUD(models));
        })()
        : { definition: '', query: '', mutation: '', resolver: '' };

    // Extract custom definition, query or resolver.
    const {
      definition,
      query,
      mutation,
      resolver = {},
    } = strapi.plugins.graphql.config._schema.graphql;

    // Polymorphic.
    const {
      polymorphicDef,
      polymorphicResolver,
    } = Types.addPolymorphicUnionType(definition, shadowCRUD.definition);

    // Build resolvers.
    const resolvers =
      _.omitBy(
        _.merge(shadowCRUD.resolver, resolver, polymorphicResolver),
        _.isEmpty,
      ) || {};

    // Transform object to only contain function.
    Object.keys(resolvers).reduce((acc, type) => {
      return Object.keys(acc[type]).reduce((acc, resolver) => {
        // Disabled this query.
        if (acc[type][resolver] === false) {
          delete acc[type][resolver];

          return acc;
        }

        if (!_.isFunction(acc[type][resolver])) {
          acc[type][resolver] = acc[type][resolver].resolver;
        }

        if (
          _.isString(acc[type][resolver]) ||
          _.isPlainObject(acc[type][resolver])
        ) {
          const { plugin = '' } = _.isPlainObject(acc[type][resolver])
            ? acc[type][resolver]
            : {};

          switch (type) {
            case 'Mutation':
              // TODO: Verify this...
              acc[type][resolver] = Mutation.composeMutationResolver(
                strapi.plugins.graphql.config._schema.graphql,
                plugin,
                resolver,
              );
              break;
            case 'Query':
            default:
              acc[type][resolver] = Query.composeQueryResolver(
                strapi.plugins.graphql.config._schema.graphql,
                plugin,
                resolver,
                'force', // Avoid singular/pluralize and force query name.
              );
              break;
          }
        }

        return acc;
      }, acc);
    }, resolvers);

    // Return empty schema when there is no model.
    if (_.isEmpty(shadowCRUD.definition) && _.isEmpty(definition)) {
      return {};
    }

    // Concatenate.
    let typeDefs = `
      ${definition}
      ${shadowCRUD.definition}
      type Query {${shadowCRUD.query &&
        this.formatGQL(
          shadowCRUD.query,
          resolver.Query,
          null,
          'query',
        )}${query}}
      type Mutation {${shadowCRUD.mutation &&
        this.formatGQL(
          shadowCRUD.mutation,
          resolver.Mutation,
          null,
          'mutation',
        )}${mutation}}
      ${Types.addCustomScalar(resolvers)}
      ${Types.addInput()}
      ${polymorphicDef}
    `;

    // Build schema.
    const schema = makeExecutableSchema({
      typeDefs,
      resolvers,
    });

    // Write schema.
    this.writeGenerateSchema(graphql.printSchema(schema));

    // Remove custom scaler (like Upload);
    typeDefs = Types.removeCustomScalar(typeDefs, resolvers);

    return {
      typeDefs: gql(typeDefs),
      resolvers,
    };
  },

  /**
   * Save into a file the readable GraphQL schema.
   *
   * @return void
   */

  writeGenerateSchema: schema => {
    // Disable auto-reload.
    strapi.reload.isWatching = false;

    const generatedFolder = path.resolve(
      strapi.config.appPath,
      'plugins',
      'graphql',
      'config',
      'generated',
    );

    // Create folder if necessary.
    try {
      fs.accessSync(generatedFolder, fs.constants.R_OK | fs.constants.W_OK);
    } catch (err) {
      if (err && err.code === 'ENOENT') {
        fs.mkdirSync(generatedFolder);
      } else {
<<<<<<< HEAD
        console.error(err);  // eslint-disable-line no-console
=======
        strapi.log.error(err);
>>>>>>> d377da29
      }
    }

    fs.writeFileSync(path.join(generatedFolder, 'schema.graphql'), schema);

    strapi.reload.isWatching = true;
  },
};<|MERGE_RESOLUTION|>--- conflicted
+++ resolved
@@ -303,11 +303,7 @@
       if (err && err.code === 'ENOENT') {
         fs.mkdirSync(generatedFolder);
       } else {
-<<<<<<< HEAD
-        console.error(err);  // eslint-disable-line no-console
-=======
         strapi.log.error(err);
->>>>>>> d377da29
       }
     }
 
