--- conflicted
+++ resolved
@@ -1,12 +1,7 @@
 {
   "name": "strapi-plugin-graphql",
-<<<<<<< HEAD
-  "version": "3.2.1",
+  "version": "3.3.4",
   "description": "Adds GraphQL endpoint with default API methods.",
-=======
-  "version": "3.3.4",
-  "description": "This is the description of the plugin.",
->>>>>>> 44eaeb74
   "strapi": {
     "name": "graphql",
     "icon": "plug",
