--- conflicted
+++ resolved
@@ -22,15 +22,9 @@
     "graphql-type-json": "0.3.2",
     "graphql-type-long": "^0.1.1",
     "koa-compose": "^4.1.0",
-<<<<<<< HEAD
     "lodash": "4.17.19",
-    "pluralize": "^7.0.0",
-    "strapi-utils": "3.1.0"
-=======
-    "lodash": "4.17.12",
     "pluralize": "^8.0.0",
     "strapi-utils": "3.1.1"
->>>>>>> 33634151
   },
   "devDependencies": {
     "cross-env": "^5.2.0",
