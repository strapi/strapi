import react from '@vitejs/plugin-react';
import { builtinModules } from 'node:module';
import path from 'path';
import { InlineConfig, createLogger } from 'vite';

import { resolveConfigProperty } from '../../core/config';

import type { ViteBaseTask } from './types';
import type { BuildContext } from '../../createBuildContext';

/**
 * @internal
 */
const resolveViteConfig = (ctx: BuildContext, task: ViteBaseTask) => {
<<<<<<< HEAD
  const { cwd, distPath, targets, external, extMap, pkg } = ctx;
=======
  const { cwd, distPath, targets, external, extMap, pkg, exports: exportMap } = ctx;
>>>>>>> 91cf4ee7
  const { entries, format, output, runtime } = task;
  const outputExt = extMap[pkg.type || 'commonjs'][format];
  const outDir = path.relative(cwd, distPath);

  const customLogger = createLogger();
  customLogger.warn = (msg) => ctx.logger.warn(msg);
  customLogger.warnOnce = (msg) => ctx.logger.warn(msg);
  customLogger.error = (msg) => ctx.logger.error(msg);
  customLogger.info = () => {};

  const exportIds = Object.keys(exportMap).map((exportPath) => path.join(pkg.name, exportPath));
  const sourcePaths = Object.values(exportMap).map((exp) => path.resolve(cwd, exp.source));

  const config = {
    configFile: false,
    root: cwd,
    mode: 'production',
    logLevel: 'warn',
    clearScreen: false,
    customLogger,
    build: {
      minify: resolveConfigProperty(ctx.config.minify, false),
      sourcemap: resolveConfigProperty(ctx.config.sourcemap, true),
      /**
       * The task runner will clear this for us
       */
      emptyOutDir: false,
      target: targets[runtime],
      outDir,
      lib: {
        entry: entries.map((e) => e.entry),
        formats: [format],
        /**
         * this enforces the file name to match what the output we've
         * determined from the package.json exports. However, when preserving modules
         * we want to let Rollup handle the file names.
         */
        fileName: resolveConfigProperty(ctx.config.preserveModules, false)
          ? undefined
          : () => {
              return `${path.relative(outDir, output).replace(/\.[^/.]+$/, '')}${outputExt}`;
            },
      },
      rollupOptions: {
        external(id, importer) {
          // Check if the id is a self-referencing import
          if (exportIds?.includes(id)) {
            return true;
          }

          // Check if the id is a file path that points to an exported source file
          if (importer && (id.startsWith('.') || id.startsWith('/'))) {
            const idPath = path.resolve(path.dirname(importer), id);

            if (sourcePaths?.includes(idPath)) {
              ctx.logger.warn(
                `detected self-referencing import – treating as external: ${path.relative(
                  cwd,
                  idPath
                )}`
              );

              return true;
            }
          }

          const idParts = id.split('/');

          const name = idParts[0].startsWith('@') ? `${idParts[0]}/${idParts[1]}` : idParts[0];

          const builtinModulesWithNodePrefix = [
            ...builtinModules,
            ...builtinModules.map((modName) => `node:${modName}`),
          ];

          if (
            (name && external.includes(name)) ||
            (name && builtinModulesWithNodePrefix.includes(name))
          ) {
            return true;
          }

          return false;
        },
        output: {
          preserveModules: resolveConfigProperty(ctx.config.preserveModules, false),
          /**
           * Mimic TypeScript's behavior, by setting the value to "auto" to control
           * how Rollup handles default, namespace and dynamic imports from external
           * dependencies in formats like CommonJS that do not natively support
           * these concepts. Mainly styled-components@5
           *
           * For more info see https://rollupjs.org/configuration-options/#output-interop
           */
          interop: 'auto',
          chunkFileNames() {
            const parts = outputExt.split('.');

            if (parts.length === 3) {
              return `_chunks/[name]-[hash].${parts[2]}`;
            }

            return `_chunks/[name]-[hash]${outputExt}`;
          },
        },
      },
    },
    /**
     * We _could_ omit this, but we'd need to introduce the
     * concept of a custom config for the scripts straight away
     *
     * and since this is isolated to the Strapi CLI, we can make
     * some assumptions and add some weight until we move it outside.
     */
    plugins: runtime === 'node' ? [] : [react()],
  } satisfies InlineConfig;

  return config;
};

export { resolveViteConfig };<|MERGE_RESOLUTION|>--- conflicted
+++ resolved
@@ -12,11 +12,7 @@
  * @internal
  */
 const resolveViteConfig = (ctx: BuildContext, task: ViteBaseTask) => {
-<<<<<<< HEAD
-  const { cwd, distPath, targets, external, extMap, pkg } = ctx;
-=======
   const { cwd, distPath, targets, external, extMap, pkg, exports: exportMap } = ctx;
->>>>>>> 91cf4ee7
   const { entries, format, output, runtime } = task;
   const outputExt = extMap[pkg.type || 'commonjs'][format];
   const outDir = path.relative(cwd, distPath);
