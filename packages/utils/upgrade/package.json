{
  "name": "@strapi/upgrade",
<<<<<<< HEAD
  "version": "5.13.0-beta.0",
=======
  "version": "5.12.6",
>>>>>>> fb92031f
  "description": "CLI to upgrade Strapi applications effortless",
  "keywords": [
    "strapi",
    "package",
    "tool",
    "upgrade",
    "migrate",
    "version"
  ],
  "repository": {
    "type": "git",
    "url": "https://github.com/strapi/strapi.git",
    "directory": "packages/utils/upgrade"
  },
  "license": "SEE LICENSE IN LICENSE",
  "author": {
    "name": "Strapi Solutions SAS",
    "email": "hi@strapi.io",
    "url": "https://strapi.io"
  },
  "maintainers": [
    {
      "name": "Strapi Solutions SAS",
      "email": "hi@strapi.io",
      "url": "https://strapi.io"
    }
  ],
  "exports": {
    ".": {
      "types": "./dist/index.d.ts",
      "source": "./src/index.ts",
      "import": "./dist/index.mjs",
      "require": "./dist/index.js",
      "default": "./dist/index.js"
    },
    "./package.json": "./package.json"
  },
  "main": "./dist/index.js",
  "module": "./dist/index.mjs",
  "source": "./src/index.ts",
  "types": "./dist/index.d.ts",
  "bin": "./bin/upgrade.js",
  "files": [
    "bin",
    "dist",
    "resources"
  ],
  "scripts": {
    "build": "run -T npm-run-all clean --parallel build:code build:types",
    "build:code": "run -T rollup -c",
    "build:types": "run -T tsc -p tsconfig.build.json --emitDeclarationOnly",
    "clean": "run -T rimraf ./dist",
    "lint": "run -T eslint .",
    "prepublishOnly": "yarn clean && yarn build",
    "test:ts": "run -T tsc --noEmit",
    "test:unit": "run -T jest",
    "test:unit:watch": "run -T jest --watch",
    "watch": "run -T rollup -c -w"
  },
  "dependencies": {
<<<<<<< HEAD
    "@strapi/utils": "5.13.0-beta.0",
=======
    "@strapi/utils": "5.12.6",
>>>>>>> fb92031f
    "chalk": "4.1.2",
    "cli-table3": "0.6.2",
    "commander": "8.3.0",
    "esbuild-register": "3.5.0",
    "fast-glob": "3.3.2",
    "fs-extra": "11.2.0",
    "jscodeshift": "17.1.2",
    "lodash": "4.17.21",
    "memfs": "4.6.0",
    "ora": "5.4.1",
    "prompts": "2.4.2",
    "semver": "7.5.4",
    "simple-git": "3.21.0"
  },
  "devDependencies": {
<<<<<<< HEAD
    "@strapi/types": "5.13.0-beta.0",
    "@types/fs-extra": "11.0.4",
    "@types/jscodeshift": "0.12.0",
    "eslint-config-custom": "5.13.0-beta.0",
=======
    "@strapi/types": "5.12.6",
    "@types/fs-extra": "11.0.4",
    "@types/jscodeshift": "0.12.0",
    "eslint-config-custom": "5.12.6",
>>>>>>> fb92031f
    "rimraf": "5.0.5"
  },
  "engines": {
    "node": ">=18.0.0 <=22.x.x",
    "npm": ">=6.0.0"
  }
}<|MERGE_RESOLUTION|>--- conflicted
+++ resolved
@@ -1,10 +1,6 @@
 {
   "name": "@strapi/upgrade",
-<<<<<<< HEAD
-  "version": "5.13.0-beta.0",
-=======
   "version": "5.12.6",
->>>>>>> fb92031f
   "description": "CLI to upgrade Strapi applications effortless",
   "keywords": [
     "strapi",
@@ -65,11 +61,7 @@
     "watch": "run -T rollup -c -w"
   },
   "dependencies": {
-<<<<<<< HEAD
-    "@strapi/utils": "5.13.0-beta.0",
-=======
     "@strapi/utils": "5.12.6",
->>>>>>> fb92031f
     "chalk": "4.1.2",
     "cli-table3": "0.6.2",
     "commander": "8.3.0",
@@ -85,17 +77,10 @@
     "simple-git": "3.21.0"
   },
   "devDependencies": {
-<<<<<<< HEAD
-    "@strapi/types": "5.13.0-beta.0",
-    "@types/fs-extra": "11.0.4",
-    "@types/jscodeshift": "0.12.0",
-    "eslint-config-custom": "5.13.0-beta.0",
-=======
     "@strapi/types": "5.12.6",
     "@types/fs-extra": "11.0.4",
     "@types/jscodeshift": "0.12.0",
     "eslint-config-custom": "5.12.6",
->>>>>>> fb92031f
     "rimraf": "5.0.5"
   },
   "engines": {
