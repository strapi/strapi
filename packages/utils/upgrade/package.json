{
  "name": "@strapi/upgrade",
  "version": "4.15.4",
  "description": "CLI to upgrade Strapi applications effortless",
  "keywords": [
    "strapi",
    "package",
    "tool",
    "upgrade",
    "migrate",
    "version"
  ],
  "repository": {
    "type": "git",
    "url": "https://github.com/strapi/strapi.git",
    "directory": "packages/utils/upgrade"
  },
  "license": "SEE LICENSE IN LICENSE",
  "author": {
    "name": "Strapi Solutions SAS",
    "email": "hi@strapi.io",
    "url": "https://strapi.io"
  },
  "maintainers": [
    {
      "name": "Strapi Solutions SAS",
      "email": "hi@strapi.io",
      "url": "https://strapi.io"
    }
  ],
  "exports": {
    ".": {
      "types": "./dist/index.d.ts",
      "source": "./src/index.ts",
      "import": "./dist/index.mjs",
      "require": "./dist/index.js",
      "default": "./dist/index.js"
    },
    "./package.json": "./package.json"
  },
  "main": "./dist/index.js",
  "module": "./dist/index.mjs",
  "source": "./src/index.ts",
  "types": "./dist/index.d.ts",
  "bin": "./bin/upgrade.js",
  "files": [
    "bin",
    "dist",
    "resources"
  ],
  "scripts": {
    "build": "pack-up build",
    "watch": "pack-up watch",
    "clean": "run -T rimraf ./dist",
    "lint": "run -T eslint .",
    "prepublishOnly": "yarn clean && yarn build",
    "test:ts": "run -T tsc --noEmit",
    "test:unit": "run -T jest",
    "test:unit:watch": "run -T jest --watch"
  },
  "dependencies": {
    "chalk": "4.1.2",
    "cli-table3": "0.6.2",
    "commander": "8.3.0",
<<<<<<< HEAD
    "execa": "5.1.1",
=======
    "esbuild-register": "3.5.0",
>>>>>>> 5f696132
    "fs-extra": "10.0.0",
    "glob": "10.3.10",
    "jscodeshift": "0.15.1",
    "lodash": "4.17.21",
    "ora": "5.4.1",
    "prompts": "2.4.2",
    "semver": "7.5.4"
  },
  "devDependencies": {
    "@strapi/pack-up": "workspace:*",
    "@strapi/types": "4.15.4",
    "@types/jscodeshift": "0.11.10",
    "eslint-config-custom": "workspace:*",
    "rimraf": "3.0.2"
  },
  "engines": {
    "node": ">=18.0.0 <=20.x.x",
    "npm": ">=6.0.0"
  }
}<|MERGE_RESOLUTION|>--- conflicted
+++ resolved
@@ -62,11 +62,8 @@
     "chalk": "4.1.2",
     "cli-table3": "0.6.2",
     "commander": "8.3.0",
-<<<<<<< HEAD
     "execa": "5.1.1",
-=======
     "esbuild-register": "3.5.0",
->>>>>>> 5f696132
     "fs-extra": "10.0.0",
     "glob": "10.3.10",
     "jscodeshift": "0.15.1",
