import assert from 'node:assert';
import path from 'node:path';
import {
  constants as codemodRepositoryConstants,
  codemodRepositoryFactory,
} from '../codemod-repository';
<<<<<<< HEAD
=======
import { isLiteralSemVer, isSemVer, rangeFromVersions, semVerFactory } from '../version';
import { unknownToError } from '../error';
>>>>>>> 9ac9b515
import * as f from '../format';
import { isLiteralSemVer, isSemVer, rangeFromVersions, semVerFactory } from '../version';

import { unknownToError } from '../error';
import type { Logger } from '../logger';
import type { NPM } from '../npm';
import type { Project } from '../project';
<<<<<<< HEAD
import type { Requirement } from '../requirement';
import { JSONObject } from '../runner/json';
import { replaceJson } from '../runner/json/export';
import { createJSONTransformAPI } from '../runner/json/transform-api';
import type { Version } from '../version';
import type { ConfirmationCallback, UpgradeReport, Upgrader as UpgraderInterface } from './types';
=======
>>>>>>> 9ac9b515

export class Upgrader implements UpgraderInterface {
  private project: Project;

  private npmPackage: NPM.Package;

  private target: Version.SemVer;

  private isDry: boolean;

  private logger: Logger | null;

  private requirements: Requirement.Requirement[];

  private confirmationCallback: ConfirmationCallback | null;

  constructor(project: Project, target: Version.SemVer, npmPackage: NPM.Package) {
    this.project = project;
    this.target = target;
    this.npmPackage = npmPackage;

    this.isDry = false;

    this.requirements = [];

    this.logger = null;
    this.confirmationCallback = null;
  }

  setRequirements(requirements: Requirement.Requirement[]) {
    this.requirements = requirements;
    return this;
  }

  setTarget(target: Version.SemVer) {
    this.target = target;
    return this;
  }

  setLogger(logger: Logger) {
    this.logger = logger;
    return this;
  }

  onConfirm(callback: ConfirmationCallback | null) {
    this.confirmationCallback = callback;
    return this;
  }

  dry(enabled: boolean = true) {
    this.isDry = enabled;
    return this;
  }

  addRequirement(requirement: Requirement.Requirement) {
    this.requirements.push(requirement);
    return this;
  }

  async upgradePackageJson() {
    this.logger?.info('Upgrading package.json');

    // Load the package.json file
    const packageJsonPath = path.resolve(this.project.cwd, 'package.json');
    // eslint-disable-next-line @typescript-eslint/no-var-requires
    const json = require(packageJsonPath);
    const jsonTransform = createJSONTransformAPI(json);

    // find all @strapi packages that match the current Strapi version
    const deps = jsonTransform.get('dependencies') as JSONObject;
    const prefix = '@strapi/';
    const strapiDeps = Object.keys(deps).filter((key) => {
      this.logger?.info(`key: ${key}, value: ${deps[key]}`);
      return key.startsWith(prefix) && deps[key] === this.project.strapiVersion.raw;
    });

    if (!strapiDeps || strapiDeps === null) {
      this.logger?.info("Nothing to upgrade in package.json, it's already up to date");
    }

    // update the version of all @strapi packages to the target version
    strapiDeps.forEach((key) => {
      this.logger?.info(
        `Setting dependencies.${key} ${this.project.strapiVersion.raw} → ${this.target.raw}`
      );
      jsonTransform.set(`dependencies.${key}`, this.target.raw);
    });
    const updatedJson = jsonTransform.root();

    if (!this.isDry) {
      await replaceJson(packageJsonPath, updatedJson);
      this.logger?.info('Wrote updated packages to package.json');
    }
  }

  async upgrade(): Promise<UpgradeReport> {
    const range = rangeFromVersions(this.project.strapiVersion, this.target);
    const npmVersionsMatches = this.npmPackage?.findVersionsInRange(range) ?? [];

    try {
      await this.checkRequirements(this.requirements, {
        npmVersionsMatches,
        project: this.project,
        target: this.target,
      });

      await this.upgradePackageJson();

      // todo: install dependencies

      await this.runCodemods(range);
    } catch (e) {
      return erroredReport(unknownToError(e));
    }

    return successReport();
  }

  private async checkRequirements(
    requirements: Requirement.Requirement[],
    context: Requirement.TestContext
  ) {
    for (const requirement of requirements) {
      const { pass, error } = await requirement.test(context);

      if (pass) {
        await this.checkRequirements(requirement.children, context);
      } else {
        const msg = `Requirement failed (${requirement.name}): ${error.message}`;

        if (requirement.isRequired) {
          throw new Error(msg);
        } else {
          const response = await this.confirmationCallback?.(
            `"${requirement.name}" failed, do you want to continue anyway?`
          );

          if (response === false) {
            throw new Error(msg);
          }

          this.logger?.warn(msg);
        }
      }
    }
  }

  private async runCodemods(range: Version.Range) {
    const repository = codemodRepositoryFactory(
      codemodRepositoryConstants.INTERNAL_CODEMODS_DIRECTORY
    );

    // Make sure we have access to the latest snapshots of codemods on the system
    repository.refresh();

    const versionedCodemods = repository.findByRange(range);

    const hasCodemodsToRun = versionedCodemods.length > 0;
    if (!hasCodemodsToRun) {
      this.logger?.debug(`Found no codemods to run for ${this.target}`);
      return;
    }

    // Flatten the collection to a single list of codemods, the original list should already be sorted
    const codemods = versionedCodemods.map(({ codemods }) => codemods).flat();

    const reports = await this.project.runCodemods(codemods, { dry: this.isDry });

    this.logger?.raw(f.reports(reports));
  }
}

export const upgraderFactory = (
  project: Project,
  target: Version.ReleaseType | Version.SemVer,
  npmPackage: NPM.Package
) => {
  const range = rangeFromVersions(project.strapiVersion, target);
  const npmVersionsMatches = npmPackage.findVersionsInRange(range);

  // The targeted version is the latest one that matches the given range
  const targetedNPMVersion = npmVersionsMatches.at(-1);

  assert(targetedNPMVersion, `No available version found for ${range}`);

  // Make sure the latest version matched in the range is the same as the targeted one (only if target is a semver)
  if (isSemVer(target) && target.raw !== targetedNPMVersion.version) {
    throw new Error(
      `${target} doesn't exist on the registry. Closest one found is ${targetedNPMVersion.version}`
    );
  }

  if (!isLiteralSemVer(targetedNPMVersion.version)) {
    throw new Error('Something wrong happened with the target version (not a literal semver)');
  }

  const semverTarget = semVerFactory(targetedNPMVersion.version);

  return new Upgrader(project, semverTarget, npmPackage);
};

const successReport = (): UpgradeReport => ({ success: true, error: null });
const erroredReport = (error: Error): UpgradeReport => ({ success: false, error });<|MERGE_RESOLUTION|>--- conflicted
+++ resolved
@@ -4,27 +4,19 @@
   constants as codemodRepositoryConstants,
   codemodRepositoryFactory,
 } from '../codemod-repository';
-<<<<<<< HEAD
-=======
-import { isLiteralSemVer, isSemVer, rangeFromVersions, semVerFactory } from '../version';
 import { unknownToError } from '../error';
->>>>>>> 9ac9b515
 import * as f from '../format';
 import { isLiteralSemVer, isSemVer, rangeFromVersions, semVerFactory } from '../version';
 
-import { unknownToError } from '../error';
 import type { Logger } from '../logger';
 import type { NPM } from '../npm';
 import type { Project } from '../project';
-<<<<<<< HEAD
 import type { Requirement } from '../requirement';
 import { JSONObject } from '../runner/json';
 import { replaceJson } from '../runner/json/export';
 import { createJSONTransformAPI } from '../runner/json/transform-api';
 import type { Version } from '../version';
 import type { ConfirmationCallback, UpgradeReport, Upgrader as UpgraderInterface } from './types';
-=======
->>>>>>> 9ac9b515
 
 export class Upgrader implements UpgraderInterface {
   private project: Project;
