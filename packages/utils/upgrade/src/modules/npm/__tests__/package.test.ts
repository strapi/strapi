--- conflicted
+++ resolved
@@ -81,11 +81,10 @@
   const packageInstance = new Package(packageName, mockCwd, mockLogger);
   it('should fetch package data and update npmPackage', async () => {
     await packageInstance.refresh();
-<<<<<<< HEAD
-    expect(global.fetch).toHaveBeenCalledWith(`${constants.NPM_REGISTRY_URL}/${packageName}`);
-=======
-    expect(global.fetch).toHaveBeenCalledWith(packageInstance.packageURL, expect.anything());
->>>>>>> 8566f089
+    expect(global.fetch).toHaveBeenCalledWith(
+      `${constants.NPM_REGISTRY_URL}/${packageName}`,
+      expect.anything()
+    );
     expect(packageInstance.versionExists).toBeTruthy();
   });
 
@@ -140,11 +139,10 @@
 
     await packageInstance.refresh();
 
-<<<<<<< HEAD
-    expect(global.fetch).toHaveBeenCalledWith(`${constants.NPM_REGISTRY_URL}/${packageName}`);
-=======
-    expect(global.fetch).toHaveBeenCalledWith(packageInstance.packageURL, expect.anything());
->>>>>>> 8566f089
+    expect(global.fetch).toHaveBeenCalledWith(
+      `${constants.NPM_REGISTRY_URL}/${packageName}`,
+      expect.anything()
+    );
     expect(packageInstance.isLoaded).toBeTruthy();
     expect(packageInstance.getVersionsAsList().length).toBeGreaterThan(0);
   });
@@ -210,7 +208,10 @@
     const pkg = new Package('@test/package', mockCwd, mockLogger);
     await pkg.refresh();
 
-    expect(global.fetch).toHaveBeenCalledWith('https://custom-registry.example.com/@test/package');
+    expect(global.fetch).toHaveBeenCalledWith(
+      'https://custom-registry.example.com/@test/package',
+      expect.anything()
+    );
   });
 
   it('should use yarn registry when yarn is the preferred package manager', async () => {
@@ -225,7 +226,10 @@
     expect(mockExeca).toHaveBeenCalledWith('yarn', ['config', 'get', 'npmRegistryServer'], {
       timeout: 10_000,
     });
-    expect(global.fetch).toHaveBeenCalledWith('https://yarn-registry.example.com/@test/package');
+    expect(global.fetch).toHaveBeenCalledWith(
+      'https://yarn-registry.example.com/@test/package',
+      expect.anything()
+    );
   });
 
   it('should use npm registry when npm is the preferred package manager', async () => {
@@ -240,7 +244,10 @@
     expect(mockExeca).toHaveBeenCalledWith('npm', ['config', 'get', 'registry'], {
       timeout: 10_000,
     });
-    expect(global.fetch).toHaveBeenCalledWith('https://npm-registry.example.com/@test/package');
+    expect(global.fetch).toHaveBeenCalledWith(
+      'https://npm-registry.example.com/@test/package',
+      expect.anything()
+    );
   });
 
   it('should fallback to default registry when no other registry is available', async () => {
@@ -250,7 +257,10 @@
     const pkg = new Package('@test/package', mockCwd, mockLogger);
     await pkg.refresh();
 
-    expect(global.fetch).toHaveBeenCalledWith(`${constants.NPM_REGISTRY_URL}/@test/package`);
+    expect(global.fetch).toHaveBeenCalledWith(
+      `${constants.NPM_REGISTRY_URL}/@test/package`,
+      expect.anything()
+    );
   });
 
   it('should handle trailing slashes in registry URLs', async () => {
@@ -261,7 +271,10 @@
     const pkg = new Package('@test/package', mockCwd, mockLogger);
     await pkg.refresh();
 
-    expect(global.fetch).toHaveBeenCalledWith('https://registry.example.com/@test/package');
+    expect(global.fetch).toHaveBeenCalledWith(
+      'https://registry.example.com/@test/package',
+      expect.anything()
+    );
   });
 
   it('should prioritize env var over package manager registry', async () => {
@@ -275,7 +288,7 @@
     const pkg = new Package('@test/package', mockCwd, mockLogger);
     await pkg.refresh();
 
-    expect(global.fetch).toHaveBeenCalledWith(`${envRegistry}/@test/package`);
+    expect(global.fetch).toHaveBeenCalledWith(`${envRegistry}/@test/package`, expect.anything());
     expect(mockExeca).not.toHaveBeenCalled();
   });
 });