--- conflicted
+++ resolved
@@ -29,12 +29,8 @@
       const invalidVersions = invalidMatches.map((match) => match.version);
       const invalidVersionsCount = invalidVersions.length;
 
-      throw new Error(
-<<<<<<< HEAD
-        `Doing a major upgrade requires to be on the latest v${currentMajor} version, but found ${invalidVersionsCount} versions between the current one and ${target}: ${invalidVersions}`
-=======
+      throw new Error
         `Doing a major upgrade requires to be on the latest v${currentMajor} version, but found ${invalidVersionsCount} versions between the current one and ${target}. Please upgrade to ${invalidVersions.at(-1)} and try again.`
->>>>>>> 76999222
       );
     }
   }
