--- conflicted
+++ resolved
@@ -1,10 +1,6 @@
 {
   "name": "@strapi/typescript-utils",
-<<<<<<< HEAD
-  "version": "4.23.0",
-=======
   "version": "4.24.0",
->>>>>>> a76a2ee7
   "description": "Typescript support for Strapi",
   "keywords": [
     "strapi",
