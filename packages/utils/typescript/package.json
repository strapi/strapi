{
  "name": "@strapi/typescript-utils",
<<<<<<< HEAD
  "version": "5.7.0-beta.0",
=======
  "version": "5.6.0",
>>>>>>> 63419c00
  "description": "Typescript support for Strapi",
  "keywords": [
    "strapi",
    "generators"
  ],
  "repository": {
    "type": "git",
    "url": "git://github.com/strapi/strapi.git",
    "directory": "packages/utils/typescript"
  },
  "license": "SEE LICENSE IN LICENSE",
  "author": {
    "name": "Strapi Solutions SAS",
    "email": "hi@strapi.io",
    "url": "https://strapi.io"
  },
  "maintainers": [
    {
      "name": "Strapi Solutions SAS",
      "email": "hi@strapi.io",
      "url": "https://strapi.io"
    }
  ],
  "main": "./lib/index.js",
  "types": "index.d.ts",
  "directories": {
    "lib": "./lib"
  },
  "scripts": {
    "lint": "run -T eslint .",
    "test": "run -T jest",
    "test:watch": "run -T jest --watch"
  },
  "dependencies": {
    "chalk": "4.1.2",
    "cli-table3": "0.6.5",
    "fs-extra": "11.2.0",
    "lodash": "4.17.21",
    "prettier": "3.3.3",
    "typescript": "5.3.2"
  },
  "devDependencies": {
    "@types/fs-extra": "11.0.4"
  },
  "engines": {
    "node": ">=18.0.0 <=22.x.x",
    "npm": ">=6.0.0"
  }
}<|MERGE_RESOLUTION|>--- conflicted
+++ resolved
@@ -1,10 +1,6 @@
 {
   "name": "@strapi/typescript-utils",
-<<<<<<< HEAD
-  "version": "5.7.0-beta.0",
-=======
   "version": "5.6.0",
->>>>>>> 63419c00
   "description": "Typescript support for Strapi",
   "keywords": [
     "strapi",
