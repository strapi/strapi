{
  "name": "@strapi/typescript-utils",
<<<<<<< HEAD
  "version": "4.25.8",
=======
  "version": "4.25.9",
>>>>>>> 7a07e47d
  "description": "Typescript support for Strapi",
  "keywords": [
    "strapi",
    "generators"
  ],
  "repository": {
    "type": "git",
    "url": "git://github.com/strapi/strapi.git",
    "directory": "packages/utils/typescript"
  },
  "license": "SEE LICENSE IN LICENSE",
  "author": {
    "name": "Strapi Solutions SAS",
    "email": "hi@strapi.io",
    "url": "https://strapi.io"
  },
  "maintainers": [
    {
      "name": "Strapi Solutions SAS",
      "email": "hi@strapi.io",
      "url": "https://strapi.io"
    }
  ],
  "main": "./lib/index.js",
  "types": "index.d.ts",
  "directories": {
    "lib": "./lib"
  },
  "scripts": {
    "lint": "run -T eslint .",
    "test": "run -T jest",
    "test:watch": "run -T jest --watch"
  },
  "dependencies": {
    "chalk": "4.1.2",
    "cli-table3": "0.6.5",
    "fs-extra": "10.0.0",
    "lodash": "4.17.21",
    "prettier": "2.8.4",
    "typescript": "5.2.2"
  },
  "engines": {
    "node": ">=18.0.0 <=20.x.x",
    "npm": ">=6.0.0"
  }
}<|MERGE_RESOLUTION|>--- conflicted
+++ resolved
@@ -1,10 +1,6 @@
 {
   "name": "@strapi/typescript-utils",
-<<<<<<< HEAD
-  "version": "4.25.8",
-=======
   "version": "4.25.9",
->>>>>>> 7a07e47d
   "description": "Typescript support for Strapi",
   "keywords": [
     "strapi",
