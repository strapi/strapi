--- conflicted
+++ resolved
@@ -1,10 +1,6 @@
 {
   "name": "@strapi/typescript-utils",
-<<<<<<< HEAD
-  "version": "5.0.0-beta.15",
-=======
   "version": "5.0.0-beta.16",
->>>>>>> 4bc5b35e
   "description": "Typescript support for Strapi",
   "keywords": [
     "strapi",
