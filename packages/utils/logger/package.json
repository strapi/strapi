--- conflicted
+++ resolved
@@ -1,10 +1,6 @@
 {
   "name": "@strapi/logger",
-<<<<<<< HEAD
-  "version": "4.25.0",
-=======
   "version": "4.25.1",
->>>>>>> c27880c9
   "description": "Strapi's logger",
   "homepage": "https://strapi.io",
   "bugs": {
@@ -47,13 +43,8 @@
   },
   "devDependencies": {
     "@strapi/pack-up": "4.23.0",
-<<<<<<< HEAD
-    "eslint-config-custom": "4.25.0",
-    "tsconfig": "4.25.0"
-=======
     "eslint-config-custom": "4.25.1",
     "tsconfig": "4.25.1"
->>>>>>> c27880c9
   },
   "engines": {
     "node": ">=18.0.0 <=20.x.x",
