--- conflicted
+++ resolved
@@ -42,15 +42,9 @@
     "winston": "3.10.0"
   },
   "devDependencies": {
-<<<<<<< HEAD
     "@strapi/pack-up": "5.0.2",
-    "eslint-config-custom": "5.4.1",
-    "tsconfig": "5.4.1"
-=======
-    "@strapi/pack-up": "5.0.0",
     "eslint-config-custom": "5.4.2",
     "tsconfig": "5.4.2"
->>>>>>> f0a0bc26
   },
   "engines": {
     "node": ">=18.0.0 <=22.x.x",
