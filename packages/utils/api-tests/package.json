{
  "name": "api-tests",
<<<<<<< HEAD
  "version": "4.25.0",
=======
  "version": "4.25.1",
>>>>>>> c27880c9
  "private": true,
  "dependencies": {
    "dotenv": "14.2.0",
    "lodash": "4.17.21",
    "qs": "6.11.1",
    "supertest": "6.3.3"
  }
}<|MERGE_RESOLUTION|>--- conflicted
+++ resolved
@@ -1,10 +1,6 @@
 {
   "name": "api-tests",
-<<<<<<< HEAD
-  "version": "4.25.0",
-=======
   "version": "4.25.1",
->>>>>>> c27880c9
   "private": true,
   "dependencies": {
     "dotenv": "14.2.0",
