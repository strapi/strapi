{
  "name": "api-tests",
<<<<<<< HEAD
  "version": "5.7.0-beta.0",
=======
  "version": "5.6.0",
>>>>>>> 63419c00
  "private": true,
  "dependencies": {
    "dotenv": "16.4.5",
    "lodash": "4.17.21",
    "qs": "6.11.1",
    "supertest": "6.3.3"
  }
}<|MERGE_RESOLUTION|>--- conflicted
+++ resolved
@@ -1,10 +1,6 @@
 {
   "name": "api-tests",
-<<<<<<< HEAD
-  "version": "5.7.0-beta.0",
-=======
   "version": "5.6.0",
->>>>>>> 63419c00
   "private": true,
   "dependencies": {
     "dotenv": "16.4.5",
