--- conflicted
+++ resolved
@@ -1,10 +1,6 @@
 {
   "name": "eslint-config-custom",
-<<<<<<< HEAD
-  "version": "4.25.8",
-=======
   "version": "4.25.9",
->>>>>>> 7a07e47d
   "private": true,
   "main": "index.js"
 }