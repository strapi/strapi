--- conflicted
+++ resolved
@@ -1,10 +1,6 @@
 {
   "name": "eslint-config-custom",
-<<<<<<< HEAD
-  "version": "5.0.0-beta.15",
-=======
   "version": "5.0.0-beta.16",
->>>>>>> 4bc5b35e
   "private": true,
   "main": "index.js"
 }