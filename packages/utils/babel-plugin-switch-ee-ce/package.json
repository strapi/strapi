{
  "name": "@strapi/babel-plugin-switch-ee-ce",
<<<<<<< HEAD
  "version": "4.1.12",
=======
  "version": "4.2.0",
  "private": false,
>>>>>>> 02768b6f
  "description": "Babel plugin to switch from CE to EE at runtime",
  "repository": "git://github.com/strapi/strapi.git",
  "license": "SEE LICENSE IN LICENSE",
  "author": {
    "name": "Strapi Solutions SAS",
    "email": "hi@strapi.io",
    "url": "https://strapi.io"
  },
  "maintainers": [
    {
      "name": "Strapi Solutions SAS",
      "email": "hi@strapi.io",
      "url": "https://strapi.io"
    }
  ],
  "main": "lib/index.js",
  "dependencies": {
    "@babel/cli": "7.16.7",
    "@babel/core": "7.16.7",
    "@babel/generator": "7.16.7",
    "@babel/parser": "7.16.7",
    "@babel/plugin-syntax-dynamic-import": "7.8.3",
    "@babel/plugin-transform-modules-commonjs": "7.16.7",
    "@babel/plugin-transform-runtime": "7.16.7",
    "@babel/preset-env": "7.16.7",
    "@babel/template": "7.16.7",
    "reselect": "4.0.0",
    "resolve": "1.20.0"
  },
  "devDependencies": {
    "@babel/cli": "7.16.7",
    "@babel/core": "7.16.7",
    "@babel/generator": "7.16.7",
    "@babel/parser": "7.16.7",
    "@babel/plugin-syntax-dynamic-import": "7.8.3",
    "@babel/plugin-transform-modules-commonjs": "7.16.7",
    "@babel/plugin-transform-runtime": "7.16.7",
    "@babel/preset-env": "7.16.7",
    "@babel/template": "7.16.7",
    "reselect": "4.0.0",
    "resolve": "1.20.0"
  }
}<|MERGE_RESOLUTION|>--- conflicted
+++ resolved
@@ -1,11 +1,7 @@
 {
   "name": "@strapi/babel-plugin-switch-ee-ce",
-<<<<<<< HEAD
-  "version": "4.1.12",
-=======
   "version": "4.2.0",
   "private": false,
->>>>>>> 02768b6f
   "description": "Babel plugin to switch from CE to EE at runtime",
   "repository": "git://github.com/strapi/strapi.git",
   "license": "SEE LICENSE IN LICENSE",
