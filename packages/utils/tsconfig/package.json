{
  "name": "tsconfig",
<<<<<<< HEAD
  "version": "4.25.8",
=======
  "version": "4.25.9",
>>>>>>> 7a07e47d
  "private": true,
  "devDependencies": {
    "@tsconfig/node18": "18.2.2"
  }
}<|MERGE_RESOLUTION|>--- conflicted
+++ resolved
@@ -1,10 +1,6 @@
 {
   "name": "tsconfig",
-<<<<<<< HEAD
-  "version": "4.25.8",
-=======
   "version": "4.25.9",
->>>>>>> 7a07e47d
   "private": true,
   "devDependencies": {
     "@tsconfig/node18": "18.2.2"
