'use strict';

const { join, resolve, basename } = require('path');
const os = require('os');
const crypto = require('crypto');
<<<<<<< HEAD
const uuid = require('uuid').v4;
=======
const { v4: uuidv4 } = require('uuid');
>>>>>>> 6c6332a6
const sentry = require('@sentry/node');
// FIXME
/* eslint-disable import/extensions */
const hasYarn = require('./utils/has-yarn');
const checkRequirements = require('./utils/check-requirements');
const { trackError, captureException } = require('./utils/usage');
const parseDatabaseArguments = require('./utils/parse-db-arguments');
const generateNew = require('./generate-new');
const checkInstallPath = require('./utils/check-install-path');
const machineID = require('./utils/machine-id');

sentry.init({
  dsn: 'https://841d2b2c9b4d4b43a4cde92794cb705a@sentry.io/1762059',
});

const generateNewApp = (projectDirectory, cliArguments) => {
  checkRequirements();

  const rootPath = resolve(projectDirectory);

  const tmpPath = join(os.tmpdir(), `strapi${crypto.randomBytes(6).toString('hex')}`);

  const useNpm = cliArguments.useNpm !== undefined;

  const scope = {
    rootPath,
    name: basename(rootPath),
    // disable quickstart run app after creation
    runQuickstartApp: cliArguments.run === false ? false : true,
    // use pacakge version as strapiVersion (all packages have the same version);
    strapiVersion: require('../package.json').version,
    debug: cliArguments.debug !== undefined,
    quick: cliArguments.quickstart,
    template: cliArguments.template,
    packageJsonStrapi: {
      template: cliArguments.template,
      starter: cliArguments.starter,
    },
    uuid: (process.env.STRAPI_UUID_PREFIX || '') + uuidv4(),
    docker: process.env.DOCKER === 'true',
    deviceId: machineID(),
    tmpPath,
    // use yarn if available and --use-npm isn't true
    useYarn: !useNpm && hasYarn(),
    installDependencies: true,
    strapiDependencies: [
      '@strapi/strapi',
      '@strapi/plugin-users-permissions',
      '@strapi/plugin-i18n',
    ],
    additionalsDependencies: {},
    useTypescript: Boolean(cliArguments.typescript),
  };

  sentry.configureScope(function(sentryScope) {
    const tags = {
      os_type: os.type(),
      os_platform: os.platform(),
      os_release: os.release(),
      strapi_version: scope.strapiVersion,
      node_version: process.version,
      docker: scope.docker,
    };

    Object.keys(tags).forEach(tag => {
      sentryScope.setTag(tag, tags[tag]);
    });
  });

  parseDatabaseArguments({ scope, args: cliArguments });
  initCancelCatcher(scope);

  return generateNew(scope).catch(error => {
    console.error(error);
    return captureException(error).then(() => {
      return trackError({ scope, error }).then(() => {
        process.exit(1);
      });
    });
  });
};

function initCancelCatcher() {
  // Create interface for windows user to let them quit the program.
  if (process.platform === 'win32') {
    const rl = require('readline').createInterface({
      input: process.stdin,
      output: process.stdout,
    });

    rl.on('SIGINT', function() {
      process.emit('SIGINT');
    });
  }

  process.on('SIGINT', () => {
    process.exit(1);
  });
}

module.exports = {
  generateNewApp,
  checkInstallPath,
};<|MERGE_RESOLUTION|>--- conflicted
+++ resolved
@@ -3,11 +3,7 @@
 const { join, resolve, basename } = require('path');
 const os = require('os');
 const crypto = require('crypto');
-<<<<<<< HEAD
-const uuid = require('uuid').v4;
-=======
 const { v4: uuidv4 } = require('uuid');
->>>>>>> 6c6332a6
 const sentry = require('@sentry/node');
 // FIXME
 /* eslint-disable import/extensions */
