'use strict';

const sqlClientModule = {
  mysql: { mysql: '2.18.1' },
  postgres: { pg: '8.6.0' },
<<<<<<< HEAD
  cockroachdb: { pg: '8.6.0' },
  sqlite: { sqlite3: '5.0.2' },
=======
  sqlite: { 'better-sqlite3': '7.4.6' },
  'sqlite-legacy': { sqlite3: '^5.0.2' },
>>>>>>> 3f204a0a
};

/**
 * Client dependencies
 */
module.exports = ({ client }) => {
  switch (client) {
    case 'sqlite':
<<<<<<< HEAD
    case 'cockroachdb':
=======
    case 'sqlite-legacy':
>>>>>>> 3f204a0a
    case 'postgres':
    case 'mysql':
      return {
        ...sqlClientModule[client],
      };

    default:
      throw new Error(`Invalid client "${client}"`);
  }
};<|MERGE_RESOLUTION|>--- conflicted
+++ resolved
@@ -3,13 +3,8 @@
 const sqlClientModule = {
   mysql: { mysql: '2.18.1' },
   postgres: { pg: '8.6.0' },
-<<<<<<< HEAD
-  cockroachdb: { pg: '8.6.0' },
-  sqlite: { sqlite3: '5.0.2' },
-=======
   sqlite: { 'better-sqlite3': '7.4.6' },
   'sqlite-legacy': { sqlite3: '^5.0.2' },
->>>>>>> 3f204a0a
 };
 
 /**
@@ -18,11 +13,7 @@
 module.exports = ({ client }) => {
   switch (client) {
     case 'sqlite':
-<<<<<<< HEAD
-    case 'cockroachdb':
-=======
     case 'sqlite-legacy':
->>>>>>> 3f204a0a
     case 'postgres':
     case 'mysql':
       return {
