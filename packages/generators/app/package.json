--- conflicted
+++ resolved
@@ -1,10 +1,6 @@
 {
   "name": "@strapi/generate-new",
-<<<<<<< HEAD
-  "version": "4.2.2",
-=======
   "version": "4.3.0",
->>>>>>> b511597e
   "description": "Generate a new Strapi application.",
   "keywords": [
     "generate",
