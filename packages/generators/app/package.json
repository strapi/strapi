{
  "name": "@strapi/generate-new",
<<<<<<< HEAD
  "version": "5.0.0-beta.15",
=======
  "version": "5.0.0-beta.16",
>>>>>>> 4bc5b35e
  "description": "Generate a new Strapi application.",
  "keywords": [
    "generate",
    "generator",
    "strapi"
  ],
  "homepage": "https://strapi.io",
  "bugs": {
    "url": "https://github.com/strapi/strapi/issues"
  },
  "repository": {
    "type": "git",
    "url": "git://github.com/strapi/strapi.git"
  },
  "license": "SEE LICENSE IN LICENSE",
  "author": {
    "name": "Strapi Solutions SAS",
    "email": "hi@strapi.io",
    "url": "https://strapi.io"
  },
  "maintainers": [
    {
      "name": "Strapi Solutions SAS",
      "email": "hi@strapi.io",
      "url": "https://strapi.io"
    }
  ],
  "main": "./dist/index.js",
  "module": "./dist/index.mjs",
  "source": "./src/index.ts",
  "types": "./dist/index.d.ts",
  "files": [
    "dist/"
  ],
  "scripts": {
    "build": "pack-up build && run copy-files",
    "clean": "run -T rimraf ./dist",
    "copy-files": "copyfiles -u 1 -a 'src/resources/files/**/*' 'src/resources/dot-files/**/*' 'src/resources/**/*.template' dist",
    "lint": "run -T eslint .",
    "test:ts": "run -T tsc --noEmit",
    "watch": "pack-up watch"
  },
  "dependencies": {
    "chalk": "^4.1.2",
    "execa": "5.1.1",
    "fs-extra": "11.2.0",
    "inquirer": "8.2.5",
    "lodash": "4.17.21",
    "node-machine-id": "^1.1.10",
    "ora": "^5.4.1",
    "semver": "7.5.4",
    "tar": "6.1.13"
  },
  "devDependencies": {
    "@strapi/pack-up": "5.0.0",
    "@types/fs-extra": "11.0.4",
    "@types/inquirer": "8.2.5",
    "copyfiles": "2.4.1"
  },
  "engines": {
    "node": ">=18.0.0 <=20.x.x",
    "npm": ">=6.0.0"
  }
}<|MERGE_RESOLUTION|>--- conflicted
+++ resolved
@@ -1,10 +1,6 @@
 {
   "name": "@strapi/generate-new",
-<<<<<<< HEAD
-  "version": "5.0.0-beta.15",
-=======
   "version": "5.0.0-beta.16",
->>>>>>> 4bc5b35e
   "description": "Generate a new Strapi application.",
   "keywords": [
     "generate",
