--- conflicted
+++ resolved
@@ -62,15 +62,10 @@
   },
   "devDependencies": {
     "@types/fs-extra": "11.0.4",
-<<<<<<< HEAD
     "@types/jscodeshift": "0.12.0",
-    "eslint-config-custom": "5.29.0",
+    "eslint-config-custom": "5.30.0",
     "outdent": "^0.8.0",
-    "tsconfig": "5.29.0"
-=======
-    "eslint-config-custom": "5.30.0",
     "tsconfig": "5.30.0"
->>>>>>> 082a948c
   },
   "engines": {
     "node": ">=18.0.0 <=22.x.x",
