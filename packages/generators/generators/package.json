--- conflicted
+++ resolved
@@ -1,10 +1,6 @@
 {
   "name": "@strapi/generators",
-<<<<<<< HEAD
-  "version": "4.25.0",
-=======
   "version": "4.25.1",
->>>>>>> c27880c9
   "description": "Interactive API generator.",
   "keywords": [
     "strapi",
@@ -50,13 +46,8 @@
   },
   "dependencies": {
     "@sindresorhus/slugify": "1.1.0",
-<<<<<<< HEAD
-    "@strapi/typescript-utils": "4.25.0",
-    "@strapi/utils": "4.25.0",
-=======
     "@strapi/typescript-utils": "4.25.1",
     "@strapi/utils": "4.25.1",
->>>>>>> c27880c9
     "chalk": "4.1.2",
     "copyfiles": "2.4.1",
     "fs-extra": "10.0.0",
@@ -66,13 +57,8 @@
   },
   "devDependencies": {
     "@strapi/pack-up": "4.23.0",
-<<<<<<< HEAD
-    "eslint-config-custom": "4.25.0",
-    "tsconfig": "4.25.0"
-=======
     "eslint-config-custom": "4.25.1",
     "tsconfig": "4.25.1"
->>>>>>> c27880c9
   },
   "engines": {
     "node": ">=18.0.0 <=20.x.x",
