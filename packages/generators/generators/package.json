{
  "name": "@strapi/generators",
<<<<<<< HEAD
  "version": "4.2.2",
=======
  "version": "4.3.0",
>>>>>>> b511597e
  "description": "Interactive API generator.",
  "keywords": [
    "strapi",
    "generators"
  ],
  "homepage": "https://strapi.io",
  "bugs": {
    "url": "https://github.com/strapi/strapi/issues"
  },
  "repository": {
    "type": "git",
    "url": "git://github.com/strapi/strapi.git"
  },
  "license": "SEE LICENSE IN LICENSE",
  "author": {
    "name": "Strapi Solutions SAS",
    "email": "hi@strapi.io",
    "url": "https://strapi.io"
  },
  "maintainers": [
    {
      "name": "Strapi Solutions SAS",
      "email": "hi@strapi.io",
      "url": "https://strapi.io"
    }
  ],
  "main": "lib/index.js",
  "dependencies": {
    "@sindresorhus/slugify": "1.1.0",
<<<<<<< HEAD
    "@strapi/utils": "4.2.2",
=======
    "@strapi/typescript-utils": "4.3.0",
    "@strapi/utils": "4.3.0",
>>>>>>> b511597e
    "chalk": "4.1.2",
    "fs-extra": "10.0.0",
    "node-plop": "0.26.3",
    "plop": "2.7.6",
    "pluralize": "8.0.0"
  },
  "engines": {
    "node": ">=14.19.1 <=16.x.x",
    "npm": ">=6.0.0"
  }
}<|MERGE_RESOLUTION|>--- conflicted
+++ resolved
@@ -1,10 +1,6 @@
 {
   "name": "@strapi/generators",
-<<<<<<< HEAD
-  "version": "4.2.2",
-=======
   "version": "4.3.0",
->>>>>>> b511597e
   "description": "Interactive API generator.",
   "keywords": [
     "strapi",
@@ -34,12 +30,8 @@
   "main": "lib/index.js",
   "dependencies": {
     "@sindresorhus/slugify": "1.1.0",
-<<<<<<< HEAD
-    "@strapi/utils": "4.2.2",
-=======
     "@strapi/typescript-utils": "4.3.0",
     "@strapi/utils": "4.3.0",
->>>>>>> b511597e
     "chalk": "4.1.2",
     "fs-extra": "10.0.0",
     "node-plop": "0.26.3",
