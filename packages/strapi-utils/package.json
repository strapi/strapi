{
  "name": "strapi-utils",
  "version": "3.1.3",
  "description": "Shared utilities for the Strapi packages",
  "homepage": "http://strapi.io",
  "keywords": [
    "strapi",
    "utilities",
    "utils",
    "winston"
  ],
  "directories": {
    "lib": "./lib"
  },
  "main": "./lib",
  "dependencies": {
    "@sindresorhus/slugify": "1.1.0",
    "date-fns": "^2.8.1",
    "lodash": "4.17.19",
    "pino": "^4.7.1",
<<<<<<< HEAD
<<<<<<< HEAD
    "pluralize": "^8.0.0",
    "shelljs": "^0.8.3",
=======
    "pluralize": "^7.0.0",
>>>>>>> Cleanup shelljs
=======
    "pluralize": "^8.0.0",
>>>>>>> 00fadf90
    "yup": "0.28.1"
  },
  "author": {
    "email": "hi@strapi.io",
    "name": "Strapi team",
    "url": "http://strapi.io"
  },
  "maintainers": [
    {
      "name": "Strapi team",
      "email": "hi@strapi.io",
      "url": "http://strapi.io"
    }
  ],
  "repository": {
    "type": "git",
    "url": "git://github.com/strapi/strapi.git"
  },
  "bugs": {
    "url": "https://github.com/strapi/strapi/issues"
  },
  "engines": {
    "node": ">=10.10.0",
    "npm": ">=6.0.0"
  },
  "license": "SEE LICENSE IN LICENSE",
  "gitHead": "c85658a19b8fef0f3164c19693a45db305dc07a9"
}<|MERGE_RESOLUTION|>--- conflicted
+++ resolved
@@ -18,16 +18,8 @@
     "date-fns": "^2.8.1",
     "lodash": "4.17.19",
     "pino": "^4.7.1",
-<<<<<<< HEAD
-<<<<<<< HEAD
+    "shelljs": "^0.8.3",
     "pluralize": "^8.0.0",
-    "shelljs": "^0.8.3",
-=======
-    "pluralize": "^7.0.0",
->>>>>>> Cleanup shelljs
-=======
-    "pluralize": "^8.0.0",
->>>>>>> 00fadf90
     "yup": "0.28.1"
   },
   "author": {
