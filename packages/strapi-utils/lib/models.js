'use strict';

/**
 * Module dependencies
 */

// Public node modules.
const _ = require('lodash');
const pluralize = require('pluralize');

/*
 * Set of utils for models
 */
module.exports = {
  /**
   * Initialize to prevent some mistakes
   */

  initialize: cb => {
    cb();
  },

  /**
   * Retrieve the value based on the primary key
   */

  getValuePrimaryKey: (value, defaultKey) => {
    return value[defaultKey] || value.id || value._id;
  },

  /**
   * Find relation nature with verbose
   */

  getNature: ({ attribute, attributeName, modelName }) => {
    const types = {
      current: '',
      other: '',
    };

    const models = strapi.db.getModelsByPluginName(attribute.plugin);

    const pluginModels = Object.values(strapi.plugins).reduce((acc, plugin) => {
      return acc.concat(Object.values(plugin.models));
    }, []);

    const allModels = Object.values(strapi.models).concat(pluginModels);

    if (
      (_.has(attribute, 'collection') && attribute.collection === '*') ||
      (_.has(attribute, 'model') && attribute.model === '*')
    ) {
      if (attribute.model) {
        types.current = 'morphToD';
      } else {
        types.current = 'morphTo';
      }

      // We have to find if they are a model linked to this key
      _.forEach(allModels, model => {
        _.forIn(model.attributes, attribute => {
          if (_.has(attribute, 'via') && attribute.via === attributeName) {
            if (_.has(attribute, 'collection') && attribute.collection === modelName) {
              types.other = 'collection';

              // Break loop
              return false;
            } else if (_.has(attribute, 'model') && attribute.model === modelName) {
              types.other = 'modelD';

              // Break loop
              return false;
            }
          }
        });
      });
    } else if (_.has(attribute, 'via') && _.has(attribute, 'collection')) {
<<<<<<< HEAD
      const model = models[attribute.collection];

      if (!model) {
        throw new Error(
          `The provided 'collection' in the attribute \`${attributeName}\` in the model ${_.upperFirst(
            modelName
          )} doesn't exist`
        );
      }

      const relatedAttribute = model.attributes[attribute.via];
=======
      if (!_.has(models, attribute.collection)) {
        throw new Error(
          `The collection \`${_.upperFirst(
            attribute.collection
          )}\` is missing from the ${attribute.plugin ? '(plugin - ' + attribute.plugin + ')' : ''} models`
        );
      }
      const relatedAttribute = models[attribute.collection].attributes[attribute.via];
>>>>>>> f8bb96d3

      if (!relatedAttribute) {
        throw new Error(
          `The attribute \`${attribute.via}\` is missing in the model ${_.upperFirst(
            attribute.collection
          )}${attribute.plugin ? ' (plugin - ' + attribute.plugin + ')' : ''}`
        );
      }

      types.current = 'collection';

      if (
        _.has(relatedAttribute, 'collection') &&
        relatedAttribute.collection !== '*' &&
        _.has(relatedAttribute, 'via')
      ) {
        types.other = 'collection';
      } else if (
        _.has(relatedAttribute, 'collection') &&
        relatedAttribute.collection !== '*' &&
        !_.has(relatedAttribute, 'via')
      ) {
        types.other = 'collectionD';
      } else if (_.has(relatedAttribute, 'model') && relatedAttribute.model !== '*') {
        types.other = 'model';
      } else if (_.has(relatedAttribute, 'collection') || _.has(relatedAttribute, 'model')) {
        types.other = 'morphTo';
      } else {
        throw new Error(
          `The attribute \`${
            attribute.via
          }\` is not correctly configured in the model ${_.upperFirst(attribute.collection)}${
            attribute.plugin ? ' (plugin - ' + attribute.plugin + ')' : ''
          }`
        );
      }
    } else if (_.has(attribute, 'via') && _.has(attribute, 'model')) {
      types.current = 'modelD';

      // We have to find if they are a model linked to this attributeName
      const model = models[attribute.model];

      if (!model) {
        throw new Error(
          `The provided 'model' in the attribute \`${attributeName}\` in the model ${_.upperFirst(
            modelName
          )} doesn't exist`
        );
      }

      const reverseAttribute = model.attributes[attribute.via];

      if (!reverseAttribute) {
        throw new Error(
          `The attribute \`${attribute.via}\` is missing in the model ${_.upperFirst(
            attribute.model
          )}${attribute.plugin ? ' (plugin - ' + attribute.plugin + ')' : ''}`
        );
      }

      if (
        _.has(reverseAttribute, 'via') &&
        reverseAttribute.via === attributeName &&
        _.has(reverseAttribute, 'collection') &&
        reverseAttribute.collection !== '*'
      ) {
        types.other = 'collection';
      } else if (_.has(reverseAttribute, 'model') && reverseAttribute.model !== '*') {
        types.other = 'model';
      } else if (_.has(reverseAttribute, 'collection') || _.has(reverseAttribute, 'model')) {
        types.other = 'morphTo';
      } else {
        throw new Error(
          `The attribute \`${
            attribute.via
          }\` is not correctly configured in the model ${_.upperFirst(attribute.model)}${
            attribute.plugin ? ' (plugin - ' + attribute.plugin + ')' : ''
          }`
        );
      }
    } else if (_.has(attribute, 'model')) {
      types.current = 'model';

      // We have to find if they are a model linked to this attributeName
      _.forIn(models, model => {
        _.forIn(model.attributes, attribute => {
          if (_.has(attribute, 'via') && attribute.via === attributeName) {
            if (_.has(attribute, 'collection') && attribute.collection === modelName) {
              types.other = 'collection';

              // Break loop
              return false;
            } else if (_.has(attribute, 'model') && attribute.model === modelName) {
              types.other = 'modelD';

              // Break loop
              return false;
            }
          }
        });
      });
    } else if (_.has(attribute, 'collection')) {
      types.current = 'collectionD';

      // We have to find if they are a model linked to this attributeName
      _.forIn(models, model => {
        _.forIn(model.attributes, attribute => {
          if (_.has(attribute, 'via') && attribute.via === attributeName) {
            if (_.has(attribute, 'collection') && attribute.collection === modelName) {
              types.other = 'collection';

              // Break loop
              return false;
            } else if (_.has(attribute, 'model') && attribute.model === modelName) {
              types.other = 'modelD';

              // Break loop
              return false;
            }
          }
        });
      });
    } else {
      throw new Error(
        `The attribute \`${attributeName}\` is not correctly configured in the model ${_.upperFirst(
          modelName
        )}${attribute.plugin ? ' (plugin - ' + attribute.plugin + ')' : ''}`
      );
    }

    if (types.current === 'collection' && types.other === 'morphTo') {
      return {
        nature: 'manyToManyMorph',
        verbose: 'morphMany',
      };
    } else if (types.current === 'collection' && types.other === 'morphToD') {
      return {
        nature: 'manyToOneMorph',
        verbose: 'morphMany',
      };
    } else if (types.current === 'modelD' && types.other === 'morphTo') {
      return {
        nature: 'oneToManyMorph',
        verbose: 'morphOne',
      };
    } else if (types.current === 'modelD' && types.other === 'morphToD') {
      return {
        nature: 'oneToOneMorph',
        verbose: 'morphOne',
      };
    } else if (types.current === 'morphToD' && types.other === 'collection') {
      return {
        nature: 'oneMorphToMany',
        verbose: 'belongsToMorph',
      };
    } else if (types.current === 'morphToD' && types.other === 'model') {
      return {
        nature: 'oneMorphToOne',
        verbose: 'belongsToMorph',
      };
    } else if (
      types.current === 'morphTo' &&
      (types.other === 'model' || _.has(attribute, 'model'))
    ) {
      return {
        nature: 'manyMorphToOne',
        verbose: 'belongsToManyMorph',
      };
    } else if (
      types.current === 'morphTo' &&
      (types.other === 'collection' || _.has(attribute, 'collection'))
    ) {
      return {
        nature: 'manyMorphToMany',
        verbose: 'belongsToManyMorph',
      };
    } else if (types.current === 'modelD' && types.other === 'model') {
      return {
        nature: 'oneToOne',
        verbose: 'belongsTo',
      };
    } else if (types.current === 'model' && types.other === 'modelD') {
      return {
        nature: 'oneToOne',
        verbose: 'hasOne',
      };
    } else if (
      (types.current === 'model' || types.current === 'modelD') &&
      types.other === 'collection'
    ) {
      return {
        nature: 'manyToOne',
        verbose: 'belongsTo',
      };
    } else if (types.current === 'modelD' && types.other === 'collection') {
      return {
        nature: 'oneToMany',
        verbose: 'hasMany',
      };
    } else if (types.current === 'collection' && types.other === 'model') {
      return {
        nature: 'oneToMany',
        verbose: 'hasMany',
      };
    } else if (types.current === 'collection' && types.other === 'collection') {
      return {
        nature: 'manyToMany',
        verbose: 'belongsToMany',
      };
    } else if (
      (types.current === 'collectionD' && types.other === 'collection') ||
      (types.current === 'collection' && types.other === 'collectionD')
    ) {
      return {
        nature: 'manyToMany',
        verbose: 'belongsToMany',
      };
    } else if (types.current === 'collectionD' && types.other === '') {
      return {
        nature: 'manyWay',
        verbose: 'belongsToMany',
      };
    } else if (types.current === 'model' && types.other === '') {
      return {
        nature: 'oneWay',
        verbose: 'belongsTo',
      };
    }

    return undefined;
  },

  /**
   * Return table name for a collection many-to-many
   */
  getCollectionName: (associationA, associationB) => {
    if (associationA.dominant && _.has(associationA, 'collectionName')) {
      return associationA.collectionName;
    }

    if (associationB.dominant && _.has(associationB, 'collectionName')) {
      return associationB.collectionName;
    }

    return [associationA, associationB]
      .sort((a, b) => {
        if (a.collection === b.collection) {
          if (a.dominant) return 1;
          else return -1;
        }
        return a.collection < b.collection ? -1 : 1;
      })
      .map(table =>
        _.snakeCase(`${pluralize.plural(table.collection)} ${pluralize.plural(table.via)}`)
      )
      .join('__');
  },

  /**
   * Define associations key to models
   */

  defineAssociations: function(model, definition, association, key) {
    try {
      // Initialize associations object
      if (definition.associations === undefined) {
        definition.associations = [];
      }

      // Exclude non-relational attribute
      if (!_.has(association, 'collection') && !_.has(association, 'model')) {
        return;
      }

      // Get relation nature
      let details;
      const targetName = association.model || association.collection || '';
      const infos = this.getNature({
        attribute: association,
        attributeName: key,
        modelName: model.toLowerCase(),
      });

      if (targetName !== '*') {
        const model = strapi.db.getModel(targetName, association.plugin);
        details = _.get(model, ['attributes', association.via], {});
      }

      // Build associations object
      if (_.has(association, 'collection') && association.collection !== '*') {
        const ast = {
          alias: key,
          type: 'collection',
          collection: association.collection,
          via: association.via || undefined,
          nature: infos.nature,
          autoPopulate: _.get(association, 'autoPopulate', true),
          dominant: details.dominant !== true,
          plugin: association.plugin || undefined,
          filter: details.filter,
        };

        if (infos.nature === 'manyToMany' && definition.orm === 'bookshelf') {
          ast.tableCollectionName = this.getCollectionName(details, association);
        }

        if (infos.nature === 'manyWay' && definition.orm === 'bookshelf') {
          ast.tableCollectionName =
            _.get(association, 'collectionName') ||
            `${definition.collectionName}__${_.snakeCase(key)}`;
        }
        definition.associations.push(ast);
        return;
      }

      if (_.has(association, 'model') && association.model !== '*') {
        definition.associations.push({
          alias: key,
          type: 'model',
          model: association.model,
          via: association.via || undefined,
          nature: infos.nature,
          autoPopulate: _.get(association, 'autoPopulate', true),
          dominant: details.dominant !== true,
          plugin: association.plugin || undefined,
          filter: details.filter,
        });
        return;
      }

      const pluginsModels = Object.keys(strapi.plugins).reduce((acc, current) => {
        Object.keys(strapi.plugins[current].models).forEach(entity => {
          Object.keys(strapi.plugins[current].models[entity].attributes).forEach(attribute => {
            const attr = strapi.plugins[current].models[entity].attributes[attribute];

            if ((attr.collection || attr.model || '').toLowerCase() === model.toLowerCase()) {
              acc.push(strapi.plugins[current].models[entity].globalId);
            }
          });
        });

        return acc;
      }, []);

      const appModels = Object.keys(strapi.models).reduce((acc, entity) => {
        Object.keys(strapi.models[entity].attributes).forEach(attribute => {
          const attr = strapi.models[entity].attributes[attribute];

          if ((attr.collection || attr.model || '').toLowerCase() === model.toLowerCase()) {
            acc.push(strapi.models[entity].globalId);
          }
        });

        return acc;
      }, []);

      const componentModels = Object.keys(strapi.components).reduce((acc, entity) => {
        Object.keys(strapi.components[entity].attributes).forEach(attribute => {
          const attr = strapi.components[entity].attributes[attribute];

          if ((attr.collection || attr.model || '').toLowerCase() === model.toLowerCase()) {
            acc.push(strapi.components[entity].globalId);
          }
        });

        return acc;
      }, []);

      const models = _.uniq(appModels.concat(pluginsModels).concat(componentModels));

      definition.associations.push({
        alias: key,
        type: association.model ? 'model' : 'collection',
        related: models,
        nature: infos.nature,
        autoPopulate: _.get(association, 'autoPopulate', true),
        filter: association.filter,
      });
    } catch (e) {
      strapi.log.error(
        `Something went wrong in the model \`${_.upperFirst(model)}\` with the attribute \`${key}\``
      );
      strapi.log.error(e);
      strapi.stop();
    }
  },
};<|MERGE_RESOLUTION|>--- conflicted
+++ resolved
@@ -75,28 +75,18 @@
         });
       });
     } else if (_.has(attribute, 'via') && _.has(attribute, 'collection')) {
-<<<<<<< HEAD
-      const model = models[attribute.collection];
-
-      if (!model) {
-        throw new Error(
-          `The provided 'collection' in the attribute \`${attributeName}\` in the model ${_.upperFirst(
-            modelName
-          )} doesn't exist`
-        );
-      }
-
-      const relatedAttribute = model.attributes[attribute.via];
-=======
       if (!_.has(models, attribute.collection)) {
         throw new Error(
           `The collection \`${_.upperFirst(
             attribute.collection
-          )}\` is missing from the ${attribute.plugin ? '(plugin - ' + attribute.plugin + ')' : ''} models`
+          )}\`, used in the attribute \`${attributeName}\` in the model ${_.upperFirst(
+            modelName
+          )}, is missing from the${
+            attribute.plugin ? ' (plugin - ' + attribute.plugin + ')' : ''
+          } models`
         );
       }
       const relatedAttribute = models[attribute.collection].attributes[attribute.via];
->>>>>>> f8bb96d3
 
       if (!relatedAttribute) {
         throw new Error(
@@ -137,17 +127,18 @@
       types.current = 'modelD';
 
       // We have to find if they are a model linked to this attributeName
-      const model = models[attribute.model];
-
-      if (!model) {
-        throw new Error(
-          `The provided 'model' in the attribute \`${attributeName}\` in the model ${_.upperFirst(
+      if (!_.has(models, attribute.model)) {
+        throw new Error(
+          `The model \`${_.upperFirst(
+            attribute.model
+          )}\`, used in the attribute \`${attributeName}\` in the model ${_.upperFirst(
             modelName
-          )} doesn't exist`
-        );
-      }
-
-      const reverseAttribute = model.attributes[attribute.via];
+          )}, is missing from the${
+            attribute.plugin ? ' (plugin - ' + attribute.plugin + ')' : ''
+          } models`
+        );
+      }
+      const reverseAttribute = models[attribute.model].attributes[attribute.via];
 
       if (!reverseAttribute) {
         throw new Error(
