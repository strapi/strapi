'use strict';

/**
 * Export shared utilities
 */

const convertRestQueryParams = require('./convertRestQueryParams');
const buildQuery = require('./buildQuery');
const parseMultipartData = require('./parse-multipart');
const sanitizeEntity = require('./sanitize-entity');
const parseType = require('./parse-type');
const finder = require('./finder');
const logger = require('./logger');
const models = require('./models');
const policy = require('./policy');
const templateConfiguration = require('./templateConfiguration');
const { yup, formatYupErrors } = require('./validators');
<<<<<<< HEAD
const { nameToSlug, nameToCollectionName, getCommonBeginning } = require('./stringFormatting');
const { getConfigUrls } = require('./config');
=======
const { nameToSlug, nameToCollectionName, escapeQuery } = require('./stringFormatting');
>>>>>>> 3b40bcee

module.exports = {
  yup,
  formatYupErrors,
  finder,
  logger,
  models,
  policy,
  templateConfiguration,
  convertRestQueryParams,
  buildQuery,
  parseMultipartData,
  sanitizeEntity,
  parseType,
  nameToSlug,
  nameToCollectionName,
<<<<<<< HEAD
  getCommonBeginning,
  getConfigUrls,
=======
  escapeQuery,
>>>>>>> 3b40bcee
};<|MERGE_RESOLUTION|>--- conflicted
+++ resolved
@@ -15,12 +15,13 @@
 const policy = require('./policy');
 const templateConfiguration = require('./templateConfiguration');
 const { yup, formatYupErrors } = require('./validators');
-<<<<<<< HEAD
-const { nameToSlug, nameToCollectionName, getCommonBeginning } = require('./stringFormatting');
+const {
+  nameToSlug,
+  nameToCollectionName,
+  getCommonBeginning,
+  escapeQuery,
+} = require('./stringFormatting');
 const { getConfigUrls } = require('./config');
-=======
-const { nameToSlug, nameToCollectionName, escapeQuery } = require('./stringFormatting');
->>>>>>> 3b40bcee
 
 module.exports = {
   yup,
@@ -37,10 +38,7 @@
   parseType,
   nameToSlug,
   nameToCollectionName,
-<<<<<<< HEAD
   getCommonBeginning,
   getConfigUrls,
-=======
   escapeQuery,
->>>>>>> 3b40bcee
 };