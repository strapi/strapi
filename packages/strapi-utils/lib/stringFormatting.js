'use strict';

const slugify = require('@sindresorhus/slugify');

const nameToSlug = name => slugify(name, { separator: '-' });

const nameToCollectionName = name => slugify(name, { separator: '_' });

<<<<<<< HEAD
const getCommonBeginning = (str1 = '', str2 = '') => {
  let common = '';
  let index = 0;
  while (index < str1.length && index < str2.length) {
    if (str1[index] === str2[index]) {
      common += str1[index];
      index += 1;
    } else {
      break;
    }
  }
  return common;
=======
const escapeQuery = (query, charsToEscape, escapeChar = '\\') => {
  return query
    .split('')
    .reduce(
      (escapedQuery, char) =>
        charsToEscape.includes(char)
          ? `${escapedQuery}${escapeChar}${char}`
          : `${escapedQuery}${char}`,
      ''
    );
>>>>>>> 3b40bcee
};

module.exports = {
  nameToSlug,
  nameToCollectionName,
<<<<<<< HEAD
  getCommonBeginning,
=======
  escapeQuery,
>>>>>>> 3b40bcee
};<|MERGE_RESOLUTION|>--- conflicted
+++ resolved
@@ -6,7 +6,6 @@
 
 const nameToCollectionName = name => slugify(name, { separator: '_' });
 
-<<<<<<< HEAD
 const getCommonBeginning = (str1 = '', str2 = '') => {
   let common = '';
   let index = 0;
@@ -19,7 +18,8 @@
     }
   }
   return common;
-=======
+};
+
 const escapeQuery = (query, charsToEscape, escapeChar = '\\') => {
   return query
     .split('')
@@ -30,15 +30,11 @@
           : `${escapedQuery}${char}`,
       ''
     );
->>>>>>> 3b40bcee
 };
 
 module.exports = {
   nameToSlug,
   nameToCollectionName,
-<<<<<<< HEAD
   getCommonBeginning,
-=======
   escapeQuery,
->>>>>>> 3b40bcee
 };