--- conflicted
+++ resolved
@@ -32,7 +32,7 @@
 
 const removeUndefinedKeys = (obj = {}) => _.pickBy(obj, _.negate(_.isUndefined));
 
-const addRelationMorph = async (model, params) => {
+const addRelationMorph = async (model, params, { session = null } = {}) => {
   const { id, alias, refId, ref, field, filter } = params;
 
   await model.updateMany(
@@ -47,11 +47,12 @@
           [filter]: field,
         },
       },
-    }
+    },
+    { session }
   );
 };
 
-const removeRelationMorph = async (model, params) => {
+const removeRelationMorph = async (model, params, { session = null } = {}) => {
   const { alias } = params;
 
   let opts;
@@ -72,23 +73,23 @@
     };
   }
 
-  await model.updateMany(opts, {
-    $pull: {
-      [alias]: {
-        ref: params.refId,
-        kind: params.ref,
-        [params.filter]: params.field,
+  await model.updateMany(
+    opts,
+    {
+      $pull: {
+        [alias]: {
+          ref: params.refId,
+          kind: params.ref,
+          [params.filter]: params.field,
+        },
       },
     },
-  });
+    { session }
+  );
 };
 
 module.exports = {
-<<<<<<< HEAD
-  update: async function(params, { session = null } = {}) {
-=======
-  async update(params) {
->>>>>>> 30ba7175
+  async update(params, { session = null } = {}) {
     const relationUpdates = [];
     const populate = this.associations.map(x => x.alias);
     const primaryKeyValue = getValuePrimaryKey(params, this.primaryKey);
@@ -99,281 +100,6 @@
       .lean();
 
     // Only update fields which are on this document.
-<<<<<<< HEAD
-    const values =
-      params.parseRelationships === false
-        ? params.values
-        : Object.keys(removeUndefinedKeys(params.values)).reduce((acc, attribute) => {
-            const currentValue = entry[attribute];
-            const newValue = params.values[attribute];
-
-            const association = this.associations.find(x => x.alias === attribute);
-
-            const details = this._attributes[attribute];
-
-            // set simple attributes
-            if (!association && _.get(details, 'isVirtual') !== true) {
-              return _.set(acc, attribute, newValue);
-            }
-
-            const assocModel = getModel(details.model || details.collection, details.plugin);
-
-            switch (association.nature) {
-              case 'oneWay': {
-                return _.set(acc, attribute, _.get(newValue, assocModel.primaryKey, newValue));
-              }
-              case 'oneToOne': {
-                // if value is the same don't do anything
-                if (currentValue === newValue) return acc;
-
-                // if the value is null, set field to null on both sides
-                if (_.isNull(newValue)) {
-                  const updatePromise = assocModel.updateOne(
-                    {
-                      [assocModel.primaryKey]: getValuePrimaryKey(
-                        currentValue,
-                        assocModel.primaryKey
-                      ),
-                    },
-                    { [details.via]: null },
-                    { session }
-                  );
-
-                  relationUpdates.push(updatePromise);
-                  return _.set(acc, attribute, null);
-                }
-
-                // set old relations to null
-                const updateLink = this.updateOne(
-                  { [attribute]: new mongoose.Types.ObjectId(newValue) },
-                  { [attribute]: null },
-                  { session }
-                ).then(() => {
-                  return assocModel.updateOne(
-                    {
-                      [this.primaryKey]: new mongoose.Types.ObjectId(newValue),
-                    },
-                    { [details.via]: primaryKeyValue },
-                    { session }
-                  );
-                });
-
-                // set new relation
-                relationUpdates.push(updateLink);
-                return _.set(acc, attribute, newValue);
-              }
-              case 'oneToMany': {
-                // set relation to null for all the ids not in the list
-                const attributeIds = currentValue;
-                const toRemove = _.differenceWith(attributeIds, newValue, (a, b) => {
-                  return `${a[assocModel.primaryKey] || a}` === `${b[assocModel.primaryKey] || b}`;
-                });
-
-                const updatePromise = assocModel
-                  .updateMany(
-                    {
-                      [assocModel.primaryKey]: {
-                        $in: toRemove.map(
-                          val => new mongoose.Types.ObjectId(val[assocModel.primaryKey] || val)
-                        ),
-                      },
-                    },
-                    { [details.via]: null },
-                    { session }
-                  )
-                  .then(() => {
-                    return assocModel.updateMany(
-                      {
-                        [assocModel.primaryKey]: {
-                          $in: newValue.map(
-                            val => new mongoose.Types.ObjectId(val[assocModel.primaryKey] || val)
-                          ),
-                        },
-                      },
-                      { [details.via]: primaryKeyValue },
-                      { session }
-                    );
-                  });
-
-                relationUpdates.push(updatePromise);
-                return acc;
-              }
-              case 'manyToOne': {
-                return _.set(acc, attribute, _.get(newValue, assocModel.primaryKey, newValue));
-              }
-              case 'manyWay':
-              case 'manyToMany': {
-                if (association.dominant) {
-                  return _.set(
-                    acc,
-                    attribute,
-                    newValue ? newValue.map(val => val[assocModel.primaryKey] || val) : newValue
-                  );
-                }
-
-                const updatePomise = assocModel
-                  .updateMany(
-                    {
-                      [assocModel.primaryKey]: {
-                        $in: currentValue.map(
-                          val => new mongoose.Types.ObjectId(val[assocModel.primaryKey] || val)
-                        ),
-                      },
-                    },
-                    {
-                      $pull: {
-                        [association.via]: new mongoose.Types.ObjectId(primaryKeyValue),
-                      },
-                    },
-                    { session }
-                  )
-                  .then(() => {
-                    return assocModel.updateMany(
-                      {
-                        [assocModel.primaryKey]: {
-                          $in: newValue
-                            ? newValue.map(
-                                val =>
-                                  new mongoose.Types.ObjectId(val[assocModel.primaryKey] || val)
-                              )
-                            : newValue,
-                        },
-                      },
-                      {
-                        $addToSet: { [association.via]: [primaryKeyValue] },
-                      },
-                      { session }
-                    );
-                  });
-
-                relationUpdates.push(updatePomise);
-                return acc;
-              }
-              case 'manyMorphToMany':
-              case 'manyMorphToOne': {
-                // Update the relational array.
-
-                newValue.forEach(obj => {
-                  const refModel = strapi.getModel(obj.ref, obj.source);
-
-                  const createRelation = () => {
-                    return module.exports.addRelationMorph.call(
-                      this,
-                      {
-                        id: entry[this.primaryKey],
-                        alias: association.alias,
-                        ref: obj.kind || refModel.globalId,
-                        refId: new mongoose.Types.ObjectId(obj.refId),
-                        field: obj.field,
-                        filter: association.filter,
-                      },
-                      { session }
-                    );
-                  };
-
-                  // Clear relations to refModel
-                  const reverseAssoc = refModel.associations.find(
-                    assoc => assoc.alias === obj.field
-                  );
-                  if (reverseAssoc && reverseAssoc.nature === 'oneToManyMorph') {
-                    relationUpdates.push(
-                      module.exports.removeRelationMorph
-                        .call(
-                          this,
-                          {
-                            alias: association.alias,
-                            ref: obj.kind || refModel.globalId,
-                            refId: new mongoose.Types.ObjectId(obj.refId),
-                            field: obj.field,
-                            filter: association.filter,
-                          },
-                          { session }
-                        )
-                        .then(createRelation)
-                    );
-                  } else {
-                    relationUpdates.push(createRelation());
-                  }
-                });
-                break;
-              }
-              case 'oneToManyMorph':
-              case 'manyToManyMorph': {
-                const transformToArrayID = array => {
-                  if (_.isArray(array)) {
-                    return array.map(value => {
-                      if (_.isPlainObject(value)) {
-                        return getValuePrimaryKey(value, this.primaryKey);
-                      }
-
-                      return value;
-                    });
-                  }
-
-                  if (
-                    association.type === 'model' ||
-                    (association.type === 'collection' && _.isObject(array))
-                  ) {
-                    return _.isEmpty(array) ? [] : transformToArrayID([array]);
-                  }
-
-                  return [];
-                };
-
-                // Compare array of ID to find deleted files.
-                const attributeValue = transformToArrayID(currentValue).map(id => id.toString());
-                const storedValue = transformToArrayID(newValue).map(id => id.toString());
-
-                const toAdd = _.difference(storedValue, attributeValue);
-                const toRemove = _.difference(attributeValue, storedValue);
-
-                const model = getModel(details.model || details.collection, details.plugin);
-
-                // Remove relations in the other side.
-                toAdd.forEach(id => {
-                  relationUpdates.push(
-                    module.exports.addRelationMorph.call(
-                      model,
-                      {
-                        id,
-                        alias: association.via,
-                        ref: this.globalId,
-                        refId: entry._id,
-                        field: association.alias,
-                        filter: association.filter,
-                      },
-                      { session }
-                    )
-                  );
-                });
-
-                // Remove relations in the other side.
-                toRemove.forEach(id => {
-                  relationUpdates.push(
-                    module.exports.removeRelationMorph.call(
-                      model,
-                      {
-                        id,
-                        alias: association.via,
-                        ref: this.globalId,
-                        refId: entry._id,
-                        field: association.alias,
-                      },
-                      { session }
-                    )
-                  );
-                });
-                break;
-              }
-              case 'oneMorphToOne':
-              case 'oneMorphToMany':
-                break;
-              default:
-            }
-
-            return acc;
-          }, {});
-=======
     const values = Object.keys(removeUndefinedKeys(params.values)).reduce((acc, attribute) => {
       const currentValue = entry[attribute];
       const newValue = params.values[attribute];
@@ -403,7 +129,8 @@
               {
                 [assocModel.primaryKey]: getValuePrimaryKey(currentValue, assocModel.primaryKey),
               },
-              { [details.via]: null }
+              { [details.via]: null },
+              { session }
             );
 
             relationUpdates.push(updatePromise);
@@ -413,13 +140,15 @@
           // set old relations to null
           const updateLink = this.updateOne(
             { [attribute]: new mongoose.Types.ObjectId(newValue) },
-            { [attribute]: null }
+            { [attribute]: null },
+            { session }
           ).then(() => {
             return assocModel.updateOne(
               {
                 [this.primaryKey]: new mongoose.Types.ObjectId(newValue),
               },
-              { [details.via]: primaryKeyValue }
+              { [details.via]: primaryKeyValue },
+              { session }
             );
           });
 
@@ -443,7 +172,8 @@
                   ),
                 },
               },
-              { [details.via]: null }
+              { [details.via]: null },
+              { session }
             )
             .then(() => {
               return assocModel.updateMany(
@@ -454,7 +184,8 @@
                     ),
                   },
                 },
-                { [details.via]: primaryKeyValue }
+                { [details.via]: primaryKeyValue },
+                { session }
               );
             });
 
@@ -487,7 +218,8 @@
                 $pull: {
                   [association.via]: new mongoose.Types.ObjectId(primaryKeyValue),
                 },
-              }
+              },
+              { session }
             )
             .then(() => {
               return assocModel.updateMany(
@@ -502,7 +234,8 @@
                 },
                 {
                   $addToSet: { [association.via]: [primaryKeyValue] },
-                }
+                },
+                { session }
               );
             });
 
@@ -516,27 +249,35 @@
             const refModel = strapi.getModel(obj.ref, obj.source);
 
             const createRelation = () => {
-              return addRelationMorph(this, {
-                id: entry[this.primaryKey],
-                alias: association.alias,
-                ref: obj.kind || refModel.globalId,
-                refId: new mongoose.Types.ObjectId(obj.refId),
-                field: obj.field,
-                filter: association.filter,
-              });
-            };
-
-            // Clear relations to refModel
-            const reverseAssoc = refModel.associations.find(assoc => assoc.alias === obj.field);
-            if (reverseAssoc && reverseAssoc.nature === 'oneToManyMorph') {
-              relationUpdates.push(
-                removeRelationMorph(this, {
+              return addRelationMorph(
+                this,
+                {
+                  id: entry[this.primaryKey],
                   alias: association.alias,
                   ref: obj.kind || refModel.globalId,
                   refId: new mongoose.Types.ObjectId(obj.refId),
                   field: obj.field,
                   filter: association.filter,
-                })
+                },
+                { session }
+              );
+            };
+
+            // Clear relations to refModel
+            const reverseAssoc = refModel.associations.find(assoc => assoc.alias === obj.field);
+            if (reverseAssoc && reverseAssoc.nature === 'oneToManyMorph') {
+              relationUpdates.push(
+                removeRelationMorph(
+                  this,
+                  {
+                    alias: association.alias,
+                    ref: obj.kind || refModel.globalId,
+                    refId: new mongoose.Types.ObjectId(obj.refId),
+                    field: obj.field,
+                    filter: association.filter,
+                  },
+                  { session }
+                )
                   .then(createRelation)
                   .then(() => {
                     // set field inside refModel
@@ -546,7 +287,8 @@
                       },
                       {
                         [obj.field]: new mongoose.Types.ObjectId(entry[this.primaryKey]),
-                      }
+                      },
+                      { session }
                     );
                   })
               );
@@ -560,7 +302,8 @@
                     },
                     {
                       $push: { [obj.field]: new mongoose.Types.ObjectId(entry[this.primaryKey]) },
-                    }
+                    },
+                    { session }
                   );
                 })
               );
@@ -584,14 +327,18 @@
 
           const addPromise = Promise.all(
             toAdd.map(id => {
-              return addRelationMorph(model, {
-                id,
-                alias: association.via,
-                ref: this.globalId,
-                refId: entry._id,
-                field: association.alias,
-                filter: association.filter,
-              });
+              return addRelationMorph(
+                model,
+                {
+                  id,
+                  alias: association.via,
+                  ref: this.globalId,
+                  refId: entry._id,
+                  field: association.alias,
+                  filter: association.filter,
+                },
+                { session }
+              );
             })
           );
 
@@ -599,14 +346,18 @@
 
           toRemove.forEach(id => {
             relationUpdates.push(
-              removeRelationMorph(model, {
-                id,
-                alias: association.via,
-                ref: this.globalId,
-                refId: entry._id,
-                field: association.alias,
-                filter: association.filter,
-              })
+              removeRelationMorph(
+                model,
+                {
+                  id,
+                  alias: association.via,
+                  ref: this.globalId,
+                  refId: entry._id,
+                  field: association.alias,
+                  filter: association.filter,
+                },
+                { session }
+              )
             );
           });
           break;
@@ -619,7 +370,6 @@
 
       return acc;
     }, {});
->>>>>>> 30ba7175
 
     // Update virtuals fields.
     await Promise.all(relationUpdates).then(() =>
@@ -638,64 +388,7 @@
     return updatedEntity && updatedEntity.toObject ? updatedEntity.toObject() : updatedEntity;
   },
 
-<<<<<<< HEAD
-  async addRelationMorph(params, { session = null } = {}) {
-    const { alias, id } = params;
-
-    let entry = await this.findOne({
-      [this.primaryKey]: id,
-    }).session(session);
-
-    if (!entry) return Promise.resolve();
-
-    // if association already exists ignore
-    const relationExists = entry[alias].find(obj => {
-      if (
-        obj.kind === params.ref &&
-        obj.ref.toString() === params.refId.toString() &&
-        obj.field === params.field
-      ) {
-        return true;
-      }
-
-      return false;
-    });
-
-    if (relationExists) return Promise.resolve();
-
-    entry[alias].push({
-      ref: new mongoose.Types.ObjectId(params.refId),
-      kind: params.ref,
-      [params.filter]: params.field,
-    });
-
-    await entry.save({ session });
-  },
-
-  async removeRelationMorph(params, { session = null } = {}) {
-    const { alias } = params;
-
-    let opts;
-    // if entry id is provided simply query it
-    if (params.id) {
-      opts = {
-        _id: params.id,
-      };
-    } else {
-      opts = {
-        [alias]: {
-          $elemMatch: {
-            ref: params.refId,
-            kind: params.ref,
-            [params.filter]: params.field,
-          },
-        },
-      };
-    }
-
-    const entries = await this.find(opts).session(session);
-=======
-  deleteRelations(entry) {
+  deleteRelations(entry, { session = null } = {}) {
     const primaryKeyValue = entry[this.primaryKey];
 
     return Promise.all(
@@ -720,7 +413,7 @@
               association.plugin
             );
 
-            return targetModel.updateMany({ [via]: primaryKeyValue }, { [via]: null });
+            return targetModel.updateMany({ [via]: primaryKeyValue }, { [via]: null }, { session });
           }
           case 'manyToMany':
           case 'manyToOne': {
@@ -735,7 +428,8 @@
 
             return targetModel.updateMany(
               { [via]: primaryKeyValue },
-              { $pull: { [via]: primaryKeyValue } }
+              { $pull: { [via]: primaryKeyValue } },
+              { session }
             );
           }
           case 'oneToManyMorph':
@@ -758,7 +452,8 @@
 
             return targetModel.updateMany(
               { [via]: { $elemMatch: element } },
-              { $pull: { [via]: element } }
+              { $pull: { [via]: element } },
+              { session }
             );
           }
           case 'manyMorphToMany':
@@ -786,10 +481,10 @@
                       },
                       {
                         [field]: null,
-                      }
+                      },
+                      { session }
                     );
                   }
->>>>>>> 30ba7175
 
                   return targetModel.updateMany(
                     {
@@ -797,7 +492,8 @@
                     },
                     {
                       $pull: { [field]: primaryKeyValue },
-                    }
+                    },
+                    { session }
                   );
                 })
               );
@@ -810,18 +506,7 @@
             return;
           }
         }
-<<<<<<< HEAD
-
-        return true;
-      });
-
-      return entry.save({ session });
-    });
-
-    await Promise.all(updates);
-=======
       })
     );
->>>>>>> 30ba7175
   },
 };