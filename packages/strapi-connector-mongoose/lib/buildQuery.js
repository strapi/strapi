'use strict';

const _ = require('lodash');
var semver = require('semver');
const utils = require('./utils')();

const combineSearchAndWhere = (search = [], wheres = []) => {
  const criterias = {};
  if (search.length > 0 && wheres.length > 0) {
    criterias.$and = [{ $and: wheres }, { $or: search }];
  } else if (search.length > 0) {
    criterias.$or = search;
  } else if (wheres.length > 0) {
    criterias.$and = wheres;
  }
  return criterias;
};

const buildSearchOr = (model, query) => {
  if (typeof query !== 'string') {
    return [];
  }

  const searchOr = Object.keys(model.attributes).reduce((acc, curr) => {
    switch (model.attributes[curr].type) {
      case 'biginteger':
      case 'integer':
      case 'float':
      case 'decimal':
        if (!_.isNaN(_.toNumber(query))) {
          const mongoVersion = model.db.base.mongoDBVersion;
          if (semver.valid(mongoVersion) && semver.gt(mongoVersion, '4.2.0')) {
            return acc.concat({
              $expr: {
                $regexMatch: {
                  input: { $toString: `$${curr}` },
                  regex: _.escapeRegExp(query),
                },
              },
            });
          } else {
            return acc.concat({ [curr]: _.toNumber(query) });
          }
        }
        return acc;
      case 'string':
      case 'text':
      case 'richtext':
      case 'email':
      case 'enumeration':
      case 'uid':
        return acc.concat({ [curr]: { $regex: _.escapeRegExp(query), $options: 'i' } });
      default:
        return acc;
    }
  }, []);

  if (utils.isMongoId(query)) {
    searchOr.push({ _id: query });
  }

  return searchOr;
};

/**
 * Build a mongo query
 * @param {Object} options - Query options
 * @param {Object} options.model - The model you are querying
 * @param {Object} options.filers - An object with the possible filters (start, limit, sort, where)
 * @param {Object} options.populate - An array of paths to populate
 * @param {boolean} options.aggregate - Force aggregate function to use group by feature
 */
const buildQuery = ({
  model,
  filters = {},
  searchParam,
  populate = [],
  aggregate = false,
  session = null,
} = {}) => {
  const deepFilters = (filters.where || []).filter(({ field }) => field.split('.').length > 1);
<<<<<<< HEAD

  if (deepFilters.length === 0 && aggregate === false) {
    return buildSimpleQuery({ model, filters, populate, session });
  }

  return buildDeepQuery({ model, filters, populate, session });
=======
  const search = buildSearchOr(model, searchParam);

  if (deepFilters.length === 0 && aggregate === false) {
    return buildSimpleQuery({ model, filters, search, populate });
  }

  return buildDeepQuery({ model, filters, populate, search });
>>>>>>> fd3c7699
};

/**
 * Builds a simple find query when there are no deep filters
 * @param {Object} options - Query options
 * @param {Object} options.model - The model you are querying
 * @param {Object} options.filters - An object with the possible filters (start, limit, sort, where)
 * @param {Object} options.search - An object with the possible search params
 * @param {Object} options.populate - An array of paths to populate
 */
<<<<<<< HEAD
const buildSimpleQuery = ({ model, filters, populate, session }) => {
=======
const buildSimpleQuery = ({ model, filters, search, populate }) => {
>>>>>>> fd3c7699
  const { where = [] } = filters;

  const wheres = where.map(buildWhereClause);

<<<<<<< HEAD
  let query = model
    .find(findCriteria)
    .session(session)
    .populate(populate);
=======
  const findCriteria = combineSearchAndWhere(search, wheres);
  let query = model.find(findCriteria).populate(populate);
>>>>>>> fd3c7699
  query = applyQueryParams({ query, filters });

  return Object.assign(query, {
    // Override count to use countDocuments on simple find query
    count(...args) {
      return query.countDocuments(...args);
    },
  });
};

/**
 * Builds a deep aggregate query when there are deep filters
 * @param {Object} options - Query options
 * @param {Object} options.model - The model you are querying
 * @param {Object} options.filers - An object with the possible filters (start, limit, sort, where)
 * @param {Object} options.populate - An array of paths to populate
 */
<<<<<<< HEAD
const buildDeepQuery = ({ model, filters, populate, session }) => {
=======
const buildDeepQuery = ({ model, filters, search, populate }) => {
>>>>>>> fd3c7699
  // Build a tree of paths to populate based on the filtering and the populate option
  const { populatePaths, wherePaths } = computePopulatedPaths({
    model,
    populate,
    where: filters.where,
  });

  // Init the query
  let query = model
    .aggregate(
      buildQueryAggregate(model, {
        paths: _.merge({}, populatePaths, wherePaths),
      })
    )
<<<<<<< HEAD
    .session(session)
    .append(buildQueryMatches(model, filters));
=======
    .append(buildQueryMatches(model, filters, search));
>>>>>>> fd3c7699

  return {
    /**
     * Overrides the promise to rehydrate mongoose docs after the aggregation query
     */
    then(...args) {
      return query
        .append({
          $project: { _id: true },
        })
        .then(results => results.map(el => el._id))
        .then(ids => {
          if (ids.length === 0) return [];

          const query = model
            .find({
              _id: {
                $in: ids,
              },
            })
            .session(session)
            .populate(populate);

          return applyQueryParams({ query, filters });
        })
        .then(...args);
    },
    catch(...args) {
      return this.then(r => r).catch(...args);
    },
    /**
     * Maps to query.count
     */
    count() {
      return query.count('count').then(results => _.get(results, ['0', 'count'], 0));
    },

    /**
     * Maps to query group
     */
    group(...args) {
      return query.group(...args);
    },
    /**
     * Returns an array of plain JS object instead of mongoose documents
     */
    lean() {
      // Returns plain js objects without the transformations we normally do on find
      return this.then(results => {
        return results.map(r => r.toObject({ transform: false }));
      });
    },
  };
};

/**
 * Apply sort limit and start params
 * @param {Object} options - Options
 * @param {Object} options.query - Mongoose query
 * @param {Object} options.filters - Filters object
 */
const applyQueryParams = ({ query, filters }) => {
  // Apply sort param
  if (_.has(filters, 'sort')) {
    const sortFilter = filters.sort.reduce((acc, sort) => {
      const { field, order } = sort;
      acc[field] = order === 'asc' ? 1 : -1;
      return acc;
    }, {});

    query = query.sort(sortFilter);
  }

  // Apply start param
  if (_.has(filters, 'start')) {
    query = query.skip(filters.start);
  }

  // Apply limit param
  if (_.has(filters, 'limit') && filters.limit >= 0) {
    query = query.limit(filters.limit);
  }

  return query;
};

/**
 * Returns a tree of the paths to populate both for population and deep filtering purposes
 * @param {Object} options - Options
 * @param {Object} options.model - Model from which to populate
 * @param {Object} options.populate - Paths to populate
 * @param {Object} options.where - Where clauses we need to populate to filters
 */
const computePopulatedPaths = ({ model, populate = [], where = [] }) => {
  const castedPopulatePaths = populate
    .map(el => (Array.isArray(el) ? el.join('.') : el))
    .map(path => findModelPath({ rootModel: model, path }))
    .map(path => {
      const assocModel = findModelByPath({ rootModel: model, path });

      // autoload morph relations
      let extraPaths = [];
      if (assocModel) {
        extraPaths = assocModel.associations
          .filter(assoc => assoc.nature.toLowerCase().indexOf('morph') !== -1)
          .map(assoc => `${path}.${assoc.alias}`);
      }

      return [path, ...extraPaths];
    })
    .reduce((acc, paths) => acc.concat(paths), []);

  const castedWherePaths = where
    .map(({ field }) => findModelPath({ rootModel: model, path: field }))
    .filter(path => !!path);

  return {
    populatePaths: pathsToTree(castedPopulatePaths),
    wherePaths: pathsToTree(castedWherePaths),
  };
};

/**
 * Builds an object based on paths:
 * [
 *    'articles',
 *    'articles.tags.cateogry',
 *    'articles.tags.label',
 * ] => {
 *  articles: {
 *    tags: {
 *      category: {},
 *      label: {}
 *    }
 *  }
 * }
 * @param {Array<string>} paths - A list of paths to transform
 */
const pathsToTree = paths => paths.reduce((acc, path) => _.merge(acc, _.set({}, path, {})), {});

/**
 * Builds the aggregations pipeling of the query
 * @param {Object} model - Queried model
 * @param {Object} options - Options
 * @param {Object} options.paths - A tree of paths to aggregate e.g { article : { tags : { label: {}}}}
 */
const buildQueryAggregate = (model, { paths } = {}) => {
  return Object.keys(paths).reduce((acc, key) => {
    return acc.concat(buildLookup({ model, key, paths: paths[key] }));
  }, []);
};

/**
 * Builds a lookup aggregation for a specific key
 * @param {Object} options - Options
 * @param {Object} options.model - Queried model
 * @param {string} options.key - The attribute name to lookup on the model
 * @param {Object} options.paths - A tree of paths to aggregate inside the current lookup e.g { { tags : { label: {}}}
 */
const buildLookup = ({ model, key, paths }) => {
  const assoc = model.associations.find(a => a.alias === key);
  const assocModel = findModelByAssoc({ assoc });

  if (!assocModel) return [];

  return [
    {
      $lookup: {
        from: assocModel.collectionName,
        as: assoc.alias,
        let: {
          localId: '$_id',
          localAlias: `$${assoc.alias}`,
        },
        pipeline: []
          .concat(buildLookupMatch({ assoc }))
          .concat(buildQueryAggregate(assocModel, { paths })),
      },
    },
  ];
};

/**
 * Build a lookup match expression (equivalent to a SQL join condition)
 * @param {Object} options - Options
 * @param {Object} options.assoc - The association on which is based the ematching xpression
 */
const buildLookupMatch = ({ assoc }) => {
  switch (assoc.nature) {
    case 'oneToOne': {
      return [
        {
          $match: {
            $expr: {
              $eq: [`$${assoc.via}`, '$$localId'],
            },
          },
        },
      ];
    }
    case 'oneToMany': {
      return {
        $match: {
          $expr: {
            $eq: [`$${assoc.via}`, '$$localId'],
          },
        },
      };
    }
    case 'oneWay':
    case 'manyToOne': {
      return {
        $match: {
          $expr: {
            $eq: ['$$localAlias', '$_id'],
          },
        },
      };
    }
    case 'manyWay': {
      return {
        $match: {
          $expr: {
            $in: ['$_id', '$$localAlias'],
          },
        },
      };
    }
    case 'manyToMany': {
      if (assoc.dominant === true) {
        return {
          $match: {
            $expr: {
              $in: ['$_id', '$$localAlias'],
            },
          },
        };
      }

      return {
        $match: {
          $expr: {
            $in: ['$$localId', `$${assoc.via}`],
          },
        },
      };
    }
    case 'manyToManyMorph':
    case 'oneToManyMorph': {
      return [
        {
          $unwind: { path: `$${assoc.via}`, preserveNullAndEmptyArrays: true },
        },
        {
          $match: {
            $expr: {
              $and: [
                { $eq: [`$${assoc.via}.ref`, '$$localId'] },
                { $eq: [`$${assoc.via}.${assoc.filter}`, assoc.alias] },
              ],
            },
          },
        },
      ];
    }
    default:
      return [];
  }
};

/**
 * Match query for lookups
 * @param {Object} model - Mongoose model
 * @param {Object} filters - Filters object
 */
const buildQueryMatches = (model, filters, search = []) => {
  if (_.has(filters, 'where') && Array.isArray(filters.where)) {
    const wheres = filters.where.map(whereClause => {
      return buildWhereClause(formatWhereClause(model, whereClause));
    });

    const criterias = combineSearchAndWhere(search, wheres);
    return [{ $match: criterias }];
  }

  return [];
};

/**
 * Cast values
 * @param {*} value - Value to cast
 */
const formatValue = value => utils.valueToId(value);

/**
 * Builds a where clause
 * @param {Object} options - Options
 * @param {string} options.field - Where clause field
 * @param {string} options.operator - Where clause operator
 * @param {*} options.value - Where clause alue
 */
const buildWhereClause = ({ field, operator, value }) => {
  if (Array.isArray(value) && !['in', 'nin'].includes(operator)) {
    return {
      $or: value.map(val => buildWhereClause({ field, operator, value: val })),
    };
  }

  const val = formatValue(value);

  switch (operator) {
    case 'eq':
      return { [field]: val };
    case 'ne':
      return { [field]: { $ne: val } };
    case 'lt':
      return { [field]: { $lt: val } };
    case 'lte':
      return { [field]: { $lte: val } };
    case 'gt':
      return { [field]: { $gt: val } };
    case 'gte':
      return { [field]: { $gte: val } };
    case 'in':
      return {
        [field]: {
          $in: Array.isArray(val) ? val : [val],
        },
      };
    case 'nin':
      return {
        [field]: {
          $nin: Array.isArray(val) ? val : [val],
        },
      };
    case 'contains': {
      return {
        [field]: {
          $regex: `${val}`,
          $options: 'i',
        },
      };
    }
    case 'ncontains':
      return {
        [field]: {
          $not: new RegExp(val, 'i'),
        },
      };
    case 'containss':
      return {
        [field]: {
          $regex: `${val}`,
        },
      };
    case 'ncontainss':
      return {
        [field]: {
          $not: new RegExp(val),
        },
      };
    case 'null': {
      return value ? { [field]: { $eq: null } } : { [field]: { $ne: null } };
    }

    default:
      throw new Error(`Unhandled whereClause : ${field} ${operator} ${value}`);
  }
};

/**
 * Add primaryKey on relation where clause for lookups match
 * @param {Object} model - Mongoose model
 * @param {Object} whereClause - Where clause
 * @param {string} whereClause.field - Where clause field
 * @param {string} whereClause.operator - Where clause operator
 * @param {*} whereClause.value - Where clause alue
 */
const formatWhereClause = (model, { field, operator, value }) => {
  const { assoc, model: assocModel } = getAssociationFromFieldKey(model, field);

  const shouldFieldBeSuffixed =
    assoc &&
    !_.endsWith(field, assocModel.primaryKey) &&
    (['in', 'nin'].includes(operator) || // When using in or nin operators we want to apply the filter on the relation's primary key and not the relation itself
      (['eq', 'ne'].includes(operator) && utils.isMongoId(value))); // Only suffix the field if the operators are eq or ne and the value is a valid mongo id

  return {
    field: shouldFieldBeSuffixed ? `${field}.${assocModel.primaryKey}` : field,
    operator,
    value,
  };
};

/**
 * Returns an association from a path starting from model
 * @param {Object} model - Mongoose model
 * @param {string} fieldKey - Relation path
 */
const getAssociationFromFieldKey = (model, fieldKey) => {
  let tmpModel = model;
  let assoc;

  const parts = fieldKey.split('.');

  for (let key of parts) {
    assoc = tmpModel.associations.find(ast => ast.alias === key);
    if (assoc) {
      tmpModel = findModelByAssoc({ assoc });
    }
  }

  return {
    assoc,
    model: tmpModel,
  };
};

/**
 * Returns a model from a relation path and a root model
 * @param {Object} options - Options
 * @param {Object} options.rootModel - Mongoose model
 * @param {string} options.path - Relation path
 */
const findModelByPath = ({ rootModel, path }) => {
  const parts = path.split('.');

  let tmpModel = rootModel;
  for (let part of parts) {
    const assoc = tmpModel.associations.find(ast => ast.alias === part);
    if (assoc) {
      tmpModel = findModelByAssoc({ assoc });
    }
  }

  return tmpModel;
};

/**
 * Returns a model path from an attribute path and a root model
 * @param {Object} options - Options
 * @param {Object} options.rootModel - Mongoose model
 * @param {string} options.path - Attribute path
 */
const findModelPath = ({ rootModel, path }) => {
  const parts = path.split('.');

  let tmpModel = rootModel;
  let tmpPath = [];
  for (let part of parts) {
    const assoc = tmpModel.associations.find(ast => ast.alias === part);

    if (assoc) {
      tmpModel = findModelByAssoc({ assoc });
      tmpPath.push(part);
    }
  }

  return tmpPath.length > 0 ? tmpPath.join('.') : null;
};

const findModelByAssoc = ({ assoc }) => {
  const { models } = strapi.plugins[assoc.plugin] || strapi;
  return models[assoc.model || assoc.collection];
};

module.exports = buildQuery;<|MERGE_RESOLUTION|>--- conflicted
+++ resolved
@@ -79,22 +79,13 @@
   session = null,
 } = {}) => {
   const deepFilters = (filters.where || []).filter(({ field }) => field.split('.').length > 1);
-<<<<<<< HEAD
+  const search = buildSearchOr(model, searchParam);
 
   if (deepFilters.length === 0 && aggregate === false) {
-    return buildSimpleQuery({ model, filters, populate, session });
-  }
-
-  return buildDeepQuery({ model, filters, populate, session });
-=======
-  const search = buildSearchOr(model, searchParam);
-
-  if (deepFilters.length === 0 && aggregate === false) {
-    return buildSimpleQuery({ model, filters, search, populate });
-  }
-
-  return buildDeepQuery({ model, filters, populate, search });
->>>>>>> fd3c7699
+    return buildSimpleQuery({ model, filters, search, populate, session });
+  }
+
+  return buildDeepQuery({ model, filters, populate, search, session });
 };
 
 /**
@@ -105,24 +96,16 @@
  * @param {Object} options.search - An object with the possible search params
  * @param {Object} options.populate - An array of paths to populate
  */
-<<<<<<< HEAD
-const buildSimpleQuery = ({ model, filters, populate, session }) => {
-=======
-const buildSimpleQuery = ({ model, filters, search, populate }) => {
->>>>>>> fd3c7699
+const buildSimpleQuery = ({ model, filters, search, populate, session }) => {
   const { where = [] } = filters;
 
   const wheres = where.map(buildWhereClause);
 
-<<<<<<< HEAD
+  const findCriteria = combineSearchAndWhere(search, wheres);
   let query = model
     .find(findCriteria)
     .session(session)
     .populate(populate);
-=======
-  const findCriteria = combineSearchAndWhere(search, wheres);
-  let query = model.find(findCriteria).populate(populate);
->>>>>>> fd3c7699
   query = applyQueryParams({ query, filters });
 
   return Object.assign(query, {
@@ -140,11 +123,7 @@
  * @param {Object} options.filers - An object with the possible filters (start, limit, sort, where)
  * @param {Object} options.populate - An array of paths to populate
  */
-<<<<<<< HEAD
-const buildDeepQuery = ({ model, filters, populate, session }) => {
-=======
-const buildDeepQuery = ({ model, filters, search, populate }) => {
->>>>>>> fd3c7699
+const buildDeepQuery = ({ model, filters, search, populate, session }) => {
   // Build a tree of paths to populate based on the filtering and the populate option
   const { populatePaths, wherePaths } = computePopulatedPaths({
     model,
@@ -159,12 +138,8 @@
         paths: _.merge({}, populatePaths, wherePaths),
       })
     )
-<<<<<<< HEAD
     .session(session)
-    .append(buildQueryMatches(model, filters));
-=======
     .append(buildQueryMatches(model, filters, search));
->>>>>>> fd3c7699
 
   return {
     /**
