'use strict';

const _ = require('lodash');
const { isEmpty, set, omit, assoc } = require('lodash/fp');
const semver = require('semver');
const {
  hasDeepFilters,
  contentTypes: {
    constants: { DP_PUB_STATES },
    hasDraftAndPublish,
  },
} = require('strapi-utils');
const utils = require('./utils')();
const populateQueries = require('./utils/populate-queries');

const sortOrderMapper = {
  asc: 1,
  desc: -1,
};

const combineSearchAndWhere = (search = [], wheres = []) => {
  const criterias = {};
  if (search.length > 0 && wheres.length > 0) {
    criterias.$and = [{ $and: wheres }, { $or: search }];
  } else if (search.length > 0) {
    criterias.$or = search;
  } else if (wheres.length > 0) {
    criterias.$and = wheres;
  }
  return criterias;
};

const buildSearchOr = (model, query) => {
  if (typeof query !== 'string') {
    return [];
  }

  const searchOr = Object.keys(model.attributes).reduce((acc, curr) => {
    switch (model.attributes[curr].type) {
      case 'biginteger':
      case 'integer':
      case 'float':
      case 'decimal':
        if (!_.isNaN(_.toNumber(query))) {
          const mongoVersion = model.db.base.mongoDBVersion;
          if (semver.valid(mongoVersion) && semver.gt(mongoVersion, '4.2.0')) {
            return acc.concat({
              $expr: {
                $regexMatch: {
                  input: { $toString: `$${curr}` },
                  regex: _.escapeRegExp(query),
                },
              },
            });
          } else {
            return acc.concat({ [curr]: _.toNumber(query) });
          }
        }
        return acc;
      case 'string':
      case 'text':
      case 'richtext':
      case 'email':
      case 'enumeration':
      case 'uid':
        return acc.concat({ [curr]: { $regex: _.escapeRegExp(query), $options: 'i' } });
      default:
        return acc;
    }
  }, []);

  if (utils.isMongoId(query)) {
    searchOr.push({ _id: query });
  }

  return searchOr;
};

const BOOLEAN_OPERATORS = ['or'];

/**
 * Build a mongo query
 * @param {Object} options - Query options
 * @param {Object} options.model - The model you are querying
 * @param {Object} options.filters - An object with the possible filters (start, limit, sort, where)
 * @param {Object} options.populate - An array of paths to populate
 * @param {boolean} options.aggregate - Force aggregate function to use group by feature
 */
const buildQuery = ({
  model,
  filters = {},
  searchParam,
  populate = [],
  aggregate = false,
  session = null,
} = {}) => {
  const search = buildSearchOr(model, searchParam);

<<<<<<< HEAD
  if (!hasDeepFilters(filters.where) && aggregate === false) {
    return buildSimpleQuery({ model, filters, search, populate }, { session });
=======
  if (!hasDeepFilters(filters) && aggregate === false) {
    return buildSimpleQuery({ model, filters, search, populate });
>>>>>>> 8b9c3f20
  }

  return buildDeepQuery({ model, filters, populate, search }, { session });
};

/**
 * Builds a simple find query when there are no deep filters
 * @param {Object} options - Query options
 * @param {Object} options.model - The model you are querying
 * @param {Object} options.filters - An object with the possible filters (start, limit, sort, where)
 * @param {Object} options.search - An object with the possible search params
 * @param {Object} options.populate - An array of paths to populate
 */
const buildSimpleQuery = ({ model, filters, search, populate }, { session }) => {
  const { where = [] } = filters;

  const wheres = where.map(buildWhereClause);

  const findCriteria = combineSearchAndWhere(search, wheres);

  let query = model
    .find(findCriteria, null, { publicationState: filters.publicationState })
    .session(session)
    .populate(populate);

  query = applyQueryParams({ model, query, filters });

  return Object.assign(query, {
    // Override count to use countDocuments on simple find query
    count(...args) {
      return query.countDocuments(...args);
    },
  });
};

/**
 * Builds a deep aggregate query when there are deep filters
 * @param {Object} options - Query options
 * @param {Object} options.model - The model you are querying
 * @param {Object} options.filters - An object with the possible filters (start, limit, sort, where)
 * @param {Object} options.populate - An array of paths to populate
 */
const buildDeepQuery = ({ model, filters, search, populate }, { session }) => {
  // Build a tree of paths to populate based on the filtering and the populate option
  const { populatePaths, wherePaths } = computePopulatedPaths({
    model,
    populate,
    where: filters.where,
  });

  const aggregateOptions = {
    paths: _.merge({}, populatePaths, wherePaths),
  };

  // Init the query
  let query = model
<<<<<<< HEAD
    .aggregate(
      buildQueryAggregate(model, filters, {
        paths: _.merge({}, populatePaths, wherePaths),
      })
    )
    .session(session)
    .append(buildQueryMatches(model, filters, search));
=======
    .aggregate(buildQueryAggregate(model, filters, aggregateOptions))
    .append(buildQueryMatches(model, filters, search))
    .append(buildQuerySort(model, filters));
>>>>>>> 8b9c3f20

  return {
    /**
     * Overrides the promise to rehydrate mongoose docs after the aggregation query
     */
    then(...args) {
      return query
        .append({ $project: { _id: true } })
        .then(results => results.map(el => el._id))
        .then(ids => {
          if (ids.length === 0) return [];

<<<<<<< HEAD
          const query = model
            .find(
              {
                _id: {
                  $in: ids,
                },
              },
              null
            )
            .session(session)
            .populate(populate);
=======
          const idsMap = ids.reduce((acc, id, idx) => assoc(id, idx, acc), {});

          const mongooseQuery = model.find({ _id: { $in: ids } }, null).populate(populate);
          const query = applyQueryParams({
            model,
            query: mongooseQuery,
            filters: omit('sort', filters),
          });
>>>>>>> 8b9c3f20

          return query.then(orderByIndexMap(idsMap));
        })
        .then(...args);
    },
    catch(...args) {
      return this.then(r => r).catch(...args);
    },
    /**
     * Maps to query.count
     */
    count() {
      return query.count('count').then(results => _.get(results, ['0', 'count'], 0));
    },

    /**
     * Maps to query group
     */
    group(...args) {
      return query.group(...args);
    },
    /**
     * Returns an array of plain JS object instead of mongoose documents
     */
    lean() {
      // Returns plain js objects without the transformations we normally do on find
      return this.then(results => {
        return results.map(r => r.toObject({ transform: false }));
      });
    },
  };
};

/**
 * Apply sort limit and start params
 * @param {Object} options - Options
 * @param {Object} options.query - Mongoose query
 * @param {Object} options.filters - Filters object
 */
const applyQueryParams = ({ model, query, filters }) => {
  if (_.has(filters, 'sort')) {
    const sortFilter = filters.sort.reduce((acc, sort) => {
      const { field, order } = sort;
      acc[field] = sortOrderMapper[order];
      return acc;
    }, {});

    query = query.sort(sortFilter);
  }

  // Apply start param
  if (_.has(filters, 'start')) {
    query = query.skip(filters.start);
  }

  // Apply limit param
  if (_.has(filters, 'limit') && filters.limit >= 0) {
    query = query.limit(filters.limit);
  }

  // Apply publication state param
  if (_.has(filters, 'publicationState')) {
    const populateQuery = populateQueries.publicationState[filters.publicationState];

    if (hasDraftAndPublish(model) && populateQuery) {
      query = query.where(populateQuery);
    }
  }

  return query;
};

/**
 * Returns a tree of the paths to populate both for population and deep filtering purposes
 * @param {Object} options - Options
 * @param {Object} options.model - Model from which to populate
 * @param {Object} options.populate - Paths to populate
 * @param {Object} options.where - Where clauses we need to populate to filters
 */
const computePopulatedPaths = ({ model, populate = [], where = [] }) => {
  const castedPopulatePaths = populate
    .map(el => (Array.isArray(el) ? el.join('.') : el))
    .map(path => findModelPath({ rootModel: model, path }))
    .map(path => {
      const assocModel = findModelByPath({ rootModel: model, path });

      // autoload morph relations
      let extraPaths = [];
      if (assocModel) {
        extraPaths = assocModel.associations
          .filter(assoc => assoc.nature.toLowerCase().indexOf('morph') !== -1)
          .map(assoc => `${path}.${assoc.alias}`);
      }

      return [path, ...extraPaths];
    })
    .reduce((acc, paths) => acc.concat(paths), []);

  const castedWherePaths = recursiveCastedWherePaths(where, { model });

  return {
    populatePaths: pathsToTree(castedPopulatePaths),
    wherePaths: pathsToTree(castedWherePaths),
  };
};

const recursiveCastedWherePaths = (whereClauses, { model }) => {
  const paths = whereClauses.map(({ field, operator, value }) => {
    if (BOOLEAN_OPERATORS.includes(operator)) {
      return value.map(where => recursiveCastedWherePaths(where, { model }));
    }

    return findModelPath({ rootModel: model, path: field });
  });

  return _.flattenDeep(paths).filter(path => !!path);
};

/**
 * Builds an object based on paths:
 * [
 *    'articles',
 *    'articles.tags.category',
 *    'articles.tags.label',
 * ] => {
 *  articles: {
 *    tags: {
 *      category: {},
 *      label: {}
 *    }
 *  }
 * }
 * @param {Array<string>} paths - A list of paths to transform
 */
const pathsToTree = paths => paths.reduce((acc, path) => _.merge(acc, _.set({}, path, {})), {});

/**
 * Builds the aggregations pipeline of the query
 * @param {Object} model - Queried model
 * @param {Object} filters - The query filters
 * @param {Object} options - Options
 * @param {Object} options.paths - A tree of paths to aggregate e.g { article : { tags : { label: {}}}}
 */
const buildQueryAggregate = (model, filters, { paths } = {}) => {
  return Object.keys(paths).reduce((acc, key) => {
    return acc.concat(buildLookup({ model, key, paths: paths[key], filters }));
  }, []);
};

/**
 * Builds a lookup aggregation for a specific key
 * @param {Object} options - Options
 * @param {Object} options.model - Queried model
 * @param {string} options.key - The attribute name to lookup on the model
 * @param {Object} options.paths - A tree of paths to aggregate inside the current lookup e.g { { tags : { label: {}}}
 */
const buildLookup = ({ model, key, paths, filters }) => {
  const assoc = model.associations.find(a => a.alias === key);
  const assocModel = strapi.db.getModelByAssoc(assoc);

  if (!assocModel) return [];

  return [
    {
      $lookup: {
        from: assocModel.collectionName,
        as: assoc.alias,
        let: {
          localId: '$_id',
          localAlias: `$${assoc.alias}`,
        },
        pipeline: []
          .concat(buildLookupMatch({ assoc, assocModel, filters }))
          .concat(buildQueryAggregate(assocModel, filters, { paths })),
      },
    },
  ];
};

/**
 * Build a lookup match expression (equivalent to a SQL join condition)
 * @param {Object} options - Options
 * @param {Object} options.assoc - The association on which is based the matching expression
 */
const buildLookupMatch = ({ assoc, assocModel, filters = {} }) => {
  const defaultMatches = [];

  if (hasDraftAndPublish(assocModel) && DP_PUB_STATES.includes(filters.publicationState)) {
    const dpQuery = populateQueries.publicationState[filters.publicationState];

    if (_.isObject(dpQuery)) {
      defaultMatches.push(dpQuery);
    }
  }

  switch (assoc.nature) {
    case 'oneToOne': {
      return [
        {
          $match: {
            $and: defaultMatches.concat({
              $expr: {
                $eq: [`$${assoc.via}`, '$$localId'],
              },
            }),
          },
        },
      ];
    }
    case 'oneToMany': {
      return {
        $match: {
          $and: defaultMatches.concat({
            $expr: {
              $eq: [`$${assoc.via}`, '$$localId'],
            },
          }),
        },
      };
    }
    case 'oneWay':
    case 'manyToOne': {
      return {
        $match: {
          $and: defaultMatches.concat({
            $expr: {
              $eq: ['$$localAlias', '$_id'],
            },
          }),
        },
      };
    }
    case 'manyWay': {
      return {
        $match: {
          $and: defaultMatches.concat({
            $expr: {
              $in: ['$_id', { $ifNull: ['$$localAlias', []] }],
            },
          }),
        },
      };
    }
    case 'manyToMany': {
      if (assoc.dominant === true) {
        return {
          $match: {
            $and: defaultMatches.concat({
              $expr: {
                $in: ['$_id', { $ifNull: ['$$localAlias', []] }],
              },
            }),
          },
        };
      }

      return {
        $match: {
          $and: defaultMatches.concat({
            $expr: {
              $in: ['$$localId', { $ifNull: [`$${assoc.via}`, []] }],
            },
          }),
        },
      };
    }
    case 'manyToManyMorph':
    case 'oneToManyMorph': {
      return [
        {
          $unwind: { path: `$${assoc.via}`, preserveNullAndEmptyArrays: true },
        },
        {
          $match: {
            $and: defaultMatches.concat({
              $expr: {
                $and: [
                  { $eq: [`$${assoc.via}.ref`, '$$localId'] },
                  { $eq: [`$${assoc.via}.${assoc.filter}`, assoc.alias] },
                ],
              },
            }),
          },
        },
      ];
    }
    default:
      return [];
  }
};

/**
 * Match query for lookups
 * @param {Object} model - Mongoose model
 * @param {Object} filters - Filters object
 * @param {Array} search
 */
const buildQueryMatches = (model, filters, search = []) => {
  if (_.has(filters, 'where') && Array.isArray(filters.where)) {
    const wheres = filters.where.map(whereClause => {
      return buildWhereClause(formatWhereClause(model, whereClause));
    });

    const criterias = combineSearchAndWhere(search, wheres);

    return [{ $match: criterias }];
  }

  return [];
};

/**
 * Sort query for the aggregate
 * @param {Object} model - Mongoose model
 * @param {Object} filters - Filters object
 */
const buildQuerySort = (model, filters) => {
  const { sort } = filters;

  if (Array.isArray(sort) && !isEmpty(sort)) {
    return [
      {
        $sort: sort.reduce(
          (acc, { field, order }) => set([field], sortOrderMapper[order], acc),
          {}
        ),
      },
    ];
  }

  return [];
};

/**
 * Cast values
 * @param {*} value - Value to cast
 */
const formatValue = value => utils.valueToId(value);

/**
 * Builds a where clause
 * @param {Object} options - Options
 * @param {string} options.field - Where clause field
 * @param {string} options.operator - Where clause operator
 * @param {*} options.value - Where clause alue
 */
const buildWhereClause = ({ field, operator, value }) => {
  if (Array.isArray(value) && !['or', 'in', 'nin'].includes(operator)) {
    return {
      $or: value.map(val => buildWhereClause({ field, operator, value: val })),
    };
  }

  const val = formatValue(value);

  switch (operator) {
    case 'or': {
      return {
        $or: value.map(orClause => {
          if (Array.isArray(orClause)) {
            return {
              $and: orClause.map(buildWhereClause),
            };
          } else {
            return buildWhereClause(orClause);
          }
        }),
      };
    }
    case 'eq':
      return { [field]: val };
    case 'ne':
      return { [field]: { $ne: val } };
    case 'lt':
      return { [field]: { $lt: val } };
    case 'lte':
      return { [field]: { $lte: val } };
    case 'gt':
      return { [field]: { $gt: val } };
    case 'gte':
      return { [field]: { $gte: val } };
    case 'in':
      return {
        [field]: {
          $in: Array.isArray(val) ? val : [val],
        },
      };
    case 'nin':
      return {
        [field]: {
          $nin: Array.isArray(val) ? val : [val],
        },
      };
    case 'contains': {
      return {
        [field]: {
          $regex: `${val}`,
          $options: 'i',
        },
      };
    }
    case 'ncontains':
      return {
        [field]: {
          $not: new RegExp(val, 'i'),
        },
      };
    case 'containss':
      return {
        [field]: {
          $regex: `${val}`,
        },
      };
    case 'ncontainss':
      return {
        [field]: {
          $not: new RegExp(val),
        },
      };
    case 'null': {
      return value ? { [field]: { $eq: null } } : { [field]: { $ne: null } };
    }

    default:
      throw new Error(`Unhandled whereClause : ${field} ${operator} ${value}`);
  }
};

/**
 * Add primaryKey on relation where clause for lookups match
 * @param {Object} model - Mongoose model
 * @param {Object} whereClause - Where clause
 * @param {string} whereClause.field - Where clause field
 * @param {string} whereClause.operator - Where clause operator
 * @param {*} whereClause.value - Where clause alue
 */
const formatWhereClause = (model, { field, operator, value }) => {
  if (BOOLEAN_OPERATORS.includes(operator)) {
    return {
      field,
      operator,
      value: value.map(v => v.map(whereClause => formatWhereClause(model, whereClause))),
    };
  }

  const { assoc, model: assocModel } = getAssociationFromFieldKey(model, field);

  const shouldFieldBeSuffixed =
    assoc &&
    !_.endsWith(field, assocModel.primaryKey) &&
    (['in', 'nin'].includes(operator) || // When using in or nin operators we want to apply the filter on the relation's primary key and not the relation itself
      (['eq', 'ne'].includes(operator) && utils.isMongoId(value))); // Only suffix the field if the operators are eq or ne and the value is a valid mongo id

  return {
    field: shouldFieldBeSuffixed ? `${field}.${assocModel.primaryKey}` : field,
    operator,
    value,
  };
};

/**
 * Returns an association from a path starting from model
 * @param {Object} model - Mongoose model
 * @param {string} fieldKey - Relation path
 */
const getAssociationFromFieldKey = (model, fieldKey) => {
  let tmpModel = model;
  let assoc;

  const parts = fieldKey.split('.');

  for (let key of parts) {
    assoc = tmpModel.associations.find(ast => ast.alias === key);
    if (assoc) {
      tmpModel = strapi.db.getModelByAssoc(assoc);
    }
  }

  return {
    assoc,
    model: tmpModel,
  };
};

/**
 * Returns a model from a relation path and a root model
 * @param {Object} options - Options
 * @param {Object} options.rootModel - Mongoose model
 * @param {string} options.path - Relation path
 */
const findModelByPath = ({ rootModel, path }) => {
  const parts = path.split('.');

  let tmpModel = rootModel;
  for (let part of parts) {
    const assoc = tmpModel.associations.find(ast => ast.alias === part);
    if (assoc) {
      tmpModel = strapi.db.getModelByAssoc(assoc);
    }
  }

  return tmpModel;
};

/**
 * Returns a model path from an attribute path and a root model
 * @param {Object} options - Options
 * @param {Object} options.rootModel - Mongoose model
 * @param {string|Object} options.path - Attribute path
 */
const findModelPath = ({ rootModel, path }) => {
  const parts = (_.isObject(path) ? path.path : path).split('.');

  let tmpModel = rootModel;
  let tmpPath = [];
  for (let part of parts) {
    const assoc = tmpModel.associations.find(ast => ast.alias === part);

    if (assoc) {
      tmpModel = strapi.db.getModelByAssoc(assoc);
      tmpPath.push(part);
    }
  }

  return tmpPath.length > 0 ? tmpPath.join('.') : null;
};

/**
 * Order a list of entites based on an indexMap
 * @param {Object[]} entities - A list of entities
 * @param {Object} indexMap - index map of the form { [id]: index }
 */
const orderByIndexMap = indexMap => entities => {
  return entities.reduce((acc, entry) => {
    acc[indexMap[entry._id]] = entry;
    return acc;
  }, []);
};

module.exports = buildQuery;<|MERGE_RESOLUTION|>--- conflicted
+++ resolved
@@ -96,13 +96,8 @@
 } = {}) => {
   const search = buildSearchOr(model, searchParam);
 
-<<<<<<< HEAD
-  if (!hasDeepFilters(filters.where) && aggregate === false) {
+  if (!hasDeepFilters(filters) && aggregate === false) {
     return buildSimpleQuery({ model, filters, search, populate }, { session });
-=======
-  if (!hasDeepFilters(filters) && aggregate === false) {
-    return buildSimpleQuery({ model, filters, search, populate });
->>>>>>> 8b9c3f20
   }
 
   return buildDeepQuery({ model, filters, populate, search }, { session });
@@ -159,19 +154,10 @@
 
   // Init the query
   let query = model
-<<<<<<< HEAD
-    .aggregate(
-      buildQueryAggregate(model, filters, {
-        paths: _.merge({}, populatePaths, wherePaths),
-      })
-    )
+    .aggregate(buildQueryAggregate(model, filters, aggregateOptions))
     .session(session)
-    .append(buildQueryMatches(model, filters, search));
-=======
-    .aggregate(buildQueryAggregate(model, filters, aggregateOptions))
     .append(buildQueryMatches(model, filters, search))
     .append(buildQuerySort(model, filters));
->>>>>>> 8b9c3f20
 
   return {
     /**
@@ -184,28 +170,14 @@
         .then(ids => {
           if (ids.length === 0) return [];
 
-<<<<<<< HEAD
-          const query = model
-            .find(
-              {
-                _id: {
-                  $in: ids,
-                },
-              },
-              null
-            )
-            .session(session)
-            .populate(populate);
-=======
           const idsMap = ids.reduce((acc, id, idx) => assoc(id, idx, acc), {});
 
-          const mongooseQuery = model.find({ _id: { $in: ids } }, null).populate(populate);
+          const mongooseQuery = model.find({ _id: { $in: ids } }, null).session(session).populate(populate);
           const query = applyQueryParams({
             model,
             query: mongooseQuery,
             filters: omit('sort', filters),
           });
->>>>>>> 8b9c3f20
 
           return query.then(orderByIndexMap(idsMap));
         })
