'use strict';
/**
 * Implementation of model queries for mongo
 */

const _ = require('lodash');
const { convertRestQueryParams, buildQuery } = require('strapi-utils');

const { findComponentByGlobalId } = require('./utils/helpers');

const hasPK = (obj, model) => _.has(obj, model.primaryKey) || _.has(obj, 'id');
const getPK = (obj, model) => (_.has(obj, model.primaryKey) ? obj[model.primaryKey] : obj.id);

module.exports = ({ model, strapi }) => {
  const assocKeys = model.associations.map(ast => ast.alias);
  const componentKeys = Object.keys(model.attributes).filter(key =>
    ['component', 'dynamiczone'].includes(model.attributes[key].type)
  );

  const excludedKeys = assocKeys.concat(componentKeys);

  const defaultPopulate = model.associations
    .filter(ast => ast.autoPopulate !== false)
    .map(ast => ast.alias);

  const pickRelations = values => {
    return _.pick(values, assocKeys);
  };

  const omitExernalValues = values => {
    return _.omit(values, excludedKeys);
  };

  async function createComponents(entry, values, { session = null } = {}) {
    if (componentKeys.length === 0) return;

    for (let key of componentKeys) {
      const attr = model.attributes[key];
      const { type } = attr;

      if (type === 'component') {
        const { component, required = false, repeatable = false } = attr;

        const componentModel = strapi.components[component];

        if (required === true && !_.has(values, key)) {
          const err = new Error(`Component ${key} is required`);
          err.status = 400;
          throw err;
        }

        if (!_.has(values, key)) continue;

        const componentValue = values[key];

        if (repeatable === true) {
          validateRepeatableInput(componentValue, { key, ...attr });
          const components = await Promise.all(
            componentValue.map(value => {
              return strapi.query(component).create(value, { session });
            })
          );

          const componentsArr = components.map(componentEntry => ({
            kind: componentModel.globalId,
            ref: componentEntry.id,
          }));

          entry[key] = componentsArr;
          await entry.save({ session });
        } else {
          validateNonRepeatableInput(componentValue, { key, ...attr });
          if (componentValue === null) continue;

          const componentEntry = await strapi.query(component).create(componentValue, { session });
          entry[key] = [
            {
              kind: componentModel.globalId,
              ref: componentEntry.id,
            },
          ];
          await entry.save({ session });
        }
      }

      if (type === 'dynamiczone') {
        const { required = false } = attr;

        if (required === true && !_.has(values, key)) {
          const err = new Error(`Dynamiczone ${key} is required`);
          err.status = 400;
          throw err;
        }

        if (!_.has(values, key)) continue;

        const dynamiczoneValues = values[key];

        validateDynamiczoneInput(dynamiczoneValues, { key, ...attr });

        const dynamiczones = await Promise.all(
          dynamiczoneValues.map(value => {
            const component = value.__component;
            return strapi
              .query(component)
              .create(value, { session })
              .then(entity => {
                return {
                  __component: value.__component,
                  entity,
                };
              });
          })
        );

        const componentsArr = dynamiczones.map(({ __component, entity }) => {
          const componentModel = strapi.components[__component];

          return {
            kind: componentModel.globalId,
            ref: entity.id,
          };
        });

        entry[key] = componentsArr;
        await entry.save({ session });
      }
    }
  }

  async function updateComponents(entry, values, { session = null } = {}) {
    if (componentKeys.length === 0) return;

    const updateOrCreateComponent = async ({ componentUID, value }) => {
      // check if value has an id then update else create
      const query = strapi.query(componentUID);
      if (hasPK(value, query.model)) {
        return query.update(
          {
            [query.model.primaryKey]: getPK(value, query.model),
          },
          value,
          { session }
        );
      }
      return query.create(value, { session });
    };

    for (let key of componentKeys) {
      // if key isn't present then don't change the current component data
      if (!_.has(values, key)) continue;

      const attr = model.attributes[key];
      const { type } = attr;

      if (type === 'component') {
        const { component: componentUID, repeatable = false } = attr;

        const componentModel = strapi.components[componentUID];
        const componentValue = values[key];

        if (repeatable === true) {
          validateRepeatableInput(componentValue, { key, ...attr });

          await deleteOldComponents(entry, componentValue, {
            key,
            componentModel,
            session,
          });

          const components = await Promise.all(
            componentValue.map(value => updateOrCreateComponent({ componentUID, value }))
          );
          const componentsArr = components.map(component => ({
            kind: componentModel.globalId,
            ref: component.id,
          }));

          entry[key] = componentsArr;
          await entry.save({ session });
        } else {
          validateNonRepeatableInput(componentValue, { key, ...attr });

          await deleteOldComponents(entry, componentValue, {
            key,
            componentModel,
            session,
          });

          if (componentValue === null) continue;

          const component = await updateOrCreateComponent({
            componentUID,
            value: componentValue,
          });

          entry[key] = [
            {
              kind: componentModel.globalId,
              ref: component.id,
            },
          ];
          await entry.save({ session });
        }
      }

      if (type === 'dynamiczone') {
        const dynamiczoneValues = values[key];

        validateDynamiczoneInput(dynamiczoneValues, { key, ...attr });

        await deleteDynamicZoneOldComponents(entry, dynamiczoneValues, {
          key,
          session,
        });

        const dynamiczones = await Promise.all(
          dynamiczoneValues.map(value => {
            const componentUID = value.__component;
            return updateOrCreateComponent({ componentUID, value }).then(entity => {
              return {
                componentUID,
                entity,
              };
            });
          })
        );

        const componentsArr = dynamiczones.map(({ componentUID, entity }) => {
          const componentModel = strapi.components[componentUID];

          return {
            kind: componentModel.globalId,
            ref: entity.id,
          };
        });

        entry[key] = componentsArr;
        await entry.save({ session });
      }
    }
    return;
  }

  async function deleteDynamicZoneOldComponents(entry, values, { key, session = null }) {
    const idsToKeep = values.reduce((acc, value) => {
      const component = value.__component;
      const componentModel = strapi.components[component];
      if (hasPK(value, componentModel)) {
        acc.push({
          id: getPK(value, componentModel).toString(),
          componentUID: componentModel.uid,
        });
      }

      return acc;
    }, []);

    const allIds = []
      .concat(entry[key] || [])
      .filter(el => el.ref)
      .map(el => ({
        id: el.ref._id.toString(),
        componentUID: findComponentByGlobalId(el.kind).uid,
      }));

    // verify the provided ids are realted to this entity.
    idsToKeep.forEach(({ id, componentUID }) => {
      if (!allIds.find(el => el.id === id && el.componentUID === componentUID)) {
        const err = new Error(
          `Some of the provided components in ${key} are not related to the entity`
        );
        err.status = 400;
        throw err;
      }
    });

    const idsToDelete = allIds.reduce((acc, { id, componentUID }) => {
      if (!idsToKeep.find(el => el.id === id && el.componentUID === componentUID)) {
        acc.push({
          id,
          componentUID,
        });
      }
      return acc;
    }, []);

    if (idsToDelete.length > 0) {
      const deleteMap = idsToDelete.reduce((map, { id, componentUID }) => {
        if (!_.has(map, componentUID)) {
          map[componentUID] = [id];
          return map;
        }

        map[componentUID].push(id);
        return map;
      }, {});

      await Promise.all(
        Object.keys(deleteMap).map(componentUID => {
          return strapi
            .query(componentUID)
            .delete({ [`${model.primaryKey}_in`]: deleteMap[componentUID] }, { session });
        })
      );
    }
  }

  async function deleteOldComponents(
    entry,
    componentValue,
    { key, componentModel, session = null }
  ) {
    const componentArr = Array.isArray(componentValue) ? componentValue : [componentValue];

    const idsToKeep = componentArr
      .filter(val => hasPK(val, componentModel))
      .map(val => getPK(val, componentModel));

    const allIds = []
      .concat(entry[key] || [])
      .filter(el => el.ref)
      .map(el => el.ref._id);

    // verify the provided ids are related to this entity.
    idsToKeep.forEach(id => {
      if (allIds.findIndex(currentId => currentId.toString() === id.toString()) === -1) {
        const err = new Error(
          `Some of the provided components in ${key} are not related to the entity`
        );
        err.status = 400;
        throw err;
      }
    });

    const idsToDelete = allIds.reduce((acc, id) => {
      if (idsToKeep.includes(id.toString())) return acc;
      return acc.concat(id);
    }, []);

    if (idsToDelete.length > 0) {
      await strapi
        .query(componentModel.uid)
        .delete({ [`${model.primaryKey}_in`]: idsToDelete }, { session });
    }
  }

  async function deleteComponents(entry, { session = null } = {}) {
    if (componentKeys.length === 0) return;

    for (let key of componentKeys) {
      const attr = model.attributes[key];
      const { type } = attr;

      if (type === 'component') {
        const { component } = attr;
        const componentModel = strapi.components[component];

        if (Array.isArray(entry[key]) && entry[key].length > 0) {
          const idsToDelete = entry[key].map(el => el.ref);
          await strapi
            .query(componentModel.uid)
            .delete({ [`${model.primaryKey}_in`]: idsToDelete }, { session });
        }
      }

      if (type === 'dynamiczone') {
        if (Array.isArray(entry[key]) && entry[key].length > 0) {
          const idsToDelete = entry[key].map(el => ({
            componentUID: findComponentByGlobalId(el.kind).uid,
            id: el.ref,
          }));

          const deleteMap = idsToDelete.reduce((map, { id, componentUID }) => {
            if (!_.has(map, componentUID)) {
              map[componentUID] = [id];
              return map;
            }

            map[componentUID].push(id);
            return map;
          }, {});

          await Promise.all(
            Object.keys(deleteMap).map(componentUID => {
              return strapi.query(componentUID).delete(
                {
                  [`${model.primaryKey}_in`]: deleteMap[componentUID],
                },
                { session }
              );
            })
          );
        }
      }
    }
  }

  function find(params, populate, { session = null } = {}) {
    const populateOpt = populate || defaultPopulate;

    const filters = convertRestQueryParams(params);

    return buildQuery({
      model,
      filters,
      populate: populateOpt,
      session,
    }).then(results => results.map(result => (result ? result.toObject() : null)));
  }

  async function findOne(params, populate, { session = null } = {}) {
    const entries = await find({ ...params, _limit: 1 }, populate, { session });
    return entries[0] || null;
  }

  function count(params, { session = null } = {}) {
    const filters = convertRestQueryParams(params);

    return buildQuery({
      model,
      filters: { where: filters.where },
      session,
    }).count();
  }

  async function create(values, { session = null } = {}) {
    // Extract values related to relational data.
    const relations = pickRelations(values);
    const data = omitExernalValues(values);

    // Create entry with no-relational data.
    // When specify options, data must be an array.
    const [entry] = await model.create([data], { session });

    await createComponents(entry, values, { session });

    // Create relational data and return the entry.
    return model.updateRelations(
      {
        [model.primaryKey]: getPK(entry, model),
        values: relations,
      },
      { session }
    );
  }

  async function update(params, values, { session = null } = {}) {
    const entry = await model.findOne(params).session(session);

    if (!entry) {
      const err = new Error('entry.notFound');
      err.status = 404;
      throw err;
    }

    // Extract values related to relational data.
    const relations = pickRelations(values);
    const data = omitExernalValues(values);

    // update components first in case it fails don't update the entity
    await updateComponents(entry, values, { session });
    // Update entry with no-relational data.
    await entry.updateOne(data, { session });

    // Update relational data and return the entry.
    return model.updateRelations(Object.assign(params, { values: relations }), { session });
  }

  async function deleteMany(params, { session = null } = {}) {
    if (params[model.primaryKey]) {
      const entries = await find({ ...params, _limit: 1 }, null, { session });
      if (entries.length > 0) {
        return deleteOne(entries[0][model.primaryKey], { session });
      }
      return null;
    }

    const entries = await find(params, null, { session });
    return Promise.all(entries.map(entry => deleteOne(entry[model.primaryKey], { session })));
  }

  async function deleteOne(id, { session = null } = {}) {
    const entry = await model
      .findOneAndRemove({ [model.primaryKey]: id }, { session })
      .populate(defaultPopulate);

    if (!entry) {
      const err = new Error('entry.notFound');
      err.status = 404;
      throw err;
    }

    await deleteComponents(entry, { session });

    await model.deleteRelations(entry, { session });

    return entry.toObject ? entry.toObject() : null;
  }

<<<<<<< HEAD
  function search(params, populate, { session = null } = {}) {
    // Convert `params` object to filters compatible with Mongo.
    const filters = modelUtils.convertParams(modelKey, params);

    const $or = buildSearchOr(model, params._q);
    if ($or.length === 0) return Promise.resolve([]);

    return model
      .find({ $or })
      .session(session)
      .sort(filters.sort)
      .skip(filters.start)
      .limit(filters.limit)
      .populate(populate || defaultPopulate)
      .then(results => results.map(result => (result ? result.toObject() : null)));
  }

  function countSearch(params, { session = null } = {}) {
    const $or = buildSearchOr(model, params._q);
    if ($or.length === 0) return Promise.resolve(0);
    return model
      .find({ $or })
      .session(session)
      .countDocuments();
=======
  function search(params, populate) {
    const populateOpt = populate || defaultPopulate;

    const filters = convertRestQueryParams(_.omit(params, '_q'));

    return buildQuery({
      model,
      filters,
      searchParam: params._q,
      populate: populateOpt,
    }).then(results => results.map(result => (result ? result.toObject() : null)));
  }

  function countSearch(params) {
    const filters = convertRestQueryParams(_.omit(params, '_q'));

    return buildQuery({
      model,
      filters,
      searchParam: params._q,
    }).count();
>>>>>>> fd3c7699
  }

  return {
    findOne,
    find,
    create,
    update,
    delete: deleteMany,
    count,
    search,
    countSearch,
  };
};

function validateRepeatableInput(value, { key, min, max, required }) {
  if (!Array.isArray(value)) {
    const err = new Error(`Component ${key} is repetable. Expected an array`);
    err.status = 400;
    throw err;
  }

  value.forEach(val => {
    if (typeof val !== 'object' || Array.isArray(val) || val === null) {
      const err = new Error(
        `Component ${key} has invalid items. Expected each items to be objects`
      );
      err.status = 400;
      throw err;
    }
  });

  if ((required === true || (required !== true && value.length > 0)) && min && value.length < min) {
    const err = new Error(`Component ${key} must contain at least ${min} items`);
    err.status = 400;
    throw err;
  }

  if (max && value.length > max) {
    const err = new Error(`Component ${key} must contain at most ${max} items`);
    err.status = 400;
    throw err;
  }
}

function validateNonRepeatableInput(value, { key, required }) {
  if (typeof value !== 'object' || Array.isArray(value)) {
    const err = new Error(`Component ${key} should be an object`);
    err.status = 400;
    throw err;
  }

  if (required === true && value === null) {
    const err = new Error(`Component ${key} is required`);
    err.status = 400;
    throw err;
  }
}

function validateDynamiczoneInput(value, { key, min, max, components, required }) {
  if (!Array.isArray(value)) {
    const err = new Error(`Dynamiczone ${key} is invalid. Expected an array`);
    err.status = 400;
    throw err;
  }

  value.forEach(val => {
    if (typeof val !== 'object' || Array.isArray(val) || val === null) {
      const err = new Error(
        `Dynamiczone ${key} has invalid items. Expected each items to be objects`
      );
      err.status = 400;
      throw err;
    }

    if (!_.has(val, '__component')) {
      const err = new Error(
        `Dynamiczone ${key} has invalid items. Expected each items to have a valid __component key`
      );
      err.status = 400;
      throw err;
    } else if (!components.includes(val.__component)) {
      const err = new Error(
        `Dynamiczone ${key} has invalid items. Each item must have a __component key that is present in the attribute definition`
      );
      err.status = 400;
      throw err;
    }
  });

  if ((required === true || (required !== true && value.length > 0)) && min && value.length < min) {
    const err = new Error(`Dynamiczone ${key} must contain at least ${min} items`);
    err.status = 400;
    throw err;
  }
  if (max && value.length > max) {
    const err = new Error(`Dynamiczone ${key} must contain at most ${max} items`);
    err.status = 400;
    throw err;
  }
}<|MERGE_RESOLUTION|>--- conflicted
+++ resolved
@@ -498,33 +498,7 @@
     return entry.toObject ? entry.toObject() : null;
   }
 
-<<<<<<< HEAD
   function search(params, populate, { session = null } = {}) {
-    // Convert `params` object to filters compatible with Mongo.
-    const filters = modelUtils.convertParams(modelKey, params);
-
-    const $or = buildSearchOr(model, params._q);
-    if ($or.length === 0) return Promise.resolve([]);
-
-    return model
-      .find({ $or })
-      .session(session)
-      .sort(filters.sort)
-      .skip(filters.start)
-      .limit(filters.limit)
-      .populate(populate || defaultPopulate)
-      .then(results => results.map(result => (result ? result.toObject() : null)));
-  }
-
-  function countSearch(params, { session = null } = {}) {
-    const $or = buildSearchOr(model, params._q);
-    if ($or.length === 0) return Promise.resolve(0);
-    return model
-      .find({ $or })
-      .session(session)
-      .countDocuments();
-=======
-  function search(params, populate) {
     const populateOpt = populate || defaultPopulate;
 
     const filters = convertRestQueryParams(_.omit(params, '_q'));
@@ -534,18 +508,19 @@
       filters,
       searchParam: params._q,
       populate: populateOpt,
+      session,
     }).then(results => results.map(result => (result ? result.toObject() : null)));
   }
 
-  function countSearch(params) {
+  function countSearch(params, { session = null } = {}) {
     const filters = convertRestQueryParams(_.omit(params, '_q'));
 
     return buildQuery({
       model,
       filters,
       searchParam: params._q,
+      session,
     }).count();
->>>>>>> fd3c7699
   }
 
   return {
