'use strict';
/**
 * Implementation of model queries for mongo
 */

const _ = require('lodash');
const { prop, omit } = require('lodash/fp');
const { convertRestQueryParams, buildQuery } = require('strapi-utils');
const { contentTypes: contentTypesUtils } = require('strapi-utils');
const mongoose = require('mongoose');

const populateQueries = require('./utils/populate-queries');

const { PUBLISHED_AT_ATTRIBUTE, DP_PUB_STATES } = contentTypesUtils.constants;

const { findComponentByGlobalId } = require('./utils/helpers');

const hasPK = (obj, model) => _.has(obj, model.primaryKey) || _.has(obj, 'id');
const getPK = (obj, model) => (_.has(obj, model.primaryKey) ? obj[model.primaryKey] : obj.id);

module.exports = ({ model, strapi }) => {
  const assocKeys = model.associations.map(ast => ast.alias);
  const componentKeys = Object.keys(model.attributes).filter(key =>
    ['component', 'dynamiczone'].includes(model.attributes[key].type)
  );
  const hasDraftAndPublish = contentTypesUtils.hasDraftAndPublish(model);

  const excludedKeys = assocKeys.concat(componentKeys);

  const defaultPopulate = (options = {}) =>
    model.associations
      .filter(ast => ast.autoPopulate !== false)
      .map(ast => {
        const assocModel = strapi.db.getModelByAssoc(ast);
        const populate = {
          path: ast.alias,
          options: { publicationState: options.publicationState },
        };

        if (
          contentTypesUtils.hasDraftAndPublish(assocModel) &&
          DP_PUB_STATES.includes(options.publicationState)
        ) {
          populate.match = _.merge(
            populate.match,
            populateQueries.publicationState[options.publicationState]
          );
        }

        return populate;
      });

  const pickRelations = values => {
    return _.pick(values, assocKeys);
  };

  const omitExernalValues = values => {
    return _.omit(values, excludedKeys);
  };
  async function createComponents(entry, values, { isDraft, session = null } = {}) {
    if (componentKeys.length === 0) return;

    for (let key of componentKeys) {
      const attr = model.attributes[key];
      const { type } = attr;

      if (type === 'component') {
        const { component, required = false, repeatable = false } = attr;

        const componentModel = strapi.components[component];

        if (!isDraft && required === true && !_.has(values, key)) {
          const err = new Error(`Component ${key} is required`);
          err.status = 400;
          throw err;
        }

        if (!_.has(values, key)) continue;

        const componentValue = values[key];

        if (repeatable === true) {
          const components = await Promise.all(
            componentValue.map(value => {
              return strapi.query(component).create(value, { session });
            })
          );

          const componentsArr = components.map(componentEntry => ({
            kind: componentModel.globalId,
            ref: componentEntry.id,
          }));

          entry[key] = componentsArr;
          await entry.save({ session });
        } else {
          if (componentValue === null) continue;

          const componentEntry = await strapi.query(component).create(componentValue, { session });
          entry[key] = [
            {
              kind: componentModel.globalId,
              ref: componentEntry.id,
            },
          ];
          await entry.save({ session });
        }
      }

      if (type === 'dynamiczone') {
        const { required = false } = attr;

        if (!isDraft && required === true && !_.has(values, key)) {
          const err = new Error(`Dynamiczone ${key} is required`);
          err.status = 400;
          throw err;
        }

        if (!_.has(values, key)) continue;

        const dynamiczoneValues = values[key];

        const dynamiczones = await Promise.all(
          dynamiczoneValues.map(value => {
            const component = value.__component;
            return strapi
              .query(component)
              .create(value, { session })
              .then(entity => {
                return {
                  __component: value.__component,
                  entity,
                };
              });
          })
        );

        const componentsArr = dynamiczones.map(({ __component, entity }) => {
          const componentModel = strapi.components[__component];

          return {
            kind: componentModel.globalId,
            ref: entity.id,
          };
        });

        entry[key] = componentsArr;
        await entry.save({ session });
      }
    }
  }

  async function updateComponents(entry, values, { session = null } = {}) {
    if (componentKeys.length === 0) return;

    const updateOrCreateComponent = async ({ componentUID, value }) => {
      // check if value has an id then update else create
      const query = strapi.query(componentUID);
      if (hasPK(value, query.model)) {
        return query.update(
          {
            [query.model.primaryKey]: getPK(value, query.model),
          },
          value,
          { session }
        );
      }
      return query.create(value, { session });
    };

    for (let key of componentKeys) {
      // if key isn't present then don't change the current component data
      if (!_.has(values, key)) continue;

      const attr = model.attributes[key];
      const { type } = attr;

      if (type === 'component') {
        const { component: componentUID, repeatable = false } = attr;

        const componentModel = strapi.components[componentUID];
        const componentValue = values[key];

        if (repeatable === true) {
          await deleteOldComponents(entry, componentValue, {
            key,
            componentModel,
            session,
          });

          const components = await Promise.all(
            componentValue.map(value => updateOrCreateComponent({ componentUID, value }))
          );
          const componentsArr = components.map(component => ({
            kind: componentModel.globalId,
            ref: component.id,
          }));

          entry[key] = componentsArr;
          await entry.save({ session });
        } else {
          await deleteOldComponents(entry, componentValue, {
            key,
            componentModel,
            session,
          });

          if (componentValue === null) continue;

          const component = await updateOrCreateComponent({
            componentUID,
            value: componentValue,
          });

          entry[key] = [
            {
              kind: componentModel.globalId,
              ref: component.id,
            },
          ];
          await entry.save({ session });
        }
      }

      if (type === 'dynamiczone') {
        const dynamiczoneValues = values[key];

        await deleteDynamicZoneOldComponents(entry, dynamiczoneValues, {
          key,
          session,
        });

        const dynamiczones = await Promise.all(
          dynamiczoneValues.map(value => {
            const componentUID = value.__component;
            return updateOrCreateComponent({ componentUID, value }).then(entity => {
              return {
                componentUID,
                entity,
              };
            });
          })
        );

        const componentsArr = dynamiczones.map(({ componentUID, entity }) => {
          const componentModel = strapi.components[componentUID];

          return {
            kind: componentModel.globalId,
            ref: entity.id,
          };
        });

        entry[key] = componentsArr;
        await entry.save({ session });
      }
    }
    return;
  }

  async function deleteDynamicZoneOldComponents(entry, values, { key, session = null }) {
    const idsToKeep = values.reduce((acc, value) => {
      const component = value.__component;
      const componentModel = strapi.components[component];
      if (hasPK(value, componentModel)) {
        acc.push({
          id: getPK(value, componentModel).toString(),
          componentUID: componentModel.uid,
        });
      }

      return acc;
    }, []);

    const allIds = []
      .concat(entry[key] || [])
      .filter(el => el.ref)
      .map(el => ({
        id: el.ref._id.toString(),
        componentUID: findComponentByGlobalId(el.kind).uid,
      }));

    // verify the provided ids are realted to this entity.
    idsToKeep.forEach(({ id, componentUID }) => {
      if (!allIds.find(el => el.id === id && el.componentUID === componentUID)) {
        const err = new Error(
          `Some of the provided components in ${key} are not related to the entity`
        );
        err.status = 400;
        throw err;
      }
    });

    const idsToDelete = allIds.reduce((acc, { id, componentUID }) => {
      if (!idsToKeep.find(el => el.id === id && el.componentUID === componentUID)) {
        acc.push({
          id,
          componentUID,
        });
      }
      return acc;
    }, []);

    if (idsToDelete.length > 0) {
      const deleteMap = idsToDelete.reduce((map, { id, componentUID }) => {
        if (!_.has(map, componentUID)) {
          map[componentUID] = [id];
          return map;
        }

        map[componentUID].push(id);
        return map;
      }, {});

      await Promise.all(
        Object.keys(deleteMap).map(componentUID => {
          return strapi
            .query(componentUID)
            .delete({ [`${model.primaryKey}_in`]: deleteMap[componentUID] }, { session });
        })
      );
    }
  }

  async function deleteOldComponents(
    entry,
    componentValue,
    { key, componentModel, session = null }
  ) {
    const componentArr = Array.isArray(componentValue) ? componentValue : [componentValue];

    const idsToKeep = componentArr
      .filter(val => hasPK(val, componentModel))
      .map(val => getPK(val, componentModel));

    const allIds = []
      .concat(entry[key] || [])
      .filter(el => el.ref)
      .map(el => el.ref._id);

    // verify the provided ids are related to this entity.
    idsToKeep.forEach(id => {
      if (allIds.findIndex(currentId => currentId.toString() === id.toString()) === -1) {
        const err = new Error(
          `Some of the provided components in ${key} are not related to the entity`
        );
        err.status = 400;
        throw err;
      }
    });

    const idsToDelete = allIds.reduce((acc, id) => {
      if (idsToKeep.includes(id.toString())) return acc;
      return acc.concat(id);
    }, []);

    if (idsToDelete.length > 0) {
      await strapi
        .query(componentModel.uid)
        .delete({ [`${model.primaryKey}_in`]: idsToDelete }, { session });
    }
  }

  async function deleteComponents(entry, { session = null } = {}) {
    if (componentKeys.length === 0) return;

    for (let key of componentKeys) {
      const attr = model.attributes[key];
      const { type } = attr;

      if (type === 'component') {
        const { component } = attr;
        const componentModel = strapi.components[component];

        if (Array.isArray(entry[key]) && entry[key].length > 0) {
          const idsToDelete = entry[key].map(el => el.ref);
          await strapi
            .query(componentModel.uid)
            .delete({ [`${model.primaryKey}_in`]: idsToDelete }, { session });
        }
      }

      if (type === 'dynamiczone') {
        if (Array.isArray(entry[key]) && entry[key].length > 0) {
          const idsToDelete = entry[key].map(el => ({
            componentUID: findComponentByGlobalId(el.kind).uid,
            id: el.ref,
          }));

          const deleteMap = idsToDelete.reduce((map, { id, componentUID }) => {
            if (!_.has(map, componentUID)) {
              map[componentUID] = [id];
              return map;
            }

            map[componentUID].push(id);
            return map;
          }, {});

          await Promise.all(
            Object.keys(deleteMap).map(componentUID => {
              return strapi.query(componentUID).delete(
                {
                  [`${model.primaryKey}_in`]: deleteMap[componentUID],
                },
                { session }
              );
            })
          );
        }
      }
    }
  }

  function find(params, populate, { session = null } = {}) {
    const filters = convertRestQueryParams(params);
    const populateOpt = populate || defaultPopulate({ publicationState: filters.publicationState });

    return buildQuery({
      model,
      filters,
      populate: populateOpt,
      session,
    }).then(results => results.map(result => (result ? result.toObject() : null)));
  }

  async function findOne(params, populate, { session = null } = {}) {
    const entries = await find({ ...params, _limit: 1 }, populate, { session });
    return entries[0] || null;
  }

<<<<<<< HEAD
  function count(params, { session = null } = {}) {
    const filters = convertRestQueryParams(params);

    return buildQuery({
      model,
      filters: { where: filters.where },
      session,
    }).count();
=======
  function count(params) {
    const countParams = omit(['_sort', '_limit', '_start'], params);
    const filters = convertRestQueryParams(countParams);

    return buildQuery({ model, filters }).count();
>>>>>>> f711a569
  }

  async function create(values, { session = null } = {}) {
    // Extract values related to relational data.
    const relations = pickRelations(values);
    const data = omitExernalValues(values);

    if (hasDraftAndPublish) {
      data[PUBLISHED_AT_ATTRIBUTE] = _.has(values, PUBLISHED_AT_ATTRIBUTE)
        ? values[PUBLISHED_AT_ATTRIBUTE]
        : new Date();
    }

    // Create entry with no-relational data.
    // When specify options, data must be an array.
    const [entry] = await model.create([data], { session });
    const isDraft = contentTypesUtils.isDraft(entry, model);
    await createComponents(entry, values, { session, isDraft });

    // Create relational data and return the entry.
    return model.updateRelations(
      {
        [model.primaryKey]: getPK(entry, model),
        values: relations,
      },
      { session }
    );
  }

  async function update(params, values, { session = null } = {}) {
    const entry = await model.findOne(params).session(session);

    if (!entry) {
      const err = new Error('entry.notFound');
      err.status = 404;
      throw err;
    }

    // Extract values related to relational data.
    const relations = pickRelations(values);
    const data = omitExernalValues(values);

    // update components first in case it fails don't update the entity
    await updateComponents(entry, values, { session });
    // Update entry with no-relational data.
    await entry.updateOne(data, { session });

    // Update relational data and return the entry.
    return model.updateRelations(Object.assign(params, { values: relations }), { session });
  }

  async function deleteMany(params, { session = null } = {}) {
    if (params[model.primaryKey]) {
      const entries = await find({ ...params, _limit: 1 }, null, { session });
      if (entries.length > 0) {
        return deleteOne(entries[0][model.primaryKey], { session });
      }
      return null;
    }

    const entries = await find(params, null, { session });
    return Promise.all(entries.map(entry => deleteOne(entry[model.primaryKey], { session })));
  }

  async function deleteOne(id, { session = null } = {}) {
    const entry = await model
      .findOneAndRemove({ [model.primaryKey]: id }, { session })
      .populate(defaultPopulate());

    if (!entry) {
      const err = new Error('entry.notFound');
      err.status = 404;
      throw err;
    }

    await deleteComponents(entry, { session });

    await model.deleteRelations(entry, { session });

    return entry.toObject ? entry.toObject() : null;
  }

  function search(params, populate, { session = null } = {}) {
    const filters = convertRestQueryParams(_.omit(params, '_q'));
    const populateOpt = populate || defaultPopulate({ publicationState: filters.publicationState });

    return buildQuery({
      model,
      filters,
      searchParam: params._q,
      populate: populateOpt,
      session,
    }).then(results => results.map(result => (result ? result.toObject() : null)));
  }

<<<<<<< HEAD
  function countSearch(params, { session = null } = {}) {
    const { where } = convertRestQueryParams(_.omit(params, '_q'));
=======
  function countSearch(params) {
    const countParams = omit(['_sort', '_limit', '_start', '_q'], params);
    const filters = convertRestQueryParams(countParams);
>>>>>>> f711a569

    return buildQuery({
      model,
      filters,
      searchParam: params._q,
      session,
    }).count();
  }

  async function fetchRelationCounters(attribute, entitiesIds = []) {
    const assoc = model.associations.find(assoc => assoc.alias === attribute);

    switch (prop('nature', assoc)) {
      case 'oneToMany': {
        const assocModel = strapi.db.getModelByAssoc(assoc);
        return assocModel
          .aggregate()
          .match({ [assoc.via]: { $in: entitiesIds.map(mongoose.Types.ObjectId) } })
          .group({
            _id: `$${assoc.via}`,
            count: { $sum: 1 },
          })
          .project({ _id: 0, id: '$_id', count: 1 });
      }
      case 'manyWay': {
        return model
          .aggregate()
          .match({ [model.primaryKey]: { $in: entitiesIds.map(mongoose.Types.ObjectId) } })
          .project({ _id: 0, id: '$_id', count: { $size: { $ifNull: [`$${assoc.alias}`, []] } } });
      }
      case 'manyToMany': {
        if (assoc.dominant) {
          return model
            .aggregate()
            .match({ [model.primaryKey]: { $in: entitiesIds.map(mongoose.Types.ObjectId) } })
            .project({
              _id: 0,
              id: '$_id',
              count: { $size: { $ifNull: [`$${assoc.alias}`, []] } },
            });
        }
        const assocModel = strapi.db.getModelByAssoc(assoc);
        return assocModel
          .aggregate()
          .match({ [assoc.via]: { $in: entitiesIds.map(mongoose.Types.ObjectId) } })
          .unwind(assoc.via)
          .group({ _id: `$${assoc.via}`, count: { $sum: 1 } })
          .project({ _id: 0, id: '$_id', count: 1 });
      }
      default: {
        return [];
      }
    }
  }

  return {
    findOne,
    find,
    create,
    update,
    delete: deleteMany,
    count,
    search,
    countSearch,
    fetchRelationCounters,
  };
};<|MERGE_RESOLUTION|>--- conflicted
+++ resolved
@@ -429,22 +429,11 @@
     return entries[0] || null;
   }
 
-<<<<<<< HEAD
   function count(params, { session = null } = {}) {
-    const filters = convertRestQueryParams(params);
-
-    return buildQuery({
-      model,
-      filters: { where: filters.where },
-      session,
-    }).count();
-=======
-  function count(params) {
     const countParams = omit(['_sort', '_limit', '_start'], params);
     const filters = convertRestQueryParams(countParams);
 
-    return buildQuery({ model, filters }).count();
->>>>>>> f711a569
+    return buildQuery({ model, filters, session }).count();
   }
 
   async function create(values, { session = null } = {}) {
@@ -540,14 +529,9 @@
     }).then(results => results.map(result => (result ? result.toObject() : null)));
   }
 
-<<<<<<< HEAD
   function countSearch(params, { session = null } = {}) {
-    const { where } = convertRestQueryParams(_.omit(params, '_q'));
-=======
-  function countSearch(params) {
     const countParams = omit(['_sort', '_limit', '_start', '_q'], params);
     const filters = convertRestQueryParams(countParams);
->>>>>>> f711a569
 
     return buildQuery({
       model,
