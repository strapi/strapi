'use strict';
/**
 * Implementation of model queries for mongo
 */

const _ = require('lodash');
const { convertRestQueryParams, buildQuery } = require('strapi-utils');
const { contentTypes: contentTypesUtils } = require('strapi-utils');
const populateQueries = require('./utils/populate-queries');
const { PUBLISHED_AT_ATTRIBUTE, DP_PUB_STATES } = contentTypesUtils.constants;

const { findComponentByGlobalId } = require('./utils/helpers');

const hasPK = (obj, model) => _.has(obj, model.primaryKey) || _.has(obj, 'id');
const getPK = (obj, model) => (_.has(obj, model.primaryKey) ? obj[model.primaryKey] : obj.id);

module.exports = ({ model, strapi }) => {
  const assocKeys = model.associations.map(ast => ast.alias);
  const componentKeys = Object.keys(model.attributes).filter(key =>
    ['component', 'dynamiczone'].includes(model.attributes[key].type)
  );
  const hasDraftAndPublish = contentTypesUtils.hasDraftAndPublish(model);

  const excludedKeys = assocKeys.concat(componentKeys);

  const defaultPopulate = (options = {}) =>
    model.associations
      .filter(ast => ast.autoPopulate !== false)
      .map(ast => {
        const assocModel = strapi.db.getModelByAssoc(ast);
        const populate = {
          path: ast.alias,
          options: { publicationState: options.publicationState },
        };

        if (
          contentTypesUtils.hasDraftAndPublish(assocModel) &&
          DP_PUB_STATES.includes(options.publicationState)
        ) {
          populate.match = _.merge(
            populate.match,
            populateQueries.publicationState[options.publicationState]
          );
        }

        return populate;
      });

  const pickRelations = values => {
    return _.pick(values, assocKeys);
  };

  const omitExernalValues = values => {
    return _.omit(values, excludedKeys);
  };

<<<<<<< HEAD
  async function createComponents(entry, values, { session = null } = {}) {
=======
  async function createComponents(entry, values, { isDraft }) {
>>>>>>> 94154d31
    if (componentKeys.length === 0) return;

    for (let key of componentKeys) {
      const attr = model.attributes[key];
      const { type } = attr;

      if (type === 'component') {
        const { component, required = false, repeatable = false } = attr;

        const componentModel = strapi.components[component];

        if (!isDraft && required === true && !_.has(values, key)) {
          const err = new Error(`Component ${key} is required`);
          err.status = 400;
          throw err;
        }

        if (!_.has(values, key)) continue;

        const componentValue = values[key];

        if (repeatable === true) {
          const components = await Promise.all(
            componentValue.map(value => {
              return strapi.query(component).create(value, { session });
            })
          );

          const componentsArr = components.map(componentEntry => ({
            kind: componentModel.globalId,
            ref: componentEntry.id,
          }));

          entry[key] = componentsArr;
          await entry.save({ session });
        } else {
          if (componentValue === null) continue;

          const componentEntry = await strapi.query(component).create(componentValue, { session });
          entry[key] = [
            {
              kind: componentModel.globalId,
              ref: componentEntry.id,
            },
          ];
          await entry.save({ session });
        }
      }

      if (type === 'dynamiczone') {
        const { required = false } = attr;

        if (!isDraft && required === true && !_.has(values, key)) {
          const err = new Error(`Dynamiczone ${key} is required`);
          err.status = 400;
          throw err;
        }

        if (!_.has(values, key)) continue;

        const dynamiczoneValues = values[key];

        const dynamiczones = await Promise.all(
          dynamiczoneValues.map(value => {
            const component = value.__component;
            return strapi
              .query(component)
              .create(value, { session })
              .then(entity => {
                return {
                  __component: value.__component,
                  entity,
                };
              });
          })
        );

        const componentsArr = dynamiczones.map(({ __component, entity }) => {
          const componentModel = strapi.components[__component];

          return {
            kind: componentModel.globalId,
            ref: entity.id,
          };
        });

        entry[key] = componentsArr;
        await entry.save({ session });
      }
    }
  }

  async function updateComponents(entry, values, { session = null } = {}) {
    if (componentKeys.length === 0) return;

    const updateOrCreateComponent = async ({ componentUID, value }) => {
      // check if value has an id then update else create
      const query = strapi.query(componentUID);
      if (hasPK(value, query.model)) {
        return query.update(
          {
            [query.model.primaryKey]: getPK(value, query.model),
          },
          value,
          { session }
        );
      }
      return query.create(value, { session });
    };

    for (let key of componentKeys) {
      // if key isn't present then don't change the current component data
      if (!_.has(values, key)) continue;

      const attr = model.attributes[key];
      const { type } = attr;

      if (type === 'component') {
        const { component: componentUID, repeatable = false } = attr;

        const componentModel = strapi.components[componentUID];
        const componentValue = values[key];

        if (repeatable === true) {
          await deleteOldComponents(entry, componentValue, {
            key,
            componentModel,
            session,
          });

          const components = await Promise.all(
            componentValue.map(value => updateOrCreateComponent({ componentUID, value }))
          );
          const componentsArr = components.map(component => ({
            kind: componentModel.globalId,
            ref: component.id,
          }));

          entry[key] = componentsArr;
          await entry.save({ session });
        } else {
          await deleteOldComponents(entry, componentValue, {
            key,
            componentModel,
            session,
          });

          if (componentValue === null) continue;

          const component = await updateOrCreateComponent({
            componentUID,
            value: componentValue,
          });

          entry[key] = [
            {
              kind: componentModel.globalId,
              ref: component.id,
            },
          ];
          await entry.save({ session });
        }
      }

      if (type === 'dynamiczone') {
        const dynamiczoneValues = values[key];

        await deleteDynamicZoneOldComponents(entry, dynamiczoneValues, {
          key,
          session,
        });

        const dynamiczones = await Promise.all(
          dynamiczoneValues.map(value => {
            const componentUID = value.__component;
            return updateOrCreateComponent({ componentUID, value }).then(entity => {
              return {
                componentUID,
                entity,
              };
            });
          })
        );

        const componentsArr = dynamiczones.map(({ componentUID, entity }) => {
          const componentModel = strapi.components[componentUID];

          return {
            kind: componentModel.globalId,
            ref: entity.id,
          };
        });

        entry[key] = componentsArr;
        await entry.save({ session });
      }
    }
    return;
  }

  async function deleteDynamicZoneOldComponents(entry, values, { key, session = null }) {
    const idsToKeep = values.reduce((acc, value) => {
      const component = value.__component;
      const componentModel = strapi.components[component];
      if (hasPK(value, componentModel)) {
        acc.push({
          id: getPK(value, componentModel).toString(),
          componentUID: componentModel.uid,
        });
      }

      return acc;
    }, []);

    const allIds = []
      .concat(entry[key] || [])
      .filter(el => el.ref)
      .map(el => ({
        id: el.ref._id.toString(),
        componentUID: findComponentByGlobalId(el.kind).uid,
      }));

    // verify the provided ids are realted to this entity.
    idsToKeep.forEach(({ id, componentUID }) => {
      if (!allIds.find(el => el.id === id && el.componentUID === componentUID)) {
        const err = new Error(
          `Some of the provided components in ${key} are not related to the entity`
        );
        err.status = 400;
        throw err;
      }
    });

    const idsToDelete = allIds.reduce((acc, { id, componentUID }) => {
      if (!idsToKeep.find(el => el.id === id && el.componentUID === componentUID)) {
        acc.push({
          id,
          componentUID,
        });
      }
      return acc;
    }, []);

    if (idsToDelete.length > 0) {
      const deleteMap = idsToDelete.reduce((map, { id, componentUID }) => {
        if (!_.has(map, componentUID)) {
          map[componentUID] = [id];
          return map;
        }

        map[componentUID].push(id);
        return map;
      }, {});

      await Promise.all(
        Object.keys(deleteMap).map(componentUID => {
          return strapi
            .query(componentUID)
            .delete({ [`${model.primaryKey}_in`]: deleteMap[componentUID] }, { session });
        })
      );
    }
  }

  async function deleteOldComponents(
    entry,
    componentValue,
    { key, componentModel, session = null }
  ) {
    const componentArr = Array.isArray(componentValue) ? componentValue : [componentValue];

    const idsToKeep = componentArr
      .filter(val => hasPK(val, componentModel))
      .map(val => getPK(val, componentModel));

    const allIds = []
      .concat(entry[key] || [])
      .filter(el => el.ref)
      .map(el => el.ref._id);

    // verify the provided ids are related to this entity.
    idsToKeep.forEach(id => {
      if (allIds.findIndex(currentId => currentId.toString() === id.toString()) === -1) {
        const err = new Error(
          `Some of the provided components in ${key} are not related to the entity`
        );
        err.status = 400;
        throw err;
      }
    });

    const idsToDelete = allIds.reduce((acc, id) => {
      if (idsToKeep.includes(id.toString())) return acc;
      return acc.concat(id);
    }, []);

    if (idsToDelete.length > 0) {
      await strapi
        .query(componentModel.uid)
        .delete({ [`${model.primaryKey}_in`]: idsToDelete }, { session });
    }
  }

  async function deleteComponents(entry, { session = null } = {}) {
    if (componentKeys.length === 0) return;

    for (let key of componentKeys) {
      const attr = model.attributes[key];
      const { type } = attr;

      if (type === 'component') {
        const { component } = attr;
        const componentModel = strapi.components[component];

        if (Array.isArray(entry[key]) && entry[key].length > 0) {
          const idsToDelete = entry[key].map(el => el.ref);
          await strapi
            .query(componentModel.uid)
            .delete({ [`${model.primaryKey}_in`]: idsToDelete }, { session });
        }
      }

      if (type === 'dynamiczone') {
        if (Array.isArray(entry[key]) && entry[key].length > 0) {
          const idsToDelete = entry[key].map(el => ({
            componentUID: findComponentByGlobalId(el.kind).uid,
            id: el.ref,
          }));

          const deleteMap = idsToDelete.reduce((map, { id, componentUID }) => {
            if (!_.has(map, componentUID)) {
              map[componentUID] = [id];
              return map;
            }

            map[componentUID].push(id);
            return map;
          }, {});

          await Promise.all(
            Object.keys(deleteMap).map(componentUID => {
              return strapi.query(componentUID).delete(
                {
                  [`${model.primaryKey}_in`]: deleteMap[componentUID],
                },
                { session }
              );
            })
          );
        }
      }
    }
  }

<<<<<<< HEAD
  function find(params, populate, { session = null } = {}) {
    const populateOpt = populate || defaultPopulate;

=======
  function find(params, populate) {
>>>>>>> 94154d31
    const filters = convertRestQueryParams(params);
    const populateOpt = populate || defaultPopulate({ publicationState: filters.publicationState });

    return buildQuery({
      model,
      filters,
      populate: populateOpt,
      session,
    }).then(results => results.map(result => (result ? result.toObject() : null)));
  }

  async function findOne(params, populate, { session = null } = {}) {
    const entries = await find({ ...params, _limit: 1 }, populate, { session });
    return entries[0] || null;
  }

  function count(params, { session = null } = {}) {
    const filters = convertRestQueryParams(params);

    return buildQuery({
      model,
      filters: { where: filters.where },
      session,
    }).count();
  }

  async function create(values, { session = null } = {}) {
    // Extract values related to relational data.
    const relations = pickRelations(values);
    const data = omitExernalValues(values);

    if (hasDraftAndPublish) {
      data[PUBLISHED_AT_ATTRIBUTE] = _.has(values, PUBLISHED_AT_ATTRIBUTE)
        ? values[PUBLISHED_AT_ATTRIBUTE]
        : new Date();
    }

    // Create entry with no-relational data.
    // When specify options, data must be an array.
    const [entry] = await model.create([data], { session });

<<<<<<< HEAD
    await createComponents(entry, values, { session });
=======
    const isDraft = contentTypesUtils.isDraft(entry, model);
    await createComponents(entry, values, { isDraft });
>>>>>>> 94154d31

    // Create relational data and return the entry.
    return model.updateRelations(
      {
        [model.primaryKey]: getPK(entry, model),
        values: relations,
      },
      { session }
    );
  }

  async function update(params, values, { session = null } = {}) {
    const entry = await model.findOne(params).session(session);

    if (!entry) {
      const err = new Error('entry.notFound');
      err.status = 404;
      throw err;
    }

    // Extract values related to relational data.
    const relations = pickRelations(values);
    const data = omitExernalValues(values);

    // update components first in case it fails don't update the entity
    await updateComponents(entry, values, { session });
    // Update entry with no-relational data.
    await entry.updateOne(data, { session });

    // Update relational data and return the entry.
    return model.updateRelations(Object.assign(params, { values: relations }), { session });
  }

  async function deleteMany(params, { session = null } = {}) {
    if (params[model.primaryKey]) {
      const entries = await find({ ...params, _limit: 1 }, null, { session });
      if (entries.length > 0) {
        return deleteOne(entries[0][model.primaryKey], { session });
      }
      return null;
    }

    const entries = await find(params, null, { session });
    return Promise.all(entries.map(entry => deleteOne(entry[model.primaryKey], { session })));
  }

  async function deleteOne(id, { session = null } = {}) {
    const entry = await model
<<<<<<< HEAD
      .findOneAndRemove({ [model.primaryKey]: id }, { session })
      .populate(defaultPopulate);
=======
      .findOneAndRemove({ [model.primaryKey]: id })
      .populate(defaultPopulate());
>>>>>>> 94154d31

    if (!entry) {
      const err = new Error('entry.notFound');
      err.status = 404;
      throw err;
    }

    await deleteComponents(entry, { session });

    await model.deleteRelations(entry, { session });

    return entry.toObject ? entry.toObject() : null;
  }

<<<<<<< HEAD
  function search(params, populate, { session = null } = {}) {
    const populateOpt = populate || defaultPopulate;

=======
  function search(params, populate) {
>>>>>>> 94154d31
    const filters = convertRestQueryParams(_.omit(params, '_q'));
    const populateOpt = populate || defaultPopulate({ publicationState: filters.publicationState });

    return buildQuery({
      model,
      filters,
      searchParam: params._q,
      populate: populateOpt,
      session,
    }).then(results => results.map(result => (result ? result.toObject() : null)));
  }

  function countSearch(params, { session = null } = {}) {
    const { where } = convertRestQueryParams(_.omit(params, '_q'));

    return buildQuery({
      model,
      filters: { where },
      searchParam: params._q,
      session,
    }).count();
  }

  return {
    findOne,
    find,
    create,
    update,
    delete: deleteMany,
    count,
    search,
    countSearch,
  };
};<|MERGE_RESOLUTION|>--- conflicted
+++ resolved
@@ -53,12 +53,7 @@
   const omitExernalValues = values => {
     return _.omit(values, excludedKeys);
   };
-
-<<<<<<< HEAD
-  async function createComponents(entry, values, { session = null } = {}) {
-=======
-  async function createComponents(entry, values, { isDraft }) {
->>>>>>> 94154d31
+  async function createComponents(entry, values, { isDraft, session = null } = {}) {
     if (componentKeys.length === 0) return;
 
     for (let key of componentKeys) {
@@ -413,13 +408,7 @@
     }
   }
 
-<<<<<<< HEAD
   function find(params, populate, { session = null } = {}) {
-    const populateOpt = populate || defaultPopulate;
-
-=======
-  function find(params, populate) {
->>>>>>> 94154d31
     const filters = convertRestQueryParams(params);
     const populateOpt = populate || defaultPopulate({ publicationState: filters.publicationState });
 
@@ -460,13 +449,8 @@
     // Create entry with no-relational data.
     // When specify options, data must be an array.
     const [entry] = await model.create([data], { session });
-
-<<<<<<< HEAD
-    await createComponents(entry, values, { session });
-=======
     const isDraft = contentTypesUtils.isDraft(entry, model);
-    await createComponents(entry, values, { isDraft });
->>>>>>> 94154d31
+    await createComponents(entry, values, { session, isDraft });
 
     // Create relational data and return the entry.
     return model.updateRelations(
@@ -515,13 +499,8 @@
 
   async function deleteOne(id, { session = null } = {}) {
     const entry = await model
-<<<<<<< HEAD
       .findOneAndRemove({ [model.primaryKey]: id }, { session })
-      .populate(defaultPopulate);
-=======
-      .findOneAndRemove({ [model.primaryKey]: id })
       .populate(defaultPopulate());
->>>>>>> 94154d31
 
     if (!entry) {
       const err = new Error('entry.notFound');
@@ -536,13 +515,7 @@
     return entry.toObject ? entry.toObject() : null;
   }
 
-<<<<<<< HEAD
   function search(params, populate, { session = null } = {}) {
-    const populateOpt = populate || defaultPopulate;
-
-=======
-  function search(params, populate) {
->>>>>>> 94154d31
     const filters = convertRestQueryParams(_.omit(params, '_q'));
     const populateOpt = populate || defaultPopulate({ publicationState: filters.publicationState });
 
