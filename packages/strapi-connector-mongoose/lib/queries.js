--- conflicted
+++ resolved
@@ -4,11 +4,7 @@
  */
 
 const _ = require('lodash');
-<<<<<<< HEAD
 const { convertRestQueryParams, buildQuery } = require('strapi-utils');
-=======
-const { convertRestQueryParams, buildQuery, models: modelUtils } = require('strapi-utils');
->>>>>>> ac1898ee
 
 const { findComponentByGlobalId } = require('./utils/helpers');
 
@@ -506,7 +502,6 @@
   }
 
   function search(params, populate) {
-<<<<<<< HEAD
     const populateOpt = populate || defaultPopulate;
 
     const search = buildSearchOr(model, params._q);
@@ -522,20 +517,6 @@
     }).then(results =>
       results.map(result => (result ? result.toObject() : null))
     );
-=======
-    // Convert `params` object to filters compatible with Mongo.
-    const filters = modelUtils.convertParams(modelKey, params);
-
-    const $or = buildSearchOr(model, params._q);
-
-    return model
-      .find({ $or })
-      .sort(filters.sort)
-      .skip(filters.start)
-      .limit(filters.limit)
-      .populate(populate || defaultPopulate)
-      .then(results => results.map(result => (result ? result.toObject() : null)));
->>>>>>> ac1898ee
   }
 
   function countSearch(params) {
@@ -607,19 +588,8 @@
     }
   });
 
-<<<<<<< HEAD
-  if (
-    (required === true || (required !== true && value.length > 0)) &&
-    min &&
-    value.length < min
-  ) {
-    const err = new Error(
-      `Component ${key} must contain at least ${min} items`
-    );
-=======
   if ((required === true || (required !== true && value.length > 0)) && min && value.length < min) {
     const err = new Error(`Component ${key} must contain at least ${min} items`);
->>>>>>> ac1898ee
     err.status = 400;
     throw err;
   }
@@ -676,19 +646,8 @@
     }
   });
 
-<<<<<<< HEAD
-  if (
-    (required === true || (required !== true && value.length > 0)) &&
-    min &&
-    value.length < min
-  ) {
-    const err = new Error(
-      `Dynamiczone ${key} must contain at least ${min} items`
-    );
-=======
   if ((required === true || (required !== true && value.length > 0)) && min && value.length < min) {
     const err = new Error(`Dynamiczone ${key} must contain at least ${min} items`);
->>>>>>> ac1898ee
     err.status = 400;
     throw err;
   }
