--- conflicted
+++ resolved
@@ -261,16 +261,11 @@
     }
 
     // Ability to pass OAuth callback dynamically
-<<<<<<< HEAD
     grantConfig[provider].callback = _.get(ctx, 'query.callback') || _.get(ctx, 'query.state') || grantConfig[provider].callback;
     grantConfig[provider].state = _.get(ctx, 'query.callback') || grantConfig[provider].callback;  
-    grantConfig[provider].redirect_uri = `${strapi.config.server.url}/connect/${provider}/callback`;
-=======
-    grantConfig[provider].callback = _.get(ctx, 'query.callback') || grantConfig[provider].callback;
     grantConfig[provider].redirect_uri = strapi.plugins[
       'users-permissions'
     ].services.providers.buildRedirectUri(provider);
->>>>>>> cd9abb49
 
     return grant(grantConfig)(ctx, next);
   },
