'use strict';

/**
 * User.js controller
 *
 * @description: A set of functions called "actions" for managing `User`.
 */

const _ = require('lodash');

module.exports = {

  /**
   * Retrieve user records.
   *
   * @return {Object|Array}
   */

<<<<<<< HEAD
  find: async (ctx) => {
    let data;
    if (ctx.query._q) {
      data = await strapi.plugins['users-permissions'].services.user.search(ctx.query);
    } else {
      data = await strapi.plugins['users-permissions'].services.user.fetchAll(ctx.query);
    }

=======
  find: async (ctx, next, { populate } = {}) => {
    let data = await strapi.plugins['users-permissions'].services.user.fetchAll(ctx.query, populate);
>>>>>>> 89a218d2
    data.reduce((acc, user) => {
      acc.push(_.omit(user.toJSON ? user.toJSON() : user, ['password', 'resetPasswordToken']));
      return acc;
    }, []);

    // Send 200 `ok`
    ctx.send(data);
  },

  /**
   * Retrieve authenticated user.
   *
   * @return {Object|Array}
   */

  me: async (ctx) => {
    const user = ctx.state.user;

    if (!user) {
      return ctx.badRequest(null, [{ messages: [{ id: 'No authorization header was found' }] }]);
    }

    const data = _.omit(user.toJSON ? user.toJSON() : user, ['password', 'resetPasswordToken']);

    // Send 200 `ok`
    ctx.send(data);
  },

  /**
   * Retrieve a user record.
   *
   * @return {Object}
   */

  findOne: async (ctx) => {
    let data = await strapi.plugins['users-permissions'].services.user.fetch(ctx.params);

    if (data) {
      data = _.omit(data.toJSON ? data.toJSON() : data, ['password', 'resetPasswordToken']);
    }

    // Send 200 `ok`
    ctx.send(data);
  },

  /**
   * Create a/an user record.
   *
   * @return {Object}
   */

  create: async (ctx) => {
    const advanced = await strapi.store({
      environment: '',
      type: 'plugin',
      name: 'users-permissions',
      key: 'advanced'
    }).get();

    if (advanced.unique_email && ctx.request.body.email) {
      const user = await strapi.query('user', 'users-permissions').findOne({ email: ctx.request.body.email });

      if (user) {
        return ctx.badRequest(null, ctx.request.admin ? [{ messages: [{ id: 'Auth.form.error.email.taken', field: ['email'] }] }] : 'Email is already taken.');
      }
    }

    if (!ctx.request.body.role) {
      const defaultRole = await strapi.query('role', 'users-permissions').findOne({ type: advanced.default_role }, []);

      ctx.request.body.role = defaultRole._id || defaultRole.id;
    }

    ctx.request.body.provider = 'local';

    try {
      const data = await strapi.plugins['users-permissions'].services.user.add(ctx.request.body);

      // Send 201 `created`
      ctx.created(data);
    } catch(error) {
      ctx.badRequest(null, ctx.request.admin ? [{ messages: [{ id: error.message, field: error.field }] }] : error.message);
    }
  },

  /**
   * Update a/an user record.
   *
   * @return {Object}
   */

  update: async (ctx) => {
    try {
      const advancedConfigs = await strapi.store({
        environment: '',
        type: 'plugin',
        name: 'users-permissions',
        key: 'advanced'
      }).get();

      if (advancedConfigs.unique_email && ctx.request.body.email) {
        const users = await strapi.plugins['users-permissions'].services.user.fetchAll({ email: ctx.request.body.email });

        if (users && _.find(users, user => (user.id || user._id).toString() !== (ctx.params.id || ctx.params._id))) {
          return ctx.badRequest(null, ctx.request.admin ? [{ messages: [{ id: 'Auth.form.error.email.taken', field: ['email'] }] }] : 'Email is already taken.');
        }
      }

      const user = await strapi.plugins['users-permissions'].services.user.fetch(ctx.params);

      if (_.get(ctx.request, 'body.password') === user.password) {
        delete ctx.request.body.password;
      }

      if (_.get(ctx.request, 'body.role', '').toString() === '0' && (!_.get(ctx.state, 'user.role') || _.get(ctx.state, 'user.role', '').toString() !== '0')) {
        delete ctx.request.body.role;
      }

      if (ctx.request.body.email && advancedConfigs.unique_email) {
        const user = await strapi.query('user', 'users-permissions').findOne({
          email: ctx.request.body.email
        });

        if (user !== null && (user.id || user._id).toString() !== (ctx.params.id || ctx.params._id)) {
          return ctx.badRequest(null, ctx.request.admin ? [{ messages: [{ id: 'Auth.form.error.email.taken', field: ['email'] }] }] : 'Email is already taken.');
        }
      }

      const data = await strapi.plugins['users-permissions'].services.user.edit(ctx.params, ctx.request.body) ;

      // Send 200 `ok`
      ctx.send(data);
    } catch(error) {
      ctx.badRequest(null, ctx.request.admin ? [{ messages: [{ id: error.message, field: error.field }] }] : error.message);
    }
  },

  /**
   * Destroy a/an user record.
   *
   * @return {Object}
   */

  destroy: async (ctx) => {
    const data = await strapi.plugins['users-permissions'].services.user.remove(ctx.params);

    // Send 200 `ok`
    ctx.send(data);
  },

  destroyAll: async (ctx) => {
    const data = await strapi.plugins['users-permissions'].services.user.removeAll(ctx.params, ctx.request.query);

    // Send 200 `ok`
    ctx.send(data);
  }
};<|MERGE_RESOLUTION|>--- conflicted
+++ resolved
@@ -16,19 +16,14 @@
    * @return {Object|Array}
    */
 
-<<<<<<< HEAD
-  find: async (ctx) => {
+  find: async (ctx, next, { populate } = {}) => {
     let data;
     if (ctx.query._q) {
       data = await strapi.plugins['users-permissions'].services.user.search(ctx.query);
     } else {
-      data = await strapi.plugins['users-permissions'].services.user.fetchAll(ctx.query);
+      data = await strapi.plugins['users-permissions'].services.user.fetchAll(ctx.query, populate);
     }
 
-=======
-  find: async (ctx, next, { populate } = {}) => {
-    let data = await strapi.plugins['users-permissions'].services.user.fetchAll(ctx.query, populate);
->>>>>>> 89a218d2
     data.reduce((acc, user) => {
       acc.push(_.omit(user.toJSON ? user.toJSON() : user, ['password', 'resetPasswordToken']));
       return acc;
