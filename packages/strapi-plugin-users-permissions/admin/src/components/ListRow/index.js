/**
*
* ListRow
*
*/

import React from 'react';
import cn from 'classnames';
import PropTypes from 'prop-types';
import { FormattedMessage } from 'react-intl';
import { get, includes } from 'lodash';
import { router } from 'app';

// Design
import IcoContainer from 'components/IcoContainer';
import PopUpWarning from 'components/PopUpWarning';

import en from 'translations/en.json';
import styles from './styles.scss';

class ListRow extends React.Component { // eslint-disable-line react/prefer-stateless-function
  state = { showModalDelete: false };

  // Roles that can't be deleted && modified
  // Don't delete this line
  protectedRoleIDs = ['root'];

  // Roles that can't be deleted;
  undeletableIDs = ['guest'];

  generateContent = () => {
    let icons = [
      {
        icoType: 'pencil',
        onClick: this.handleClick,
      },
      {
        icoType: 'trash',
        onClick: () => { this.setState({ showModalDelete: true }); },
      },
    ];

    switch (this.props.settingType) {
      case 'roles':
<<<<<<< HEAD
        if (includes(this.protectedRoleIDs, get(this.props.item, 'type', ''))) {
          icons = [];
        }

        if (includes(this.undeletableIDs, get(this.props.item, 'type', ''))) {
=======
        if (includes(this.protectedRoleIDs, get(this.props.item, 'id', '').toString())) {
          icons = [];
        }

        if (includes(this.undeletableIDs, get(this.props.item, 'id', '').toString())) {
>>>>>>> 27e448d5
          icons = [{ icoType: 'pencil', onClick: this.handleClick }];
        }

        return (
          <div className={cn('row', styles.wrapper)}>
            <div className="col-md-2">
              <b>{this.props.item.name}</b>
            </div>
            <div className="col-md-7">
              {this.props.item.description}
            </div>
            <div className="col-md-1">
              <strong>{this.props.item.nb_users || 0}</strong>&nbsp;
              {this.props.item.nb_users > 1 ? (
                'users'
              ) : (
                'user'
              )}
            </div>
            <div className="col-md-2">
              <IcoContainer icons={icons} />
            </div>
          </div>
        );
      case 'providers':
        icons.pop(); // Remove the icon-trash

        return (
          <div className={cn('row', styles.wrapper)}>
            <div className="col-md-4">
              <div className={styles.flex}>
                <div>
                  <i className={`fa fa-${this.props.item.icon}`} />
                </div>
                <div>
                  {this.props.item.name}
                </div>
              </div>
            </div>
            <div className="col-md-6" style={{ fontWeight: '500' }}>
              {get(this.props.values, [get(this.props.item, 'name'), 'enabled']) ? (
                <span style={{ color: '#5A9E06' }}>Enabled</span>
              ) : (
                <span style={{ color: '#F64D0A' }}>Disabled</span>
              )}
            </div>
            <div className="col-md-2">
              <IcoContainer icons={icons} />
            </div>
          </div>
        );

      case 'email-templates':
        icons.pop();

        return (
          <div className={cn('row', styles.wrapper)}>
            <div className="col-md-4">
              <div className={styles.flex}>
                <div>
                  <i className={`fa fa-${this.props.item.icon}`} />
                </div>
                <div>
                  {this.props.item.display && en[this.props.item.display] ? (
                    <FormattedMessage id={`users-permissions.${this.props.item.display}`} />
                  ): this.props.item.name}
                </div>
              </div>
            </div>
            <div className="col-md-8">
              <IcoContainer icons={icons} />
            </div>
          </div>
        );

      default:
        return '';
    }
  }

  handleClick = () => {
    switch (this.props.settingType) {
      case 'roles': {
        if (!includes(this.protectedRoleIDs, get(this.props.item, 'type', ''))) {
          return router.push(`${router.location.pathname}/edit/${this.props.item.id}`);
        }
        return;
      }
      case 'providers':
      case 'email-templates':
        return this.context.setDataToEdit(this.props.item.name);
      default:
        return;
    }
  }

  handleDelete = () => {
    this.props.deleteData(this.props.item, this.props.settingType);
    this.setState({ showModalDelete: false });
  }

  render() {
    return (
      <li className={styles.li} onClick={this.handleClick}>
        <div className={styles.container}>
          {this.generateContent()}
        </div>
        <PopUpWarning
          isOpen={this.state.showModalDelete}
          onConfirm={this.handleDelete}
          toggleModal={() => this.setState({ showModalDelete: false })}
        />
      </li>
    );
  }
}

ListRow.contextTypes = {
  setDataToEdit: PropTypes.func.isRequired,
};

ListRow.defaultProps = {
  item: {
    name: 'Owner',
    description: 'Rule them all. This role can\'t be deleted',
    nb_users: 1,
    icon: 'envelope',
  },
  settingType: 'roles',
};

ListRow.propTypes = {
  deleteData: PropTypes.func.isRequired,
  item: PropTypes.object,
  settingType: PropTypes.string,
  values: PropTypes.object.isRequired,
};

export default ListRow;<|MERGE_RESOLUTION|>--- conflicted
+++ resolved
@@ -42,19 +42,11 @@
 
     switch (this.props.settingType) {
       case 'roles':
-<<<<<<< HEAD
         if (includes(this.protectedRoleIDs, get(this.props.item, 'type', ''))) {
           icons = [];
         }
 
         if (includes(this.undeletableIDs, get(this.props.item, 'type', ''))) {
-=======
-        if (includes(this.protectedRoleIDs, get(this.props.item, 'id', '').toString())) {
-          icons = [];
-        }
-
-        if (includes(this.undeletableIDs, get(this.props.item, 'id', '').toString())) {
->>>>>>> 27e448d5
           icons = [{ icoType: 'pencil', onClick: this.handleClick }];
         }
 
