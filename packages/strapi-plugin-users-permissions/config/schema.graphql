const _ = require('lodash');

module.exports = {
  type: {
    UsersPermissionsPermission: false, // Make this type NOT queriable.
  },
  definition: `
    type UsersPermissionsMe {
      id: ID!
      username: String!
      email: String!
      confirmed: Boolean
      blocked: Boolean
      role: UsersPermissionsMeRole
    }

    type UsersPermissionsMeRole {
      id: ID!
      name: String!
      description: String
      type: String
    }

    input UsersPermissionsLoginInput {
      identifier: String!
      password: String!
      provider: String = "local"
    }

    type UsersPermissionsLoginPayload {
      jwt: String!
      user: UsersPermissionsUser!
    }
  `,
  query: `
    me: UsersPermissionsMe
  `,
  mutation: `
    login(input: UsersPermissionsLoginInput!): UsersPermissionsLoginPayload!
    register(input: UserInput!): UsersPermissionsLoginPayload!
    
  `,
  resolver: {
    Query: {
      me: {
        resolverOf: 'User.me',
        resolver: {
          plugin: 'users-permissions',
          handler: 'User.me',
        },
      },
      role: {
        plugin: 'users-permissions',
        resolverOf: 'UsersPermissions.getRole',
        resolver: async (obj, options, { context }) => {
          await strapi.plugins[
            'users-permissions'
          ].controllers.userspermissions.getRole(context);

          return context.body.role;
        },
      },
      roles: {
        description: `Retrieve all the existing roles. You can't apply filters on this query.`,
        plugin: 'users-permissions',
        resolverOf: 'UsersPermissions.getRoles', // Apply the `getRoles` permissions on the resolver.
        resolver: async (obj, options, { context }) => {
          await strapi.plugins[
            'users-permissions'
          ].controllers.userspermissions.getRoles(context);

          return context.body.roles;
        },
      },
    },
    Mutation: {
      createRole: {
        description: 'Create a new role',
        plugin: 'users-permissions',
        resolverOf: 'UsersPermissions.createRole',
        resolver: async (obj, options, { context }) => {
          await strapi.plugins[
            'users-permissions'
          ].controllers.userspermissions.createRole(context);

          return { ok: true };
        },
      },
      updateRole: {
        description: 'Update an existing role',
        plugin: 'users-permissions',
        resolverOf: 'UsersPermissions.updateRole',
        resolver: async (obj, options, { context }) => {
          await strapi.plugins[
            'users-permissions'
          ].controllers.userspermissions.updateRole(
            context.params,
            context.body
          );

          return { ok: true };
        },
      },
      deleteRole: {
        description: 'Delete an existing role',
        plugin: 'users-permissions',
        resolverOf: 'UsersPermissions.deleteRole',
        resolver: async (obj, options, { context }) => {
          await strapi.plugins[
            'users-permissions'
          ].controllers.userspermissions.deleteRole(context);

          return { ok: true };
        },
      },
      createUser: {
        description: 'Create a new user',
        plugin: 'users-permissions',
        resolverOf: 'User.create',
        resolver: async (obj, options, { context }) => {
          context.params = _.toPlainObject(options.input.where);
          context.request.body = _.toPlainObject(options.input.data);

          await strapi.plugins['users-permissions'].controllers.user.create(
            context
          );

          return {
            user: context.body.toJSON ? context.body.toJSON() : context.body,
          };
        },
      },
      updateUser: {
        description: 'Update an existing user',
        plugin: 'users-permissions',
        resolverOf: 'User.update',
        resolver: async (obj, options, { context }) => {
          context.params = _.toPlainObject(options.input.where);
          context.request.body = _.toPlainObject(options.input.data);

          await strapi.plugins['users-permissions'].controllers.user.update(
            context
          );

          return {
            user: context.body.toJSON ? context.body.toJSON() : context.body,
          };
        },
      },
      deleteUser: {
        description: 'Delete an existing user',
        plugin: 'users-permissions',
        resolverOf: 'User.destroy',
        resolver: async (obj, options, { context }) => {
          // Set parameters to context.
          context.params = _.toPlainObject(options.input.where);
          context.request.body = _.toPlainObject(options.input.data);

          // Retrieve user to be able to return it because
          // Bookshelf doesn't return the row once deleted.
          await strapi.plugins['users-permissions'].controllers.user.findOne(
            context
          );
          // Assign result to user.
          const user = context.body.toJSON
            ? context.body.toJSON()
            : context.body;

          // Run destroy query.
          await strapi.plugins['users-permissions'].controllers.user.destroy(
            context
          );

          return {
            user,
          };
<<<<<<< HEAD
        }
      },
      register: {
        description: 'Register a user',
        resolverOf: 'Auth.register',
        resolver: async (obj, options, {context}) => {
          context.request.body = _.toPlainObject(options.input);

          await strapi.plugins['users-permissions'].controllers.auth.register(context);
          let output = context.body.toJSON ? context.body.toJSON() : context.body;
          return {
            user: output.user || output, jwt: output.jwt
          };
        }
      },
      login: {
        resolverOf: 'Auth.callback',
        resolver: async (obj, options, {context}) => {
          context.params = {...context.params, provider: options.input.provider};
          context.request.body = _.toPlainObject(options.input);

          await strapi.plugins['users-permissions'].controllers.auth.callback(context);
          let output = context.body.toJSON ? context.body.toJSON() : context.body;
          console.log(output);
          return {
            user: output.user || output, jwt: output.jwt
          };
        }
      }
    }
  }
=======
        },
      },
    },
  },
>>>>>>> a516e197
};<|MERGE_RESOLUTION|>--- conflicted
+++ resolved
@@ -174,7 +174,6 @@
           return {
             user,
           };
-<<<<<<< HEAD
         }
       },
       register: {
@@ -206,10 +205,4 @@
       }
     }
   }
-=======
-        },
-      },
-    },
-  },
->>>>>>> a516e197
 };