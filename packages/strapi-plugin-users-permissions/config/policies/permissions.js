const _ = require('lodash');

module.exports = async (ctx, next) => {
  let role;

  if (ctx.request && ctx.request.header && ctx.request.header.authorization) {
    try {
      const { _id, id } = await strapi.plugins['users-permissions'].services.jwt.getToken(ctx);

      if ((id || _id) === undefined) {
        throw new Error('Invalid token: Token did not contain required fields');
      }

      ctx.state.user = await strapi.query('user', 'users-permissions').findOne({ _id, id });
    } catch (err) {
      return ctx.unauthorized(err);
    }

    if (!ctx.state.user) {
      return ctx.unauthorized(`User Not Found.`);
    }

    role = ctx.state.user.role;

    if (role.type === 'root') {
      return await next();
    }

<<<<<<< HEAD
    const store = await strapi.store({
      environment: '',
      type: 'plugin',
      name: 'users-permissions'
    });

    if (_.get(await store.get({key: 'advanced'}), 'email_confirmation') && ctx.state.user.confirmed !== true) {
      return ctx.unauthorized('Your account email is not confirmed.');
=======
    if (ctx.state.user.blocked === true) {
      return ctx.unauthorized(`Your account has been blocked by the administrator.`);
>>>>>>> 89896918
    }
  }
  // Retrieve `public` role.
  if (!role) {
    role = await strapi.query('role', 'users-permissions').findOne({ type: 'public' }, []);
  }

  const route = ctx.request.route;
  const permission = await strapi.query('permission', 'users-permissions').findOne({
    role: role._id || role.id,
    type: route.plugin || 'application',
    controller: route.controller,
    action: route.action,
    enabled: true
  }, []);

  if (!permission) {
    if (ctx.request.graphql === null) {
      return ctx.request.graphql = strapi.errors.forbidden();
    }

    return ctx.forbidden();
  }

  // Execute the policies.
  if (permission.policy) {
    return await strapi.plugins['users-permissions'].config.policies[permission.policy](ctx, next);
  }

  // Execute the action.
  await next();
};<|MERGE_RESOLUTION|>--- conflicted
+++ resolved
@@ -26,7 +26,6 @@
       return await next();
     }
 
-<<<<<<< HEAD
     const store = await strapi.store({
       environment: '',
       type: 'plugin',
@@ -35,10 +34,10 @@
 
     if (_.get(await store.get({key: 'advanced'}), 'email_confirmation') && ctx.state.user.confirmed !== true) {
       return ctx.unauthorized('Your account email is not confirmed.');
-=======
+    }
+    
     if (ctx.state.user.blocked === true) {
       return ctx.unauthorized(`Your account has been blocked by the administrator.`);
->>>>>>> 89896918
     }
   }
   // Retrieve `public` role.
