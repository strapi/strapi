{
  "0": {
    "description": "",
    "name": "Administrator",
    "permissions": {
      "content-manager": {
        "controllers": {
          "contentmanager": {
            "models": {
              "enabled": true,
              "policy": ""
            },
            "find": {
              "enabled": true,
              "policy": ""
            },
            "count": {
              "enabled": true,
              "policy": ""
            },
            "findOne": {
              "enabled": true,
              "policy": ""
            },
            "create": {
              "enabled": true,
              "policy": ""
            },
            "update": {
              "enabled": true,
              "policy": ""
            },
            "delete": {
              "enabled": true,
              "policy": ""
            },
            "identity": {
              "enabled": true,
              "policy": ""
            }
          }
        }
      },
      "content-type-builder": {
        "controllers": {
          "contenttypebuilder": {
            "getModels": {
              "enabled": true,
              "policy": ""
            },
            "getModel": {
              "enabled": true,
              "policy": ""
            },
            "getConnections": {
              "enabled": true,
              "policy": ""
            },
            "createModel": {
              "enabled": true,
              "policy": ""
            },
            "updateModel": {
              "enabled": true,
              "policy": ""
            },
            "deleteModel": {
              "enabled": true,
              "policy": ""
            },
            "autoReload": {
              "enabled": true,
              "policy": ""
            },
            "checkTableExists": {
              "enabled": true,
              "policy": ""
            },
            "identity": {
              "enabled": true,
              "policy": ""
            }
          }
        }
      },
      "settings-manager": {
        "controllers": {
          "settingsmanager": {
            "menu": {
              "enabled": true,
              "policy": ""
            },
            "environments": {
              "enabled": true,
              "policy": ""
            },
            "languages": {
              "enabled": true,
              "policy": ""
            },
            "databases": {
              "enabled": true,
              "policy": ""
            },
            "database": {
              "enabled": true,
              "policy": ""
            },
            "databaseModel": {
              "enabled": true,
              "policy": ""
            },
            "get": {
              "enabled": true,
              "policy": ""
            },
            "update": {
              "enabled": true,
              "policy": ""
            },
            "createLanguage": {
              "enabled": true,
              "policy": ""
            },
            "deleteLanguage": {
              "enabled": true,
              "policy": ""
            },
            "createDatabase": {
              "enabled": true,
              "policy": ""
            },
            "updateDatabase": {
              "enabled": true,
              "policy": ""
            },
            "deleteDatabase": {
              "enabled": true,
              "policy": ""
            },
            "autoReload": {
              "enabled": true,
              "policy": ""
            },
            "identity": {
              "enabled": true,
              "policy": ""
            }
          }
        }
      },
      "users-permissions": {
        "controllers": {
          "auth": {
            "callback": {
              "enabled": true,
              "policy": ""
            },
            "register": {
              "enabled": true,
              "policy": ""
            },
            "forgotPassword": {
              "enabled": true,
              "policy": ""
            },
            "changePassword": {
              "enabled": true,
              "policy": ""
            },
            "identity": {
              "enabled": true,
              "policy": ""
            }
          },
          "user": {
            "find": {
              "enabled": true,
              "policy": ""
            },
            "findOne": {
              "enabled": true,
              "policy": ""
            },
            "create": {
              "enabled": true,
              "policy": ""
            },
            "update": {
              "enabled": true,
              "policy": ""
            },
            "destroy": {
              "enabled": true,
              "policy": ""
            },
            "identity": {
              "enabled": true,
              "policy": ""
            }
          },
          "userspermissions": {
            "createRole": {
              "enabled": true,
              "policy": ""
            },
            "deleteProvider": {
              "enabled": true,
              "policy": ""
            },
            "deleteRole": {
              "enabled": true,
              "policy": ""
            },
            "getPermissions": {
              "enabled": true,
              "policy": ""
            },
            "getPolicies": {
              "enabled": true,
              "policy": ""
            },
            "getRole": {
              "enabled": true,
              "policy": ""
            },
            "getRoles": {
              "enabled": true,
              "policy": ""
            },
            "index": {
              "enabled": true,
              "policy": ""
            },
            "init": {
              "enabled": true,
              "policy": ""
            },
            "searchUsers": {
              "enabled": true,
              "policy": ""
            },
            "updateRole": {
              "enabled": true,
              "policy": ""
            },
            "identity": {
              "enabled": true,
              "policy": ""
            },
            "getRoutes": {
              "enabled": true,
              "policy": ""
            }
          }
        }
      },
      "application": {
<<<<<<< HEAD
        "controllers": {}
=======
        "controllers": {
          "azeaz": {
            "find": {
              "enabled": true,
              "policy": ""
            },
            "findOne": {
              "enabled": true,
              "policy": ""
            },
            "create": {
              "enabled": true,
              "policy": ""
            },
            "update": {
              "enabled": true,
              "policy": ""
            },
            "destroy": {
              "enabled": true,
              "policy": ""
            },
            "identity": {
              "enabled": true,
              "policy": ""
            }
          },
          "bite": {
            "find": {
              "enabled": true,
              "policy": ""
            },
            "findOne": {
              "enabled": true,
              "policy": ""
            },
            "create": {
              "enabled": true,
              "policy": ""
            },
            "update": {
              "enabled": true,
              "policy": ""
            },
            "destroy": {
              "enabled": true,
              "policy": ""
            },
            "identity": {
              "enabled": true,
              "policy": ""
            }
          },
          "reaz": {
            "find": {
              "enabled": true,
              "policy": ""
            },
            "findOne": {
              "enabled": true,
              "policy": ""
            },
            "create": {
              "enabled": true,
              "policy": ""
            },
            "update": {
              "enabled": true,
              "policy": ""
            },
            "destroy": {
              "enabled": true,
              "policy": ""
            },
            "identity": {
              "enabled": true,
              "policy": ""
            }
          },
          "erza": {
            "find": {
              "enabled": true,
              "policy": ""
            },
            "findOne": {
              "enabled": true,
              "policy": ""
            },
            "create": {
              "enabled": true,
              "policy": ""
            },
            "update": {
              "enabled": true,
              "policy": ""
            },
            "destroy": {
              "enabled": true,
              "policy": ""
            },
            "identity": {
              "enabled": true,
              "policy": ""
            }
          },
          "ez": {
            "find": {
              "enabled": true,
              "policy": ""
            },
            "findOne": {
              "enabled": true,
              "policy": ""
            },
            "create": {
              "enabled": true,
              "policy": ""
            },
            "update": {
              "enabled": true,
              "policy": ""
            },
            "destroy": {
              "enabled": true,
              "policy": ""
            },
            "identity": {
              "enabled": true,
              "policy": ""
            }
          }
        }
>>>>>>> 46498ca2
      }
    }
  },
  "1": {
    "name": "Guest",
    "description": "",
    "permissions": {
      "content-manager": {
        "controllers": {
          "contentmanager": {
            "models": {
              "enabled": false,
              "policy": ""
            },
            "find": {
              "enabled": false,
              "policy": ""
            },
            "count": {
              "enabled": false,
              "policy": ""
            },
            "findOne": {
              "enabled": false,
              "policy": ""
            },
            "create": {
              "enabled": false,
              "policy": ""
            },
            "update": {
              "enabled": false,
              "policy": ""
            },
            "delete": {
              "enabled": false,
              "policy": ""
            },
            "identity": {
              "enabled": false,
              "policy": ""
            }
          }
        }
      },
      "content-type-builder": {
        "controllers": {
          "contenttypebuilder": {
            "getModels": {
              "enabled": false,
              "policy": ""
            },
            "updateModel": {
              "enabled": false,
              "policy": ""
            },
            "checkTableExists": {
              "enabled": false,
              "policy": ""
            },
            "autoReload": {
              "enabled": false,
              "policy": ""
            },
            "createModel": {
              "enabled": false,
              "policy": ""
            },
            "getModel": {
              "enabled": false,
              "policy": ""
            },
            "deleteModel": {
              "enabled": false,
              "policy": ""
            },
            "identity": {
              "enabled": false,
              "policy": ""
            },
            "getConnections": {
              "enabled": false,
              "policy": ""
            }
          }
        }
      },
      "settings-manager": {
        "controllers": {
          "settingsmanager": {
            "environments": {
              "enabled": false,
              "policy": ""
            },
            "deleteLanguage": {
              "enabled": false,
              "policy": ""
            },
            "updateDatabase": {
              "enabled": false,
              "policy": ""
            },
            "deleteDatabase": {
              "enabled": false,
              "policy": ""
            },
            "autoReload": {
              "enabled": false,
              "policy": ""
            },
            "update": {
              "enabled": false,
              "policy": ""
            },
            "databaseModel": {
              "enabled": false,
              "policy": ""
            },
            "createLanguage": {
              "enabled": false,
              "policy": ""
            },
            "get": {
              "enabled": false,
              "policy": ""
            },
            "createDatabase": {
              "enabled": false,
              "policy": ""
            },
            "databases": {
              "enabled": false,
              "policy": ""
            },
            "languages": {
              "enabled": false,
              "policy": ""
            },
            "database": {
              "enabled": false,
              "policy": ""
            },
            "identity": {
              "enabled": false,
              "policy": ""
            },
            "menu": {
              "enabled": false,
              "policy": ""
            }
          }
        }
      },
      "users-permissions": {
        "controllers": {
          "auth": {
            "callback": {
              "enabled": true,
              "policy": ""
            },
            "register": {
              "enabled": true,
              "policy": ""
            },
            "forgotPassword": {
              "enabled": false,
              "policy": ""
            },
            "changePassword": {
              "enabled": false,
              "policy": ""
            },
            "identity": {
              "enabled": false,
              "policy": ""
            }
          },
          "user": {
            "find": {
              "enabled": false,
              "policy": ""
            },
            "findOne": {
              "enabled": false,
              "policy": ""
            },
            "create": {
              "enabled": false,
              "policy": ""
            },
            "update": {
              "enabled": false,
              "policy": ""
            },
            "destroy": {
              "enabled": false,
              "policy": ""
            },
            "identity": {
              "enabled": false,
              "policy": ""
            }
          },
          "userspermissions": {
            "searchUsers": {
              "enabled": false,
              "policy": ""
            },
            "getRoutes": {
              "enabled": false,
              "policy": ""
            },
            "deleteRole": {
              "enabled": false,
              "policy": ""
            },
            "getPolicies": {
              "enabled": false,
              "policy": ""
            },
            "getRoles": {
              "enabled": false,
              "policy": ""
            },
            "getRole": {
              "enabled": false,
              "policy": ""
            },
            "getPermissions": {
              "enabled": false,
              "policy": ""
            },
            "init": {
              "enabled": true,
              "policy": ""
            },
            "index": {
              "enabled": false,
              "policy": ""
            },
            "createRole": {
              "enabled": false,
              "policy": ""
            },
            "deleteProvider": {
              "enabled": false,
              "policy": ""
            },
            "identity": {
              "enabled": false,
              "policy": ""
            },
            "updateRole": {
              "enabled": false,
              "policy": ""
            }
          }
        }
      },
      "application": {
<<<<<<< HEAD
        "controllers": {}
=======
        "controllers": {
          "azeaz": {
            "find": {
              "enabled": false,
              "policy": ""
            },
            "findOne": {
              "enabled": false,
              "policy": ""
            },
            "create": {
              "enabled": false,
              "policy": ""
            },
            "update": {
              "enabled": false,
              "policy": ""
            },
            "destroy": {
              "enabled": false,
              "policy": ""
            },
            "identity": {
              "enabled": false,
              "policy": ""
            }
          },
          "bite": {
            "find": {
              "enabled": false,
              "policy": ""
            },
            "findOne": {
              "enabled": false,
              "policy": ""
            },
            "create": {
              "enabled": false,
              "policy": ""
            },
            "update": {
              "enabled": false,
              "policy": ""
            },
            "destroy": {
              "enabled": false,
              "policy": ""
            },
            "identity": {
              "enabled": false,
              "policy": ""
            }
          },
          "reaz": {
            "find": {
              "enabled": false,
              "policy": ""
            },
            "findOne": {
              "enabled": false,
              "policy": ""
            },
            "create": {
              "enabled": false,
              "policy": ""
            },
            "update": {
              "enabled": false,
              "policy": ""
            },
            "destroy": {
              "enabled": false,
              "policy": ""
            },
            "identity": {
              "enabled": false,
              "policy": ""
            }
          },
          "erza": {
            "find": {
              "enabled": false,
              "policy": ""
            },
            "findOne": {
              "enabled": false,
              "policy": ""
            },
            "create": {
              "enabled": false,
              "policy": ""
            },
            "update": {
              "enabled": false,
              "policy": ""
            },
            "destroy": {
              "enabled": false,
              "policy": ""
            },
            "identity": {
              "enabled": false,
              "policy": ""
            }
          },
          "ez": {
            "find": {
              "enabled": false,
              "policy": ""
            },
            "findOne": {
              "enabled": false,
              "policy": ""
            },
            "create": {
              "enabled": false,
              "policy": ""
            },
            "update": {
              "enabled": false,
              "policy": ""
            },
            "destroy": {
              "enabled": false,
              "policy": ""
            },
            "identity": {
              "enabled": false,
              "policy": ""
            }
          }
        }
>>>>>>> 46498ca2
      }
    }
  }
}<|MERGE_RESOLUTION|>--- conflicted
+++ resolved
@@ -256,142 +256,7 @@
         }
       },
       "application": {
-<<<<<<< HEAD
         "controllers": {}
-=======
-        "controllers": {
-          "azeaz": {
-            "find": {
-              "enabled": true,
-              "policy": ""
-            },
-            "findOne": {
-              "enabled": true,
-              "policy": ""
-            },
-            "create": {
-              "enabled": true,
-              "policy": ""
-            },
-            "update": {
-              "enabled": true,
-              "policy": ""
-            },
-            "destroy": {
-              "enabled": true,
-              "policy": ""
-            },
-            "identity": {
-              "enabled": true,
-              "policy": ""
-            }
-          },
-          "bite": {
-            "find": {
-              "enabled": true,
-              "policy": ""
-            },
-            "findOne": {
-              "enabled": true,
-              "policy": ""
-            },
-            "create": {
-              "enabled": true,
-              "policy": ""
-            },
-            "update": {
-              "enabled": true,
-              "policy": ""
-            },
-            "destroy": {
-              "enabled": true,
-              "policy": ""
-            },
-            "identity": {
-              "enabled": true,
-              "policy": ""
-            }
-          },
-          "reaz": {
-            "find": {
-              "enabled": true,
-              "policy": ""
-            },
-            "findOne": {
-              "enabled": true,
-              "policy": ""
-            },
-            "create": {
-              "enabled": true,
-              "policy": ""
-            },
-            "update": {
-              "enabled": true,
-              "policy": ""
-            },
-            "destroy": {
-              "enabled": true,
-              "policy": ""
-            },
-            "identity": {
-              "enabled": true,
-              "policy": ""
-            }
-          },
-          "erza": {
-            "find": {
-              "enabled": true,
-              "policy": ""
-            },
-            "findOne": {
-              "enabled": true,
-              "policy": ""
-            },
-            "create": {
-              "enabled": true,
-              "policy": ""
-            },
-            "update": {
-              "enabled": true,
-              "policy": ""
-            },
-            "destroy": {
-              "enabled": true,
-              "policy": ""
-            },
-            "identity": {
-              "enabled": true,
-              "policy": ""
-            }
-          },
-          "ez": {
-            "find": {
-              "enabled": true,
-              "policy": ""
-            },
-            "findOne": {
-              "enabled": true,
-              "policy": ""
-            },
-            "create": {
-              "enabled": true,
-              "policy": ""
-            },
-            "update": {
-              "enabled": true,
-              "policy": ""
-            },
-            "destroy": {
-              "enabled": true,
-              "policy": ""
-            },
-            "identity": {
-              "enabled": true,
-              "policy": ""
-            }
-          }
-        }
->>>>>>> 46498ca2
       }
     }
   },
@@ -652,142 +517,7 @@
         }
       },
       "application": {
-<<<<<<< HEAD
         "controllers": {}
-=======
-        "controllers": {
-          "azeaz": {
-            "find": {
-              "enabled": false,
-              "policy": ""
-            },
-            "findOne": {
-              "enabled": false,
-              "policy": ""
-            },
-            "create": {
-              "enabled": false,
-              "policy": ""
-            },
-            "update": {
-              "enabled": false,
-              "policy": ""
-            },
-            "destroy": {
-              "enabled": false,
-              "policy": ""
-            },
-            "identity": {
-              "enabled": false,
-              "policy": ""
-            }
-          },
-          "bite": {
-            "find": {
-              "enabled": false,
-              "policy": ""
-            },
-            "findOne": {
-              "enabled": false,
-              "policy": ""
-            },
-            "create": {
-              "enabled": false,
-              "policy": ""
-            },
-            "update": {
-              "enabled": false,
-              "policy": ""
-            },
-            "destroy": {
-              "enabled": false,
-              "policy": ""
-            },
-            "identity": {
-              "enabled": false,
-              "policy": ""
-            }
-          },
-          "reaz": {
-            "find": {
-              "enabled": false,
-              "policy": ""
-            },
-            "findOne": {
-              "enabled": false,
-              "policy": ""
-            },
-            "create": {
-              "enabled": false,
-              "policy": ""
-            },
-            "update": {
-              "enabled": false,
-              "policy": ""
-            },
-            "destroy": {
-              "enabled": false,
-              "policy": ""
-            },
-            "identity": {
-              "enabled": false,
-              "policy": ""
-            }
-          },
-          "erza": {
-            "find": {
-              "enabled": false,
-              "policy": ""
-            },
-            "findOne": {
-              "enabled": false,
-              "policy": ""
-            },
-            "create": {
-              "enabled": false,
-              "policy": ""
-            },
-            "update": {
-              "enabled": false,
-              "policy": ""
-            },
-            "destroy": {
-              "enabled": false,
-              "policy": ""
-            },
-            "identity": {
-              "enabled": false,
-              "policy": ""
-            }
-          },
-          "ez": {
-            "find": {
-              "enabled": false,
-              "policy": ""
-            },
-            "findOne": {
-              "enabled": false,
-              "policy": ""
-            },
-            "create": {
-              "enabled": false,
-              "policy": ""
-            },
-            "update": {
-              "enabled": false,
-              "policy": ""
-            },
-            "destroy": {
-              "enabled": false,
-              "policy": ""
-            },
-            "identity": {
-              "enabled": false,
-              "policy": ""
-            }
-          }
-        }
->>>>>>> 46498ca2
       }
     }
   }
