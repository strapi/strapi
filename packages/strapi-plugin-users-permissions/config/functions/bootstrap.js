--- conflicted
+++ resolved
@@ -77,7 +77,14 @@
         'user:email'
       ]
     },
-<<<<<<< HEAD
+    microsoft: {
+      enabled: false,
+      icon: 'windows',
+      key: '',
+      secret: '',
+      callback: '/auth/microsoft/callback',
+      scope: ['user.read']
+    },
     twitch: {
       access_url: 'https://id.twitch.tv/oauth2/token',
       authorize_url: 'https://id.twitch.tv/oauth2/authorize',
@@ -87,15 +94,6 @@
       secret: '',
       callback: '/auth/twitch/callback',
       scope: ['user:read:email']
-=======
-    microsoft: {
-      enabled: false,
-      icon: 'windows',
-      key: '',
-      secret: '',
-      callback: '/auth/microsoft/callback',
-      scope: ['user.read']
->>>>>>> 17c2fe1d
     },
     twitter: {
       enabled: false,
