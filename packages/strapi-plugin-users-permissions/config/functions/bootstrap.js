--- conflicted
+++ resolved
@@ -145,22 +145,12 @@
   }
 
   if (!(await pluginStore.get({ key: 'advanced' }))) {
-    const host = strapi.config.get('server.host');
-    const port = strapi.config.get('server.port');
-
-    const uri = `http://${host}:${port}/admin`;
-
     const value = {
       unique_email: true,
       allow_register: true,
       email_confirmation: false,
-<<<<<<< HEAD
       email_confirmation_redirection: `${strapi.config.admin.url}/admin`,
       email_reset_password: `${strapi.config.admin.url}/admin`,
-=======
-      email_confirmation_redirection: uri,
-      email_reset_password: uri,
->>>>>>> 4f190063
       default_role: 'authenticated',
     };
 
