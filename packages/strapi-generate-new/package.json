--- conflicted
+++ resolved
@@ -14,11 +14,7 @@
   },
   "dependencies": {
     "enpeem": "^2.2.0",
-<<<<<<< HEAD
     "fs-extra": "^7.0.1",
-=======
-    "fs-extra": "^4.0.0",
->>>>>>> 9b20f276
     "inquirer": "^6.2.1",
     "listr": "^0.14.1",
     "lodash": "^4.17.5",
