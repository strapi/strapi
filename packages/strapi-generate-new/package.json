{
  "name": "strapi-generate-new",
  "version": "3.0.0-alpha.12.6",
  "description": "Generate a new Strapi application.",
  "homepage": "http://strapi.io",
  "keywords": [
    "generate",
    "generator",
    "strapi"
  ],
  "main": "./lib/index.js",
  "directories": {
    "lib": "./lib"
  },
  "dependencies": {
    "enpeem": "^2.2.0",
    "fs-extra": "^4.0.0",
    "inquirer": "^4.0.2",
    "listr": "^0.14.1",
    "lodash": "^4.17.4",
<<<<<<< HEAD
    "ora": "^2.1.0",
    "strapi-utils": "3.0.0-alpha.12.5",
=======
    "strapi-utils": "3.0.0-alpha.12.6",
>>>>>>> e08afef4
    "uuid": "^3.1.0"
  },
  "scripts": {
    "prepublishOnly": "npm prune"
  },
  "author": {
    "email": "hi@strapi.io",
    "name": "Strapi team",
    "url": "http://strapi.io"
  },
  "maintainers": [
    {
      "name": "Strapi team",
      "email": "hi@strapi.io",
      "url": "http://strapi.io"
    }
  ],
  "repository": {
    "type": "git",
    "url": "git://github.com/strapi/strapi.git"
  },
  "bugs": {
    "url": "https://github.com/strapi/strapi/issues"
  },
  "engines": {
    "node": ">= 9.0.0",
    "npm": ">= 5.3.0"
  },
  "license": "MIT"
}<|MERGE_RESOLUTION|>--- conflicted
+++ resolved
@@ -18,12 +18,8 @@
     "inquirer": "^4.0.2",
     "listr": "^0.14.1",
     "lodash": "^4.17.4",
-<<<<<<< HEAD
     "ora": "^2.1.0",
-    "strapi-utils": "3.0.0-alpha.12.5",
-=======
     "strapi-utils": "3.0.0-alpha.12.6",
->>>>>>> e08afef4
     "uuid": "^3.1.0"
   },
   "scripts": {
