{
  "name": "create-strapi",
<<<<<<< HEAD
  "version": "5.7.0-beta.0",
=======
  "version": "5.6.0",
>>>>>>> 63419c00
  "description": "Generate a new Strapi application.",
  "keywords": [
    "create-strapi",
    "create",
    "new",
    "generate",
    "strapi"
  ],
  "homepage": "https://strapi.io",
  "bugs": {
    "url": "https://github.com/strapi/strapi/issues"
  },
  "repository": {
    "type": "git",
    "url": "git://github.com/strapi/strapi.git"
  },
  "license": "SEE LICENSE IN LICENSE",
  "author": {
    "name": "Strapi Solutions SAS",
    "email": "hi@strapi.io",
    "url": "https://strapi.io"
  },
  "maintainers": [
    {
      "name": "Strapi Solutions SAS",
      "email": "hi@strapi.io",
      "url": "https://strapi.io"
    }
  ],
  "main": "",
  "bin": "./bin/index.js",
  "files": [
    "bin/"
  ],
  "dependencies": {
<<<<<<< HEAD
    "create-strapi-app": "5.7.0-beta.0"
=======
    "create-strapi-app": "5.6.0"
>>>>>>> 63419c00
  },
  "engines": {
    "node": ">=18.0.0 <=22.x.x",
    "npm": ">=6.0.0"
  }
}<|MERGE_RESOLUTION|>--- conflicted
+++ resolved
@@ -1,10 +1,6 @@
 {
   "name": "create-strapi",
-<<<<<<< HEAD
-  "version": "5.7.0-beta.0",
-=======
   "version": "5.6.0",
->>>>>>> 63419c00
   "description": "Generate a new Strapi application.",
   "keywords": [
     "create-strapi",
@@ -40,11 +36,7 @@
     "bin/"
   ],
   "dependencies": {
-<<<<<<< HEAD
-    "create-strapi-app": "5.7.0-beta.0"
-=======
     "create-strapi-app": "5.6.0"
->>>>>>> 63419c00
   },
   "engines": {
     "node": ">=18.0.0 <=22.x.x",
