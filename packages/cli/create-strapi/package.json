{
  "name": "create-strapi",
<<<<<<< HEAD
  "version": "5.0.6",
=======
  "version": "5.1.0",
>>>>>>> c823b10e
  "description": "Generate a new Strapi application.",
  "keywords": [
    "create-strapi",
    "create",
    "new",
    "generate",
    "strapi"
  ],
  "homepage": "https://strapi.io",
  "bugs": {
    "url": "https://github.com/strapi/strapi/issues"
  },
  "repository": {
    "type": "git",
    "url": "git://github.com/strapi/strapi.git"
  },
  "license": "SEE LICENSE IN LICENSE",
  "author": {
    "name": "Strapi Solutions SAS",
    "email": "hi@strapi.io",
    "url": "https://strapi.io"
  },
  "maintainers": [
    {
      "name": "Strapi Solutions SAS",
      "email": "hi@strapi.io",
      "url": "https://strapi.io"
    }
  ],
  "main": "",
  "bin": "./bin/index.js",
  "files": [
    "bin/"
  ],
  "dependencies": {
    "create-strapi-app": "workspace:*"
  },
  "engines": {
    "node": ">=18.0.0 <=22.x.x",
    "npm": ">=6.0.0"
  }
}<|MERGE_RESOLUTION|>--- conflicted
+++ resolved
@@ -1,10 +1,6 @@
 {
   "name": "create-strapi",
-<<<<<<< HEAD
-  "version": "5.0.6",
-=======
   "version": "5.1.0",
->>>>>>> c823b10e
   "description": "Generate a new Strapi application.",
   "keywords": [
     "create-strapi",
