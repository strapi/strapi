--- conflicted
+++ resolved
@@ -1,10 +1,6 @@
 {
   "name": "create-strapi-starter",
-<<<<<<< HEAD
-  "version": "4.21.0",
-=======
   "version": "4.21.1",
->>>>>>> 32d9b66e
   "description": "Generate a new Strapi application.",
   "keywords": [
     "create-strapi-starter",
@@ -47,11 +43,7 @@
     "watch": "pack-up watch"
   },
   "dependencies": {
-<<<<<<< HEAD
-    "@strapi/generate-new": "4.21.0",
-=======
     "@strapi/generate-new": "4.21.1",
->>>>>>> 32d9b66e
     "chalk": "4.1.2",
     "ci-info": "3.8.0",
     "commander": "8.3.0",
@@ -61,15 +53,9 @@
     "ora": "5.4.1"
   },
   "devDependencies": {
-<<<<<<< HEAD
-    "@strapi/pack-up": "4.21.0",
-    "eslint-config-custom": "4.21.0",
-    "tsconfig": "4.21.0"
-=======
     "@strapi/pack-up": "4.21.1",
     "eslint-config-custom": "4.21.1",
     "tsconfig": "4.21.1"
->>>>>>> 32d9b66e
   },
   "engines": {
     "node": ">=18.0.0 <=20.x.x",
