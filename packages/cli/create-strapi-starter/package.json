{
  "name": "create-strapi-starter",
<<<<<<< HEAD
  "version": "4.25.0",
=======
  "version": "4.25.1",
>>>>>>> c27880c9
  "description": "Generate a new Strapi application.",
  "keywords": [
    "create-strapi-starter",
    "create",
    "new",
    "generate",
    "strapi"
  ],
  "homepage": "https://strapi.io",
  "bugs": {
    "url": "https://github.com/strapi/strapi/issues"
  },
  "repository": {
    "type": "git",
    "url": "git://github.com/strapi/strapi.git"
  },
  "license": "SEE LICENSE IN LICENSE",
  "author": {
    "name": "Strapi Solutions SAS",
    "email": "hi@strapi.io",
    "url": "https://strapi.io"
  },
  "maintainers": [
    {
      "name": "Strapi Solutions SAS",
      "email": "hi@strapi.io",
      "url": "https://strapi.io"
    }
  ],
  "main": "",
  "bin": "./bin/index.js",
  "files": [
    "./dist",
    "./bin"
  ],
  "scripts": {
    "build": "pack-up build",
    "clean": "run -T rimraf ./dist",
    "lint": "run -T eslint .",
    "watch": "pack-up watch"
  },
  "dependencies": {
<<<<<<< HEAD
    "@strapi/generate-new": "4.25.0",
=======
    "@strapi/generate-new": "4.25.1",
>>>>>>> c27880c9
    "chalk": "4.1.2",
    "ci-info": "3.8.0",
    "commander": "8.3.0",
    "execa": "5.1.1",
    "fs-extra": "10.0.0",
    "inquirer": "8.2.5",
    "ora": "5.4.1"
  },
  "devDependencies": {
    "@strapi/pack-up": "4.23.0",
<<<<<<< HEAD
    "eslint-config-custom": "4.25.0",
    "tsconfig": "4.25.0"
=======
    "eslint-config-custom": "4.25.1",
    "tsconfig": "4.25.1"
>>>>>>> c27880c9
  },
  "engines": {
    "node": ">=18.0.0 <=20.x.x",
    "npm": ">=6.0.0"
  }
}<|MERGE_RESOLUTION|>--- conflicted
+++ resolved
@@ -1,10 +1,6 @@
 {
   "name": "create-strapi-starter",
-<<<<<<< HEAD
-  "version": "4.25.0",
-=======
   "version": "4.25.1",
->>>>>>> c27880c9
   "description": "Generate a new Strapi application.",
   "keywords": [
     "create-strapi-starter",
@@ -47,11 +43,7 @@
     "watch": "pack-up watch"
   },
   "dependencies": {
-<<<<<<< HEAD
-    "@strapi/generate-new": "4.25.0",
-=======
     "@strapi/generate-new": "4.25.1",
->>>>>>> c27880c9
     "chalk": "4.1.2",
     "ci-info": "3.8.0",
     "commander": "8.3.0",
@@ -62,13 +54,8 @@
   },
   "devDependencies": {
     "@strapi/pack-up": "4.23.0",
-<<<<<<< HEAD
-    "eslint-config-custom": "4.25.0",
-    "tsconfig": "4.25.0"
-=======
     "eslint-config-custom": "4.25.1",
     "tsconfig": "4.25.1"
->>>>>>> c27880c9
   },
   "engines": {
     "node": ">=18.0.0 <=20.x.x",
