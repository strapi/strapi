--- conflicted
+++ resolved
@@ -1,10 +1,6 @@
 {
   "name": "@strapi/cloud-cli",
-<<<<<<< HEAD
-  "version": "5.0.0-beta.15",
-=======
   "version": "5.0.0-beta.16",
->>>>>>> 4bc5b35e
   "description": "Commands to interact with the Strapi Cloud",
   "keywords": [
     "strapi",
@@ -48,11 +44,7 @@
     "watch": "pack-up watch"
   },
   "dependencies": {
-<<<<<<< HEAD
-    "@strapi/utils": "5.0.0-beta.15",
-=======
     "@strapi/utils": "5.0.0-beta.16",
->>>>>>> 4bc5b35e
     "axios": "1.6.0",
     "chalk": "4.1.2",
     "cli-progress": "3.12.0",
@@ -77,13 +69,8 @@
     "@types/cli-progress": "3.11.5",
     "@types/eventsource": "1.1.15",
     "@types/lodash": "^4.14.191",
-<<<<<<< HEAD
-    "eslint-config-custom": "5.0.0-beta.15",
-    "tsconfig": "5.0.0-beta.15"
-=======
     "eslint-config-custom": "5.0.0-beta.16",
     "tsconfig": "5.0.0-beta.16"
->>>>>>> 4bc5b35e
   },
   "engines": {
     "node": ">=18.0.0 <=20.x.x",
