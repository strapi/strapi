--- conflicted
+++ resolved
@@ -1,10 +1,6 @@
 {
   "name": "@strapi/cloud-cli",
-<<<<<<< HEAD
-  "version": "5.0.6",
-=======
   "version": "5.1.0",
->>>>>>> c823b10e
   "description": "Commands to interact with the Strapi Cloud",
   "keywords": [
     "strapi",
