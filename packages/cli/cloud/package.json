{
  "name": "@strapi/cloud-cli",
<<<<<<< HEAD
  "version": "5.13.0-beta.0",
=======
  "version": "5.12.6",
>>>>>>> fb92031f
  "description": "Commands to interact with the Strapi Cloud",
  "keywords": [
    "strapi",
    "cloud",
    "cli"
  ],
  "homepage": "https://strapi.io",
  "bugs": {
    "url": "https://github.com/strapi/strapi/issues"
  },
  "repository": {
    "type": "git",
    "url": "git://github.com/strapi/strapi.git"
  },
  "license": "SEE LICENSE IN LICENSE",
  "author": {
    "name": "Strapi Solutions SAS",
    "email": "hi@strapi.io",
    "url": "https://strapi.io"
  },
  "maintainers": [
    {
      "name": "Strapi Solutions SAS",
      "email": "hi@strapi.io",
      "url": "https://strapi.io"
    }
  ],
  "main": "./dist/index.js",
  "module": "./dist/index.mjs",
  "source": "./src/index.ts",
  "types": "./dist/index.d.ts",
  "bin": "./bin/index.js",
  "files": [
    "./dist",
    "./bin"
  ],
  "scripts": {
    "build": "run -T npm-run-all clean --parallel build:code build:types",
    "build:code": "run -T  rollup -c",
    "build:types": "run -T tsc -p tsconfig.build.json --emitDeclarationOnly",
    "clean": "run -T rimraf ./dist",
    "lint": "run -T eslint .",
    "test:unit": "run -T jest",
    "watch": "run -T rollup -c -w"
  },
  "dependencies": {
<<<<<<< HEAD
    "@strapi/utils": "5.13.0-beta.0",
=======
    "@strapi/utils": "5.12.6",
>>>>>>> fb92031f
    "axios": "1.8.4",
    "boxen": "5.1.2",
    "chalk": "4.1.2",
    "cli-progress": "3.12.0",
    "commander": "8.3.0",
    "eventsource": "2.0.2",
    "fast-safe-stringify": "2.1.1",
    "fs-extra": "11.2.0",
    "inquirer": "8.2.5",
    "jsonwebtoken": "9.0.0",
    "jwks-rsa": "3.1.0",
    "lodash": "4.17.21",
    "minimatch": "9.0.3",
    "open": "8.4.0",
    "ora": "5.4.1",
    "pkg-up": "3.1.0",
    "tar": "6.2.1",
    "xdg-app-paths": "8.3.0",
    "yup": "0.32.9"
  },
  "devDependencies": {
    "@types/cli-progress": "3.11.5",
    "@types/eventsource": "1.1.15",
    "@types/lodash": "^4.14.191",
<<<<<<< HEAD
    "eslint-config-custom": "5.13.0-beta.0",
    "tsconfig": "5.13.0-beta.0"
=======
    "eslint-config-custom": "5.12.6",
    "tsconfig": "5.12.6"
>>>>>>> fb92031f
  },
  "engines": {
    "node": ">=18.0.0 <=22.x.x",
    "npm": ">=6.0.0"
  }
}<|MERGE_RESOLUTION|>--- conflicted
+++ resolved
@@ -1,10 +1,6 @@
 {
   "name": "@strapi/cloud-cli",
-<<<<<<< HEAD
-  "version": "5.13.0-beta.0",
-=======
   "version": "5.12.6",
->>>>>>> fb92031f
   "description": "Commands to interact with the Strapi Cloud",
   "keywords": [
     "strapi",
@@ -51,11 +47,7 @@
     "watch": "run -T rollup -c -w"
   },
   "dependencies": {
-<<<<<<< HEAD
-    "@strapi/utils": "5.13.0-beta.0",
-=======
     "@strapi/utils": "5.12.6",
->>>>>>> fb92031f
     "axios": "1.8.4",
     "boxen": "5.1.2",
     "chalk": "4.1.2",
@@ -80,13 +72,8 @@
     "@types/cli-progress": "3.11.5",
     "@types/eventsource": "1.1.15",
     "@types/lodash": "^4.14.191",
-<<<<<<< HEAD
-    "eslint-config-custom": "5.13.0-beta.0",
-    "tsconfig": "5.13.0-beta.0"
-=======
     "eslint-config-custom": "5.12.6",
     "tsconfig": "5.12.6"
->>>>>>> fb92031f
   },
   "engines": {
     "node": ">=18.0.0 <=22.x.x",
