--- conflicted
+++ resolved
@@ -1,10 +1,6 @@
 {
   "name": "create-strapi-app",
-<<<<<<< HEAD
-  "version": "5.7.0-beta.0",
-=======
   "version": "5.6.0",
->>>>>>> 63419c00
   "description": "Generate a new Strapi application.",
   "keywords": [
     "create-strapi-app",
@@ -52,11 +48,7 @@
     "watch": "pack-up watch"
   },
   "dependencies": {
-<<<<<<< HEAD
-    "@strapi/cloud-cli": "5.7.0-beta.0",
-=======
     "@strapi/cloud-cli": "5.6.0",
->>>>>>> 63419c00
     "async-retry": "1.3.3",
     "chalk": "4.1.2",
     "commander": "8.3.0",
@@ -76,13 +68,8 @@
     "@types/async-retry": "^1",
     "@types/fs-extra": "11.0.4",
     "@types/inquirer": "8.2.5",
-<<<<<<< HEAD
-    "eslint-config-custom": "5.7.0-beta.0",
-    "tsconfig": "5.7.0-beta.0"
-=======
     "eslint-config-custom": "5.6.0",
     "tsconfig": "5.6.0"
->>>>>>> 63419c00
   },
   "engines": {
     "node": ">=18.0.0 <=22.x.x",
