{
  "name": "create-strapi-app",
<<<<<<< HEAD
  "version": "5.0.0-beta.15",
=======
  "version": "5.0.0-beta.16",
>>>>>>> 4bc5b35e
  "description": "Generate a new Strapi application.",
  "keywords": [
    "create-strapi-app",
    "create",
    "new",
    "generate",
    "strapi"
  ],
  "homepage": "https://strapi.io",
  "bugs": {
    "url": "https://github.com/strapi/strapi/issues"
  },
  "repository": {
    "type": "git",
    "url": "git://github.com/strapi/strapi.git"
  },
  "license": "SEE LICENSE IN LICENSE",
  "author": {
    "name": "Strapi Solutions SAS",
    "email": "hi@strapi.io",
    "url": "https://strapi.io"
  },
  "maintainers": [
    {
      "name": "Strapi Solutions SAS",
      "email": "hi@strapi.io",
      "url": "https://strapi.io"
    }
  ],
  "main": "",
  "bin": "./bin/index.js",
  "files": [
    "dist/",
    "bin/"
  ],
  "scripts": {
    "build": "pack-up build",
    "clean": "run -T rimraf ./dist",
    "lint": "run -T eslint .",
    "watch": "pack-up watch"
  },
  "dependencies": {
<<<<<<< HEAD
    "@strapi/cloud-cli": "5.0.0-beta.15",
    "@strapi/generate-new": "5.0.0-beta.15",
=======
    "@strapi/cloud-cli": "5.0.0-beta.16",
    "@strapi/generate-new": "5.0.0-beta.16",
>>>>>>> 4bc5b35e
    "chalk": "4.1.2",
    "commander": "8.3.0",
    "inquirer": "8.2.5"
  },
  "devDependencies": {
    "@strapi/pack-up": "5.0.0",
    "@types/inquirer": "8.2.5",
<<<<<<< HEAD
    "eslint-config-custom": "5.0.0-beta.15",
    "tsconfig": "5.0.0-beta.15"
=======
    "eslint-config-custom": "5.0.0-beta.16",
    "tsconfig": "5.0.0-beta.16"
>>>>>>> 4bc5b35e
  },
  "engines": {
    "node": ">=18.0.0 <=20.x.x",
    "npm": ">=6.0.0"
  }
}<|MERGE_RESOLUTION|>--- conflicted
+++ resolved
@@ -1,10 +1,6 @@
 {
   "name": "create-strapi-app",
-<<<<<<< HEAD
-  "version": "5.0.0-beta.15",
-=======
   "version": "5.0.0-beta.16",
->>>>>>> 4bc5b35e
   "description": "Generate a new Strapi application.",
   "keywords": [
     "create-strapi-app",
@@ -47,13 +43,8 @@
     "watch": "pack-up watch"
   },
   "dependencies": {
-<<<<<<< HEAD
-    "@strapi/cloud-cli": "5.0.0-beta.15",
-    "@strapi/generate-new": "5.0.0-beta.15",
-=======
     "@strapi/cloud-cli": "5.0.0-beta.16",
     "@strapi/generate-new": "5.0.0-beta.16",
->>>>>>> 4bc5b35e
     "chalk": "4.1.2",
     "commander": "8.3.0",
     "inquirer": "8.2.5"
@@ -61,13 +52,8 @@
   "devDependencies": {
     "@strapi/pack-up": "5.0.0",
     "@types/inquirer": "8.2.5",
-<<<<<<< HEAD
-    "eslint-config-custom": "5.0.0-beta.15",
-    "tsconfig": "5.0.0-beta.15"
-=======
     "eslint-config-custom": "5.0.0-beta.16",
     "tsconfig": "5.0.0-beta.16"
->>>>>>> 4bc5b35e
   },
   "engines": {
     "node": ">=18.0.0 <=20.x.x",
