--- conflicted
+++ resolved
@@ -53,10 +53,7 @@
     this.admin = {};
     this.plugins = {};
     this.config = loadConfiguration(this.dir, opts);
-<<<<<<< HEAD
-=======
     this.isLoaded = false;
->>>>>>> 31a476d6
 
     // internal services.
     this.fs = createStrapiFs(this);
@@ -161,18 +158,9 @@
 
   async start(cb) {
     try {
-<<<<<<< HEAD
-      await this.load();
-
-      // Run bootstrap function.
-      await this.runBootstrapFunctions();
-      // Freeze object.
-      await this.freeze();
-=======
       if (!this.isLoaded) {
         await this.load();
       }
->>>>>>> 31a476d6
 
       this.app.use(this.router.routes()).use(this.router.allowedMethods());
 
