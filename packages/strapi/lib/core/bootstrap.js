'use strict';

const _ = require('lodash');

const { createCoreApi } = require('../core-api');
const getURLFromSegments = require('../utils/url-from-segments');

const getKind = obj => obj.kind || 'collectionType';

const pickSchema = model => {
  const schema = _.cloneDeep(
    _.pick(model, ['connection', 'collectionName', 'info', 'options', 'attributes'])
  );

  schema.kind = getKind(model);
  return schema;
};

module.exports = function(strapi) {
  // Retrieve Strapi version.
  strapi.config.uuid = _.get(strapi.config.info, 'strapi.uuid', '');
  strapi.config.info.customs = _.get(strapi.config.info, 'strapi', {});
  strapi.config.info.strapi = (_.get(strapi.config, 'info.dependencies.strapi') || '').replace(
    /(\^|~)/g,
    ''
  );
  strapi.config.info.node = process.versions.node;

  // Set connections.
  strapi.connections = {};

  // Set current environment config.
  strapi.config.currentEnvironment = strapi.config.environments[strapi.config.environment] || {};

  const defaultConnection = strapi.config.currentEnvironment.database.defaultConnection;

  // Set current connections.
  strapi.config.connections = _.get(strapi.config.currentEnvironment, 'database.connections', {});

  if (_.get(strapi.config, 'language.enabled')) {
    strapi.config.language.locales = Object.keys(_.get(strapi.config, 'locales', {}));
  }

  strapi.contentTypes = {};

  // Set models.
  strapi.models = Object.keys(strapi.api || []).reduce((acc, apiName) => {
    const api = strapi.api[apiName];

    for (let modelName in api.models) {
      let model = strapi.api[apiName].models[modelName];

      Object.assign(model, {
        __schema__: pickSchema(model),
        kind: getKind(model),
        modelType: 'contentType',
        uid: `application::${apiName}.${modelName}`,
        apiName,
        modelName,
        globalId: model.globalId || _.upperFirst(_.camelCase(modelName)),
        collectionName: model.collectionName || `${modelName}`.toLocaleLowerCase(),
        connection: model.connection || defaultConnection,
      });

      strapi.contentTypes[model.uid] = model;

      const { service, controller } = createCoreApi({ model, api, strapi });

      _.set(strapi.api[apiName], ['services', modelName], service);
      _.set(strapi.api[apiName], ['controllers', modelName], controller);

      acc[modelName] = model;
    }
    return acc;
  }, {});

  // Set components
  Object.keys(strapi.components).forEach(componentName => {
    const component = strapi.components[componentName];
    component.connection = component.connection || defaultConnection;
  });

  // Set controllers.
  strapi.controllers = Object.keys(strapi.api || []).reduce((acc, key) => {
    for (let index in strapi.api[key].controllers) {
      let controller = strapi.api[key].controllers[index];
      controller.identity = controller.identity || _.upperFirst(index);
      acc[index] = controller;
    }

    return acc;
  }, {});

  // Set services.
  strapi.services = Object.keys(strapi.api || []).reduce((acc, key) => {
    for (let index in strapi.api[key].services) {
      acc[index] = strapi.api[key].services[index];
    }

    return acc;
  }, {});

  // Set routes.
  strapi.config.routes = Object.keys(strapi.api || []).reduce((acc, key) => {
    return acc.concat(_.get(strapi.api[key], 'config.routes') || {});
  }, []);

  // Init admin controllers.
  Object.keys(strapi.admin.controllers || []).forEach(key => {
    if (!strapi.admin.controllers[key].identity) {
      strapi.admin.controllers[key].identity = key;
    }
  });

  // Init admin models.
  Object.keys(strapi.admin.models || []).forEach(key => {
    let model = strapi.admin.models[key];

    Object.assign(model, {
      __schema__: pickSchema(model),
      modelType: 'contentType',
      kind: getKind(model),
      uid: `strapi::${key}`,
      plugin: 'admin',
      modelName: key,
      identity: model.identity || _.upperFirst(key),
      globalId: model.globalId || _.upperFirst(_.camelCase(`admin-${key}`)),
      connection: model.connection || strapi.config.currentEnvironment.database.defaultConnection,
    });

    strapi.contentTypes[model.uid] = model;
  });

  Object.keys(strapi.plugins).forEach(pluginName => {
    let plugin = strapi.plugins[pluginName];
    Object.assign(plugin, {
      controllers: plugin.controllers || [],
      services: plugin.services || [],
      models: plugin.models || [],
    });

    Object.keys(plugin.controllers).forEach(key => {
      let controller = plugin.controllers[key];

      Object.assign(controller, {
        identity: controller.identity || key,
      });
    });

    Object.keys(plugin.models || []).forEach(key => {
      let model = plugin.models[key];

      Object.assign(model, {
        __schema__: pickSchema(model),
        modelType: 'contentType',
        kind: getKind(model),
        modelName: key,
        uid: `plugins::${pluginName}.${key}`,
        plugin: pluginName,
        collectionName: model.collectionName || `${pluginName}_${key}`.toLowerCase(),
        globalId: model.globalId || _.upperFirst(_.camelCase(`${pluginName}-${key}`)),
        connection: model.connection || strapi.config.currentEnvironment.database.defaultConnection,
      });

      strapi.contentTypes[model.uid] = model;
    });
  });

  // Define required middlewares categories.
  const middlewareCategories = ['request', 'response', 'security', 'server'];

  // Flatten middlewares configurations.
  const flattenMiddlewaresConfig = middlewareCategories.reduce((acc, index) => {
    const current = strapi.config.currentEnvironment[index];

    if (_.isObject(current)) {
      acc = _.merge(acc, current);
    } else {
      acc[index] = current;
    }

    return acc;
  }, {});

  // These middlewares cannot be disabled.
  _.merge(flattenMiddlewaresConfig, {
    // Necessary middlewares for the core.
    responses: {
      enabled: true,
    },
    router: {
      enabled: true,
    },
    logger: {
      enabled: true,
    },
    boom: {
      enabled: true,
    },
    cors: {
      enabled: true,
    },
    xframe: {
      enabled: true,
    },
    xss: {
      enabled: true,
    },
  });

  // Exclude database and custom.
  middlewareCategories.push('database');

  // Flatten hooks configurations.
  const flattenHooksConfig = _.pullAll(
    Object.keys(strapi.config.currentEnvironment),
    middlewareCategories
  ).reduce((acc, index) => {
    const current = strapi.config.currentEnvironment[index];

    if (_.isObject(current)) {
      acc = _.merge(acc, {
        [index]: current,
      });
    } else {
      acc[index] = current;
    }

    return acc;
  }, {});

  // Enable hooks and dependencies related to the connections.
  for (let name in strapi.config.connections) {
    const connection = strapi.config.connections[name];
    const connector = connection.connector.replace('strapi-hook-', '');

    enableHookNestedDependencies(strapi, connector, flattenHooksConfig);
  }

  // Preset config in alphabetical order.
  strapi.config.middleware.settings = Object.keys(strapi.middleware).reduce((acc, current) => {
    // Try to find the settings in the current environment, then in the main configurations.
    const currentSettings = _.merge(
      _.get(_.cloneDeep(strapi.middleware[current]), ['defaults', current], {}),
      strapi.config[current],
      strapi.config.currentEnvironment[current],
      flattenMiddlewaresConfig[current]
    );
    acc[current] = !_.isObject(currentSettings) ? {} : currentSettings;

    if (!_.has(acc[current], 'enabled')) {
      strapi.log.warn(
        `(middleware:${current}) wasn't loaded due to missing key \`enabled\` in the configuration`
      );
    }

    // Ensure that enabled key exist by forcing to false.
    _.defaults(acc[current], { enabled: false });

    return acc;
  }, {});

  strapi.config.hook.settings = Object.keys(strapi.hook).reduce((acc, current) => {
    // Try to find the settings in the current environment, then in the main configurations.
    const currentSettings = _.merge(
      _.get(_.cloneDeep(strapi.hook[current]), ['defaults', current], {}),
      flattenHooksConfig[current] ||
        _.get(strapi.config.currentEnvironment, ['hook', current]) ||
        _.get(strapi.config, ['hook', current])
    );

    acc[current] = !_.isObject(currentSettings) ? {} : currentSettings;

    if (!_.has(acc[current], 'enabled')) {
      strapi.log.warn(
        `(hook:${current}) wasn't loaded due to missing key \`enabled\` in the configuration`
      );
    }

    // Ensure that enabled key exist by forcing to false.
    _.defaults(acc[current], { enabled: false });

    return acc;
  }, {});

  // default settings
  strapi.config.port = _.get(strapi.config.currentEnvironment, 'server.port') || strapi.config.port;
  strapi.config.host = _.get(strapi.config.currentEnvironment, 'server.host') || strapi.config.host;

<<<<<<< HEAD
  let serverUrl = _.trim(
    _.get(
      strapi.config.currentEnvironment,
      'server.server.url',
      getURLFromSegments({ hostname: strapi.config.host, port: strapi.config.port })
    ),
    '/'
  );
  serverUrl = _.trim(new URL(serverUrl).toString(), '/');
=======
  let hostname = strapi.config.host;
  if (
    strapi.config.environment === 'development' &&
    ['127.0.0.1', '0.0.0.0'].includes(strapi.config.host)
  ) {
    hostname = 'localhost';
  }

  // proxy settings
  const proxy = _.get(strapi.config.currentEnvironment, 'server.proxy', {});
  strapi.config.proxy = proxy;

  // check if proxy is enabled and construct url
  strapi.config.url = proxy.enabled
    ? getURLFromSegments({
        hostname: proxy.host,
        port: proxy.port,
        ssl: proxy.ssl,
      })
    : getURLFromSegments({
        hostname,
        port: strapi.config.port,
      });
>>>>>>> a8c8efa6

  let adminUrl = _.get(strapi.config.currentEnvironment, 'server.admin.url', '/admin');
  adminUrl = _.trim(adminUrl, '/');
  if (!adminUrl.startsWith('http')) {
    adminUrl = `${serverUrl}/${adminUrl}`;
  }

  strapi.config.server = strapi.config.server || {};
  strapi.config.server.url = serverUrl;
  strapi.config.admin.url = _.trim(new URL(adminUrl).toString(), '/');

  // check if we should serve admin panel
  const shouldServeAdmin = _.get(
    strapi.config.currentEnvironment.server,
    'admin.serveAdminPanel',
    strapi.config.serveAdminPanel
  );
  if (!shouldServeAdmin) {
    strapi.config.serveAdminPanel = false;
  }
};

const enableHookNestedDependencies = function(strapi, name, flattenHooksConfig, force = false) {
  // Couldn't find configurations for this hook.
  if (_.isEmpty(_.get(flattenHooksConfig, name, true))) {
    // Check if database connector is used
    const modelsUsed = Object.keys(_.assign(_.clone(strapi.api) || {}, strapi.plugins))
      .filter(x =>
        _.isObject(_.get(strapi.api, [x, 'models']) || _.get(strapi.plugins, [x, 'models']))
      ) // Filter API with models
      .map(x => _.get(strapi.api, [x, 'models']) || _.get(strapi.plugins, [x, 'models'])) // Keep models
      .filter(models => {
        const apiModelsUsed = Object.keys(models).filter(model => {
          const connector = _.get(strapi.config.connections, models[model].connection, {})
            .connector;

          if (connector) {
            return connector.replace('strapi-hook-', '') === name;
          }

          return false;
        });

        return apiModelsUsed.length !== 0;
      }); // Filter model with the right connector

    flattenHooksConfig[name] = {
      enabled: force || modelsUsed.length > 0, // Will return false if there is no model, else true.
    };

    // Enabled dependencies.
    if (_.get(strapi.hook, `${name}.dependencies`, []).length > 0) {
      strapi.hook[name].dependencies.forEach(dependency => {
        enableHookNestedDependencies(
          strapi,
          dependency.replace('strapi-hook-', ''),
          flattenHooksConfig,
          true
        );
      });
    }
  }
};<|MERGE_RESOLUTION|>--- conflicted
+++ resolved
@@ -287,17 +287,6 @@
   strapi.config.port = _.get(strapi.config.currentEnvironment, 'server.port') || strapi.config.port;
   strapi.config.host = _.get(strapi.config.currentEnvironment, 'server.host') || strapi.config.host;
 
-<<<<<<< HEAD
-  let serverUrl = _.trim(
-    _.get(
-      strapi.config.currentEnvironment,
-      'server.server.url',
-      getURLFromSegments({ hostname: strapi.config.host, port: strapi.config.port })
-    ),
-    '/'
-  );
-  serverUrl = _.trim(new URL(serverUrl).toString(), '/');
-=======
   let hostname = strapi.config.host;
   if (
     strapi.config.environment === 'development' &&
@@ -306,22 +295,15 @@
     hostname = 'localhost';
   }
 
-  // proxy settings
-  const proxy = _.get(strapi.config.currentEnvironment, 'server.proxy', {});
-  strapi.config.proxy = proxy;
-
-  // check if proxy is enabled and construct url
-  strapi.config.url = proxy.enabled
-    ? getURLFromSegments({
-        hostname: proxy.host,
-        port: proxy.port,
-        ssl: proxy.ssl,
-      })
-    : getURLFromSegments({
-        hostname,
-        port: strapi.config.port,
-      });
->>>>>>> a8c8efa6
+  let serverUrl = _.trim(
+    _.get(
+      strapi.config.currentEnvironment,
+      'server.server.url',
+      getURLFromSegments({ hostname, port: strapi.config.port })
+    ),
+    '/'
+  );
+  serverUrl = _.trim(new URL(serverUrl).toString(), '/');
 
   let adminUrl = _.get(strapi.config.currentEnvironment, 'server.admin.url', '/admin');
   adminUrl = _.trim(adminUrl, '/');
