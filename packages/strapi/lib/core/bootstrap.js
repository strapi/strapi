--- conflicted
+++ resolved
@@ -182,42 +182,15 @@
   }, {});
 
   // default settings
-<<<<<<< HEAD
-  strapi.config.port = _.get(strapi.config.currentEnvironment, 'server.port') || strapi.config.port;
-  strapi.config.host = _.get(strapi.config.currentEnvironment, 'server.host') || strapi.config.host;
-
-  const { serverUrl, adminUrl, adminPath } = getConfigUrls(strapi.config.currentEnvironment.server);
+  strapi.config.port = strapi.config.get('server.port') || strapi.config.port;
+  strapi.config.host = strapi.config.get('server.host') || strapi.config.host;
+
+  const { serverUrl, adminUrl, adminPath } = getConfigUrls(strapi.config.get('server'));
 
   strapi.config.server = strapi.config.server || {};
   strapi.config.server.url = serverUrl;
   strapi.config.admin.url = adminUrl;
   strapi.config.admin.path = adminPath;
-=======
-  const port = strapi.config.get('server.port');
-  const host = strapi.config.get('server.host');
-
-  let hostname = host;
-  if (strapi.config.environment === 'development' && ['127.0.0.1', '0.0.0.0'].includes(host)) {
-    hostname = 'localhost';
-  }
-
-  // proxy settings
-  const proxy = strapi.config.get('server.proxy', {});
-
-  // check if proxy is enabled and construct url
-  strapi.config.url = proxy.enabled
-    ? getURLFromSegments({
-        hostname: proxy.host,
-        port: proxy.port,
-        ssl: proxy.ssl,
-      })
-    : getURLFromSegments({
-        hostname,
-        port,
-      });
-
-  const adminPath = strapi.config.get('server.admin.path', 'admin');
->>>>>>> 4f190063
 
   // check if we should serve admin panel
   const shouldServeAdmin = strapi.config.get(
@@ -228,51 +201,4 @@
   if (!shouldServeAdmin) {
     strapi.config.serveAdminPanel = false;
   }
-<<<<<<< HEAD
-};
-
-const enableHookNestedDependencies = function(strapi, name, flattenHooksConfig, force = false) {
-  // Couldn't find configurations for this hook.
-  if (_.isEmpty(_.get(flattenHooksConfig, name, true))) {
-    // Check if database connector is used
-    const modelsUsed = Object.keys(_.assign(_.clone(strapi.api) || {}, strapi.plugins))
-      .filter(x =>
-        _.isObject(_.get(strapi.api, [x, 'models']) || _.get(strapi.plugins, [x, 'models']))
-      ) // Filter API with models
-      .map(x => _.get(strapi.api, [x, 'models']) || _.get(strapi.plugins, [x, 'models'])) // Keep models
-      .filter(models => {
-        const apiModelsUsed = Object.keys(models).filter(model => {
-          const connector = _.get(strapi.config.connections, models[model].connection, {})
-            .connector;
-
-          if (connector) {
-            return connector.replace('strapi-hook-', '') === name;
-          }
-
-          return false;
-        });
-
-        return apiModelsUsed.length !== 0;
-      }); // Filter model with the right connector
-
-    flattenHooksConfig[name] = {
-      enabled: force || modelsUsed.length > 0, // Will return false if there is no model, else true.
-    };
-
-    // Enabled dependencies.
-    if (_.get(strapi.hook, `${name}.dependencies`, []).length > 0) {
-      strapi.hook[name].dependencies.forEach(dependency => {
-        enableHookNestedDependencies(
-          strapi,
-          dependency.replace('strapi-hook-', ''),
-          flattenHooksConfig,
-          true
-        );
-      });
-    }
-  }
-=======
-
-  strapi.config.admin.url = new URL(adminPath, strapi.config.url).toString();
->>>>>>> 4f190063
 };