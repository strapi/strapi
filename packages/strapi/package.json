--- conflicted
+++ resolved
@@ -60,11 +60,7 @@
     "ora": "^3.0.0",
     "rimraf": "^2.6.2",
     "semver": "^5.4.1",
-<<<<<<< HEAD
-    "shelljs": "^0.7.8",
-=======
     "shelljs": "^0.8.3",
->>>>>>> 34ff5a36
     "stack-trace": "0.0.10",
     "strapi-generate": "3.0.0-alpha.23.1",
     "strapi-generate-admin": "3.0.0-alpha.23.1",
