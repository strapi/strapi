--- conflicted
+++ resolved
@@ -1,10 +1,6 @@
 {
   "name": "strapi",
-<<<<<<< HEAD
-  "version": "3.0.0-beta.11",
-=======
   "version": "3.0.0-beta.13",
->>>>>>> da5d02fb
   "description": "An open source headless CMS solution to create and manage your own API. It provides a powerful dashboard and features to make your life easier. Databases supported: MongoDB, MySQL, MariaDB, PostgreSQL, SQLite",
   "homepage": "http://strapi.io",
   "directories": {
@@ -51,17 +47,6 @@
     "resolve-cwd": "^3.0.0",
     "rimraf": "^2.6.2",
     "shelljs": "^0.8.3",
-<<<<<<< HEAD
-    "strapi-generate": "3.0.0-beta.11",
-    "strapi-generate-api": "3.0.0-beta.11",
-    "strapi-generate-controller": "3.0.0-beta.11",
-    "strapi-generate-model": "3.0.0-beta.11",
-    "strapi-generate-new": "3.0.0-beta.11",
-    "strapi-generate-plugin": "3.0.0-beta.11",
-    "strapi-generate-policy": "3.0.0-beta.11",
-    "strapi-generate-service": "3.0.0-beta.11",
-    "strapi-utils": "3.0.0-beta.11"
-=======
     "strapi-generate": "3.0.0-beta.13",
     "strapi-generate-api": "3.0.0-beta.13",
     "strapi-generate-controller": "3.0.0-beta.13",
@@ -71,7 +56,6 @@
     "strapi-generate-policy": "3.0.0-beta.13",
     "strapi-generate-service": "3.0.0-beta.13",
     "strapi-utils": "3.0.0-beta.13"
->>>>>>> da5d02fb
   },
   "scripts": {
     "test": "jest --verbose",
@@ -97,13 +81,8 @@
     "url": "https://github.com/strapi/strapi/issues"
   },
   "engines": {
-<<<<<<< HEAD
-    "node": ">= 10.0.0",
-    "npm": ">= 6.0.0"
-=======
     "node": ">=10.0.0",
     "npm": ">=6.0.0"
->>>>>>> da5d02fb
   },
   "license": "MIT",
   "keywords": [
