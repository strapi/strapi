--- conflicted
+++ resolved
@@ -1,10 +1,6 @@
 {
   "name": "strapi",
-<<<<<<< HEAD
-  "version": "3.0.0-alpha.16",
-=======
   "version": "3.0.0-alpha.18",
->>>>>>> 5a54581b
   "description": "An open source solution to create and manage your own API. It provides a powerful dashboard and features to make your life easier.",
   "homepage": "http://strapi.io",
   "keywords": [
@@ -64,18 +60,6 @@
     "rimraf": "^2.6.2",
     "semver": "^5.4.1",
     "stack-trace": "0.0.10",
-<<<<<<< HEAD
-    "strapi-generate": "3.0.0-alpha.16",
-    "strapi-generate-admin": "3.0.0-alpha.16",
-    "strapi-generate-api": "3.0.0-alpha.16",
-    "strapi-generate-controller": "3.0.0-alpha.16",
-    "strapi-generate-model": "3.0.0-alpha.16",
-    "strapi-generate-new": "3.0.0-alpha.16",
-    "strapi-generate-plugin": "3.0.0-alpha.16",
-    "strapi-generate-policy": "3.0.0-alpha.16",
-    "strapi-generate-service": "3.0.0-alpha.16",
-    "strapi-utils": "3.0.0-alpha.16"
-=======
     "strapi-generate": "3.0.0-alpha.18",
     "strapi-generate-admin": "3.0.0-alpha.18",
     "strapi-generate-api": "3.0.0-alpha.18",
@@ -86,7 +70,6 @@
     "strapi-generate-policy": "3.0.0-alpha.18",
     "strapi-generate-service": "3.0.0-alpha.18",
     "strapi-utils": "3.0.0-alpha.18"
->>>>>>> 5a54581b
   },
   "author": {
     "email": "hi@strapi.io",
