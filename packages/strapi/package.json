{
  "name": "strapi",
<<<<<<< HEAD
  "version": "3.0.0-alpha.26.1",
=======
  "version": "3.0.0-alpha.26.2",
>>>>>>> a0b6a7ce
  "description": "An open source solution to create and manage your own API. It provides a powerful dashboard and features to make your life easier.",
  "homepage": "http://strapi.io",
  "keywords": [
    "api",
    "auth",
    "framework",
    "http",
    "json",
    "koa",
    "koajs",
    "lusca",
    "mvc",
    "oauth",
    "oauth2",
    "orm",
    "realtime",
    "rest",
    "restful",
    "security"
  ],
  "directories": {
    "lib": "./lib",
    "bin": "./bin"
  },
  "main": "./lib",
  "bin": {
    "strapi": "./bin/strapi.js"
  },
  "dependencies": {
    "async": "^2.1.2",
    "boom": "^5.2.0",
    "chalk": "^2.4.1",
    "chokidar": "^2.1.2",
    "cross-spawn": "^6.0.5",
    "delegates": "^1.0.0",
    "execa": "^1.0.0",
    "fs-extra": "^7.0.0",
    "glob": "^7.1.2",
    "kcors": "^2.2.0",
    "koa": "^2.1.0",
    "koa-body": "^2.5.0",
    "koa-compose": "^4.0.0",
    "koa-compress": "^2.0.0",
    "koa-convert": "^1.2.0",
    "koa-favicon": "^2.0.0",
    "koa-i18n": "^2.1.0",
    "koa-ip": "^1.0.0",
    "koa-locale": "~1.3.0",
    "koa-lusca": "~2.2.0",
    "koa-qs": "^2.0.0",
    "koa-router-joi": "^1.0.1",
    "koa-session": "^5.5.1",
    "koa-static": "^4.0.1",
    "lodash": "^4.17.5",
    "node-fetch": "^1.7.3",
    "node-machine-id": "^1.1.10",
    "node-schedule": "^1.2.0",
    "opn": "^5.3.0",
    "ora": "^3.0.0",
    "rimraf": "^2.6.2",
    "shelljs": "^0.8.3",
<<<<<<< HEAD
    "strapi-generate": "3.0.0-alpha.26.1",
    "strapi-generate-api": "3.0.0-alpha.26.1",
    "strapi-generate-controller": "3.0.0-alpha.26.1",
    "strapi-generate-model": "3.0.0-alpha.26.1",
    "strapi-generate-new": "3.0.0-alpha.26.1",
    "strapi-generate-plugin": "3.0.0-alpha.26.1",
    "strapi-generate-policy": "3.0.0-alpha.26.1",
    "strapi-generate-service": "3.0.0-alpha.26.1",
    "strapi-utils": "3.0.0-alpha.26.1"
=======
    "stack-trace": "0.0.10",
    "strapi-generate": "3.0.0-alpha.26.2",
    "strapi-generate-admin": "3.0.0-alpha.26.2",
    "strapi-generate-api": "3.0.0-alpha.26.2",
    "strapi-generate-controller": "3.0.0-alpha.26.2",
    "strapi-generate-model": "3.0.0-alpha.26.2",
    "strapi-generate-new": "3.0.0-alpha.26.2",
    "strapi-generate-plugin": "3.0.0-alpha.26.2",
    "strapi-generate-policy": "3.0.0-alpha.26.2",
    "strapi-generate-service": "3.0.0-alpha.26.2",
    "strapi-utils": "3.0.0-alpha.26.2"
>>>>>>> a0b6a7ce
  },
  "scripts": {
    "test": "jest --verbose",
    "postinstall": "node lib/utils/success.js"
  },
  "author": {
    "email": "hi@strapi.io",
    "name": "Strapi team",
    "url": "http://strapi.io"
  },
  "maintainers": [
    {
      "name": "Strapi team",
      "email": "hi@strapi.io",
      "url": "http://strapi.io"
    }
  ],
  "repository": {
    "type": "git",
    "url": "git://github.com/strapi/strapi.git"
  },
  "bugs": {
    "url": "https://github.com/strapi/strapi/issues"
  },
  "engines": {
    "node": ">= 10.0.0",
    "npm": ">= 6.0.0"
  },
  "license": "MIT",
  "gitHead": "c85658a19b8fef0f3164c19693a45db305dc07a9"
}<|MERGE_RESOLUTION|>--- conflicted
+++ resolved
@@ -1,10 +1,6 @@
 {
   "name": "strapi",
-<<<<<<< HEAD
-  "version": "3.0.0-alpha.26.1",
-=======
   "version": "3.0.0-alpha.26.2",
->>>>>>> a0b6a7ce
   "description": "An open source solution to create and manage your own API. It provides a powerful dashboard and features to make your life easier.",
   "homepage": "http://strapi.io",
   "keywords": [
@@ -66,20 +62,7 @@
     "ora": "^3.0.0",
     "rimraf": "^2.6.2",
     "shelljs": "^0.8.3",
-<<<<<<< HEAD
-    "strapi-generate": "3.0.0-alpha.26.1",
-    "strapi-generate-api": "3.0.0-alpha.26.1",
-    "strapi-generate-controller": "3.0.0-alpha.26.1",
-    "strapi-generate-model": "3.0.0-alpha.26.1",
-    "strapi-generate-new": "3.0.0-alpha.26.1",
-    "strapi-generate-plugin": "3.0.0-alpha.26.1",
-    "strapi-generate-policy": "3.0.0-alpha.26.1",
-    "strapi-generate-service": "3.0.0-alpha.26.1",
-    "strapi-utils": "3.0.0-alpha.26.1"
-=======
-    "stack-trace": "0.0.10",
     "strapi-generate": "3.0.0-alpha.26.2",
-    "strapi-generate-admin": "3.0.0-alpha.26.2",
     "strapi-generate-api": "3.0.0-alpha.26.2",
     "strapi-generate-controller": "3.0.0-alpha.26.2",
     "strapi-generate-model": "3.0.0-alpha.26.2",
@@ -88,7 +71,6 @@
     "strapi-generate-policy": "3.0.0-alpha.26.2",
     "strapi-generate-service": "3.0.0-alpha.26.2",
     "strapi-utils": "3.0.0-alpha.26.2"
->>>>>>> a0b6a7ce
   },
   "scripts": {
     "test": "jest --verbose",
