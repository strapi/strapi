--- conflicted
+++ resolved
@@ -508,11 +508,7 @@
       ]);
       const res = await restrictedRq({
         method: 'PUT',
-<<<<<<< HEAD
-        url: `/content-manager/history-versions/4/restore`,
-=======
         url: `/content-manager/history-versions/${englishVersionIdToRestore}/restore`,
->>>>>>> 4a26739e
         body: {
           contentType: collectionTypeUid,
         },
@@ -536,12 +532,7 @@
 
       await rq({
         method: 'PUT',
-<<<<<<< HEAD
-        // The 4th history version created was the first collectionType english version
-        url: `/content-manager/history-versions/4/restore`,
-=======
         url: `/content-manager/history-versions/${englishVersionIdToRestore}/restore`,
->>>>>>> 4a26739e
         body: {
           contentType: collectionTypeUid,
         },
@@ -562,12 +553,7 @@
 
       await rq({
         method: 'PUT',
-<<<<<<< HEAD
-        // The 7th history version created was the first collectionType french version
-        url: `/content-manager/history-versions/7/restore`,
-=======
         url: `/content-manager/history-versions/${frenchVersionIdToRestore}/restore`,
->>>>>>> 4a26739e
         body: {
           contentType: collectionTypeUid,
         },
