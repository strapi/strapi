'use strict';

const { createTestBuilder } = require('api-tests/builder');
const { createStrapiInstance } = require('api-tests/strapi');
const { createAuthRequest } = require('api-tests/request');
const { createUtils } = require('api-tests/utils');

let strapi;
let utils;
// Requests
let rq;
let rqRestricted;
let rqPermissive;
// Entries
let product;
let shop;
let user;

const populateShop = ['products'];

const productModel = {
  attributes: {
    name: {
      type: 'string',
    },
  },
  displayName: 'Product',
  singularName: 'product',
  pluralName: 'products',
  description: '',
  collectionName: '',
};

const shopModel = {
  attributes: {
    name: {
      type: 'string',
    },
    products: {
      type: 'relation',
      relation: 'manyToMany',
      target: 'api::product.product',
      targetAttribute: 'shops',
    },
  },
  displayName: 'Shop',
  singularName: 'shop',
  pluralName: 'shops',
};

const createEntry = async (model, data, populate) => {
  const { body } = await rq({
    method: 'POST',
    url: `/content-manager/collection-types/${model}`,
    body: data,
    qs: { populate },
  });

  return body;
};

<<<<<<< HEAD
const getRelations = async (rq, uid, field, id, params = {}) => {
  const res = await rq({
=======
const getRelations = async (rq, uid, field, id) => {
  return rq({
>>>>>>> a7ba501b
    method: 'GET',
    url: `/content-manager/relations/${uid}/${id}/${field}`,
    qs: params,
  });
};

const createUserAndReq = async (userName, permissions) => {
  const role = await utils.createRole({
    name: `role-${userName}`,
    description: `Role with restricted permissions for ${userName}`,
  });

  const rolePermissions = await utils.assignPermissionsToRole(role.id, permissions);
  Object.assign(role, { permissions: rolePermissions });

  const user = await utils.createUser({
    firstname: userName,
    lastname: 'User',
    email: `${userName}.user@strapi.io`,
    roles: [role.id],
  });

  return createAuthRequest({ strapi, userInfo: user });
};

describe('Relation permissions', () => {
  const builder = createTestBuilder();

  const createFixtures = async () => {
    rqRestricted = await createUserAndReq('restricted', [
      // Can read shops but not products
      {
        action: 'plugin::content-manager.explorer.read',
        subject: 'api::shop.shop',
      },
      {
        action: 'plugin::content-manager.explorer.read',
        subject: 'plugin::users-permissions.user',
      },
      {
        action: 'plugin::users-permissions.roles.read',
      },
    ]);
    rqPermissive = await createUserAndReq('permissive', [
      // Can read shops and products
      {
        action: 'plugin::content-manager.explorer.read',
        subject: 'api::shop.shop',
      },
      {
        action: 'plugin::content-manager.explorer.read',
        subject: 'api::product.product',
      },
      {
        action: 'plugin::content-manager.explorer.read',
        subject: 'plugin::users-permissions.user',
      },
      {
        action: 'plugin::users-permissions.roles.read',
      },
    ]);
  };

  beforeAll(async () => {
    await builder.addContentTypes([productModel, shopModel]).build();

    strapi = await createStrapiInstance();
    utils = createUtils(strapi);

    rq = await createAuthRequest({ strapi });
    await createFixtures();

    const productEntry = await createEntry('api::product.product', { name: 'Skate' });
    product = productEntry.data;

    const shopEntry = await createEntry(
      'api::shop.shop',
      { name: 'Shop', products: [product.id] },
      populateShop
    );
    shop = shopEntry.data;

    user = await createEntry('plugin::users-permissions.user', {
      username: 'Alice',
      email: 'test-relations@strapi.io',
      password: '1234-never-gonna-hack-you-up',
      role: 1,
    });
  });

  afterAll(async () => {
    await strapi.destroy();
    await builder.cleanup();
  });

  test('Permissive user can read shop products mainField', async () => {
    const { body: products } = await getRelations(
      rqPermissive,
      'api::shop.shop',
      'products',
      shop.documentId
    );

    // The main field should be in here
    expect(products.results).toHaveLength(1);
    // The main field should be visible
    expect(products.results[0].name).toBe(product.name);
  });

  /**
   * Prevent relations being loaded without the main field if user has appropriate permissions.
   * Ref: https://github.com/strapi/strapi/issues/19625
   */
  test('Permissive user can read multiple pages of shop products', async () => {
    // Add more products
    const products = [];

    for (let i = 0; i < 10; i += 1) {
      const productEntry = await createEntry('api::product.product', { name: `Product ${i}` });
      products.push(productEntry.data.id);
    }

    const shop = await createEntry('api::shop.shop', { name: 'Shop', products }, populateShop);

    const { body: firstPage } = await getRelations(
      rqPermissive,
      'api::shop.shop',
      'products',
      shop.data.documentId,
      { page: 1, pageSize: 5 }
    );

    expect(firstPage.results).toHaveLength(5);
    // Expect results to have the name field (main field)
    expect(firstPage.results[0].name).toBeDefined();

    const { body: secondPage } = await getRelations(
      rqPermissive,
      'api::shop.shop',
      'products',
      shop.data.documentId,
      { page: 2, pageSize: 5 }
    );

    expect(secondPage.results).toHaveLength(5);
    // Expect results to have the name field (main field)
    expect(secondPage.results[0].name).toBeDefined();
  });

  test('Restricted user cannot read shop products mainField', async () => {
    const { body: products } = await getRelations(
      rqRestricted,
      'api::shop.shop',
      'products',
      shop.documentId
    );

    expect(products.results).toHaveLength(1);
    // The main field should not be visible
    expect(products.results[0].name).toBeUndefined();
    expect(products.results[0].id).toBe(product.id);
  });

  /**
   * Test hardcoded condition to populate the user role names
   * if the user has the permission to read users
   */
  test('Restricted user can read user role names', async () => {
    const { body: role } = await getRelations(
      rqRestricted,
      'plugin::users-permissions.user',
      'role',
      user.documentId
    );

    // The main field should be visible
    expect(role.results?.[0].name).toBe('Authenticated');
  });
});<|MERGE_RESOLUTION|>--- conflicted
+++ resolved
@@ -59,13 +59,8 @@
   return body;
 };
 
-<<<<<<< HEAD
 const getRelations = async (rq, uid, field, id, params = {}) => {
-  const res = await rq({
-=======
-const getRelations = async (rq, uid, field, id) => {
   return rq({
->>>>>>> a7ba501b
     method: 'GET',
     url: `/content-manager/relations/${uid}/${id}/${field}`,
     qs: params,
