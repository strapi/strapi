'use strict';

// Test a simple default API with no relations

const { createTestBuilder } = require('api-tests/builder');
const { createStrapiInstance } = require('api-tests/strapi');
const { createAuthRequest } = require('api-tests/request');

const builder = createTestBuilder();
let strapi;
let rq;
const data = {
  productsWithCompoAndDP: [],
};

const compo = {
  displayName: 'compo',
  attributes: {
    name: {
      type: 'string',
      required: true,
    },
    description: {
      type: 'text',
      minLength: 4,
      maxLength: 30,
    },
  },
};

const productWithCompoAndDP = {
  attributes: {
    name: {
      type: 'string',
    },
    description: {
      type: 'text',
    },
    compo: {
      type: 'component',
      component: 'default.compo',
      required: true,
    },
  },
  draftAndPublish: true,
  displayName: 'product with compo and DP',
  singularName: 'product-with-compo-and-dp',
  pluralName: 'product-with-compo-and-dps',
  description: '',
  collectionName: '',
};

describe('CM API - Basic + compo', () => {
  beforeAll(async () => {
    await builder.addComponent(compo).addContentType(productWithCompoAndDP).build();

    strapi = await createStrapiInstance();
    rq = await createAuthRequest({ strapi });
  });

  afterAll(async () => {
    await strapi.destroy();
    await builder.cleanup();
  });

  test('Create product with compo', async () => {
    const product = {
      name: 'Product 1',
      description: 'Product description',
      compo: {
        name: 'compo name',
        description: 'short',
      },
    };
    const res = await rq({
      method: 'POST',
      url: '/content-manager/collection-types/api::product-with-compo-and-dp.product-with-compo-and-dp',
      body: product,
    });

    expect(res.statusCode).toBe(201);
    expect(res.body.data).toMatchObject(product);
    expect(res.body.data.publishedAt).toBeNull();
    data.productsWithCompoAndDP.push(res.body.data);
  });

  test('Read product with compo', async () => {
    const res = await rq({
      method: 'GET',
      url: `/content-manager/collection-types/api::product-with-compo-and-dp.product-with-compo-and-dp/${data.productsWithCompoAndDP[0].documentId}`,
    });

    expect(res.statusCode).toBe(200);
    expect(res.body.data).toMatchObject(data.productsWithCompoAndDP[0]);
    expect(res.body.data.publishedAt).toBeNull();
  });

  test('Update product with compo', async () => {
    const product = {
      name: 'Product 1 updated',
      description: 'Updated Product description',
      compo: {
        name: 'compo name updated',
        description: 'update',
      },
    };
    const res = await rq({
      method: 'PUT',
      url: `/content-manager/collection-types/api::product-with-compo-and-dp.product-with-compo-and-dp/${data.productsWithCompoAndDP[0].documentId}`,
      body: product,
    });

    expect(res.statusCode).toBe(200);
    expect(res.body.data).toMatchObject(product);
    expect(res.body.data.documentId).toEqual(data.productsWithCompoAndDP[0].documentId);
    expect(res.body.data.publishedAt).toBeNull();
    data.productsWithCompoAndDP[0] = res.body.data;
  });

  test('Delete product with compo', async () => {
    const res = await rq({
      method: 'DELETE',
      url: `/content-manager/collection-types/api::product-with-compo-and-dp.product-with-compo-and-dp/${data.productsWithCompoAndDP[0].documentId}`,
    });

    expect(res.statusCode).toBe(200);
    data.productsWithCompoAndDP.shift();
  });

  describe('validation', () => {
    test('Can create product with compo - compo required', async () => {
      const product = {
        name: 'Product 1',
        description: 'Product description',
        compo: null,
      };
      const res = await rq({
        method: 'POST',
        url: '/content-manager/collection-types/api::product-with-compo-and-dp.product-with-compo-and-dp',
        body: product,
      });

      expect(res.statusCode).toBe(201);
      expect(res.body.data).toMatchObject(product);
      data.productsWithCompoAndDP.push(res.body.data);
    });

    test('Can create product with compo - minLength', async () => {
      const product = {
        name: 'Product 1',
        description: 'Product description',
        compo: {
          name: 'compo name',
          description: '',
        },
      };
      const res = await rq({
        method: 'POST',
        url: '/content-manager/collection-types/api::product-with-compo-and-dp.product-with-compo-and-dp',
        body: product,
      });

      expect(res.statusCode).toBe(201);
      expect(res.body.data).toMatchObject(product);
      data.productsWithCompoAndDP.push(res.body.data);
    });

    test('Cannot create product with compo - maxLength', async () => {
      const product = {
        name: 'Product 1',
        description: 'Product description',
        compo: {
          name: 'compo name',
          description: 'A very long description that exceed the min length.',
        },
      };
      const res = await rq({
        method: 'POST',
        url: '/content-manager/collection-types/api::product-with-compo-and-dp.product-with-compo-and-dp',
        body: product,
      });

      expect(res.statusCode).toBe(400);
      expect(res.body).toMatchObject({
        data: null,
        error: {
          status: 400,
          name: 'ValidationError',
          message: 'compo.description must be at most 30 characters',
          details: {
            errors: [
              {
                path: ['compo', 'description'],
                message: 'compo.description must be at most 30 characters',
                name: 'ValidationError',
              },
            ],
          },
        },
      });
    });

    test('Can create product with compo - required', async () => {
      const product = {
        name: 'Product 1',
        description: 'Product description',
        compo: {
          description: 'short',
        },
      };
      const res = await rq({
        method: 'POST',
        url: '/content-manager/collection-types/api::product-with-compo-and-dp.product-with-compo-and-dp',
        body: product,
      });

      expect(res.statusCode).toBe(201);
      expect(res.body.data).toMatchObject(product);
      data.productsWithCompoAndDP.push(res.body.data);
    });
  });

  describe('Publication', () => {
    test('Can publish product with compo - required', async () => {
      const product = {
        name: 'Product 1',
        description: 'Product description',
        compo: {
          name: 'compo name',
          description: 'short',
        },
      };
      const res = await rq({
        method: 'POST',
        url: '/content-manager/collection-types/api::product-with-compo-and-dp.product-with-compo-and-dp',
        body: product,
      });

      const publishRes = await rq({
        method: 'POST',
        url: `/content-manager/collection-types/api::product-with-compo-and-dp.product-with-compo-and-dp/${res.body.data.documentId}/actions/publish`,
        body: product,
      });

      expect(publishRes.statusCode).toBe(200);
      // TODO: Validate document is published
    });

<<<<<<< HEAD
    // TODO: Implement bulk publish
    test('Can bulk publish product with compo - required', async () => {
      const product = {
=======
    test('Can bulk publish product with compo - required', async () => {
      const product1 = {
>>>>>>> 3fdf1a57
        name: 'Product 1',
        description: 'Product description',
        compo: {
          name: 'compo name',
          description: 'short',
        },
      };

      const product2 = {
        name: 'Product 2',
        description: 'Product description',
        compo: {
          name: 'compo name',
          description: 'short',
        },
      };

      const res1 = await rq({
        method: 'POST',
        url: '/content-manager/collection-types/api::product-with-compo-and-dp.product-with-compo-and-dp',
        body: product1,
      });

      const res2 = await rq({
        method: 'POST',
        url: '/content-manager/collection-types/api::product-with-compo-and-dp.product-with-compo-and-dp',
        body: product2,
      });

      const publishRes = await rq({
        method: 'POST',
        url: `/content-manager/collection-types/api::product-with-compo-and-dp.product-with-compo-and-dp/actions/bulkPublish`,
        body: {
<<<<<<< HEAD
          documentIds: [res.body.data.documentId],
=======
          documentIds: [res1.body.data.documentId, res2.body.data.documentId],
>>>>>>> 3fdf1a57
        },
      });

      expect(publishRes.statusCode).toBe(200);
      expect(publishRes.body).toMatchObject({ count: 2 });
    });
  });
});<|MERGE_RESOLUTION|>--- conflicted
+++ resolved
@@ -246,14 +246,8 @@
       // TODO: Validate document is published
     });
 
-<<<<<<< HEAD
-    // TODO: Implement bulk publish
-    test('Can bulk publish product with compo - required', async () => {
-      const product = {
-=======
     test('Can bulk publish product with compo - required', async () => {
       const product1 = {
->>>>>>> 3fdf1a57
         name: 'Product 1',
         description: 'Product description',
         compo: {
@@ -287,11 +281,7 @@
         method: 'POST',
         url: `/content-manager/collection-types/api::product-with-compo-and-dp.product-with-compo-and-dp/actions/bulkPublish`,
         body: {
-<<<<<<< HEAD
-          documentIds: [res.body.data.documentId],
-=======
           documentIds: [res1.body.data.documentId, res2.body.data.documentId],
->>>>>>> 3fdf1a57
         },
       });
 
