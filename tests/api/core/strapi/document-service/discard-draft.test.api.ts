--- conflicted
+++ resolved
@@ -34,11 +34,7 @@
             documentId,
             locale,
             data: {
-<<<<<<< HEAD
-              // @ts-expect-error articles to have titles
-=======
               // @ts-expect-error articles do have titles
->>>>>>> 1c88bee8
               title: 'Draft Article',
             },
           })
