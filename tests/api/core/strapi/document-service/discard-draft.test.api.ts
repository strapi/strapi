import type { Core } from '@strapi/types';

import { createTestSetup, destroyTestSetup } from '../../../utils/builder-helper';
import { testInTransaction } from '../../../utils/index';
import resources from './resources/index';
import { ARTICLE_UID, findArticleDb, findArticlesDb } from './utils';

describe('Document Service', () => {
  let testUtils;
  let strapi: Core.Strapi;

  beforeAll(async () => {
    testUtils = await createTestSetup(resources);
    strapi = testUtils.strapi;
  });

  afterAll(async () => {
    await destroyTestSetup(testUtils);
  });

  describe('Discard Draft', () => {
<<<<<<< HEAD
    let documentId: string;
    beforeAll(async () => {
      const articleDb = await findArticleDb({ title: 'Article1-Draft-EN' });
      documentId = articleDb.documentId;

      // Publish every draft in every locale
      await strapi.documents(ARTICLE_UID).publish({ documentId, locale: '*' });
=======
    testInTransaction('Discard all locale drafts of a document', async () => {
      const articleDb = await findArticleDb({ title: 'Article1-Draft-EN' });

      // Publish every draft in every locale
      await strapi.documents(ARTICLE_UID).publish({
        documentId: articleDb.documentId,
        locale: '*',
      });
>>>>>>> 616346af

      // Update drafts
      await Promise.all(
        ['es', 'nl', 'en'].map((locale) =>
          strapi.documents(ARTICLE_UID).update({
<<<<<<< HEAD
            documentId,
            locale,
            data: {
              // @ts-expect-error articles do have titles
              title: 'Draft Article',
            },
          })
        )
      );
    });

    it(
      'Discard all locale drafts of a document',
      testInTransaction(async () => {
        // Discard drafts
        const result = await strapi
          .documents(ARTICLE_UID)
          .discardDraft({ documentId, locale: '*' });

        const draftArticlesDb = await findArticlesDb({
          documentId,
          publishedAt: { $null: true },
        });

        // All locales should have been discarded
        expect(result.versions.length).toBe(3);
        result.versions.forEach((version) => {
          expect(version.publishedAt).toBeNull();
          // The draft title should have been discarded
          expect(version.title).not.toBe('Draft Article');
        });

        expect(draftArticlesDb.length).toBe(3);
        draftArticlesDb.forEach((article) => {
          expect(article.publishedAt).toBeNull();
          // The draft title should have been discarded
          expect(article.title).not.toBe('Draft Article');
        });
      })
    );

    it(
      'Discard a single locale of a document',
      testInTransaction(async () => {
        // Discard english draft
        const result = await strapi
          .documents(ARTICLE_UID)
          .discardDraft({ documentId, locale: 'en' });

        const draftArticlesDb = await findArticlesDb({
          documentId,
          publishedAt: { $null: true },
        });

        // Only english locale should have been discarded
        expect(result.versions.length).toBe(1);
        result.versions.forEach((version) => {
          expect(version.locale).toBe('en');
          expect(version.publishedAt).toBeNull();
          // The draft title should have been discarded
          expect(version.title).not.toBe('Draft Article');
        });

        // Rest of locales should not have been discarded
        expect(draftArticlesDb.length).toBeGreaterThanOrEqual(3);
        draftArticlesDb.forEach((article) => {
          // The draft title should not have been discarded
          if (['es', 'nl'].includes(article.locale)) {
            expect(article.title).toBe('Draft Article');
          }
        });
      })
    );

    it(
      'Discard multiple locales of a document',
      testInTransaction(async () => {
        // Discard 'en' and 'nl' drafts
        const localesToDiscard = ['en', 'nl'];
        const result = await strapi
          .documents(ARTICLE_UID)
          .discardDraft({ documentId, locale: localesToDiscard });

        const draftArticlesDb = await findArticlesDb({
          documentId,
          publishedAt: { $null: true },
        });

        // 'en' and 'nl' drafts should have been discarded
        expect(result.versions.length).toBe(2);
        result.versions.forEach((version) => {
          expect(localesToDiscard).toContain(version.locale);
          expect(version.publishedAt).toBeNull();
          // The draft title should have been discarded
          expect(version.title).not.toBe('Draft Article');
        });

        // Rest of locales should not have been discarded
        expect(draftArticlesDb.length).toBeGreaterThanOrEqual(3);
        draftArticlesDb.forEach((article) => {
          // The draft title should not have been discarded
          if (['es'].includes(article.locale)) {
            expect(article.title).toBe('Draft Article');
          }
        });
      })
    );
=======
            documentId: articleDb.documentId,
            locale,
            data: { title: 'Draft Article' },
          })
        )
      );

      // Discard drafts
      const result = await strapi
        .documents(ARTICLE_UID)
        .discardDraft({ documentId: articleDb.documentId, locale: '*' });

      const draftArticlesDb = await findArticlesDb({
        documentId: articleDb.documentId,
        publishedAt: { $null: true },
      });

      // All locales should have been discarded
      expect(result.versions.length).toBe(3);
      result.versions.forEach((version) => {
        expect(version.publishedAt).toBeNull();
        // The draft title should have been discarded
        expect(version.title).not.toBe('Draft Article');
      });

      expect(draftArticlesDb.length).toBe(3);
      draftArticlesDb.forEach((article) => {
        expect(article.publishedAt).toBeNull();
        // The draft title should have been discarded
        expect(article.title).not.toBe('Draft Article');
      });
    });

    testInTransaction('Discard a single locale of a document', async () => {
      const articleDb = await findArticleDb({ title: 'Article1-Draft-EN' });

      // Publish every draft in every locale
      await strapi
        .documents(ARTICLE_UID)
        .publish({ documentId: articleDb.documentId, locale: '*' });

      // Update drafts
      await Promise.all(
        ['es', 'nl', 'en'].map((locale) =>
          strapi.documents(ARTICLE_UID).update({
            documentId: articleDb.documentId,
            locale,
            data: { title: 'Draft Article' },
          })
        )
      );

      // Discard english draft
      const result = await strapi
        .documents(ARTICLE_UID)
        .discardDraft({ documentId: articleDb.documentId, locale: 'en' });

      const draftArticlesDb = await findArticlesDb({
        documentId: articleDb.documentId,
        publishedAt: { $null: true },
      });

      // Only english locale should have been discarded
      expect(result.versions.length).toBe(1);
      result.versions.forEach((version) => {
        expect(version.locale).toBe('en');
        expect(version.publishedAt).toBeNull();
        // The draft title should have been discarded
        expect(version.title).not.toBe('Draft Article');
      });

      // Rest of locales should not have been discarded
      expect(draftArticlesDb.length).toBeGreaterThanOrEqual(3);
      draftArticlesDb.forEach((article) => {
        // The draft title should not have been discarded
        if (['es', 'nl'].includes(article.locale)) {
          expect(article.title).toBe('Draft Article');
        }
      });
    });
>>>>>>> 616346af
  });
});<|MERGE_RESOLUTION|>--- conflicted
+++ resolved
@@ -19,30 +19,19 @@
   });
 
   describe('Discard Draft', () => {
-<<<<<<< HEAD
     let documentId: string;
+
     beforeAll(async () => {
       const articleDb = await findArticleDb({ title: 'Article1-Draft-EN' });
       documentId = articleDb.documentId;
 
       // Publish every draft in every locale
       await strapi.documents(ARTICLE_UID).publish({ documentId, locale: '*' });
-=======
-    testInTransaction('Discard all locale drafts of a document', async () => {
-      const articleDb = await findArticleDb({ title: 'Article1-Draft-EN' });
-
-      // Publish every draft in every locale
-      await strapi.documents(ARTICLE_UID).publish({
-        documentId: articleDb.documentId,
-        locale: '*',
-      });
->>>>>>> 616346af
 
       // Update drafts
       await Promise.all(
         ['es', 'nl', 'en'].map((locale) =>
           strapi.documents(ARTICLE_UID).update({
-<<<<<<< HEAD
             documentId,
             locale,
             data: {
@@ -54,117 +43,12 @@
       );
     });
 
-    it(
-      'Discard all locale drafts of a document',
-      testInTransaction(async () => {
-        // Discard drafts
-        const result = await strapi
-          .documents(ARTICLE_UID)
-          .discardDraft({ documentId, locale: '*' });
-
-        const draftArticlesDb = await findArticlesDb({
-          documentId,
-          publishedAt: { $null: true },
-        });
-
-        // All locales should have been discarded
-        expect(result.versions.length).toBe(3);
-        result.versions.forEach((version) => {
-          expect(version.publishedAt).toBeNull();
-          // The draft title should have been discarded
-          expect(version.title).not.toBe('Draft Article');
-        });
-
-        expect(draftArticlesDb.length).toBe(3);
-        draftArticlesDb.forEach((article) => {
-          expect(article.publishedAt).toBeNull();
-          // The draft title should have been discarded
-          expect(article.title).not.toBe('Draft Article');
-        });
-      })
-    );
-
-    it(
-      'Discard a single locale of a document',
-      testInTransaction(async () => {
-        // Discard english draft
-        const result = await strapi
-          .documents(ARTICLE_UID)
-          .discardDraft({ documentId, locale: 'en' });
-
-        const draftArticlesDb = await findArticlesDb({
-          documentId,
-          publishedAt: { $null: true },
-        });
-
-        // Only english locale should have been discarded
-        expect(result.versions.length).toBe(1);
-        result.versions.forEach((version) => {
-          expect(version.locale).toBe('en');
-          expect(version.publishedAt).toBeNull();
-          // The draft title should have been discarded
-          expect(version.title).not.toBe('Draft Article');
-        });
-
-        // Rest of locales should not have been discarded
-        expect(draftArticlesDb.length).toBeGreaterThanOrEqual(3);
-        draftArticlesDb.forEach((article) => {
-          // The draft title should not have been discarded
-          if (['es', 'nl'].includes(article.locale)) {
-            expect(article.title).toBe('Draft Article');
-          }
-        });
-      })
-    );
-
-    it(
-      'Discard multiple locales of a document',
-      testInTransaction(async () => {
-        // Discard 'en' and 'nl' drafts
-        const localesToDiscard = ['en', 'nl'];
-        const result = await strapi
-          .documents(ARTICLE_UID)
-          .discardDraft({ documentId, locale: localesToDiscard });
-
-        const draftArticlesDb = await findArticlesDb({
-          documentId,
-          publishedAt: { $null: true },
-        });
-
-        // 'en' and 'nl' drafts should have been discarded
-        expect(result.versions.length).toBe(2);
-        result.versions.forEach((version) => {
-          expect(localesToDiscard).toContain(version.locale);
-          expect(version.publishedAt).toBeNull();
-          // The draft title should have been discarded
-          expect(version.title).not.toBe('Draft Article');
-        });
-
-        // Rest of locales should not have been discarded
-        expect(draftArticlesDb.length).toBeGreaterThanOrEqual(3);
-        draftArticlesDb.forEach((article) => {
-          // The draft title should not have been discarded
-          if (['es'].includes(article.locale)) {
-            expect(article.title).toBe('Draft Article');
-          }
-        });
-      })
-    );
-=======
-            documentId: articleDb.documentId,
-            locale,
-            data: { title: 'Draft Article' },
-          })
-        )
-      );
-
+    testInTransaction('Discard all locale drafts of a document', async () => {
       // Discard drafts
-      const result = await strapi
-        .documents(ARTICLE_UID)
-        .discardDraft({ documentId: articleDb.documentId, locale: '*' });
+      const result = await strapi.documents(ARTICLE_UID).discardDraft({ documentId, locale: '*' });
 
       const draftArticlesDb = await findArticlesDb({
-        documentId: articleDb.documentId,
+        documentId,
         publishedAt: { $null: true },
       });
 
@@ -185,31 +69,11 @@
     });
 
     testInTransaction('Discard a single locale of a document', async () => {
-      const articleDb = await findArticleDb({ title: 'Article1-Draft-EN' });
-
-      // Publish every draft in every locale
-      await strapi
-        .documents(ARTICLE_UID)
-        .publish({ documentId: articleDb.documentId, locale: '*' });
-
-      // Update drafts
-      await Promise.all(
-        ['es', 'nl', 'en'].map((locale) =>
-          strapi.documents(ARTICLE_UID).update({
-            documentId: articleDb.documentId,
-            locale,
-            data: { title: 'Draft Article' },
-          })
-        )
-      );
-
       // Discard english draft
-      const result = await strapi
-        .documents(ARTICLE_UID)
-        .discardDraft({ documentId: articleDb.documentId, locale: 'en' });
+      const result = await strapi.documents(ARTICLE_UID).discardDraft({ documentId, locale: 'en' });
 
       const draftArticlesDb = await findArticlesDb({
-        documentId: articleDb.documentId,
+        documentId,
         publishedAt: { $null: true },
       });
 
@@ -231,6 +95,36 @@
         }
       });
     });
->>>>>>> 616346af
+
+    testInTransaction('Discard multiple locales of a document', async () => {
+      // Discard 'en' and 'nl' drafts
+      const localesToDiscard = ['en', 'nl'];
+      const result = await strapi
+        .documents(ARTICLE_UID)
+        .discardDraft({ documentId, locale: localesToDiscard });
+
+      const draftArticlesDb = await findArticlesDb({
+        documentId,
+        publishedAt: { $null: true },
+      });
+
+      // 'en' and 'nl' drafts should have been discarded
+      expect(result.versions.length).toBe(2);
+      result.versions.forEach((version) => {
+        expect(localesToDiscard).toContain(version.locale);
+        expect(version.publishedAt).toBeNull();
+        // The draft title should have been discarded
+        expect(version.title).not.toBe('Draft Article');
+      });
+
+      // Rest of locales should not have been discarded
+      expect(draftArticlesDb.length).toBeGreaterThanOrEqual(3);
+      draftArticlesDb.forEach((article) => {
+        // The draft title should not have been discarded
+        if (['es'].includes(article.locale)) {
+          expect(article.title).toBe('Draft Article');
+        }
+      });
+    });
   });
 });