--- conflicted
+++ resolved
@@ -132,53 +132,41 @@
       // Original drafts should still be there
       expect(draftArticlesDb.length).toBe(articlesDb.length);
 
-<<<<<<< HEAD
-        // All locales should have been published
-        // Only the english locale should have been published
-        expect(publishedArticlesDb.length).toBe(1);
-        expect(publishedArticlesDb[0].locale).toBe('en');
-      })
-    );
-
-    it(
-      'publish multiple locales of the same document',
-      testInTransaction(async () => {
-        const articlesDb = await findArticlesDb({ documentId: 'Article1', publishedAt: null });
-        const documentId = articlesDb.at(0)!.documentId;
-
-        const result = await strapi.documents(ARTICLE_UID).publish({
-          documentId,
-          locale: ['en', 'it'],
-        });
-
-        expect(result).not.toBeNull();
-
-        const [draftArticlesDb, publishedArticlesDb] = await Promise.all([
-          findArticlesDb({
-            documentId,
-            publishedAt: { $null: true },
-          }),
-          findArticlesDb({
-            documentId,
-            publishedAt: { $notNull: true },
-          }),
-        ]);
-
-        // Original drafts should still be there
-        expect(draftArticlesDb.length).toBe(articlesDb.length);
-
-        expect(publishedArticlesDb.length).toBe(2);
-        publishedArticlesDb.forEach((article) => {
-          expect(['en', 'it']).toContain(article.locale);
-        });
-      })
-    );
-=======
       // All locales should have been published
       // Only the english locale should have been published
       expect(publishedArticlesDb.length).toBe(1);
       expect(publishedArticlesDb[0].locale).toBe('en');
     });
->>>>>>> 616346af
+
+    testInTransaction('publish multiple locales of the same document', async () => {
+      const articlesDb = await findArticlesDb({ documentId: 'Article1', publishedAt: null });
+      const documentId = articlesDb.at(0)!.documentId;
+
+      const result = await strapi.documents(ARTICLE_UID).publish({
+        documentId,
+        locale: ['en', 'it'],
+      });
+
+      expect(result).not.toBeNull();
+
+      const [draftArticlesDb, publishedArticlesDb] = await Promise.all([
+        findArticlesDb({
+          documentId,
+          publishedAt: { $null: true },
+        }),
+        findArticlesDb({
+          documentId,
+          publishedAt: { $notNull: true },
+        }),
+      ]);
+
+      // Original drafts should still be there
+      expect(draftArticlesDb.length).toBe(articlesDb.length);
+
+      expect(publishedArticlesDb.length).toBe(2);
+      publishedArticlesDb.forEach((article) => {
+        expect(['en', 'it']).toContain(article.locale);
+      });
+    });
   });
 });