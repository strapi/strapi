<<<<<<< HEAD
import { test, Page, expect, Locator } from '@playwright/test';
=======
import { test, Page, expect } from '@playwright/test';
import { waitForRestart } from './restart';
import pluralize from 'pluralize';
import { kebabCase } from 'lodash/fp';
>>>>>>> a7ba501b

/**
 * Execute a test suite only if the condition is true
 */
export const describeOnCondition = (shouldDescribe: boolean) =>
  shouldDescribe ? test.describe : test.describe.skip;

type NavItem = string | [string, string] | Locator;

/**
 * Find an element in the dom after the previous element
 * Useful for narrowing down which link to click when there are multiple with the same name
 */
// TODO: instead of siblingText + linkText, accept an array of any number items
export const locateFirstAfter = async (page: Page, firstText: string, secondText: string) => {
  // It first searches for text containing "firstText" then uses xpath `following` to find "secondText" after it.
  // `translate` is used to make the search case-insensitive
  const item = page
    .locator(
      `xpath=//text()[contains(translate(., 'ABCDEFGHIJKLMNOPQRSTUVWXYZ', 'abcdefghijklmnopqrstuvwxyz'), "${firstText.toLowerCase()}")]/following::a[starts-with(translate(., 'ABCDEFGHIJKLMNOPQRSTUVWXYZ', 'abcdefghijklmnopqrstuvwxyz'), "${secondText.toLowerCase()}")]`
    )
    .first();

  return item;
};

/**
 * Navigate to a page and confirm the header, awaiting each step
 */
export const navToHeader = async (page: Page, navItems: NavItem[], headerText: string) => {
  for (const navItem of navItems) {
    // This handles some common issues
    // 1. Uses name^= to only ensure starts with, because for example badge notifications cause "Settings" to really be "Settings 1"
    // 2. To avoid duplicates, we accept a locator
    // 3. To avoid duplicates and writing complex locators, we accept an array to pass to locateFirstAfter, which matches item0 then finds the next item1 in the dom
    let item;
    if (typeof navItem === 'string') {
      item = page.locator(`role=link[name^="${navItem}"]`).last();
    } else if (Array.isArray(navItem)) {
      item = await locateFirstAfter(page, navItem[0], navItem[1]);
    } else {
      // it's a Locator
      item = navItem;
    }

    await expect(item).toBeVisible();
    await item.click();
  }

  const header = page.getByRole('heading', { name: headerText, exact: true }).last();

  await expect(header).toBeVisible();
  return header;
};

/**
 * Skip the tour if the modal is visible
 */
export const skipCtbTour = async (page: Page) => {
  const modalSelector = 'role=button[name="Skip the tour"]';

  try {
    await page.waitForSelector(modalSelector, { timeout: 1000 });
    const modal = page.locator(modalSelector);
    if (await modal.isVisible()) {
      await modal.click();
      await expect(modal).not.toBeVisible();
    }
  } catch (e) {
    // The modal did not appear, continue with the test
  }
};

/**
 * Look for an element containing text, and then click a sibling close button
 */
export const findAndClose = async (
  page: Page,
  text: string,
  role: string = 'status',
  closeLabel: string = 'Close'
) => {
  // Verify the popup text is visible.
  const elements = page.locator(`:has-text("${text}")[role="${role}"]`);
  await expect(elements.first()).toBeVisible(); // expect at least one element

  // Find all 'Close' buttons that are siblings of the elements containing the specified text.
  const closeBtns = page.locator(
    `:has-text("${text}")[role="${role}"] ~ button:has-text("${closeLabel}")`
  );

  // Click all 'Close' buttons.
  const count = await closeBtns.count();
  for (let i = 0; i < count; i++) {
    await closeBtns.nth(i).click();
  }
};

export const createSingleType = async (page, data) => {
  const { name, singularId, pluralId } = data;

  await page.getByRole('button', { name: 'Create new single type' }).click();

  await expect(page.getByRole('heading', { name: 'Create a single type' })).toBeVisible();

  const displayName = page.getByLabel('Display name');
  await displayName.fill(name);

  const singularIdField = page.getByLabel('API ID (Singular)');
  await expect(singularIdField).toHaveValue(singularId || kebabCase(name));
  if (singularId) {
    singularIdField.fill(singularId);
  }

  const pluralIdField = page.getByLabel('API ID (Plural)');
  await expect(pluralIdField).toHaveValue(pluralId || pluralize(kebabCase(name)));
  if (pluralId) {
    pluralIdField.fill(pluralId);
  }

  await page.getByRole('button', { name: 'Continue' }).click();

  // Create an initial text field for it
  await expect(page.getByText('Select a field for your single type')).toBeVisible();
  await page.getByText('Small or long text').click();
  await page.getByLabel('Name', { exact: true }).fill('myattribute');
  await page.getByRole('button', { name: 'Finish' }).click();
  await page.getByRole('button', { name: 'Save' }).click();

  await waitForRestart(page);

  await expect(page.getByRole('heading', { name })).toBeVisible();
};

export const createCollectionType = async (page, data) => {
  const { name, singularId, pluralId } = data;

  await page.getByRole('button', { name: 'Create new collection type' }).click();

  await expect(page.getByRole('heading', { name: 'Create a collection type' })).toBeVisible();

  const displayName = page.getByLabel('Display name');
  await displayName.fill(name);

  const singularIdField = page.getByLabel('API ID (Singular)');
  await expect(singularIdField).toHaveValue(singularId || kebabCase(name));
  if (singularId) {
    singularIdField.fill(singularId);
  }

  const pluralIdField = page.getByLabel('API ID (Plural)');
  await expect(pluralIdField).toHaveValue(pluralId || pluralize(kebabCase(name)));
  if (pluralId) {
    pluralIdField.fill(pluralId);
  }

  await page.getByRole('button', { name: 'Continue' }).click();

  // Create an initial text field for it
  await expect(page.getByText('Select a field for your collection type')).toBeVisible();
  await page.getByText('Small or long text').click();
  await page.getByLabel('Name', { exact: true }).fill('myattribute');
  await page.getByRole('button', { name: 'Finish' }).click();
  await page.getByRole('button', { name: 'Save' }).click();

  await waitForRestart(page);

  await expect(page.getByRole('heading', { name })).toBeVisible();
};<|MERGE_RESOLUTION|>--- conflicted
+++ resolved
@@ -1,11 +1,7 @@
-<<<<<<< HEAD
 import { test, Page, expect, Locator } from '@playwright/test';
-=======
-import { test, Page, expect } from '@playwright/test';
 import { waitForRestart } from './restart';
 import pluralize from 'pluralize';
 import { kebabCase } from 'lodash/fp';
->>>>>>> a7ba501b
 
 /**
  * Execute a test suite only if the condition is true
@@ -171,7 +167,8 @@
   await page.getByRole('button', { name: 'Finish' }).click();
   await page.getByRole('button', { name: 'Save' }).click();
 
-  await waitForRestart(page);
+  await 
+  Restart(page);
 
   await expect(page.getByRole('heading', { name })).toBeVisible();
 };