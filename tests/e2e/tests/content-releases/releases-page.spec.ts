import { test, expect } from '@playwright/test';
import { describeOnCondition } from '../../utils/shared';
import { resetDatabaseAndImportDataFromPath } from '../../utils/dts-import';
import { login } from '../../utils/login';

const edition = process.env.STRAPI_DISABLE_EE === 'true' ? 'CE' : 'EE';

describeOnCondition(edition === 'EE')('Releases page', () => {
  test.beforeEach(async ({ page }) => {
    await resetDatabaseAndImportDataFromPath('with-admin.tar');
    await page.goto('/admin');
    await login({ page });
  });

  test('A user should be able to create a release without scheduling it and view their pending and done releases', async ({
    page,
  }) => {
    // Navigate to the releases page
    await page.getByRole('link', { name: 'Releases' }).click();

    await expect(page.getByRole('link', { name: `Trent Crimm: The Independent` })).toBeVisible();

    // Open the 'Done' tab panel
    await page.getByRole('tab', { name: 'Done' }).click();
    await expect(page.getByRole('link', { name: `Nate: A wonder kid` })).toBeVisible();

    // Open the create release dialog
    await page.getByRole('button', { name: 'New release' }).click();
    await expect(page.getByRole('dialog', { name: 'New release' })).toBeVisible();

    // Create a release
    const newReleaseName = 'The Diamond Dogs';
    await page.getByRole('textbox', { name: 'Name' }).fill(newReleaseName);
    // Uncheck default scheduling of a release and save
    await page.getByRole('checkbox', { name: 'Schedule release' }).uncheck();
    await page.getByRole('button', { name: 'Continue' }).click();
    // Wait for client side redirect to created release
    await page.waitForURL('/admin/plugins/content-releases/*');
    await expect(page.getByRole('heading', { name: newReleaseName })).toBeVisible();

    // Navigate back to the release page to see the newly created release
    await page.getByRole('link', { name: 'Releases' }).click();
    await expect(page.getByRole('link', { name: `${newReleaseName}` })).toBeVisible();
  });

  test('A user should be able to create a release with scheduling info and view their pending and done releases', async ({
    page,
  }) => {
    // Navigate to the releases page
    await page.getByRole('link', { name: 'Releases' }).click();

    // Open the create release dialog
    await page.getByRole('button', { name: 'New release' }).click();
    await expect(page.getByRole('dialog', { name: 'New release' })).toBeVisible();

    // Create a release
    const newReleaseName = 'The Diamond Dogs';
    await page.getByRole('textbox', { name: 'Name' }).fill(newReleaseName);

    // Select valid date and time
    await page
      .getByRole('combobox', {
        name: 'Date',
      })
      .click();

    const date = new Date();
    date.setDate(date.getDate() + 1);
    const formattedDate = date.toLocaleDateString('en-US', {
      weekday: 'long',
      month: 'long',
      day: 'numeric',
      year: 'numeric',
    });

    await page.getByRole('gridcell', { name: formattedDate }).click();

    await page
      .getByRole('combobox', {
        name: 'Time *',
      })
      .click();

    await page.getByRole('option', { name: '14:00' }).click();
    await page.getByRole('button', { name: 'Continue' }).click();
    // Wait for client side redirect to created release
    await page.waitForURL('/admin/plugins/content-releases/*');
    await expect(page.getByRole('heading', { name: newReleaseName })).toBeVisible();

    // Navigate back to the release page to see the newly created release
    await page.getByRole('link', { name: 'Releases' }).click();
    await expect(page.getByRole('link', { name: `${newReleaseName}` })).toBeVisible();
  });

  test('A user should be able to perform bulk release on entries', async ({ page }) => {
    await test.step('bulk release', async () => {
      // Navigate to the releases page
      await page.getByRole('link', { name: 'Releases' }).click();
      await page.getByRole('button', { name: 'New release' }).click();
      await expect(page.getByRole('dialog', { name: 'New release' })).toBeVisible();
      // Create a new release
      const newReleaseName = 'The Diamond Dogs';
      await page.getByRole('textbox', { name: 'Name' }).fill(newReleaseName);
      // Uncheck default scheduling of a release and save
      await page.getByRole('checkbox', { name: 'Schedule release' }).uncheck();
      await page.getByRole('button', { name: 'Continue' }).click();
      // Wait for client side redirect to created release
      await page.waitForURL('/admin/plugins/content-releases/*');
      await expect(page.getByRole('heading', { name: newReleaseName })).toBeVisible();

      // Navigate to the content manager
      await page.getByRole('link', { name: 'Open the Content Manager' }).click();
      await expect(page).toHaveTitle('Content Manager');
      await expect(page.getByRole('heading', { name: 'Article' })).toBeVisible();
      expect(page.getByRole('gridcell', { name: 'published' })).toHaveCount(2);

      // Select all entries to release
      await page.getByRole('checkbox', { name: 'Select all entries' }).check();
      await page.getByRole('button', { name: 'add to release' }).click();

      // Wait for the add to release dialog to appear
      await page
        .getByRole('combobox', {
          name: 'Select a release',
        })
        .click();

      await page.getByRole('option', { name: 'The Diamond Dogs' }).click();
      await page.getByText('unpublish', { exact: true }).click();
      await page.getByText('continue').click();
      await page.getByText(/Successfully added to release./).waitFor({
        state: 'visible',
        timeout: 5000,
      });
    });
<<<<<<< HEAD

    await test.step('releases should be updated in the release column of list view', async () => {
      const releaseColumn = page.getByRole('button', { name: '2 releases' });
      expect(releaseColumn).toHaveCount(2);

=======

    await test.step('releases should be updated in the release column of list view', async () => {
      const releaseColumn = page.getByRole('button', { name: '2 releases' });
>>>>>>> a76a2ee7
      await releaseColumn.first().click();
      await expect(page.getByText('The Diamond Dogs')).toBeVisible();
      await expect(page.getByText('Trent Crimm: The Independent')).toBeVisible();
    });
  });
});<|MERGE_RESOLUTION|>--- conflicted
+++ resolved
@@ -133,17 +133,9 @@
         timeout: 5000,
       });
     });
-<<<<<<< HEAD
 
     await test.step('releases should be updated in the release column of list view', async () => {
       const releaseColumn = page.getByRole('button', { name: '2 releases' });
-      expect(releaseColumn).toHaveCount(2);
-
-=======
-
-    await test.step('releases should be updated in the release column of list view', async () => {
-      const releaseColumn = page.getByRole('button', { name: '2 releases' });
->>>>>>> a76a2ee7
       await releaseColumn.first().click();
       await expect(page.getByText('The Diamond Dogs')).toBeVisible();
       await expect(page.getByText('Trent Crimm: The Independent')).toBeVisible();
