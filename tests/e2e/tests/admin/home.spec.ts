import { test, expect } from '@playwright/test';
import { login } from '../../utils/login';
import { resetDatabaseAndImportDataFromPath } from '../../utils/dts-import';
import { clickAndWait, navToHeader } from '../../utils/shared';
import { waitForRestart } from '../../utils/restart';
import { EDITOR_EMAIL_ADDRESS, EDITOR_PASSWORD } from '../../constants';

const edition = process.env.STRAPI_DISABLE_EE === 'true' ? 'CE' : 'EE';

test.describe('Home as super admin', () => {
  test.beforeEach(async ({ page }) => {
    await resetDatabaseAndImportDataFromPath('with-admin.tar');
    await page.goto('/admin');
    await login({ page });
  });

  test('a user should have a personalized homepage', async ({ page }) => {
    /**
     * Assert the user is greeted with their name
     */
    await expect(page.getByText('Hello test')).toBeVisible();
    await expect(page).toHaveTitle(/homepage/i);

    // Change the name and make sure it's reflected in the homepage
    await page.getByRole('button', { name: 'test' }).click();
    await clickAndWait(page, page.getByRole('menuitem', { name: /profile/i }));
    await page.getByRole('textbox', { name: /first name/i }).fill('Rebecca');
    await page.getByRole('button', { name: /save/i }).click();
    await clickAndWait(page, page.getByRole('link', { name: 'Home' }));
    await expect(page.getByText('Hello Rebecca')).toBeVisible();
  });

  test('a user should see its profile information', async ({ page }) => {
    const profileWidget = page.getByLabel(/Profile/i);
    await expect(profileWidget).toBeVisible();
    await expect(profileWidget.getByText('test testing')).toBeVisible();
    await expect(profileWidget.getByText('test@testing.com')).toBeVisible();
    await expect(profileWidget.getByText('Super Admin')).toBeVisible();

    // Change the name and make sure it's reflected in the homepage
    await clickAndWait(page, profileWidget.getByText('Profile settings'));
    await page.getByRole('textbox', { name: /first name/i }).fill('Ted');
    await page.getByRole('textbox', { name: /last name/i }).fill('Lasso');
    await page.getByRole('textbox', { name: /email/i }).fill('ted.lasso@afcrichmond.co.uk');
    await page.getByRole('button', { name: /save/i }).click();
    await clickAndWait(page, page.getByRole('link', { name: 'Home' }));

    await expect(profileWidget.getByText('Ted Lasso')).toBeVisible();
    await expect(profileWidget.getByText('ted.lasso@afcrichmond.co.uk')).toBeVisible();
  });

  test('a super admin should see the key statistics widget', async ({ page }) => {
    const keyStatisticsWidget = page.getByLabel(/project statistics/i, { exact: true });
    await expect(keyStatisticsWidget).toBeVisible();

    // Get initial entries count
    const entriesContent = await keyStatisticsWidget
      .getByText('Entries')
      .locator('..')
      .textContent();
    const initialEntriesMatch = entriesContent?.match(/Entries(\d+)/);
    const initialEntriesCount = initialEntriesMatch ? parseInt(initialEntriesMatch[1]) : 0;

    // If we can't parse the initial count, just verify the element exists
    if (!initialEntriesMatch) {
      await expect(keyStatisticsWidget.getByText('Entries')).toBeVisible();
    }

    // Get initial assets count
    const assetsContent = await keyStatisticsWidget.getByText('Assets').locator('..').textContent();
    const initialAssetsMatch = assetsContent?.match(/Assets(\d+)/);
    const initialAssetsCount = initialAssetsMatch ? parseInt(initialAssetsMatch[1]) : 0;

    // If we can't parse the initial count, just verify the element exists
    if (!initialAssetsMatch) {
      await expect(keyStatisticsWidget.getByText('Assets')).toBeVisible();
    }

    // Get initial content types count
    const contentTypesContent = await keyStatisticsWidget
      .getByText('Content-Types')
      .locator('..')
      .textContent();
    const initialContentTypesMatch = contentTypesContent?.match(/Content-Types(\d+)/);
    const initialContentTypesCount = initialContentTypesMatch
      ? parseInt(initialContentTypesMatch[1])
      : 0;

    // If we can't parse the initial count, just verify the element exists
    if (!initialContentTypesMatch) {
      await expect(keyStatisticsWidget.getByText('Content-Types')).toBeVisible();
    }

    // Get initial components count
    const componentsContent = await keyStatisticsWidget
      .getByText('Components')
      .locator('..')
      .textContent();
    const initialComponentsMatch = componentsContent?.match(/Components(\d+)/);
    const initialComponentsCount = initialComponentsMatch ? parseInt(initialComponentsMatch[1]) : 0;

    // If we can't parse the initial count, just verify the element exists
    if (!initialComponentsMatch) {
      await expect(keyStatisticsWidget.getByText('Components')).toBeVisible();
    }

    // Get initial locales count
    const localesContent = await keyStatisticsWidget
      .getByText('Locales')
      .locator('..')
      .textContent();
    const initialLocalesMatch = localesContent?.match(/Locales(\d+)/);
    const initialLocalesCount = initialLocalesMatch ? parseInt(initialLocalesMatch[1]) : 0;

    // If we can't parse the initial count, just verify the element exists
    if (!initialLocalesMatch) {
      await expect(keyStatisticsWidget.getByText('Locales')).toBeVisible();
    }

    // Get initial admins count
    const adminsContent = await keyStatisticsWidget.getByText('Admins').locator('..').textContent();
    const initialAdminsMatch = adminsContent?.match(/Admins(\d+)/);
    const initialAdminsCount = initialAdminsMatch ? parseInt(initialAdminsMatch[1]) : 0;

    // If we can't parse the initial count, just verify the element exists
    if (!initialAdminsMatch) {
      await expect(keyStatisticsWidget.getByText('Admins')).toBeVisible();
    }

    // Get initial webhooks count
    const webhooksContent = await keyStatisticsWidget
      .getByText('Webhooks')
      .locator('..')
      .textContent();
    const initialWebhooksMatch = webhooksContent?.match(/Webhooks(\d+)/);
    const initialWebhooksCount = initialWebhooksMatch ? parseInt(initialWebhooksMatch[1]) : 0;

    // If we can't parse the initial count, just verify the element exists
    if (!initialWebhooksMatch) {
      await expect(keyStatisticsWidget.getByText('Webhooks')).toBeVisible();
    }

    // Get initial API tokens count
    const apiTokensContent = await keyStatisticsWidget
      .getByText('API Tokens')
      .locator('..')
      .textContent();
    const initialApiTokensMatch = apiTokensContent?.match(/API Tokens(\d+)/);
    const initialApiTokensCount = initialApiTokensMatch ? parseInt(initialApiTokensMatch[1]) : 0;

    // If we can't parse the initial count, just verify the element exists
    if (!initialApiTokensMatch) {
      await expect(keyStatisticsWidget.getByText('API Tokens')).toBeVisible();
    }

    // If we found all the initial counts, we can run the test of adding items to the project
    if (
      initialApiTokensMatch &&
      initialAdminsMatch &&
      initialWebhooksMatch &&
      initialContentTypesMatch &&
      initialComponentsMatch &&
      initialLocalesMatch &&
      initialAssetsMatch &&
      initialEntriesMatch
    ) {
      // Create an entry
      await navToHeader(page, ['Content Manager', 'Article'], 'Article');
      await clickAndWait(page, page.getByRole('link', { name: 'Create new entry' }).first());
      await page.getByRole('textbox', { name: /title/i }).fill('Test article');
      await page.getByRole('button', { name: /save/i }).click();

      // Upload an asset
      await navToHeader(page, ['Media Library'], 'Media Library');
      await page.getByRole('button', { name: 'Add new assets' }).first().click();
      await page
        .getByLabel('Drag & Drop here or')
        .setInputFiles('public/assets/administration_panel.png');
<<<<<<< HEAD
      const uploadButton = page.getByRole('button', { name: 'Upload 1 asset to the library' });
      try {
        await uploadButton.waitFor({ state: 'visible', timeout: 5000 });
        await uploadButton.click();
      } catch {
        await page.getByRole('button', { name: /^finish$/i }).click();
      }
      await page.getByLabel('Home').click();
=======
      await page
        .getByRole('button', { name: 'Upload 1 asset to the library' })
        .waitFor({ state: 'visible', timeout: 5000 });
      await page.getByRole('button', { name: 'Upload 1 asset to the library' }).click();
      await clickAndWait(page, page.getByRole('link', { name: 'Home' }));
>>>>>>> e326c69a

      // Create a content type and a component
      await navToHeader(page, ['Content-Type Builder'], 'Content-Type Builder');
      await page.getByRole('button', { name: /create new collection type/i }).click();
      await expect(page.getByRole('heading', { name: 'Create a collection type' })).toBeVisible();
      await page.getByRole('textbox', { name: /display name/i }).fill('NewType');
      await page.getByRole('button', { name: /continue/i }).click();

      await page.getByRole('button', { name: /create new component/i }).click();
      await expect(page.getByRole('heading', { name: 'Create a component' })).toBeVisible();
      await page.getByRole('textbox', { name: /display name/i }).fill('NewComponent');
      await page
        .getByRole('combobox', { name: 'Select a category or enter a name to create a new one' })
        .fill('NewCategory');
      await page.getByRole('button', { name: /continue/i }).click();

      await page.getByRole('button', { name: /save/i }).click();
      await waitForRestart(page);

      // Create a locale
      await navToHeader(page, ['Settings', 'Internationalization'], 'Internationalization');
      await page.getByRole('button', { name: /add new locale/i }).click();
      await page.getByRole('combobox', { name: 'Locales' }).click();
      await page.getByRole('option', { name: 'Afrikaans (af)' }).click();
      await page.getByRole('button', { name: /save/i }).click();

      // Create an admin
      await navToHeader(page, ['Settings', 'Users'], 'Users');
      await page.getByRole('button', { name: /invite new user/i }).click();
      await page.getByRole('textbox', { name: /first name/i }).fill('New');
      await page.getByRole('textbox', { name: /email/i }).fill('newadmin@example.com');
      await page.getByRole('combobox', { name: "User's roles" }).click();
      await page.getByRole('option', { name: 'Author' }).click();
      await page.keyboard.press('Escape');

      await page.getByRole('button', { name: /invite user/i }).click();
      await page.getByRole('button', { name: /finish/i }).click();

      // Create a webhook
      await navToHeader(page, ['Webhooks'], 'Webhooks');
      await clickAndWait(page, page.getByRole('link', { name: 'Create new webhook' }).first());
      await page.getByRole('textbox', { name: /name/i }).fill('NewWebhook');
      await page
        .getByRole('textbox', { name: /url/i })
        .fill('http://localhost:1337/api/webhooks/new');
      await page.getByRole('button', { name: /save/i }).click();

      // Create an API token
      await navToHeader(page, ['API Tokens'], 'API Tokens');
      await clickAndWait(page, page.getByRole('link', { name: 'Create new API token' }).first());
      await page.getByRole('textbox', { name: /name/i }).fill('NewAPIToken');
      await page.getByRole('combobox', { name: 'Token duration' }).click();
      await page.getByRole('option', { name: '30 days' }).click();
      await page.getByRole('combobox', { name: 'Token type' }).click();
      await page.getByRole('option', { name: 'Full access' }).click();
      await page.getByRole('button', { name: /save/i }).click();

      // Go back to the home page
      await clickAndWait(page, page.getByRole('link', { name: /^home$/i }));

      // The numbers should be updated
      await expect(keyStatisticsWidget.getByText('Entries').locator('..')).toContainText(
        String(initialEntriesCount + 1)
      );
      await expect(keyStatisticsWidget.getByText('Assets').locator('..')).toContainText(
        String(initialAssetsCount + 1)
      );
      await expect(keyStatisticsWidget.getByText('Content-Types').locator('..')).toContainText(
        String(initialContentTypesCount + 1)
      );
      await expect(keyStatisticsWidget.getByText('Components').locator('..')).toContainText(
        String(initialComponentsCount + 1)
      );
      await expect(keyStatisticsWidget.getByText('Locales').locator('..')).toContainText(
        String(initialLocalesCount + 1)
      );
      await expect(keyStatisticsWidget.getByText('Admins').locator('..')).toContainText(
        String(initialAdminsCount + 1)
      );
      await expect(keyStatisticsWidget.getByText('Webhooks').locator('..')).toContainText(
        String(initialWebhooksCount + 1)
      );
      await expect(keyStatisticsWidget.getByText('API Tokens').locator('..')).toContainText(
        String(initialApiTokensCount + 1)
      );

      // Remove the collection type and component to reset the dataset
      page.on('dialog', (dialog) => dialog.accept());
      await navToHeader(page, ['Content-Type Builder'], 'Content-Type Builder');
      await page.getByRole('link', { name: 'NewType' }).click();
      await page.getByRole('button', { name: /edit/i }).click();
      await page.getByRole('button', { name: /delete/i }).click();
      await page.getByRole('link', { name: 'NewComponent' }).click();
      await page.getByRole('button', { name: /edit/i }).click();
      await page.getByRole('button', { name: /delete/i }).click();

      await page.getByRole('button', { name: /save/i }).click();
      await waitForRestart(page);
    }
  });
});

test.describe('Home as editor', () => {
  test.beforeEach(async ({ page }) => {
    await resetDatabaseAndImportDataFromPath('with-admin.tar');
    await page.goto('/admin');
    await login({ page, username: EDITOR_EMAIL_ADDRESS, password: EDITOR_PASSWORD });
  });

  test('a user should not see the key statistics widget if they are not a super admin', async ({
    page,
  }) => {
    const keyStatisticsWidget = page.getByLabel(/project statistics/i, { exact: true });
    await expect(keyStatisticsWidget).not.toBeVisible();
  });
});<|MERGE_RESOLUTION|>--- conflicted
+++ resolved
@@ -176,7 +176,6 @@
       await page
         .getByLabel('Drag & Drop here or')
         .setInputFiles('public/assets/administration_panel.png');
-<<<<<<< HEAD
       const uploadButton = page.getByRole('button', { name: 'Upload 1 asset to the library' });
       try {
         await uploadButton.waitFor({ state: 'visible', timeout: 5000 });
@@ -184,14 +183,7 @@
       } catch {
         await page.getByRole('button', { name: /^finish$/i }).click();
       }
-      await page.getByLabel('Home').click();
-=======
-      await page
-        .getByRole('button', { name: 'Upload 1 asset to the library' })
-        .waitFor({ state: 'visible', timeout: 5000 });
-      await page.getByRole('button', { name: 'Upload 1 asset to the library' }).click();
       await clickAndWait(page, page.getByRole('link', { name: 'Home' }));
->>>>>>> e326c69a
 
       // Create a content type and a component
       await navToHeader(page, ['Content-Type Builder'], 'Content-Type Builder');
