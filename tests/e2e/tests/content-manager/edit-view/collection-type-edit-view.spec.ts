import { test, expect } from '@playwright/test';
<<<<<<< HEAD
import { login } from '../../../../utils/login';
import { resetDatabaseAndImportDataFromPath } from '../../../../utils/dts-import';
import { clickAndWait, findAndClose, navToHeader } from '../../../../utils/shared';
import { EDITOR_EMAIL_ADDRESS, EDITOR_PASSWORD } from '../../../constants';
=======
import { login } from '../../../utils/login';
import { resetDatabaseAndImportDataFromPath } from '../../../utils/dts-import';
import { clickAndWait, findAndClose } from '../../../utils/shared';
>>>>>>> 14a84238

test.describe('Edit View', () => {
  test.beforeEach(async ({ page }) => {
    await resetDatabaseAndImportDataFromPath('with-admin.tar');
    await page.goto('/admin');
    await login({ page });
  });

  test.describe('Collection Type', () => {
    const CREATE_URL =
      /\/admin\/content-manager\/collection-types\/api::article.article\/create(\?.*)?/;
    const LIST_URL = /\/admin\/content-manager\/collection-types\/api::article.article(\?.*)?/;

    // TODO: Skip this test for now since there is a known bug with the draft relations check
    test.fixme(
      'as a user I want to be warned if I try to publish content that has draft relations',
      async ({ page }) => {
        await clickAndWait(page, page.getByRole('link', { name: 'Content Manager' }));
        await page.getByRole('link', { name: 'Create new entry' }).click();

        // Wait for the URL to match the CREATE_URL pattern
        await page.waitForURL(CREATE_URL);

        // Add a new relation to the entry
        await page.getByRole('combobox', { name: 'authors' }).click();
        await page.getByLabel('Coach BeardDraft').click();
        // Attempt to publish the entry
        await page.getByRole('button', { name: 'Publish' }).click();

        // Verify that a warning about a single draft relation is displayed
        await expect(page.getByText('This entry is related to 1')).toBeVisible();
        await page.getByRole('button', { name: 'Cancel' }).click();

        // Save the current state of the entry
        await page.getByRole('button', { name: 'Save' }).click();
        await findAndClose(page, 'Saved Document');

        // Add another relation to the entry
        await page.getByRole('combobox', { name: 'authors' }).click();
        await page.getByLabel('Led TassoDraft').click();
        // Attempt to publish the entry again
        await page.getByRole('button', { name: 'Publish' }).click();

        // Verify that a warning about two draft relations is displayed
        await expect(page.getByText('This entry is related to 2')).toBeVisible();
        await page.getByRole('button', { name: 'Cancel' }).click();

        // Save the current state of the entry
        await page.getByRole('button', { name: 'Save' }).click();
        await findAndClose(page, 'Saved Document');

        // Attempt to publish the entry once more
        await page.getByRole('button', { name: 'Publish' }).click();

        // Verify that the warning about three draft relations is still displayed
        await expect(page.getByText('This entry is related to 3')).toBeVisible();
      }
    );

    test('as a user I want to create and publish a document at the same time, then modify and save that document.', async ({
      page,
    }) => {
      await page.getByRole('link', { name: 'Content Manager' }).click();
      await page.getByRole('link', { name: /Create new entry/ }).click();

      /**
       * Now we're in the edit view.
       */
      await page.waitForURL(CREATE_URL);

      await expect(page.getByRole('heading', { name: 'Create an entry' })).toBeVisible();
      await expect(page.getByRole('button', { name: 'More actions' })).not.toBeDisabled();

      /**
       * There should be two tabs, draft and published.
       * The draft tab should be active by default.
       * The published tab should be disabled.
       */
      await expect(page.getByRole('tab', { name: 'Draft' })).toBeVisible();
      await expect(page.getByRole('tab', { name: 'Published' })).toBeVisible();
      await expect(page.getByRole('tab', { name: 'Draft' })).toHaveAttribute(
        'aria-selected',
        'true'
      );
      await expect(page.getByRole('tab', { name: 'Published' })).toHaveAttribute(
        'aria-selected',
        'false'
      );
      await expect(page.getByRole('tab', { name: 'Draft' })).not.toBeDisabled();
      await expect(page.getByRole('tab', { name: 'Published' })).toBeDisabled();

      /**
       * Both the publish & save button should be enabled only after we start filling in the form
       * and it should disable itself after we save the entry. The publish button should still be enabled.
       */
      await expect(page.getByRole('button', { name: 'Save' })).toBeDisabled();
      await expect(page.getByRole('button', { name: 'Publish' })).toBeDisabled();
      await expect(page.getByRole('button', { name: 'More document actions' })).toBeDisabled();
      await page.getByRole('textbox', { name: 'title' }).fill('Being from Kansas City');

      await page.getByRole('button', { name: 'Publish' }).click();
      await findAndClose(page, 'Published Document');

      /**
       * When we click publish, we should stay on the draft tab but check the published tab to ensure
       * all the actions are disabled, going back to the draft tab will tell us what actions are then
       * available.
       */
      await expect(page.getByRole('tab', { name: 'Draft' })).toHaveAttribute(
        'aria-selected',
        'true'
      );
      await expect(page.getByRole('tab', { name: 'Published' })).toHaveAttribute(
        'aria-selected',
        'false'
      );
      await expect(page.getByRole('tab', { name: 'Published' })).toBeEnabled();
      await page.getByRole('tab', { name: 'Published' }).click();
      await expect(page.getByRole('tab', { name: 'Draft' })).toHaveAttribute(
        'aria-selected',
        'false'
      );
      await expect(page.getByRole('tab', { name: 'Published' })).toHaveAttribute(
        'aria-selected',
        'true'
      );
      await expect(page.getByRole('button', { name: 'Save' })).toBeDisabled();
      await expect(page.getByRole('button', { name: 'Publish' })).toBeDisabled();

      await page.getByRole('tab', { name: 'Draft' }).click();
      await expect(page.getByRole('button', { name: 'Save' })).toBeDisabled();
      await expect(page.getByRole('button', { name: 'Publish' })).toBeDisabled();
      await expect(page.getByRole('button', { name: 'More document actions' })).not.toBeDisabled();

      await page.getByRole('button', { name: 'More document actions' }).click();
      await expect(
        page.getByRole('menuitem', { name: 'Unpublish', exact: true })
      ).not.toBeDisabled();
      await expect(page.getByRole('menuitem', { name: 'Discard changes' })).toBeDisabled();
      await page.keyboard.press('Escape'); // close the menu since we're not actioning on it atm.

      /**
       * Now we go back to the list view to confirm our new entry has been correctly added to the database.
       */
      await page.getByRole('link', { name: 'Content Manager' }).click();
      await page.waitForURL(LIST_URL);
      await expect(page.getByRole('gridcell', { name: 'Being from Kansas City' })).toBeVisible();
      await page.getByRole('gridcell', { name: 'Being from Kansas City' }).click();

      await page.getByRole('combobox', { name: 'authors' }).click();
      const draft = page
        .locator('role=option')
        .filter({ hasText: 'Led Tasso' })
        .filter({ hasText: 'Draft' });

      await expect(draft).toBeEnabled();
      await draft.click();

      await expect(page.getByRole('button', { name: 'Led Tasso' })).toBeVisible();

      await page.getByRole('button', { name: 'Save' }).click();
      await findAndClose(page, 'Saved Document');

      await expect(page.getByText('Modified')).toBeVisible();
    });

    test('as a user I want to create a document, then modify that document', async ({ page }) => {
      await page.getByRole('link', { name: 'Content Manager' }).click();
      await page.getByRole('link', { name: /Create new entry/ }).click();

      /**
       * Now we're in the edit view.
       */
      await page.waitForURL(CREATE_URL);

      await expect(page.getByRole('heading', { name: 'Create an entry' })).toBeVisible();
      await expect(page.getByRole('button', { name: 'More actions' })).not.toBeDisabled();

      /**
       * There should be two tabs, draft and published.
       * The draft tab should be active by default.
       * The published tab should be disabled.
       */
      await expect(page.getByRole('tab', { name: 'Draft' })).toBeVisible();
      await expect(page.getByRole('tab', { name: 'Published' })).toBeVisible();
      await expect(page.getByRole('tab', { name: 'Draft' })).toHaveAttribute(
        'aria-selected',
        'true'
      );
      await expect(page.getByRole('tab', { name: 'Published' })).toHaveAttribute(
        'aria-selected',
        'false'
      );
      await expect(page.getByRole('tab', { name: 'Draft' })).not.toBeDisabled();
      await expect(page.getByRole('tab', { name: 'Published' })).toBeDisabled();

      /**
       * Both the publish & save button should be enabled only after we start filling in the form
       * and it should disable itself after we save the entry. The publish button should still be enabled.
       */
      await expect(page.getByRole('button', { name: 'Save' })).toBeDisabled();
      await expect(page.getByRole('button', { name: 'Publish' })).toBeDisabled();
      await expect(page.getByRole('button', { name: 'More document actions' })).toBeDisabled();
      await page.getByRole('textbox', { name: 'title' }).fill('Being from Kansas City');

      await page.getByRole('button', { name: 'Save' }).click();
      await findAndClose(page, 'Saved Document');

      await expect(page.getByRole('tab', { name: 'Draft' })).toHaveAttribute(
        'aria-selected',
        'true'
      );
      await expect(page.getByRole('tab', { name: 'Published' })).toHaveAttribute(
        'aria-selected',
        'false'
      );
      await expect(page.getByRole('tab', { name: 'Draft' })).toBeEnabled();
      await expect(page.getByRole('tab', { name: 'Published' })).toBeDisabled();

      // the title should update post save because it's the `mainField` of the content-type
      await expect(page.getByRole('heading', { name: 'Being from Kansas City' })).toBeVisible();
      await expect(page.getByRole('heading', { name: 'Create an entry' })).not.toBeVisible();
      await expect(page.getByRole('button', { name: 'Save' })).toBeDisabled();
      await expect(page.getByRole('button', { name: 'Publish' })).not.toBeDisabled();

      await page.getByRole('textbox', { name: 'title' }).fill('Being an American');
      const contentBlock = page.getByRole('textbox').filter({ hasText: 'Drag' });
      await contentBlock.fill('I miss the denver broncos, now I can only watch it on the evening.');

      await page.getByRole('combobox', { name: 'authors' }).click();

      const draft = page
        .locator('role=option')
        .filter({ hasText: 'Led Tasso' })
        .filter({ hasText: 'Draft' });

      await expect(draft).toBeEnabled();
      await draft.click();

      await expect(page.getByRole('button', { name: 'Led Tasso' })).toBeVisible();

      await expect(page.getByRole('button', { name: 'Save' })).not.toBeDisabled();

      await page.getByRole('button', { name: 'Save' }).click();
      await findAndClose(page, 'Saved Document');

      // Check that we can save with keyboard shortcuts
      await page.getByRole('textbox', { name: 'title' }).fill('Being an American...');
      await page.keyboard.press('Control+Enter');
      await findAndClose(page, 'Saved Document');

      await expect(page.getByRole('tab', { name: 'Draft' })).toHaveAttribute(
        'aria-selected',
        'true'
      );
      await expect(page.getByRole('tab', { name: 'Published' })).toHaveAttribute(
        'aria-selected',
        'false'
      );
      await expect(page.getByRole('tab', { name: 'Draft' })).toBeEnabled();
      await expect(page.getByRole('tab', { name: 'Published' })).toBeDisabled();
      await expect(page.getByText('Modified')).not.toBeVisible();

      /**
       * Now we go back to the list view to confirm our new entry has been correctly added to the database.
       */
      await page.getByRole('link', { name: 'Content Manager' }).click();
      await page.waitForURL(LIST_URL);
      await expect(page.getByRole('gridcell', { name: 'Being an American' })).toBeVisible();
      await page.getByRole('gridcell', { name: 'Being an American' }).click();

      await expect(page.getByRole('heading', { name: 'Being an American' })).toBeVisible();
    });

    test('as a user I want to be able to discard my changes', async ({ page }) => {
      await page.getByRole('link', { name: 'Content Manager' }).click();
      await page.getByRole('gridcell', { name: 'West Ham post match analysis' }).click();

      await page.getByRole('button', { name: 'Publish' }).click();

      await findAndClose(page, 'Published Document');

      await page.getByRole('button', { name: 'More document actions' }).click();
      await expect(page.getByRole('menuitem', { name: 'Discard changes' })).toBeDisabled();
      await page.keyboard.press('Escape'); // close the menu since we're not actioning on it atm.

      await page.getByRole('textbox', { name: 'title' }).fill('West Ham vs Richmond AFC');
      await page.getByRole('button', { name: 'Save' }).click();

      await findAndClose(page, 'Saved Document');

      await page.getByRole('button', { name: 'More document actions' }).click();
      await expect(page.getByRole('menuitem', { name: 'Discard changes' })).not.toBeDisabled();

      await page.getByRole('menuitem', { name: 'Discard changes' }).click();
      await page.getByRole('button', { name: 'Confirm' }).click();

      await findAndClose(page, 'Changes discarded');
    });

    test('as a user I want to unpublish a document', async ({ page }) => {
      await page.getByRole('link', { name: 'Content Manager' }).click();
      await page.getByRole('gridcell', { name: 'West Ham post match analysis' }).click();

      await expect(page.getByRole('tab', { name: 'Draft' })).toBeVisible();
      await expect(page.getByRole('tab', { name: 'Published' })).toBeVisible();
      await expect(page.getByRole('tab', { name: 'Draft' })).toHaveAttribute(
        'aria-selected',
        'true'
      );
      await expect(page.getByRole('tab', { name: 'Published' })).toHaveAttribute(
        'aria-selected',
        'false'
      );
      await expect(page.getByRole('tab', { name: 'Draft' })).not.toBeDisabled();

      await page.getByRole('button', { name: 'Publish' }).click();
      await findAndClose(page, 'Published Document');

      await expect(page.getByRole('tab', { name: 'Draft' })).toBeVisible();
      await expect(page.getByRole('tab', { name: 'Published' })).toBeVisible();
      await expect(page.getByRole('tab', { name: 'Draft' })).toHaveAttribute(
        'aria-selected',
        'true'
      );
      await expect(page.getByRole('tab', { name: 'Published' })).toHaveAttribute(
        'aria-selected',
        'false'
      );
      await expect(page.getByRole('tab', { name: 'Draft' })).not.toBeDisabled();
      await expect(page.getByRole('tab', { name: 'Published' })).not.toBeDisabled();

      await page.getByRole('button', { name: 'More document actions' }).click();
      await expect(
        page.getByRole('menuitem', { name: 'Unpublish', exact: true })
      ).not.toBeDisabled();
      await page.getByRole('menuitem', { name: 'Unpublish', exact: true }).click();

      await findAndClose(page, 'Unpublished Document');

      await expect(page.getByRole('tab', { name: 'Draft' })).toBeVisible();
      await expect(page.getByRole('tab', { name: 'Published' })).toBeVisible();
      await expect(page.getByRole('tab', { name: 'Draft' })).toHaveAttribute(
        'aria-selected',
        'true'
      );
      await expect(page.getByRole('tab', { name: 'Published' })).toHaveAttribute(
        'aria-selected',
        'false'
      );
      await expect(page.getByRole('tab', { name: 'Draft' })).not.toBeDisabled();
      await expect(page.getByRole('tab', { name: 'Published' })).toBeDisabled();
    });

    test('as a user I want to delete a document', async ({ page }) => {
      await page.getByRole('link', { name: 'Content Manager' }).click();
      await page.getByRole('gridcell', { name: 'West Ham post match analysis' }).click();

      await page.getByRole('button', { name: 'More actions' }).click();
      await page.getByRole('menuitem', { name: 'Delete entry (all locales)' }).click();
      await page.getByRole('button', { name: 'Confirm' }).click();

      await findAndClose(page, 'Deleted Document');

      /**
       * We're back on the list view and we can asser the document was correctly deleted.
       */
      await page.waitForURL(LIST_URL);
      await expect(
        page.getByRole('gridcell', { name: 'West Ham post match analysis' })
      ).not.toBeVisible();
    });
  });
});<|MERGE_RESOLUTION|>--- conflicted
+++ resolved
@@ -1,14 +1,7 @@
 import { test, expect } from '@playwright/test';
-<<<<<<< HEAD
 import { login } from '../../../../utils/login';
 import { resetDatabaseAndImportDataFromPath } from '../../../../utils/dts-import';
-import { clickAndWait, findAndClose, navToHeader } from '../../../../utils/shared';
-import { EDITOR_EMAIL_ADDRESS, EDITOR_PASSWORD } from '../../../constants';
-=======
-import { login } from '../../../utils/login';
-import { resetDatabaseAndImportDataFromPath } from '../../../utils/dts-import';
-import { clickAndWait, findAndClose } from '../../../utils/shared';
->>>>>>> 14a84238
+import { clickAndWait, findAndClose } from '../../../../utils/shared';
 
 test.describe('Edit View', () => {
   test.beforeEach(async ({ page }) => {
