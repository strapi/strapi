--- conflicted
+++ resolved
@@ -168,18 +168,10 @@
       await goToHistoryPage(page);
       await page.waitForURL(ARTICLE_HISTORY_URL);
       await expect(versionCards).toHaveCount(3);
-      // Assert the current version is the most recent published version
-      await expect(titleInput).toHaveValue('Being from Kansas City');
       // The current version is the most recent draft
       await expect(currentVersion.getByText('Published')).toBeVisible();
       await expect(titleInput).toHaveValue('Being from Kansas City');
-<<<<<<< HEAD
-      // The second in the list is the published version
-      await expect(previousVersion.getByText('Published')).toBeVisible();
-      await previousVersion.click();
-=======
       previousVersion.click();
->>>>>>> d3775ccc
       await expect(titleInput).toHaveValue('Being from Kansas City');
 
       // Go back to the entry
