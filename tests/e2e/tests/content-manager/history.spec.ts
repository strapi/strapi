--- conflicted
+++ resolved
@@ -1,14 +1,9 @@
 import { test, expect } from '@playwright/test';
 import { login } from '../../utils/login';
-<<<<<<< HEAD
-import { describeOnCondition } from '../../utils/shared';
-import { resetDatabaseAndImportDataFromPath } from '../../utils/dts-import';
-=======
 import { resetDatabaseAndImportDataFromPath } from '../../utils/dts-import';
 import { describeOnCondition } from '../../utils/shared';
 import { resetFiles } from '../../utils/file-reset';
 import { waitForRestart } from '../../utils/restart';
->>>>>>> cff608ed
 
 const hasFutureFlag = process.env.STRAPI_FEATURES_FUTURE_CONTENT_HISTORY === 'true';
 
@@ -143,8 +138,7 @@
       await expect(titleInput).toHaveValue('Being from Kansas City, Missouri');
     });
 
-<<<<<<< HEAD
-    test('Relations should be displayed in history versions', async ({ page }) => {
+    test('A user should see the relations and whether some are missing', async ({ page }) => {
       const AUTHOR_CREATE_URL =
         /\/admin\/content-manager\/collection-types\/api::author.author\/create(\?.*)?/;
       const AUTHOR_EDIT_URL =
@@ -194,7 +188,8 @@
       await expect(page.getByRole('link', { name: 'Coach Beard' })).toBeVisible();
       await expect(page.getByText('Will Kitman')).not.toBeVisible();
       await expect(page.getByText(/missing relation/i)).toBeVisible();
-=======
+    });
+
     test('A user should be able to rename (delete + create) a field in the content-type builder and see the changes as "unknown fields" in concerned history versions', async ({
       page,
     }) => {
@@ -254,7 +249,7 @@
       await expect(versionCards).toHaveCount(2);
 
       const previousVersion = versionCards.nth(1);
-      previousVersion.click();
+      await previousVersion.click();
 
       // Assert the unknown field is present
       await expect(page.getByText('Unknown fields')).toBeVisible();
@@ -263,7 +258,6 @@
       // Assert the new field is present
       await expect(page.getByText('titleRename')).toBeVisible();
       await page.getByRole('status').getByText('New field');
->>>>>>> cff608ed
     });
   });
 
