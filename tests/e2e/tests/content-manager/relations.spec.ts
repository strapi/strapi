import { test, expect } from '@playwright/test';
import { login } from '../../utils/login';
import { resetDatabaseAndImportDataFromPath } from '../../utils/dts-import';
import { clickAndWait } from '../../utils/shared';

<<<<<<< HEAD
const AUTHOR_EDIT_URL =
  /\/admin\/content-manager\/collection-types\/api::author.author\/(?!create)[^/]/;

describeOnCondition(process.env.STRAPI_FEATURES_UNSTABLE_RELATIONS_ON_THE_FLY === 'true')(
  'Unstable Relations on the fly',
  () => {
    test.beforeEach(async ({ page }) => {
      await resetDatabaseAndImportDataFromPath('with-admin.tar');
      await page.goto('/admin');
      await login({ page });
    });

    test('as a user I want to open a relation modal inside a collection and then open it full page', async ({
      page,
    }) => {
      await clickAndWait(page, page.getByRole('link', { name: 'Content Manager' }));
      await clickAndWait(page, page.getByRole('link', { name: 'Article' }));
      await clickAndWait(
        page,
        page.getByRole('gridcell', { name: 'West Ham post match analysis' })
      );

      await expect(
        page.getByRole('heading', { name: 'West Ham post match analysis' })
      ).toBeVisible();

      // Add a new relation to the entry
      await clickAndWait(page, page.getByRole('combobox', { name: 'authors' }));
      await clickAndWait(page, page.getByLabel('Coach BeardDraft'));
      await clickAndWait(page, page.getByRole('button', { name: 'Coach Beard' }));
      // it opens the edit relations modal
      await expect(page.getByText('Edit a relation')).toBeVisible();

      // click on the full page icon
      await clickAndWait(page, page.getByRole('link', { name: 'Go to entry' }));
      await clickAndWait(page, page.getByRole('button', { name: 'Confirm' }));
      await page.waitForURL(AUTHOR_EDIT_URL);
      await expect(page.getByRole('heading', { name: 'Coach Beard' })).toBeVisible();
    });
  }
);
=======
test.describe('Unstable Relations on the fly', () => {
  test.beforeEach(async ({ page }) => {
    await resetDatabaseAndImportDataFromPath('with-admin.tar');
    await page.goto('/admin');
    await login({ page });
  });

  test('as a user I want to open a relation modal inside a collection', async ({ page }) => {
    await clickAndWait(page, page.getByRole('link', { name: 'Content Manager' }));
    await clickAndWait(page, page.getByRole('link', { name: 'Author' }));
    await clickAndWait(page, page.getByRole('gridcell', { name: 'Ted Lasso' }));

    await expect(page.getByRole('heading', { name: 'Ted Lasso' })).toBeVisible();

    await clickAndWait(page, page.getByRole('button', { name: 'Pourquoi je préfère le' }));
    // it opens the edit relations modal
    await expect(page.getByText('Edit a relation')).toBeVisible();
  });
});
>>>>>>> 8e425766
<|MERGE_RESOLUTION|>--- conflicted
+++ resolved
@@ -3,19 +3,20 @@
 import { resetDatabaseAndImportDataFromPath } from '../../utils/dts-import';
 import { clickAndWait } from '../../utils/shared';
 
-<<<<<<< HEAD
 const AUTHOR_EDIT_URL =
   /\/admin\/content-manager\/collection-types\/api::author.author\/(?!create)[^/]/;
 
-describeOnCondition(process.env.STRAPI_FEATURES_UNSTABLE_RELATIONS_ON_THE_FLY === 'true')(
-  'Unstable Relations on the fly',
-  () => {
-    test.beforeEach(async ({ page }) => {
-      await resetDatabaseAndImportDataFromPath('with-admin.tar');
-      await page.goto('/admin');
-      await login({ page });
-    });
+test.describe('Unstable Relations on the fly', () => {
+  test.beforeEach(async ({ page }) => {
+    await resetDatabaseAndImportDataFromPath('with-admin.tar');
+    await page.goto('/admin');
+    await login({ page });
+  });
 
+  test('as a user I want to open a relation modal inside a collection', async ({ page }) => {
+    await clickAndWait(page, page.getByRole('link', { name: 'Content Manager' }));
+    await clickAndWait(page, page.getByRole('link', { name: 'Author' }));
+    await clickAndWait(page, page.getByRole('gridcell', { name: 'Ted Lasso' }));
     test('as a user I want to open a relation modal inside a collection and then open it full page', async ({
       page,
     }) => {
@@ -26,10 +27,16 @@
         page.getByRole('gridcell', { name: 'West Ham post match analysis' })
       );
 
+    await expect(page.getByRole('heading', { name: 'Ted Lasso' })).toBeVisible();
       await expect(
         page.getByRole('heading', { name: 'West Ham post match analysis' })
       ).toBeVisible();
 
+    await clickAndWait(page, page.getByRole('button', { name: 'Pourquoi je préfère le' }));
+    // it opens the edit relations modal
+    await expect(page.getByText('Edit a relation')).toBeVisible();
+  });
+});
       // Add a new relation to the entry
       await clickAndWait(page, page.getByRole('combobox', { name: 'authors' }));
       await clickAndWait(page, page.getByLabel('Coach BeardDraft'));
@@ -44,25 +51,4 @@
       await expect(page.getByRole('heading', { name: 'Coach Beard' })).toBeVisible();
     });
   }
-);
-=======
-test.describe('Unstable Relations on the fly', () => {
-  test.beforeEach(async ({ page }) => {
-    await resetDatabaseAndImportDataFromPath('with-admin.tar');
-    await page.goto('/admin');
-    await login({ page });
-  });
-
-  test('as a user I want to open a relation modal inside a collection', async ({ page }) => {
-    await clickAndWait(page, page.getByRole('link', { name: 'Content Manager' }));
-    await clickAndWait(page, page.getByRole('link', { name: 'Author' }));
-    await clickAndWait(page, page.getByRole('gridcell', { name: 'Ted Lasso' }));
-
-    await expect(page.getByRole('heading', { name: 'Ted Lasso' })).toBeVisible();
-
-    await clickAndWait(page, page.getByRole('button', { name: 'Pourquoi je préfère le' }));
-    // it opens the edit relations modal
-    await expect(page.getByText('Edit a relation')).toBeVisible();
-  });
-});
->>>>>>> 8e425766
+);