import { test, expect } from '@playwright/test';
import { login } from '../../utils/login';
import { resetDatabaseAndImportDataFromPath } from '../../utils/dts-import';
import { clickAndWait, describeOnCondition, findAndClose } from '../../utils/shared';

const AUTHOR_EDIT_URL =
  /\/admin\/content-manager\/collection-types\/api::author.author\/(?!create)[^/]/;

test.describe('Unstable Relations on the fly', () => {
  test.beforeEach(async ({ page }) => {
    await resetDatabaseAndImportDataFromPath('with-admin.tar');
    await page.goto('/admin');
    await login({ page });
  });

<<<<<<< HEAD
  test('as a user I want to open a relation modal inside a collection and then open it full page', async ({
=======
  test('I want to edit an existing relation in a modal and save and publish the related document', async ({
>>>>>>> 4c4c5c07
    page,
  }) => {
    await clickAndWait(page, page.getByRole('link', { name: 'Content Manager' }));
    await clickAndWait(page, page.getByRole('link', { name: 'Article' }));
    await clickAndWait(page, page.getByRole('gridcell', { name: 'West Ham post match analysis' }));

    await expect(page.getByRole('heading', { name: 'West Ham post match analysis' })).toBeVisible();

<<<<<<< HEAD
    // Add a new relation to the entry
    await clickAndWait(page, page.getByRole('combobox', { name: 'authors' }));
    await clickAndWait(page, page.getByLabel('Coach BeardDraft'));
    await clickAndWait(page, page.getByRole('button', { name: 'Coach Beard' }));
    // it opens the edit relations modal
    await expect(page.getByText('Edit a relation')).toBeVisible();

    // click on the full page icon
    await clickAndWait(page, page.getByRole('link', { name: 'Go to entry' }));
    await clickAndWait(page, page.getByRole('button', { name: 'Confirm' }));
    await page.waitForURL(AUTHOR_EDIT_URL);
    await expect(page.getByRole('heading', { name: 'Coach Beard' })).toBeVisible();
=======
    // Open the relation modal
    await clickAndWait(page, page.getByRole('button', { name: 'Coach Beard' }));
    await expect(page.getByText('Edit a relation')).toBeVisible();

    // Confirm the relation is initialized with correct data
    const name = page.getByRole('textbox', { name: 'name' });
    await expect(name).toHaveValue('Coach Beard');

    // Save the related document as draft
    await name.fill('Mr. Coach Beard');
    await clickAndWait(page, page.getByRole('button', { name: 'Save' }));
    await expect(name).toHaveValue('Mr. Coach Beard');
    await expect(page.getByRole('status', { name: 'Draft' }).first()).toBeVisible();

    // Publish the related document
    await clickAndWait(page, page.getByRole('button', { name: 'Publish' }));
    await expect(name).toHaveValue('Mr. Coach Beard');
    await expect(page.getByRole('status', { name: 'Published' }).first()).toBeVisible();

    // Close the relation modal to see the updated relation on the root document
    await page.getByRole('button', { name: 'Close modal' }).click();
    await expect(page.getByRole('button', { name: 'Mr. Coach Beard' })).toBeVisible();
>>>>>>> 4c4c5c07
  });
});<|MERGE_RESOLUTION|>--- conflicted
+++ resolved
@@ -1,7 +1,7 @@
 import { test, expect } from '@playwright/test';
 import { login } from '../../utils/login';
 import { resetDatabaseAndImportDataFromPath } from '../../utils/dts-import';
-import { clickAndWait, describeOnCondition, findAndClose } from '../../utils/shared';
+import { clickAndWait } from '../../utils/shared';
 
 const AUTHOR_EDIT_URL =
   /\/admin\/content-manager\/collection-types\/api::author.author\/(?!create)[^/]/;
@@ -13,11 +13,7 @@
     await login({ page });
   });
 
-<<<<<<< HEAD
-  test('as a user I want to open a relation modal inside a collection and then open it full page', async ({
-=======
   test('I want to edit an existing relation in a modal and save and publish the related document', async ({
->>>>>>> 4c4c5c07
     page,
   }) => {
     await clickAndWait(page, page.getByRole('link', { name: 'Content Manager' }));
@@ -26,20 +22,6 @@
 
     await expect(page.getByRole('heading', { name: 'West Ham post match analysis' })).toBeVisible();
 
-<<<<<<< HEAD
-    // Add a new relation to the entry
-    await clickAndWait(page, page.getByRole('combobox', { name: 'authors' }));
-    await clickAndWait(page, page.getByLabel('Coach BeardDraft'));
-    await clickAndWait(page, page.getByRole('button', { name: 'Coach Beard' }));
-    // it opens the edit relations modal
-    await expect(page.getByText('Edit a relation')).toBeVisible();
-
-    // click on the full page icon
-    await clickAndWait(page, page.getByRole('link', { name: 'Go to entry' }));
-    await clickAndWait(page, page.getByRole('button', { name: 'Confirm' }));
-    await page.waitForURL(AUTHOR_EDIT_URL);
-    await expect(page.getByRole('heading', { name: 'Coach Beard' })).toBeVisible();
-=======
     // Open the relation modal
     await clickAndWait(page, page.getByRole('button', { name: 'Coach Beard' }));
     await expect(page.getByText('Edit a relation')).toBeVisible();
@@ -62,6 +44,28 @@
     // Close the relation modal to see the updated relation on the root document
     await page.getByRole('button', { name: 'Close modal' }).click();
     await expect(page.getByRole('button', { name: 'Mr. Coach Beard' })).toBeVisible();
->>>>>>> 4c4c5c07
+  });
+
+  test('I want to edit an existing relation in a modal and open it in full page', async ({
+    page,
+  }) => {
+    await clickAndWait(page, page.getByRole('link', { name: 'Content Manager' }));
+    await clickAndWait(page, page.getByRole('link', { name: 'Article' }));
+    await clickAndWait(page, page.getByRole('gridcell', { name: 'West Ham post match analysis' }));
+
+    await expect(page.getByRole('heading', { name: 'West Ham post match analysis' })).toBeVisible();
+
+    // Add a new relation to the entry
+    await clickAndWait(page, page.getByRole('combobox', { name: 'authors' }));
+    await clickAndWait(page, page.getByLabel('Coach BeardDraft'));
+    await clickAndWait(page, page.getByRole('button', { name: 'Coach Beard' }));
+    // it opens the edit relations modal
+    await expect(page.getByText('Edit a relation')).toBeVisible();
+
+    // click on the full page icon
+    await clickAndWait(page, page.getByRole('link', { name: 'Go to entry' }));
+    await clickAndWait(page, page.getByRole('button', { name: 'Confirm' }));
+    await page.waitForURL(AUTHOR_EDIT_URL);
+    await expect(page.getByRole('heading', { name: 'Coach Beard' })).toBeVisible();
   });
 });