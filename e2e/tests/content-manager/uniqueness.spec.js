--- conflicted
+++ resolved
@@ -2,11 +2,7 @@
 import { login } from '../../utils/login';
 import { resetDatabaseAndImportDataFromPath } from '../../scripts/dts-import';
 
-<<<<<<< HEAD
-test.skip('Uniqueness', () => {
-=======
 test.describe.skip('Uniqueness', () => {
->>>>>>> 38f29cfe
   test.beforeEach(async ({ page }) => {
     // Reset the DB and also specify that we are wiping all entries of the unique content type each time
     // TODO: the default should be to wipe all entries, but we need to fix the import script first
