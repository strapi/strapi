import { test, expect } from '@playwright/test';
import { login } from '../../utils/login';
import { resetDatabaseAndImportDataFromPath } from '../../scripts/dts-import';

type Field = {
  name: string;
  value: string;
  newValue?: string;
  role?: string;
};

// When we need to adjust the value of a field to test uniqueness
// Either take the new value provided in the field object or generate a random
// new one based on the type of the field
const getNewValue = (field: Pick<Field, 'newValue' | 'value'>) => {
  if (field?.newValue) {
    return field.newValue;
  }

  if (isNaN(Number(field.value))) {
    return String.fromCharCode(Math.floor(Math.random() * 26) + 97) + field.value.substring(1);
  }

  return `${Number(field.value) + 10}`;
};

test.describe('Uniqueness', () => {
  test.beforeEach(async ({ page }) => {
    // Reset the DB and also specify that we are wiping all entries of the unique content type each time
    await resetDatabaseAndImportDataFromPath('./e2e/data/with-admin.tar');

    await page.goto('/admin');
    await login({ page });

    await page.getByRole('link', { name: 'Content Manager' }).click();
    await page.getByRole('link', { name: 'Unique' }).click();
  });

  const FIELDS_TO_TEST: Array<Field> = [
    { name: 'uniqueString', value: 'unique' },
    { name: 'uniqueNumber', value: '10' },
    { name: 'uniqueEmail', value: 'test@testing.com' },
    { name: 'uniqueDate', value: '01/01/2024', newValue: '02/01/2024', role: 'combobox' },
    { name: 'UID', value: 'unique' },
  ] as const;

  const clickSave = async (page) => {
    await page.getByRole('button', { name: 'Save' }).isEnabled();
    await page.getByRole('tab', { name: 'Draft' }).click();
    await page.getByRole('button', { name: 'Save' }).click();
  };

  const getNewValue = (field: (typeof FIELDS_TO_TEST)[number]) => {
    if ('newValue' in field) {
      return field.newValue;
    }

    if (isNaN(Number(field.value))) {
      return String.fromCharCode(Math.floor(Math.random() * 26) + 97) + field.value.substring(1);
    }

    return `${Number(field.value) + 10}`;
  };

  const CREATE_URL =
    /\/admin\/content-manager\/collection-types\/api::unique.unique\/create(\?.*)?/;
  const LIST_URL = /\/admin\/content-manager\/collection-types\/api::unique.unique(\?.*)?/;

  /**
   * @note the unique content type is set up with every type of document level unique field.
   * We are testing that uniqueness is enforced for these fields across all entries of a content type in the same locale.
   */
  FIELDS_TO_TEST.forEach((field) => {
    test(`A user should not be able to duplicate the ${field.name} document field value in the same content type and locale. Validation should not happen across locales`, async ({
      page,
    }) => {
      await page.getByRole('link', { name: 'Create new entry' }).first().click();

<<<<<<< HEAD
      await page.waitForURL('**/content-manager/collection-types/api::unique.unique/create');
=======
      await page.waitForURL(CREATE_URL);
>>>>>>> 88a98964

      /**
       * Now we're in the edit view. The content within each entry will be valid from the previous test run.
       */
      const fieldRole = 'role' in field ? field.role : 'textbox';
      await page.getByRole(fieldRole, { name: field.name }).fill(field.value);

      await clickSave(page);
      await expect(page.getByText('Saved').first()).toBeVisible();

      await page.getByRole('link', { name: 'Unique' }).click();
      await page.waitForURL(LIST_URL);

      /**
       * Try to create another entry with the same value, the validation should fail
       */
      await page.getByRole('link', { name: 'Create new entry' }).first().click();

      await page.waitForURL(CREATE_URL);

<<<<<<< HEAD
      await page.waitForURL('**/content-manager/collection-types/api::unique.unique/create');

      // @ts-expect-error – wants a const string
=======
>>>>>>> 88a98964
      await page.getByRole(fieldRole, { name: field.name }).fill(field.value);

      await clickSave(page);

      await expect(page.locator('text=This attribute must be unique').first()).toBeVisible();

      /**
       * Modify the value and try again, this should save successfully
       * Either take the new value provided in the field object or generate a random new one
       */
<<<<<<< HEAD
      const newValue = getNewValue({ newValue: field.newValue, value: field.value });
=======
      // TODO: find a better way to generate random values for all field types
      const newValue = getNewValue(field);
>>>>>>> 88a98964

      await page
        .getByRole(fieldRole, {
          name: field.name,
        })
        .fill(newValue);

      await clickSave(page);
      await expect(page.getByText('Saved').first()).toBeVisible();

      await page.getByRole('link', { name: 'Unique' }).click();
      await page.waitForURL(LIST_URL);

      /**
       * TODO: this is skipped because it requires the ability to change locales in the UI.
       */
      /**
       * Change locale and try to create an entry with the same value as our first entry, this should save successfully
       */
      // await page.getByRole('combobox', { name: 'Select a locale' }).click();

      // await page.getByText('French (fr)').click();

      // await page.getByRole('link', { name: 'Create new entry' }).first().click();

<<<<<<< HEAD
      await page.waitForURL('**/content-manager/collection-types/api::unique.unique/create');
=======
      // await page.waitForURL(EDIT_URL);
>>>>>>> 88a98964

      // await page.getByRole(fieldRole, { name: field.name }).fill(field.value);

      // await clickSave(page);
      // await expect(page.getByText('Saved').first()).toBeVisible();

      // await page.getByRole('button', { name: 'Publish' }).click();
      // await expect(page.getByText('Published').first()).toBeVisible();
    });
  });
});<|MERGE_RESOLUTION|>--- conflicted
+++ resolved
@@ -7,21 +7,6 @@
   value: string;
   newValue?: string;
   role?: string;
-};
-
-// When we need to adjust the value of a field to test uniqueness
-// Either take the new value provided in the field object or generate a random
-// new one based on the type of the field
-const getNewValue = (field: Pick<Field, 'newValue' | 'value'>) => {
-  if (field?.newValue) {
-    return field.newValue;
-  }
-
-  if (isNaN(Number(field.value))) {
-    return String.fromCharCode(Math.floor(Math.random() * 26) + 97) + field.value.substring(1);
-  }
-
-  return `${Number(field.value) + 10}`;
 };
 
 test.describe('Uniqueness', () => {
@@ -50,6 +35,9 @@
     await page.getByRole('button', { name: 'Save' }).click();
   };
 
+  // When we need to adjust the value of a field to test uniqueness
+  // Either take the new value provided in the field object or generate a random
+  // new one based on the type of the field
   const getNewValue = (field: (typeof FIELDS_TO_TEST)[number]) => {
     if ('newValue' in field) {
       return field.newValue;
@@ -76,11 +64,7 @@
     }) => {
       await page.getByRole('link', { name: 'Create new entry' }).first().click();
 
-<<<<<<< HEAD
-      await page.waitForURL('**/content-manager/collection-types/api::unique.unique/create');
-=======
       await page.waitForURL(CREATE_URL);
->>>>>>> 88a98964
 
       /**
        * Now we're in the edit view. The content within each entry will be valid from the previous test run.
@@ -101,12 +85,6 @@
 
       await page.waitForURL(CREATE_URL);
 
-<<<<<<< HEAD
-      await page.waitForURL('**/content-manager/collection-types/api::unique.unique/create');
-
-      // @ts-expect-error – wants a const string
-=======
->>>>>>> 88a98964
       await page.getByRole(fieldRole, { name: field.name }).fill(field.value);
 
       await clickSave(page);
@@ -117,12 +95,8 @@
        * Modify the value and try again, this should save successfully
        * Either take the new value provided in the field object or generate a random new one
        */
-<<<<<<< HEAD
-      const newValue = getNewValue({ newValue: field.newValue, value: field.value });
-=======
       // TODO: find a better way to generate random values for all field types
       const newValue = getNewValue(field);
->>>>>>> 88a98964
 
       await page
         .getByRole(fieldRole, {
@@ -148,11 +122,7 @@
 
       // await page.getByRole('link', { name: 'Create new entry' }).first().click();
 
-<<<<<<< HEAD
-      await page.waitForURL('**/content-manager/collection-types/api::unique.unique/create');
-=======
       // await page.waitForURL(EDIT_URL);
->>>>>>> 88a98964
 
       // await page.getByRole(fieldRole, { name: field.name }).fill(field.value);
 
