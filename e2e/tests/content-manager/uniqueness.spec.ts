import { test, expect } from '@playwright/test';
import { login } from '../../utils/login';
import { resetDatabaseAndImportDataFromPath } from '../../scripts/dts-import';

type Field = {
  name: string;
  value: string;
  newValue?: string;
  role?: string;
};

test.describe('Uniqueness', () => {
  test.beforeEach(async ({ page }) => {
    // Reset the DB and also specify that we are wiping all entries of the unique content type each time
    await resetDatabaseAndImportDataFromPath('./e2e/data/with-admin.tar');

    await page.goto('/admin');
    await login({ page });

    await page.getByRole('link', { name: 'Content Manager' }).click();
    await page.getByRole('link', { name: 'Unique' }).click();
  });

  const FIELDS_TO_TEST: Array<Field> = [
    { name: 'uniqueString', value: 'unique' },
    { name: 'uniqueNumber', value: '10' },
    { name: 'uniqueEmail', value: 'test@testing.com' },
    { name: 'uniqueDate', value: '01/01/2024', newValue: '02/01/2024', role: 'combobox' },
    { name: 'UID', value: 'unique' },
  ] as const;

  const clickSave = async (page) => {
    await page.getByRole('button', { name: 'Save' }).isEnabled();
    await page.getByRole('tab', { name: 'Draft' }).click();
    await page.getByRole('button', { name: 'Save' }).click();
  };

<<<<<<< HEAD
=======
  // When we need to adjust the value of a field to test uniqueness
  // Either take the new value provided in the field object or generate a random
  // new one based on the type of the field
>>>>>>> 4f4e3c3a
  const getNewValue = (field: (typeof FIELDS_TO_TEST)[number]) => {
    if ('newValue' in field) {
      return field.newValue;
    }

    if (isNaN(Number(field.value))) {
      return String.fromCharCode(Math.floor(Math.random() * 26) + 97) + field.value.substring(1);
    }

    return `${Number(field.value) + 10}`;
  };

  const CREATE_URL =
    /\/admin\/content-manager\/collection-types\/api::unique.unique\/create(\?.*)?/;
  const LIST_URL = /\/admin\/content-manager\/collection-types\/api::unique.unique(\?.*)?/;
<<<<<<< HEAD
=======
  const EDIT_URL = /\/admin\/content-manager\/collection-types\/api::unique.unique\/[^/]+(\?.*)?/;
>>>>>>> 4f4e3c3a

  /**
   * @note the unique content type is set up with every type of document level unique field.
   * We are testing that uniqueness is enforced for these fields across all entries of a content type in the same locale.
   */
  FIELDS_TO_TEST.forEach((field) => {
    test(`A user should not be able to duplicate the ${field.name} document field value in the same content type and locale. Validation should not happen across locales`, async ({
      page,
    }) => {
      await page.getByRole('link', { name: 'Create new entry' }).first().click();

      await page.waitForURL(CREATE_URL);

      /**
       * Now we're in the edit view. The content within each entry will be valid from the previous test run.
       */
      const fieldRole = 'role' in field ? field.role : 'textbox';
      await page.getByRole(fieldRole, { name: field.name }).fill(field.value);

      await clickSave(page);
      await expect(page.getByText('Saved document')).toBeVisible();

      await page.getByRole('link', { name: 'Unique' }).click();
      await page.waitForURL(LIST_URL);

      /**
       * Try to create another entry with the same value, the validation should fail
       */
      await page.getByRole('link', { name: 'Create new entry' }).first().click();

      await page.waitForURL(CREATE_URL);

      await page.getByRole(fieldRole, { name: field.name }).fill(field.value);

      await clickSave(page);
      await expect(page.getByText('Warning:This attribute must be unique')).toBeVisible();

      /**
       * Modify the value and try again, this should save successfully
       * Either take the new value provided in the field object or generate a random new one
       */
      // TODO: find a better way to generate random values for all field types
      const newValue = getNewValue(field);

      await page
        .getByRole(fieldRole, {
          name: field.name,
        })
        .fill(newValue);

      await clickSave(page);
      await expect(page.getByText('Saved document')).toBeVisible();

      await page.getByRole('link', { name: 'Unique' }).click();
      await page.waitForURL(LIST_URL);

      /**
       * TODO: this is skipped because it requires the ability to change locales in the UI.
       */
      /**
       * Change locale and try to create an entry with the same value as our first entry, this should save successfully
       */
      // await page.getByRole('combobox', { name: 'Select a locale' }).click();

      // await page.getByText('French (fr)').click();

<<<<<<< HEAD
      // await page.getByRole('link', { name: 'Create new entry' }).first().click();

      // await page.waitForURL(EDIT_URL);

      // await page.getByRole(fieldRole, { name: field.name }).fill(field.value);

      // await clickSave(page);
      // await expect(page.getByText('Saved').first()).toBeVisible();

      // await page.getByRole('button', { name: 'Publish' }).click();
      // await expect(page.getByText('Published').first()).toBeVisible();
=======
      await page.getByRole('link', { name: 'Create new entry' }).first().click();

      await page.waitForURL(EDIT_URL);

      await page.getByRole(fieldRole, { name: field.name }).fill(field.value);

      await clickSave(page);
      await page.getByRole('button', { name: 'Publish' }).click();
      await expect(page.getByText('Published document')).toBeVisible();
>>>>>>> 4f4e3c3a
    });
  });
});<|MERGE_RESOLUTION|>--- conflicted
+++ resolved
@@ -35,12 +35,9 @@
     await page.getByRole('button', { name: 'Save' }).click();
   };
 
-<<<<<<< HEAD
-=======
   // When we need to adjust the value of a field to test uniqueness
   // Either take the new value provided in the field object or generate a random
   // new one based on the type of the field
->>>>>>> 4f4e3c3a
   const getNewValue = (field: (typeof FIELDS_TO_TEST)[number]) => {
     if ('newValue' in field) {
       return field.newValue;
@@ -56,10 +53,7 @@
   const CREATE_URL =
     /\/admin\/content-manager\/collection-types\/api::unique.unique\/create(\?.*)?/;
   const LIST_URL = /\/admin\/content-manager\/collection-types\/api::unique.unique(\?.*)?/;
-<<<<<<< HEAD
-=======
   const EDIT_URL = /\/admin\/content-manager\/collection-types\/api::unique.unique\/[^/]+(\?.*)?/;
->>>>>>> 4f4e3c3a
 
   /**
    * @note the unique content type is set up with every type of document level unique field.
@@ -126,19 +120,6 @@
 
       // await page.getByText('French (fr)').click();
 
-<<<<<<< HEAD
-      // await page.getByRole('link', { name: 'Create new entry' }).first().click();
-
-      // await page.waitForURL(EDIT_URL);
-
-      // await page.getByRole(fieldRole, { name: field.name }).fill(field.value);
-
-      // await clickSave(page);
-      // await expect(page.getByText('Saved').first()).toBeVisible();
-
-      // await page.getByRole('button', { name: 'Publish' }).click();
-      // await expect(page.getByText('Published').first()).toBeVisible();
-=======
       await page.getByRole('link', { name: 'Create new entry' }).first().click();
 
       await page.waitForURL(EDIT_URL);
@@ -148,7 +129,6 @@
       await clickSave(page);
       await page.getByRole('button', { name: 'Publish' }).click();
       await expect(page.getByText('Published document')).toBeVisible();
->>>>>>> 4f4e3c3a
     });
   });
 });