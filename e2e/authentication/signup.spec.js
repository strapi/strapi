--- conflicted
+++ resolved
@@ -1,11 +1,6 @@
 import { test } from '@playwright/test';
-<<<<<<< HEAD
-// eslint-disable-next-line import/extensions
-import { resetDatabaseAndImportDataFromPath } from '../scripts/dts-import';
-=======
 import { resetDatabaseAndImportDataFromPath } from '../scripts/dts-import';
 import { ADMIN_EMAIL_ADDRESS, ADMIN_PASSWORD } from '../scripts/constants';
->>>>>>> 922ef3f3
 
 test.describe('Authentication', () => {
   test.beforeEach(async ({ page }) => {
