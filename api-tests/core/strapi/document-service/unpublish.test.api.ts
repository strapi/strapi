import { createTestSetup, destroyTestSetup } from '../../../utils/builder-helper';
import { testInTransaction } from '../../../utils/index';
import resources from './resources/index';
import { ARTICLE_UID, findArticleDb, findPublishedArticlesDb } from './utils';

describe('Document Service', () => {
  let testUtils;

  beforeAll(async () => {
    testUtils = await createTestSetup(resources);
  });

  afterAll(async () => {
    await destroyTestSetup(testUtils);
  });

  describe('Unpublish', () => {
    it(
      'unpublish all locales of a document',
      testInTransaction(async () => {
        const articleDb = await findArticleDb({ title: 'Article1-Draft-EN' });

        // Publish first all locales
<<<<<<< HEAD
        await strapi.documents(ARTICLE_UID).publish(articleDb.id);
        // Unpublish all locales
        await strapi.documents(ARTICLE_UID).unpublish(articleDb.id);
=======
        await strapi.documents(ARTICLE_UID).publish(articleDb.documentId, { locale: '*' });
        // Unpublish all locales
        await strapi.documents(ARTICLE_UID).unpublish(articleDb.documentId, { locale: '*' });
>>>>>>> 76851890

        const publishedArticles = await findPublishedArticlesDb(articleDb.id);

        // All locales should have been unpublished
        expect(publishedArticles.length).toBe(0);
      })
    );

    it(
      'unpublish single locale of document',
      testInTransaction(async () => {
        const articleDb = await findArticleDb({ title: 'Article1-Draft-EN' });

        // Publish first all locales
<<<<<<< HEAD
        await strapi.documents(ARTICLE_UID).publish(articleDb.id);
        const publishedArticlesBefore = await findPublishedArticlesDb(articleDb.id);
=======
        await strapi.documents(ARTICLE_UID).publish(articleDb.documentId, { locale: '*' });
        const publishedArticlesBefore = await findPublishedArticlesDb(articleDb.documentId);
>>>>>>> 76851890

        await strapi.documents(ARTICLE_UID).unpublish(articleDb.id, {
          locale: 'en',
        });

        const publishedArticlesAfter = await findPublishedArticlesDb(articleDb.id);

        // Sanity check to validate there are multiple locales
        expect(publishedArticlesBefore.length).toBeGreaterThan(1);
        // Only the english locale should have been unpublished
        expect(publishedArticlesAfter.length).toBe(publishedArticlesBefore.length - 1);
        publishedArticlesAfter.forEach((article) => {
          expect(article.locale).not.toBe('en');
        });
      })
    );
  });
});<|MERGE_RESOLUTION|>--- conflicted
+++ resolved
@@ -21,15 +21,9 @@
         const articleDb = await findArticleDb({ title: 'Article1-Draft-EN' });
 
         // Publish first all locales
-<<<<<<< HEAD
-        await strapi.documents(ARTICLE_UID).publish(articleDb.id);
-        // Unpublish all locales
-        await strapi.documents(ARTICLE_UID).unpublish(articleDb.id);
-=======
         await strapi.documents(ARTICLE_UID).publish(articleDb.documentId, { locale: '*' });
         // Unpublish all locales
         await strapi.documents(ARTICLE_UID).unpublish(articleDb.documentId, { locale: '*' });
->>>>>>> 76851890
 
         const publishedArticles = await findPublishedArticlesDb(articleDb.id);
 
@@ -44,13 +38,8 @@
         const articleDb = await findArticleDb({ title: 'Article1-Draft-EN' });
 
         // Publish first all locales
-<<<<<<< HEAD
-        await strapi.documents(ARTICLE_UID).publish(articleDb.id);
-        const publishedArticlesBefore = await findPublishedArticlesDb(articleDb.id);
-=======
         await strapi.documents(ARTICLE_UID).publish(articleDb.documentId, { locale: '*' });
         const publishedArticlesBefore = await findPublishedArticlesDb(articleDb.documentId);
->>>>>>> 76851890
 
         await strapi.documents(ARTICLE_UID).unpublish(articleDb.id, {
           locale: 'en',
