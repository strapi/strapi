'use strict';

const { createStrapiInstance } = require('api-tests/strapi');
const { createTestBuilder } = require('api-tests/builder');
const { createAuthRequest } = require('api-tests/request');

const builder = createTestBuilder();
let strapi;
let rq;
const categories = {
  published: [],
  draft: [],
};

const productModel = {
  displayName: 'Product',
  singularName: 'product',
  pluralName: 'products',
  description: '',
  collectionName: '',
  pluginOptions: {
    i18n: {
      localized: true,
    },
  },
  attributes: {
    name: {
      type: 'string',
      required: true,
    },
    categories: {
      type: 'relation',
      relation: 'oneToMany',
      target: 'api::category.category',
      targetAttribute: 'product',
    },
    onecategory: {
      type: 'relation',
      relation: 'oneToOne',
      target: 'api::category.category',
      targetAttribute: 'oneproduct',
    },
    categories: {
      type: 'relation',
      relation: 'oneToMany',
      target: 'api::category.category',
      targetAttribute: 'product',
    },
    compo: {
      component: 'default.compo',
      type: 'component',
    },
    comporep: {
      component: 'default.compo',
      type: 'component',
      repeatable: true,
    },
    dz: {
      components: ['default.compo'],
      type: 'dynamiczone',
    },
  },
};

const categoryModel = {
  displayName: 'Category',
  singularName: 'category',
  pluralName: 'categories',
  pluginOptions: {
    i18n: {
      localized: true,
    },
  },
  attributes: {
    name: {
      type: 'string',
    },
  },
};

const compoModel = {
  displayName: 'compo',
  attributes: {
    name: {
      type: 'string',
    },
    categories: {
      type: 'relation',
      relation: 'oneToMany',
      target: 'api::category.category',
    },
    onecategory: {
      type: 'relation',
      relation: 'oneToOne',
      target: 'api::category.category',
    },
  },
};

<<<<<<< HEAD
describe('CM API - Basic', () => {
  const locale = 'fr';
=======
// TODO: Fix relations
describe.skip('CM API - Basic', () => {
>>>>>>> f0417b2a
  beforeAll(async () => {
    await builder
      .addContentTypes([categoryModel])
      .addComponent(compoModel)
      .addContentTypes([productModel])
      .build();

    strapi = await createStrapiInstance();
    rq = await createAuthRequest({ strapi });

    const {
      body: { id: idToPublish },
    } = await rq({
      method: 'POST',
      url: '/content-manager/collection-types/api::category.category',
      body: { name: 'Food' },
    });

    const { body: categoryPublished } = await rq({
      method: 'POST',
      url: `/content-manager/collection-types/api::category.category/${idToPublish}/actions/publish`,
    });

    categories.published.push(categoryPublished);

    const { body: categoryDraft1 } = await rq({
      method: 'POST',
      url: '/content-manager/collection-types/api::category.category',
      body: { name: 'Food' },
    });

    categories.draft.push(categoryDraft1);

    const { body: categoryDraft2 } = await rq({
      method: 'POST',
      url: '/content-manager/collection-types/api::category.category',
      body: { name: 'Food' },
    });

    categories.draft.push(categoryDraft2);

    // Create a non default locale
    await rq({
      method: 'POST',
      url: '/i18n/locales',
      body: {
        code: locale,
        name: `French (${locale})`,
        isDefault: false,
      },
    });
  });

  afterAll(async () => {
    await strapi.destroy();
    await builder.cleanup();
  });

  test('Return 0 when no relations are set', async () => {
    const { body: product } = await rq({
      method: 'POST',
      url: '/content-manager/collection-types/api::product.product',
      body: { name: 'Pizza' },
    });

    const { body } = await rq({
      method: 'GET',
      url: `/content-manager/collection-types/api::product.product/${product.id}/actions/countDraftRelations`,
    });

    expect(body.data).toBe(0);
  });

  test('Return 0 for published relations only', async () => {
    const publishedId = categories.published[0].entryId;

    const { body: product } = await rq({
      method: 'POST',
      url: '/content-manager/collection-types/api::product.product',
      body: {
        name: 'Pizza',
        onecategory: publishedId,
        categories: [publishedId],
        compo: {
          onecategory: publishedId,
          categories: [publishedId],
        },
        comporep: [{ onecategory: publishedId, categories: [publishedId] }],
        dz: [
          {
            __component: 'default.compo',
            onecategory: publishedId,
            categories: [publishedId],
          },
        ],
      },
    });

    const { body } = await rq({
      method: 'GET',
      url: `/content-manager/collection-types/api::product.product/${product.id}/actions/countDraftRelations`,
    });

    expect(body.data).toBe(0);
  });

  test('Return 8 when there are 8 drafts (1 xToOne & 1 xToMany on ct, compo, comporep, dz)', async () => {
    const draftId = categories.draft[0].entryId;

    const { body: product } = await rq({
      method: 'POST',
      url: '/content-manager/collection-types/api::product.product',
      body: {
        name: 'Pizza',
        onecategory: draftId,
        categories: [draftId],
        compo: {
          onecategory: draftId,
          categories: [draftId],
        },
        comporep: [{ onecategory: draftId, categories: [draftId] }],
        dz: [
          {
            __component: 'default.compo',
            onecategory: draftId,
            categories: [draftId],
          },
        ],
      },
    });

    const { body } = await rq({
      method: 'GET',
      url: `/content-manager/collection-types/api::product.product/${product.id}/actions/countDraftRelations`,
    });

    expect(body.data).toBe(8);
  });

  test('Return 8 when there are 8 drafts (1 xToOne & 1/2 xToMany on ct, compo, comporep, dz)', async () => {
    const publishedId = categories.published[0].entryId;
    const draftId = categories.draft[0].entryId;

    const { body: product } = await rq({
      method: 'POST',
      url: '/content-manager/collection-types/api::product.product',
      body: {
        name: 'Pizza',
        onecategory: draftId,
        categories: [publishedId],
        categories: [draftId, publishedId],
        compo: {
          onecategory: draftId,
          categories: [publishedId],
          categories: [draftId, publishedId],
        },
        comporep: [
          {
            onecategory: draftId,
            categories: [publishedId],
            categories: [draftId, publishedId],
          },
        ],
        dz: [
          {
            onecategory: draftId,
            __component: 'default.compo',
            categories: [publishedId],
            categories: [draftId, publishedId],
          },
        ],
      },
    });

    const { body } = await rq({
      method: 'GET',
      url: `/content-manager/collection-types/api::product.product/${product.id}/actions/countDraftRelations`,
    });

    expect(body.data).toBe(8);
  });

  test('Return 12 when there are 12 drafts (1 xToOne & 2 xToMany on ct, compo, comporep, dz)', async () => {
    const publishedId = categories.published[0].entryId;
    const draft1Id = categories.draft[0].entryId;
    const draft2Id = categories.draft[1].entryId;

    const { body: product } = await rq({
      method: 'POST',
      url: '/content-manager/collection-types/api::product.product',
      body: {
        name: 'Pizza',
        onecategory: categories.draft[0].entryId,
        categories: [publishedId],
        categories: [draft1Id, draft2Id],
        compo: {
          onecategory: draft1Id,
          categories: [publishedId],
          categories: [draft1Id, draft2Id],
        },
        comporep: [
          {
            onecategory: draft1Id,
            categories: [publishedId],
            categories: [draft1Id, draft2Id],
          },
        ],
        dz: [
          {
            onecategory: draft1Id,
            __component: 'default.compo',
            categories: [publishedId],
            categories: [draft1Id, draft2Id],
          },
        ],
      },
    });

    const { body } = await rq({
      method: 'GET',
      url: `/content-manager/collection-types/api::product.product/${product.id}/actions/countDraftRelations`,
    });

    expect(body.data).toBe(12);
  });

  test('Return 8 when there are 8 drafts in a non default locale', async () => {
    const localeQuery = `plugins[i18n][locale]=${locale}`;

    // Create categories in a non default locale
    const {
      body: { id: idToPublish },
    } = await rq({
      method: 'POST',
      url: `/content-manager/collection-types/api::category.category?${localeQuery}`,
      body: { name: 'Nourriture' },
    });

    const { body: categoryPublished } = await rq({
      method: 'POST',
      url: `/content-manager/collection-types/api::category.category/${idToPublish}/actions/publish?${localeQuery}`,
    });

    const { body: categoryDraft } = await rq({
      method: 'POST',
      url: `/content-manager/collection-types/api::category.category?${localeQuery}`,
      body: { name: 'Nourriture' },
    });

    const publishedId = categoryPublished.entryId;
    const draftId = categoryDraft.entryId;

    // Create a product in a non default locale
    const { body: localisedProduct } = await rq({
      method: 'POST',
      url: `/content-manager/collection-types/api::product.product?${localeQuery}`,
      body: {
        name: 'PizzaFR',
        onecategory: draftId,
        categories: [publishedId],
        categories: [draftId],
        compo: {
          onecategory: draftId,
          categories: [publishedId],
          categories: [draftId],
        },
        comporep: [
          {
            onecategory: draftId,
            categories: [publishedId],
            categories: [draftId],
          },
        ],
        dz: [
          {
            onecategory: draftId,
            __component: 'default.compo',
            categories: [publishedId],
            categories: [draftId],
          },
        ],
      },
    });

    // Ensure we can count the number of draft relations when the entry is in a non default locale
    const { body } = await rq({
      method: 'GET',
      url: `/content-manager/collection-types/api::product.product/${localisedProduct.id}/actions/countDraftRelations?locale=${locale}`,
    });

    expect(body.data).toBe(8);
  });
});<|MERGE_RESOLUTION|>--- conflicted
+++ resolved
@@ -97,13 +97,10 @@
   },
 };
 
-<<<<<<< HEAD
-describe('CM API - Basic', () => {
-  const locale = 'fr';
-=======
 // TODO: Fix relations
 describe.skip('CM API - Basic', () => {
->>>>>>> f0417b2a
+  const locale = 'fr';
+
   beforeAll(async () => {
     await builder
       .addContentTypes([categoryModel])
