--- conflicted
+++ resolved
@@ -246,11 +246,7 @@
       );
 
       const res = await rq.post(
-<<<<<<< HEAD
-        `/content-manager/collection-types/api::withrequireduid.withrequireduid/${createRes.body.data.id}/actions/publish`
-=======
         `/content-manager/collection-types/api::withrequireduid.withrequireduid/${createRes.body.data.documentId}/actions/publish`
->>>>>>> 76851890
       );
 
       expect(res.statusCode).toBe(400);
