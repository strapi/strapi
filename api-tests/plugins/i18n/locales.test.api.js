--- conflicted
+++ resolved
@@ -398,12 +398,8 @@
       const { body: frenchProduct } = await rq({
         url: '/content-manager/collection-types/api::product.product',
         method: 'POST',
-<<<<<<< HEAD
-        body: { name: 'product name', locale: 'fr-FR' },
-=======
         qs: { locale: 'fr-FR' },
         body: { name: 'product name' },
->>>>>>> 3054a74d
       });
 
       await rq({
