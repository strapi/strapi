--- conflicted
+++ resolved
@@ -398,29 +398,18 @@
       const { body: frenchProduct } = await rq({
         url: '/content-manager/collection-types/api::product.product',
         method: 'POST',
-<<<<<<< HEAD
-        qs: { locale: 'fr-FR' },
+        body: { name: 'product name', locale: 'fr-FR' },
+      });
+
+      await rq({
+        url: `/content-manager/collection-types/api::product.product/${frenchProduct.id}`,
+        method: 'PUT',
         body: { name: 'product name' },
-      });
-
-      await rq({
-        url: '/content-manager/collection-types/api::product.product',
-        method: 'POST',
         qs: {
           // TODO v5: reintroduce when relatedEntityId logic is fixed for document IDs
           // plugins: { i18n: { relatedEntityId: frenchProduct.id } },
           locale: 'en',
         },
-        body: { name: 'product name' },
-=======
-        body: { name: 'product name', locale: 'fr-FR' },
-      });
-
-      await rq({
-        url: `/content-manager/collection-types/api::product.product/${frenchProduct.id}`,
-        method: 'PUT',
-        body: { name: 'product name', locale: 'en' },
->>>>>>> 1a290be5
       });
 
       const {
