'use strict';

const { omit } = require('lodash/fp');

const { createTestBuilder } = require('api-tests/builder');
const { createStrapiInstance } = require('api-tests/strapi');
const { createAuthRequest } = require('api-tests/request');

const data = {
  locales: [],
  deletedLocales: [],
};

const omitTimestamps = omit(['updatedAt', 'createdAt']);
const compareLocales = (a, b) => (a.code < b.code ? -1 : 1);

const productModel = {
  pluginOptions: {
    i18n: {
      localized: true,
    },
  },
  attributes: {
    name: {
      type: 'string',
    },
  },
  displayName: 'Product',
  singularName: 'product',
  pluralName: 'products',
  description: '',
  collectionName: '',
};

describe('CRUD locales', () => {
  let rq;
  let strapi;
  const builder = createTestBuilder();
  let localeService;

  beforeAll(async () => {
    await builder.addContentType(productModel).build();

    strapi = await createStrapiInstance();
    rq = await createAuthRequest({ strapi });

    localeService = strapi.plugin('i18n').service('locales');
  });

  afterAll(async () => {
    await localeService.setDefaultLocale({ code: 'en' });

    // Delete all locales that have been created
    await strapi.db.query('plugin::i18n.locale').deleteMany({ code: { $ne: 'en' } });

    await strapi.destroy();
    await builder.cleanup();
  });

  describe('Default locale', () => {
    test('Default locale is already created', async () => {
      const res = await rq({
        url: '/i18n/locales',
        method: 'GET',
      });

      expect(res.statusCode).toBe(200);
      expect(res.body).toHaveLength(1);
      expect(res.body[0].isDefault).toBe(true);
      data.locales.push(res.body[0]);
    });
  });

  describe('Creation', () => {
    test('Can create a locale', async () => {
      const locale = {
        name: 'French',
        code: 'fr',
        isDefault: false,
      };

      const res = await rq({
        url: '/i18n/locales',
        method: 'POST',
        body: locale,
      });

      expect(res.statusCode).toBe(200);
      expect(res.body).toMatchObject({
        id: expect.anything(),
        ...locale,
      });
      data.locales.push(res.body);
    });

    test('Cannot create a locale if code or isDefault is missing', async () => {
      const locale = {
        name: 'Italian',
      };

      const res = await rq({
        url: '/i18n/locales',
        method: 'POST',
        body: locale,
      });

      expect(res.statusCode).toBe(400);
      expect(res.body).toMatchObject({
        data: null,
        error: {
          details: {
            errors: [
              {
                message: 'code is a required field',
                name: 'ValidationError',
                path: ['code'],
              },
              {
                message: 'isDefault is a required field',
                name: 'ValidationError',
                path: ['isDefault'],
              },
            ],
          },
          message: '2 errors occurred',
          name: 'ValidationError',
          status: 400,
        },
      });
    });

    test('Cannot create a locale if code already exists', async () => {
      const locale = {
        code: 'fr',
        name: 'random name',
        isDefault: false,
      };

      const res = await rq({
        url: '/i18n/locales',
        method: 'POST',
        body: locale,
      });

      expect(res.statusCode).toBe(400);
      expect(res.body).toMatchObject({
        data: null,
        error: {
          status: 400,
          name: 'ApplicationError',
          message: 'This locale already exists',
          details: {},
        },
      });
    });

    test('Can create a locale even if name already exists', async () => {
      const locale = {
        name: 'French',
        code: 'fr-FR',
        isDefault: false,
      };

      const res = await rq({
        url: '/i18n/locales',
        method: 'POST',
        body: locale,
      });

      expect(res.statusCode).toBe(200);
      expect(res.body).toMatchObject({
        id: expect.anything(),
        ...locale,
      });
      data.locales.push(res.body);
    });

    test('Only one locale can be default (POST)', async () => {
      let res = await rq({
        url: '/i18n/locales',
        method: 'POST',
        body: { code: 'bas', name: 'random', isDefault: true },
      });

      expect(res.statusCode).toBe(200);
      expect(res.body.isDefault).toBe(true);
      data.locales[0].isDefault = false;

      res = await rq({
        url: '/i18n/locales',
        method: 'POST',
        body: { code: 'en-US', name: 'random', isDefault: true },
      });
      expect(res.statusCode).toBe(200);
      expect(res.body.isDefault).toBe(true);

      res = await rq({
        url: '/i18n/locales',
        method: 'GET',
      });

      expect(res.statusCode).toBe(200);
      const enLocale = res.body.find((locale) => locale.code === 'bas');
      const enUsLocale = res.body.find((locale) => locale.code === 'en-US');
      expect(enLocale.isDefault).toBe(false);
      expect(enUsLocale.isDefault).toBe(true);

      data.locales.push(enLocale);
      data.locales.push(enUsLocale);
    });
  });

  describe('Read', () => {
    test('Can list the locales', async () => {
      const res = await rq({
        url: '/i18n/locales',
        method: 'GET',
      });

      expect(res.statusCode).toBe(200);
      expect(res.body).toHaveLength(data.locales.length);
      expect(res.body.sort(compareLocales)).toMatchObject(
        data.locales.slice().sort(compareLocales)
      );
    });
  });

  describe('Update', () => {
    test('Can update the name of a locale', async () => {
      const localeUpdate = {
        name: 'French update',
        isDefault: false,
      };

      const res = await rq({
        url: `/i18n/locales/${data.locales[1].id}`,
        method: 'PUT',
        body: localeUpdate,
      });

      expect(res.statusCode).toBe(200);
      expect(res.body).toMatchObject({
        ...omitTimestamps(data.locales[1]),
        ...localeUpdate,
      });
      data.locales[1] = res.body;
    });

    test('Cannot update the code of a locale (without name)', async () => {
      const localeUpdate = {
        code: 'ak',
      };

      const res = await rq({
        url: `/i18n/locales/${data.locales[0].id}`,
        method: 'PUT',
        body: localeUpdate,
      });

      expect(res.statusCode).toBe(400);
      expect(res.body).toMatchObject({
        data: null,
        error: {
          details: {
            errors: [
              {
                path: [],
                name: 'ValidationError',
                message: 'this field has unspecified keys: code',
              },
            ],
          },
          message: 'this field has unspecified keys: code',
          name: 'ValidationError',
          status: 400,
        },
      });
    });

    test('Cannot update the code of a locale (with name)', async () => {
      const localeUpdate = {
        name: 'French',
        code: 'ak',
      };

      const res = await rq({
        url: `/i18n/locales/${data.locales[0].id}`,
        method: 'PUT',
        body: localeUpdate,
      });

      expect(res.statusCode).toBe(400);
      expect(res.body).toMatchObject({
        data: null,
        error: {
          details: {
            errors: [
              {
                path: [],
                name: 'ValidationError',
                message: 'this field has unspecified keys: code',
              },
            ],
          },
          message: 'this field has unspecified keys: code',
          name: 'ValidationError',
          status: 400,
        },
      });
    });

    test('Only one locale can be default (PUT)', async () => {
      let res = await rq({
        url: `/i18n/locales/${data.locales[0].id}`,
        method: 'PUT',
        body: { isDefault: true },
      });

      expect(res.statusCode).toBe(200);
      expect(res.body.isDefault).toBe(true);

      res = await rq({
        url: `/i18n/locales/${data.locales[1].id}`,
        method: 'PUT',
        body: { isDefault: true },
      });
      expect(res.statusCode).toBe(200);
      expect(res.body.isDefault).toBe(true);

      res = await rq({
        url: '/i18n/locales',
        method: 'GET',
      });

      expect(res.statusCode).toBe(200);
      expect(res.body.find((locale) => locale.code === data.locales[0].code).isDefault).toBe(false);
      expect(res.body.find((locale) => locale.code === data.locales[1].code).isDefault).toBe(true);
    });

    test('Cannot unselect isDefault', async () => {
      let res = await rq({
        url: `/i18n/locales/${data.locales[0].id}`,
        method: 'PUT',
        body: { isDefault: true },
      });

      expect(res.statusCode).toBe(200);
      expect(res.body.isDefault).toBe(true);

      res = await rq({
        url: `/i18n/locales/${data.locales[0].id}`,
        method: 'PUT',
        body: { isDefault: false },
      });
      expect(res.statusCode).toBe(200);
      expect(res.body.isDefault).toBe(true);
    });
  });

  describe('Delete', () => {
    test('Cannot delete default locale', async () => {
      let res = await rq({
        url: `/i18n/locales/${data.locales[0].id}`,
        method: 'PUT',
        body: { isDefault: true },
      });

      expect(res.statusCode).toBe(200);
      expect(res.body.isDefault).toBe(true);
      data.locales[1].isDefault = false;

      res = await rq({
        url: `/i18n/locales/${data.locales[0].id}`,
        method: 'DELETE',
      });
      expect(res.statusCode).toBe(400);
      expect(res.body).toMatchObject({
        data: null,
        error: {
          status: 400,
          name: 'ApplicationError',
          message: 'Cannot delete the default locale',
          details: {},
        },
      });
    });

    test('Simply delete a locale', async () => {
      const res = await rq({
        url: `/i18n/locales/${data.locales[1].id}`,
        method: 'DELETE',
      });

      expect(res.statusCode).toBe(200);
      expect(res.body).toMatchObject(omitTimestamps(data.locales[1]));
      data.deletedLocales.push(res.body);
      data.locales.splice(1, 1);
    });

    test('Delete a locale and entities in this locale', async () => {
      const {
        body: { data: frenchProduct },
      } = await rq({
        url: '/content-manager/collection-types/api::product.product',
        method: 'POST',
        qs: { locale: 'fr-FR' },
        body: { name: 'product name' },
      });

      await rq({
<<<<<<< HEAD
        url: `/content-manager/collection-types/api::product.product/${frenchProduct.id}`,
=======
        url: `/content-manager/collection-types/api::product.product/${frenchProduct.documentId}`,
>>>>>>> 76851890
        method: 'PUT',
        body: { name: 'product name' },
        qs: {
          locale: 'en',
        },
      });

      const {
        body: { results: createdProducts },
      } = await rq({
        url: '/content-manager/collection-types/api::product.product',
        method: 'GET',
        qs: { locale: 'fr-FR' },
      });

      expect(createdProducts).toHaveLength(1);
      // expect(createdProducts[0].localizations[0].locale).toBe('en');

      const res = await rq({
        url: `/i18n/locales/${data.locales[1].id}`,
        method: 'DELETE',
      });

      const {
        body: { results: frenchProducts },
      } = await rq({
        url: '/content-manager/collection-types/api::product.product',
        method: 'GET',
        qs: { locale: 'fr-FR' },
      });
      expect(frenchProducts).toHaveLength(0);

      const {
        body: { results: englishProducts },
      } = await rq({
        url: '/content-manager/collection-types/api::product.product',
        method: 'GET',
        qs: { locale: 'en' },
      });
      expect(englishProducts).toHaveLength(1);

      expect(res.statusCode).toBe(200);
      expect(res.body).toMatchObject(omitTimestamps(data.locales[1]));
      data.deletedLocales.push(res.body);
      data.locales.splice(1, 1);
    });

    test('Cannot delete not found locale', async () => {
      const res = await rq({
        url: `/i18n/locales/${data.deletedLocales[0].id}`,
        method: 'DELETE',
      });

      expect(res.statusCode).toBe(404);
      expect(res.body).toMatchObject({
        data: null,
        error: {
          status: 404,
          name: 'NotFoundError',
          message: 'locale.notFound',
          details: {},
        },
      });
    });
  });
});<|MERGE_RESOLUTION|>--- conflicted
+++ resolved
@@ -408,11 +408,7 @@
       });
 
       await rq({
-<<<<<<< HEAD
-        url: `/content-manager/collection-types/api::product.product/${frenchProduct.id}`,
-=======
         url: `/content-manager/collection-types/api::product.product/${frenchProduct.documentId}`,
->>>>>>> 76851890
         method: 'PUT',
         body: { name: 'product name' },
         qs: {
