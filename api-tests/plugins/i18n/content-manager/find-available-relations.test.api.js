'use strict';

const { pick } = require('lodash/fp');

const { createTestBuilder } = require('api-tests/builder');
const { createStrapiInstance } = require('api-tests/strapi');
const { createAuthRequest } = require('api-tests/request');

let strapi;
let rq;
const data = {
  products: [],
  shops: [],
};

const productModel = {
  pluginOptions: {
    i18n: {
      localized: true,
    },
  },
  attributes: {
    name: {
      type: 'string',
    },
  },
  displayName: 'Product',
  singularName: 'product',
  pluralName: 'products',
  description: '',
  collectionName: '',
};

const shopModel = {
  pluginOptions: {
    i18n: {
      localized: true,
    },
  },
  attributes: {
    name: {
      type: 'string',
    },
    products: {
      type: 'relation',
      relation: 'manyToMany',
      target: 'api::product.product',
      targetAttribute: 'shops',
    },
  },
  displayName: 'Shop',
  singularName: 'shop',
  pluralName: 'shops',
};

const shops = [
  {
    name: 'market',
    locale: 'en',
  },
];

const products = ({ shop }) => {
  const shops = [shop[0].id];

  const entries = [
    {
      name: 'pomodoro',
      shops,
      locale: 'it',
    },
    {
      name: 'apple',
      shops,
      locale: 'en',
    },
  ];

  return entries;
};

describe('i18n - Find available relations', () => {
  const builder = createTestBuilder();

  beforeAll(async () => {
    await builder
      .addContentTypes([productModel, shopModel])
      .addFixtures('plugin::i18n.locale', [
        {
          name: 'It',
          code: 'it',
        },
      ])
      .addFixtures(shopModel.singularName, shops)
      .addFixtures(productModel.singularName, products)
      .build();

    strapi = await createStrapiInstance();
    rq = await createAuthRequest({ strapi });

    data.shops = await builder.sanitizedFixturesFor(shopModel.singularName, strapi);
    data.products = await builder.sanitizedFixturesFor(productModel.singularName, strapi);
  });

  afterAll(async () => {
    // Delete all locales that have been created
    await strapi.db.query('plugin::i18n.locale').deleteMany({ code: { $ne: 'en' } });

    await strapi.destroy();
    await builder.cleanup();
  });

  test('Can filter on default locale', async () => {
    const res = await rq({
      method: 'GET',
      url: '/content-manager/relations/api::shop.shop/products',
      qs: { locale: 'en', status: 'published' },
    });

    const { documentId, id, name, locale, publishedAt, updatedAt } = data.products[1];
    const expectedObj = {
      id,
      documentId,
      name,
      locale,
      publishedAt,
      updatedAt,
      status: 'published',
    };
    expect(res.body.results).toHaveLength(1);
<<<<<<< HEAD
    expect(res.body.results[0]).toStrictEqual(expectedObj);
=======
    expect(res.body.results[0]).toStrictEqual(
      pick(['id', 'name', 'publishedAt', 'documentId'], data.products[1])
    );
>>>>>>> af3c6ff7
  });

  test('Can filter on any locale', async () => {
    const res = await rq({
      method: 'GET',
      url: '/content-manager/relations/api::shop.shop/products',
      qs: { locale: 'it', status: 'published' },
    });

    const { documentId, id, name, locale, publishedAt, updatedAt } = data.products[0];
    const expectedObj = {
      id,
      documentId,
      name,
      locale,
      publishedAt,
      updatedAt,
      status: 'published',
    };
    expect(res.body.results).toHaveLength(1);
<<<<<<< HEAD
    expect(res.body.results[0]).toStrictEqual(expectedObj);
=======
    expect(res.body.results[0]).toStrictEqual(
      pick(['id', 'name', 'publishedAt', 'documentId'], data.products[0])
    );
>>>>>>> af3c6ff7
  });
});<|MERGE_RESOLUTION|>--- conflicted
+++ resolved
@@ -117,24 +117,12 @@
       qs: { locale: 'en', status: 'published' },
     });
 
-    const { documentId, id, name, locale, publishedAt, updatedAt } = data.products[1];
     const expectedObj = {
-      id,
-      documentId,
-      name,
-      locale,
-      publishedAt,
-      updatedAt,
+      ...pick(['id', 'name', 'publishedAt', 'documentId', 'locale', 'updatedAt'], data.products[1]),
       status: 'published',
     };
     expect(res.body.results).toHaveLength(1);
-<<<<<<< HEAD
     expect(res.body.results[0]).toStrictEqual(expectedObj);
-=======
-    expect(res.body.results[0]).toStrictEqual(
-      pick(['id', 'name', 'publishedAt', 'documentId'], data.products[1])
-    );
->>>>>>> af3c6ff7
   });
 
   test('Can filter on any locale', async () => {
@@ -144,23 +132,11 @@
       qs: { locale: 'it', status: 'published' },
     });
 
-    const { documentId, id, name, locale, publishedAt, updatedAt } = data.products[0];
     const expectedObj = {
-      id,
-      documentId,
-      name,
-      locale,
-      publishedAt,
-      updatedAt,
+      ...pick(['id', 'name', 'publishedAt', 'documentId', 'locale', 'updatedAt'], data.products[0]),
       status: 'published',
     };
     expect(res.body.results).toHaveLength(1);
-<<<<<<< HEAD
     expect(res.body.results[0]).toStrictEqual(expectedObj);
-=======
-    expect(res.body.results[0]).toStrictEqual(
-      pick(['id', 'name', 'publishedAt', 'documentId'], data.products[0])
-    );
->>>>>>> af3c6ff7
   });
 });