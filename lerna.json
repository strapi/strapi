--- conflicted
+++ resolved
@@ -1,9 +1,5 @@
 {
-<<<<<<< HEAD
-  "version": "4.21.0",
-=======
   "version": "4.21.1",
->>>>>>> 32d9b66e
   "packages": ["packages/*", "examples/*"],
   "npmClient": "yarn",
   "useWorkspaces": true,
