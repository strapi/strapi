{
<<<<<<< HEAD
  "version": "5.0.0-beta.15",
=======
  "version": "5.0.0-beta.16",
>>>>>>> 4bc5b35e
  "npmClient": "yarn"
}<|MERGE_RESOLUTION|>--- conflicted
+++ resolved
@@ -1,8 +1,4 @@
 {
-<<<<<<< HEAD
-  "version": "5.0.0-beta.15",
-=======
   "version": "5.0.0-beta.16",
->>>>>>> 4bc5b35e
   "npmClient": "yarn"
 }