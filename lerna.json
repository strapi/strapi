{
<<<<<<< HEAD
  "version": "4.2.2",
  "packages": ["packages/*", "examples/*"],
=======
  "version": "4.3.0",
  "packages": [
    "packages/*",
    "examples/*"
  ],
>>>>>>> b511597e
  "npmClient": "yarn",
  "useWorkspaces": true,
  "useNx": true
}<|MERGE_RESOLUTION|>--- conflicted
+++ resolved
@@ -1,14 +1,9 @@
 {
-<<<<<<< HEAD
-  "version": "4.2.2",
-  "packages": ["packages/*", "examples/*"],
-=======
   "version": "4.3.0",
   "packages": [
     "packages/*",
     "examples/*"
   ],
->>>>>>> b511597e
   "npmClient": "yarn",
   "useWorkspaces": true,
   "useNx": true
