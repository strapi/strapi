# Migration guide from 3.0.0-beta.20 to 3.0.0

Upgrading your Strapi application to `3.0.0`.

**Make sure your server is not running until the end of the migration**

## Upgrading your dependencies

Start by upgrading your dependencies. Make sure to use exact versions, however please note that the version listed below may not be the current "latest" release.

Update your package.json accordingly:

```json
{
  // ...
  "dependencies": {
    "strapi": "3.0.0",
    "strapi-admin": "3.0.0",
    "strapi-connector-bookshelf": "3.0.0",
    "strapi-plugin-content-manager": "3.0.0",
    "strapi-plugin-content-type-builder": "3.0.0",
    "strapi-plugin-email": "3.0.0",
    "strapi-plugin-graphql": "3.0.0",
    "strapi-plugin-upload": "3.0.0",
    "strapi-plugin-users-permissions": "3.0.0",
    "strapi-utils": "3.0.0"
  }
}
```

Then run either `yarn install` or `npm install`.

## New configuration loader

We have reworked the way a Strapi project is configured to make it simpler yet more powerful.

Some of the improvements are:

- `.env` support.
- Less files.
- Environment overwrites.

Before migrating, you should first read the new [configuration documentation](../concepts/configurations.md) to fully understand the changes.

### Migrating

#### Server

Your server configuration should move from `./config/environments/{env}/server.json` to `./config/server.js` like shown [here](../concepts/configurations.md#server).

#### Database configuration

Your database configuration should move from `./config/environments/{env}/database.json` to `./config/database.js` like shown [here](../concepts/configurations.md#database).

#### Middlewares

We have moved all the middleware related configurations into one place: `./config/middleware.js`.

The middlewares were previously configured in mutliple files:

- `./config/middleware.json`
- `./config/application.json`
- `./config/language.json`
- `./config/environments/{env}/request.json`
- `./config/environments/{env}/response.json`
- `./config/environments/{env}/security.json`

First you should create a file `./config/middleware.js`.

```js
// This is just an example, and is not required
module.exports = {
  timeout: 100,
  load: {
    before: ['responseTime', 'logger', 'cors', 'responses', 'gzip'],
    order: [
      "Define the middlewares' load order by putting their name in this array is the right order",
    ],
    after: ['parser', 'router'],
  },
  settings: {
    public: {
      path: './public',
      maxAge: 60000,
    },
  },
};
```

You can now move the middleware configurations from `application.json`, `language.json`, `security.json`, `request.json` and `response.json` files directly into the `settings` property.

You can review all possible options in the [middleware documentation](../concepts/middlewares.md#configuration-and-activation).

::: tip
If you never configured any middlewares you can delete this file all together. You can also only set the configurations you want to customize and leave the others out.
:::

#### Hook

We applied the same logic from the `middleware` configuration to the `hook` configuration.

<<<<<<< HEAD
First you should create a file `./config/hook.js`, and you can move the content of `./config/hook.json` into it.
=======
First you should create a file `./config/hook.js`, and you can move the content of `./config/hook.json` into it. Hooks should be placed under settings key eg:

```js
module.exports = {
  timeout: 10000,
  load: {
    before: ['hook-1', 'hook-2'],
    order: ["Define the hooks' load order by putting their names in this array in the right order"],
    after: ['hook-3', 'hook4'],
  },
  settings: {
    'hook-1': {
      enabled: true,
    },
    'hook-2': {
      enabled: true,
    },
    'hook-3': {
      enabled: true,
    },
    hook4: {
      enabled: true,
    },
  },
};
```
>>>>>>> 00fadf90

::: tip
If you never configured any hook you can delete the file all together. You can also only set the configurations you want to customize and leave the others out.
:::

#### Functions

You can leave your functions as is, we didn't change how they work.

#### Policies

You can leave your policies as is, we didn't change how they work.

#### Custom

Any custom configuration you have can still be used. You can read the [configuration documentation](../concepts/configurations.md) to know more.

#### Plugin

From now on, you will set your plugin configurations in `./config/plugins.js` or `./config/env/{env}/plugin.js`. Instead of using the extensions system to directly modify the plugin configuration.

**Example**

```js
module.exports = {
  graphql: {
    depthLimit: 5,
  },
};
```

### Final structure

Here is an example of the structure you could have after migrating:

**Before**

```
config
├── application.json
├── custom.json
├── environments
│   ├── development
│   │   ├── custom.json
│   │   ├── database.json
│   │   ├── request.json
│   │   ├── response.json
│   │   ├── security.json
│   │   └── server.json
│   ├── production
│   │   ├── custom.json
│   │   ├── database.json
│   │   ├── request.json
│   │   ├── response.json
│   │   ├── security.json
│   │   └── server.json
│   └── staging
│       ├── custom.json
│       ├── database.json
│       ├── request.json
│       ├── response.json
│       ├── security.json
│       └── server.json
├── functions
│   ├── bootstrap.js
│   ├── cron.js
│   └── responses
│       └── 404.js
├── hook.json
├── language.json
├── locales
│   ├── cs_cz.json
│   ├── de_de.json
│   ├── en_us.json
│   ├── es_es.json
│   ├── fr_fr.json
│   ├── it_it.json
│   ├── ja_jp.json
│   ├── ru_ru.json
│   └── tr_tr.json
└── middleware.json
```

**After**

```
config
├── functions
│   ├── bootstrap.js
│   ├── cron.js
│   └── responses
│       └── 404.js
├── env
│   └── production
│       └── database.js
├── database.js
├── middleware.js
└── server.js
```

## Database lifecycles

We have replaced the old lifecycles that had a lot of issues with a new simpler lifecycle layer.

You can read more [here](../concepts/models.md#lifecycle-hooks).

## Email plugin settings

Email plugin settings have been moved to files. Now you can configure your email provider directly in files.

You can read the documentation [here](../plugins/email.md#configure-the-plugin) to update.

Once you have setup your configuration, you can cleanup your database by deleting in the `core_store` model the data with the `key` equal to `plugin_email_provider`.

## GraphQL changes

If you are using the graphql `register` mutation, the input and response types have changed. You can check the code [here](https://github.com/strapi/strapi/pull/6047).

The `changePassword` mutation got renamed to `resetPassword` to reflect what it does. You can check the code [here](https://github.com/strapi/strapi/pull/5655).

## Remove `idAttribute` and `idAttributeType` options

Currently using the idAttribute and idAttributeType options can break strapi in many ways. Fixing this is going to require a lot of work on the database and content management layer.

In an effort to make Strapi more stable we have decided to remove those broken options for the time being. For users who want unique uuid fields for examples we recommend you create a uuid attribute and use the lifecycles function to populate it.

## Proxy configuration

In order to support hosting strapi with more flexibility, we have changed the way you configure the server proxy options and the admin panel path.

### Proxy

We replaced the `proxy` option found in `./config/server.json` by the `url` option.

This option also makes the `admin.build.backend` option obsolete.

This option tells strapi where it is hosted and is useful for generating links or telling the admin panel where the API is available.

**Before**

**Path —** `./config/server.json`

```json
{
  "proxy": {
    "enabled": true,
    "ssl": true,
    "host": "domain.com",
    "port": "1337"
  }
}
```

**After**

**Path —** `./config/server.js`

```js
module.exports = {
  //...
  url: `https://domain.com:1337`,
};
```

What you can now do is add a path to the url to host strapi in a sub path of your domain.

```js
module.exports = {
  //...
  url: `https://domain.com:1337/my-strapi-api`,
};
```

::: warning
Adding a sub path to the url doesn't mean your api is going to be prefixed. You will need to host your app behind a proxy and remove the prefix so strapi receives request like if they where made on the root `/` path.
:::

You can see this option in action in the following [deployment guides](../getting-started/deployment.md#optional-software-guides).

### Admin path

We replaced the `admin.path` option by the `admin.url` option to offer more flexibility of deployment.

The `url` option can either be a relative path: `/admin-panel` or an absolute url.

**Before**

**Path —** `./config/server.json`

```json
{
  "admin": {
    "path": "/dashboard"
  }
}
```

**After**

**Path —** `./config/server.js`

```js
module.exports = {
  //...
  admin: {
    url: '/dashboard',
  },
};
```

You can see this option in action in the following [deployment guides](../getting-started/deployment.md#optional-software-guides).

## Rebuilding your administration panel

You can run `yarn build --clean` or `npm run build -- --clean` to rebuild your admin panel with the newly installed version of strapi.

Finally restart your server: `yarn develop` or `npm run develop`.<|MERGE_RESOLUTION|>--- conflicted
+++ resolved
@@ -99,9 +99,6 @@
 
 We applied the same logic from the `middleware` configuration to the `hook` configuration.
 
-<<<<<<< HEAD
-First you should create a file `./config/hook.js`, and you can move the content of `./config/hook.json` into it.
-=======
 First you should create a file `./config/hook.js`, and you can move the content of `./config/hook.json` into it. Hooks should be placed under settings key eg:
 
 ```js
@@ -128,7 +125,6 @@
   },
 };
 ```
->>>>>>> 00fadf90
 
 ::: tip
 If you never configured any hook you can delete the file all together. You can also only set the configurations you want to customize and leave the others out.
