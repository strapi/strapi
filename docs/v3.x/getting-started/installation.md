# Installation

Strapi gives you many possible installation options for your project or application. Strapi can be installed on your computer or services such as Digital Ocean or Platform.sh. The following documentation covers differents options to install strapi and getting sttarted.

::: tip
For a more detailed overview of deployment please see the [related documentation](./deployment).
:::

## Installation guides

<div>
	<InstallLink link="../installation/cli.html">
		<template #icon>
			<svg xmlns="http://www.w3.org/2000/svg" viewBox="0 0 256 271"><g><path d="M116.553,0 L0,67.953 L0,98.096 L49.665,127.882 L91.366,105.163 L91.366,78.74 L179.665,28.034 L241.711,63.77 L241.637,135.222 L156.567,184.231 L128.082,173.694 L90.165,197.882 L91.128,255.785 L117.233,270.858 L234.743,203.897 L234.743,163.65 L221.531,170.761 L221.531,196.347 L117.267,255.461 L104.352,248.005 L103.644,205.48 L128.114,189.128 L157.607,199.658 L256,142.912 L255.065,55.656 L179.678,12.633 L78.016,71.009 L78.016,97.419 L49.824,112.41 L13.35,90.536 L13.35,75.622 L116.243,15.636 L137.841,29.399 L150.89,21.886 L116.553,0 Z M186.0696,71.0918 L164.1876,84.3678 L164.7436,109.9558 L187.1816,122.2678 L209.0636,108.9918 L208.5076,83.4048 L186.0696,71.0918 Z M186.3206,82.6508 L198.6226,89.4018 L198.9276,103.4308 L186.9306,110.7088 L174.6286,103.9588 L174.3236,89.9298 L186.3206,82.6508 Z M73.701,141.0235 L70.738,135.4095 C70.086,134.1755 68.558,133.7035 67.324,134.3545 L47.931,144.5855 C46.697,145.2365 46.224,146.7655 46.876,148.0005 L49.84,153.6175 C50.491,154.8515 52.02,155.3245 53.254,154.6725 L72.645,144.4385 C73.88,143.7865 74.352,142.2575 73.701,141.0235 M84.9168,158.0703 L81.9548,152.4543 C81.2838,151.1813 79.6868,150.7253 78.4438,151.4513 L45.7398,170.5723 C44.5718,171.2563 44.1488,172.7373 44.7798,173.9333 L47.7418,179.5493 C48.4138,180.8223 50.0108,181.2783 51.2528,180.5523 L83.9578,161.4313 C85.1248,160.7483 85.5478,159.2673 84.9168,158.0703 M87.9705,169.6055 L49.5225,191.7065 C48.3435,192.3835 47.9115,193.8735 48.5475,195.0765 L51.5105,200.6915 C52.1785,201.9575 53.7635,202.4165 55.0045,201.7035 L93.4525,179.6025 C94.6325,178.9245 95.0635,177.4345 94.4285,176.2315 L91.4645,170.6165 C90.7965,169.3515 89.2115,168.8925 87.9705,169.6055" fill="#FFF"/></g></svg>
		</template>
		<template #title>CLI</template>
		<template #description>
			Create a project in your local machine using the CLI.
		</template>
	</InstallLink>
</div>

<div>
	<InstallLink link="../installation/docker.html">
		<template #icon>
			<svg xmlns="http://www.w3.org/2000/svg" width="34" height="23"><g fill="#fff" fill-rule="evenodd"><path d="M18.8017 10.5442h3.4333v-3.101h-3.4333zM14.745 10.5442h3.4333v-3.101H14.745v3.101zM10.6892 10.5442h3.4325v-3.101h-3.4334v3.101zM6.6316 10.5442h3.4334v-3.101H6.6316zM2.5759 10.5442h3.4324v-3.101H2.576v3.101zM6.6326 6.8226h3.4324v-3.101H6.6316v3.101zM10.6892 6.8226h3.4325v-3.101h-3.4334v3.101zM14.745 6.8226h3.4333v-3.101H14.745v3.101zM14.745 3.101h3.4333V0H14.745v3.101z"></path><path d="M28.752 8.3043c-.1708-1.2412-.8667-2.317-2.1326-3.2901l-.727-.482-.4866.7243c-.6197.9309-.9318 2.2216-.829 3.46.046.4351.19 1.2145.6408 1.8993-.4498.2405-1.3366.572-2.5144.549H.1285l-.045.2589c-.2111 1.2439-.2075 5.1252 2.329 8.1087 1.9269 2.2675 4.8168 3.4178 8.5889 3.4178 8.1757 0 14.2245-3.741 17.0565-10.5406 1.1136.022 3.5132.0064 4.7461-2.3326.0312-.0533.1056-.1947.3204-.638l.1184-.2424-.693-.46c-.75-.4984-2.4723-.681-3.7979-.4323z"></path></g></svg>
		</template>
		<template #title>Docker</template>
		<template #description>
			Has everything you need to get started; no need to install, configure, or manage additional packages on your server.
		</template>
	</InstallLink>
</div>

<div>
	<InstallLink link="../installation/digitalocean-one-click.html">
		<template #icon>
			<svg width="178" height="177" viewBox="0 0 178 177" xmlns="http://www.w3.org/2000/svg"><g fill="#fff" fill-rule="evenodd"><path d="M89 176.5v-34.2c36.2 0 64.3-35.9 50.4-74-5.1-14-16.4-25.3-30.5-30.4-38.1-13.8-74 14.2-74 50.4H.8C.8 30.6 56.6-14.4 117.1 4.5c26.4 8.3 47.5 29.3 55.7 55.7 18.9 60.5-26.1 116.3-83.8 116.3z" fill-rule="nonzero"></path><path d="M89.1 142.5H55v-34.1h34.1zM55 168.6H28.9v-26.1H55zM28.9 142.5H7v-21.9h21.9v21.9z"></path></g></svg>
		</template>
		<template #title>DigitalOcean One-Click</template>
		<template #description>
			Your project setup in one click with DigitalOcean
		</template>
	</InstallLink>
</div>

<div>
	<InstallLink link="../installation/platformsh.html">
		<template #icon>
			<svg xmlns="http://www.w3.org/2000/svg" viewBox="0 0 50 50"><defs><style>.bcac695a-a0a4-4100-84fd-61ecc421091c{fill:#0a0a0a;}.fc8dd422-fb02-4822-a57e-c20c8b5eef7c{fill:#fff;}</style></defs><g id="b5f9bb49-1614-4b22-8c04-f5182c1803f5" data-name="Layer 2"><g id="b2a28560-5e48-4435-accd-e149b4f96cc0" data-name="Layer 1"><rect class="fc8dd422-fb02-4822-a57e-c20c8b5eef7c" x="10.73" y="10.72" width="28.55" height="11.35"/><rect class="fc8dd422-fb02-4822-a57e-c20c8b5eef7c" x="10.73" y="35.42" width="28.55" height="3.86"/><rect class="fc8dd422-fb02-4822-a57e-c20c8b5eef7c" x="10.73" y="25.74" width="28.55" height="5.82"/></g></g></svg>
		</template>
		<template #title>Platform.sh One-Click</template>
		<template #description>
			Your project setup in one click with Platform.sh
		</template>
	</InstallLink>
<<<<<<< HEAD
</div>
=======
</div>

### Deployment guides

For a more detailed overview of deployment please see the [related documentation](./deployment.md).
>>>>>>> d707794c
<|MERGE_RESOLUTION|>--- conflicted
+++ resolved
@@ -54,12 +54,4 @@
 			Your project setup in one click with Platform.sh
 		</template>
 	</InstallLink>
-<<<<<<< HEAD
-</div>
-=======
-</div>
-
-### Deployment guides
-
-For a more detailed overview of deployment please see the [related documentation](./deployment.md).
->>>>>>> d707794c
+</div>