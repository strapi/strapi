--- conflicted
+++ resolved
@@ -90,11 +90,7 @@
   //...
   settings: {
     cors: {
-<<<<<<< HEAD
-      origin: ['http://localhost', 'https://mysite.com', 'https://www.mysite.com']
-=======
       origin: ['http://localhost', 'https://mysite.com', 'https://www.mysite.com'],
->>>>>>> 00fadf90
     },
   },
 };
