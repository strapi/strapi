# Email

Thanks to the plugin `Email`, you can send email from your server or externals providers such as **Sendgrid**.

## Programmatic usage

### Send an email - `.send()`

In your custom controllers or services you may want to send email.
By using the following function, Strapi will use the configured provider to send an email.

**Example**

```js
await strapi.plugins['email'].services.email.send({
  to: 'paulbocuse@strapi.io',
  from: 'joelrobuchon@strapi.io',
  cc: 'helenedarroze@strapi.io',
  bcc: 'ghislainearabian@strapi.io',
  replyTo: 'annesophiepic@strapi.io',
  subject: 'Use strapi email provider successfully',
  text: 'Hello world!',
  html: 'Hello world!',
});
```

### Send an email using a template - `.sendTemplatedEmail()`

When you send an email, you will most likely want to build it from a template you wrote.
The email plugin provides the service `sendTemplatedEmail` that compile the email and then sends it. The function have the following params:

| param           | description                                                                                                              | type   | default |
| --------------- | ------------------------------------------------------------------------------------------------------------------------ | ------ | ------- |
| `emailOptions`  | Object that contains email options (`to`, `from`, `replyTo`, `cc`, `bcc`) except `subject`, `text` and `html`            | object | `{}`    |
| `emailTemplate` | Object that contains `subject`, `text` and `html` as [lodash string templates](https://lodash.com/docs/4.17.15#template) | object | `{}`    |
| `data`          | Object that contains the data used to compile the templates                                                              | object | `{}`    |

**Example**

```js
const emailTemplate = {
  subject: 'Welcome <%= user.firstname %>',
  text: `Welcome on mywebsite.fr!
    Your account is now linked with: <%= user.email %>.`,
  html: `<h1>Welcome on mywebsite.fr!</h1>
    <p>Your account is now linked with: <%= user.email %>.<p>`,
},

await strapi.plugins.email.services.email.sendTemplatedEmail(
  {
    to: user.email,
    // from: is not specified, so it's the defaultFrom that will be used instead
  },
  emailTemplate,
  {
    user: _.pick(user, ['username', 'email', 'firstname', 'lastname']),
  },
);
```

## Configure the plugin

By default Strapi provides a local email system ([sendmail](https://www.npmjs.com/package/sendmail)). If you want to use a third party to send emails, you need to install the correct provider module. Otherwise you can skip this part and continue to configure your provider.

You can check all the available providers developed by the community on npmjs.org - [Providers list](https://www.npmjs.com/search?q=strapi-provider-email-)

To install a new provider run:

:::: tabs

::: tab yarn

```
yarn add strapi-provider-email-sendgrid --save
```

:::

::: tab npm

```
npm install strapi-provider-email-sendgrid --save
```

:::

::::

#### Using scoped packages as providers

If your package name is [scoped](https://docs.npmjs.com/about-scopes) (for example `@username/strapi-provider-email-gmail-oauth2`) you need to take an extra step by aliasing it in `package.json`. Go to the `dependencies` section and change the provider line to look like this:

`"strapi-provider-email-gmail-oauth2": "npm:@username/strapi-provider-email-gmail-oauth2@0.1.9"`

The string after the last `@` represents your desired [semver](https://docs.npmjs.com/about-semantic-versioning) version range.

### Configure your provider

After installing your provider you will need to add some settings in `config/plugins.js`. If this file doesn't exists, you'll need to create it. Check the README of each provider to know what configuration settings the provider needs.

Here is an example of a configuration made for the provider [strapi-provider-email-sendgrid](https://www.npmjs.com/package/strapi-provider-email-sendgrid).

**Path —** `./config/plugins.js`.

```js
module.exports = ({ env }) => ({
  // ...
  email: {
    provider: 'sendgrid',
    providerOptions: {
      apiKey: env('SENDGRID_API_KEY'),
    },
    settings: {
      defaultFrom: 'juliasedefdjian@strapi.io',
      defaultReplyTo: 'juliasedefdjian@strapi.io',
    },
  },
  // ...
});
```

::: tip
If you're using a different provider depending on your environment, you can specify the correct configuration in `config/env/${yourEnvironment}/plugins.js`. More info here: [Environments](../concepts/configurations.md#environments)
:::

<<<<<<< HEAD
::: tip
When testing the new email provider with one the two templates created during strapi setup, the shipper email used is the one on the template, which is no-reply@strapi.io and it has to be modified to the email used with your email provider, otherwise it will fail the test.
More info here: [Configure templates Locally](http://localhost:1337/admin/plugins/users-permissions/email-templates)
:::

## Create new provider
=======
## Create a provider
>>>>>>> 9f2e2c15

If you want to create your own, make sure the name starts with `strapi-provider-email-` (duplicating an existing one will be easier) and customize the `send` function.

Default template

```js
module.exports = {
  init: (providerOptions = {}, settings = {}) => {
    return {
      send: async options => {},
    };
  },
};
```

In the `send` function you will have access to:

- `providerOptions` that contains configurations written in `plugins.js`
- `settings` that contains configurations written in `plugins.js`
- `options` that contains options you send when you call the `send` function from the email plugin service

To use it you will have to publish it on **npm**.

### Create a local provider

If you want to create your own provider without publishing it on **npm** you can follow these steps:

- Create a `providers` folder in your application.
- Create your provider as explained in the documentation eg. `./providers/strapi-provider-email-[...]/...`
- Then update your `package.json` to link your `strapi-provider-email-[...]` dependency to the [local path](https://docs.npmjs.com/files/package.json#local-paths) of your new provider.

```json
{
  ...
  "dependencies": {
    ...
    "strapi-provider-email-[...]": "file:providers/strapi-provider-email-[...]",
    ...
  }
}
```

- Finally, run `yarn install` or `npm install` to install your new custom provider.

## Troubleshooting

You received an `Auth.form.error.email.invalid` error even though the email is valid and exists in the database.

Here is the error response you get from the API.

```json
{
  "statusCode": 400,
  "error": "Bad Request",
  "message": [
    {
      "messages": [
        {
          "id": "Auth.form.error.email.invalid"
        }
      ]
    }
  ]
}
```

This error is due to your IP connection. By default, Strapi uses the [`sendmail`](https://github.com/guileen/node-sendmail) package.

This package sends an email from the server it runs on. Depending on the network you are on, the connection to the SMTP server could fail.

Here is the `sendmail` error.

```
Error: SMTP code:550 msg:550-5.7.1 [87.88.179.13] The IP you're using to send mail is not authorized to
550-5.7.1 send email directly to our servers. Please use the SMTP relay at your
550-5.7.1 service provider instead. Learn more at
550 5.7.1  https://support.google.com/mail/?p=NotAuthorizedError 30si2132728pjz.75 - gsmtp
```

To fix it, we suggest you to use another email provider that uses third party to send emails.

When using a third party provider, you avoid having to setup a mail server on your server and get extra features such as email analytics.<|MERGE_RESOLUTION|>--- conflicted
+++ resolved
@@ -123,16 +123,12 @@
 If you're using a different provider depending on your environment, you can specify the correct configuration in `config/env/${yourEnvironment}/plugins.js`. More info here: [Environments](../concepts/configurations.md#environments)
 :::
 
-<<<<<<< HEAD
 ::: tip
 When testing the new email provider with one the two templates created during strapi setup, the shipper email used is the one on the template, which is no-reply@strapi.io and it has to be modified to the email used with your email provider, otherwise it will fail the test.
 More info here: [Configure templates Locally](http://localhost:1337/admin/plugins/users-permissions/email-templates)
 :::
 
 ## Create new provider
-=======
-## Create a provider
->>>>>>> 9f2e2c15
 
 If you want to create your own, make sure the name starts with `strapi-provider-email-` (duplicating an existing one will be easier) and customize the `send` function.
 
