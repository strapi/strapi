--- conflicted
+++ resolved
@@ -54,11 +54,7 @@
   emailTemplate,
   {
     user: _.pick(user, ['username', 'email', 'firstname', 'lastname']),
-<<<<<<< HEAD
-  },
-=======
   }
->>>>>>> 00fadf90
 );
 ```
 
