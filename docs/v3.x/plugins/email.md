# Email

Thanks to the plugin `Email`, you can send email from your server or externals providers such as **Sendgrid**.

## Programmatic usage

In your custom controllers or services you may want to send email.
By using the following function, Strapi will use the configured provider to send an email.

```js
await strapi.plugins['email'].services.email.send({
  to: 'paulbocuse@strapi.io',
  from: 'joelrobuchon@strapi.io',
  cc: 'helenedarroze@strapi.io',
  bcc: 'ghislainearabian@strapi.io',
  replyTo: 'annesophiepic@strapi.io',
  subject: 'Use strapi email provider successfully',
  text: 'Hello world!',
  html: 'Hello world!',
});
```

## Using a provider

By default Strapi provides a local email system ([sendmail](https://www.npmjs.com/package/sendmail)). If you want to use a third party to send emails, you need to install the correct provider module. Otherwise you can skip this part and continue to configure your provider.

You can check all the available providers developed by the community on npmjs.org - [Providers list](https://www.npmjs.com/search?q=strapi-provider-email-)

To install a new provider run:

:::: tabs

::: tab yarn

```
yarn add strapi-provider-email-sendgrid --save
```

:::

::: tab npm

```
npm install strapi-provider-email-sendgrid --save
```

:::

::::

<<<<<<< HEAD
=======
#### Using scoped packages as providers

If your package name is [scoped](https://docs.npmjs.com/about-scopes) (for example `@username/strapi-provider-email-gmail-oauth2`) you need to take an extra step by aliasing it in `package.json`. Go to the `dependencies` section and change the provider line to look like this:

`"strapi-provider-email-gmail-oauth2": "npm:@username/strapi-provider-email-gmail-oauth2@0.1.9"`

The string after the last `@` represents your desired [semver](https://docs.npmjs.com/about-semantic-versioning) version range.

### Configure your provider

>>>>>>> d707794c
After installing your provider you will need to add some settings in `config/plugins.js`. Check the README of each provider to know what configuration settings the provider needs.

Here is an example of a configuration made for the provider [strapi-provider-email-sendgrid](https://www.npmjs.com/package/strapi-provider-email-sendgrid).

**Path —** `./config/plugins.js`.

```js
module.exports = ({ env }) => ({
  // ...
  email: {
    provider: 'sendgrid',
    providerOptions: {
      apiKey: env('SENDGRID_API_KEY'),
    },
    settings: {
      defaultFrom: 'juliasedefdjian@strapi.io',
      defaultReplyTo: 'juliasedefdjian@strapi.io',
    },
  },
  // ...
});
```

::: tip
If you're using a different provider depending on your environment, you can specify the correct configuration in `config/env/${yourEnvironment}/plugins.js`. More info here: [Environments](../concepts/configurations.md#environments)
:::

## Create a provider

If you want to create your own, make sure the name starts with `strapi-provider-email-` (duplicating an existing one will be easier) and customize the `send` function.

Default template

```js
module.exports = {
  init: (providerOptions = {}, settings = {}) => {
    return {
      send: async options => {},
    };
  },
};
```

In the `send` function you will have access to:

- `providerOptions` that contains configurations written in `plugins.js`
- `settings` that contains configurations written in `plugins.js`
- `options` that contains options you send when you call the `send` function from the email plugin service

To use it you will have to publish it on **npm**.

### Create a local provider

If you want to create your own provider without publishing it on **npm** you can follow these steps:

- Create a `providers` folder in your application.
- Create your provider as explained in the documentation eg. `./providers/strapi-provider-email-[...]/...`
- Then update your `package.json` to link your `strapi-provider-email-[...]` dependency to the [local path](https://docs.npmjs.com/files/package.json#local-paths) of your new provider.

```json
{
  ...
  "dependencies": {
    ...
    "strapi-provider-email-[...]": "file:providers/strapi-provider-email-[...]",
    ...
  }
}
```

- Finally, run `yarn install` or `npm install` to install your new custom provider.

## Troubleshooting

You received an `Auth.form.error.email.invalid` error even though the email is valid and exists in the database.

Here is the error response you get from the API.

```json
{
  "statusCode": 400,
  "error": "Bad Request",
  "message": [
    {
      "messages": [
        {
          "id": "Auth.form.error.email.invalid"
        }
      ]
    }
  ]
}
```

This error is due to your IP connection. By default, Strapi uses the [`sendmail`](https://github.com/guileen/node-sendmail) package.

This package sends an email from the server it runs on. Depending on the network you are on, the connection to the SMTP server could fail.

Here is the `sendmail` error.

```
Error: SMTP code:550 msg:550-5.7.1 [87.88.179.13] The IP you're using to send mail is not authorized to
550-5.7.1 send email directly to our servers. Please use the SMTP relay at your
550-5.7.1 service provider instead. Learn more at
550 5.7.1  https://support.google.com/mail/?p=NotAuthorizedError 30si2132728pjz.75 - gsmtp
```

To fix it, we suggest you to use another email provider that uses third party to send emails.

When using a third party provider, you avoid having to setup a mail server on your server and get extra features such as email analytics.<|MERGE_RESOLUTION|>--- conflicted
+++ resolved
@@ -48,8 +48,6 @@
 
 ::::
 
-<<<<<<< HEAD
-=======
 #### Using scoped packages as providers
 
 If your package name is [scoped](https://docs.npmjs.com/about-scopes) (for example `@username/strapi-provider-email-gmail-oauth2`) you need to take an extra step by aliasing it in `package.json`. Go to the `dependencies` section and change the provider line to look like this:
@@ -60,7 +58,6 @@
 
 ### Configure your provider
 
->>>>>>> d707794c
 After installing your provider you will need to add some settings in `config/plugins.js`. Check the README of each provider to know what configuration settings the provider needs.
 
 Here is an example of a configuration made for the provider [strapi-provider-email-sendgrid](https://www.npmjs.com/package/strapi-provider-email-sendgrid).
