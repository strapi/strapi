--- conflicted
+++ resolved
@@ -97,19 +97,11 @@
 ### Configure your provider
 
 After installing your provider you will need to add some settings in `config/plugins.js`.
-<<<<<<< HEAD
-If this file doesn't exist, you'll need to create it.
 
 ::: warning
 Do note that filename has to come with correct spelling, plugin with 's' (plural). -> `plugins.js`
 Check the README of each provider to know what configuration settings the provider needs.
 :::
-=======
-If this file doesn't exists, you'll need to create it.
-
-> ⚠️ Do note that filename has to come with correct spelling, plugin with 's' (plural). -> `plugins.js`
-> Check the README of each provider to know what configuration settings the provider needs.
->>>>>>> ba9711d1
 
 Here is an example of a configuration made for the provider [strapi-provider-email-sendgrid](https://www.npmjs.com/package/strapi-provider-email-sendgrid).
 
