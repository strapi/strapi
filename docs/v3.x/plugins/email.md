--- conflicted
+++ resolved
@@ -24,9 +24,6 @@
 });
 ```
 
-<<<<<<< HEAD
-## Using a provider
-=======
 ### Send an email using a template - `.sendTemplatedEmail()`
 
 When you send an email, you will most likely want to build it from a template you wrote.
@@ -62,7 +59,6 @@
 ```
 
 ## Configure the plugin
->>>>>>> 528dc414
 
 By default Strapi provides a local email system ([sendmail](https://www.npmjs.com/package/sendmail)). If you want to use a third party to send emails, you need to install the correct provider module. Otherwise you can skip this part and continue to configure your provider.
 
