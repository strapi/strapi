# Deployment

The administration is nothing more than a React front-end application calling an API. The front-end and the back-end are independent and can be deployed on different servers which brings us to different scenarios:

1. Deploy the entire project on the same server.
2. Deploy the administration panel on another server (AWS S3, Azure, etc) than the API.

Let's dive into the build configurations for each case.

## Deploy the entire project on the same server.

You don't need to touch anything in your configuration file. This is the default behavior and the build configuration will be automatically set. The server will start on the defined port and the administration panel will be accessible through `http://yourdomain.com:1337/dashboard`.

You might want to change the path to access the administration panel. Here is the required configuration to change the path:

**Path —** `./config/server.js`.

```js
<<<<<<< HEAD
module.exports = {
  host: 'localhost',
  port: 1337,
=======
module.exports = ({ env }) => ({
  host: env('HOST', '0.0.0.0'),
  port: env.int('PORT', 1337),
>>>>>>> 528dc414
  admin: {
    url: '/dashboard', // We change the path to access to the admin (highly recommended for security reasons).
  },
});
```

**You have to rebuild the administration panel to make this work.** [Build instructions](./customization.md#build).

## Deploy the administration panel on another server (AWS S3, Azure, etc) than the API.

It's very common to deploy the front-end and the back-end on different servers. Here is the required configuration to handle this case:

**Path —** `./config/server.js`.

```js
<<<<<<< HEAD
module.exports = {
  host: 'localhost',
  port: 1337,
=======
module.exports = ({ env }) => ({
  host: env('HOST', '0.0.0.0'),
  port: env.int('PORT', 1337),
  url: 'http://yourbackend.com',
>>>>>>> 528dc414
  admin: {
    url: '/', // Note: The administration will be accessible from the root of the domain (ex: http://yourfrontend.com/)
    serveAdminPanel: false, // http://yourbackend.com will not serve any static admin files
  },
});
```

After running `yarn build` with this configuration, the folder `build` will be created/overwritten. You can then use this folder to serve it from another server with the domain of your choice (ex: `http://youfrontend.com`).

The administration URL will then be `http://yourfrontend.com` and every request from the panel will hit the backend at `http://yourbackend.com`.

::: tip NOTE
If you add a path to the `url` option, it won't prefix your app. To do so, you need to also use a proxy server like Nginx. More [here](../getting-started/deployment#optional-software-guides).
:::<|MERGE_RESOLUTION|>--- conflicted
+++ resolved
@@ -16,15 +16,9 @@
 **Path —** `./config/server.js`.
 
 ```js
-<<<<<<< HEAD
-module.exports = {
-  host: 'localhost',
-  port: 1337,
-=======
 module.exports = ({ env }) => ({
   host: env('HOST', '0.0.0.0'),
   port: env.int('PORT', 1337),
->>>>>>> 528dc414
   admin: {
     url: '/dashboard', // We change the path to access to the admin (highly recommended for security reasons).
   },
@@ -40,16 +34,10 @@
 **Path —** `./config/server.js`.
 
 ```js
-<<<<<<< HEAD
-module.exports = {
-  host: 'localhost',
-  port: 1337,
-=======
 module.exports = ({ env }) => ({
   host: env('HOST', '0.0.0.0'),
   port: env.int('PORT', 1337),
   url: 'http://yourbackend.com',
->>>>>>> 528dc414
   admin: {
     url: '/', // Note: The administration will be accessible from the root of the domain (ex: http://yourfrontend.com/)
     serveAdminPanel: false, // http://yourbackend.com will not serve any static admin files
