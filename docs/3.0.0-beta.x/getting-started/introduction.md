--- conflicted
+++ resolved
@@ -15,11 +15,8 @@
 
 ### Custom Content Structure
 
-<<<<<<< HEAD
-Using the admin panel of Strapi, you can generate a project in just a few clicks and get your whole CMS setup little to no time.
-=======
 You can generate the admin panel in a few clicks and get your whole CMS setup in a few minutes.
->>>>>>> 9bbb395e
+
 
 ### Easy Content Management
 
