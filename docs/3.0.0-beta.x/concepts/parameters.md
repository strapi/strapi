# Parameters

## Concept

You can use `strapi-utils` to parse the query params to Strapi's standard filters programmatically if you need it.

## Extracting requests filters

<<<<<<< HEAD
To transform the query params to Strapi's standard filters for a request, you can use the `convertRestQueryParams` function from [strapi-utils](../global-strapi/api-reference.md#strapiutils).
=======
To transform the query params to Strapi's standard filters, you can use the `convertRestQueryParams` function from [strapi-utils](../global-strapi/api-reference.md#strapiutils).
>>>>>>> f8023cc6

```js
const { convertRestQueryParams } = require('strapi-utils');

module.exports = {
  // when sending a request like GET /products?_sort:id&id=1
  fetchExpensiveProducts: (params, populate) => {
    const filters = convertRestQueryParams(params);

    /**
     *  filters = {
     *    start: 0,
     *    limit: 10,
     *    sort: [{ field: 'id', order: 'desc' }],
     *    where: [
     *      { field: 'id', operator: 'eq', value: 1 },
     *    ]
     * }
     */

    // do sth with them
  },
};
```

## Querying data

<<<<<<< HEAD
We added a new filters API to query the database.
=======
We added a new API to query data based on the new filters API.
>>>>>>> f8023cc6

```js
const { convertRestQueryParams, buildQuery } = require('strapi-utils');

module.exports = {
  find: async (ctx) => {
    // Convert params.
    const filter = convertRestQueryParams(ctx.request.query);

    return buildQuery({
      model: Article
      filters,
      populate: []
    });
  };
};
```

### SQL databases (bookshelf)

If you are using a SQL database, calling `buildQuery` will return a [`Bookshelf Query`](https://bookshelfjs.org/api.html) on which you can call other functions (e.g. `count`).

### Mongo database

If you are using a mongo database, calling `buildQuery` returns either a [`Mongoose Query`](https://mongoosejs.com/docs/api.html#Query) or a custom query when used with deep filtering.

#### Custom Query

<<<<<<< HEAD
When using the deep filtering feature with mongo, we build an aggregation query to avoid too many round-trips with the mongo DB.
Doing that means we don't get a Mongoose object as a response but instead a plain JS Object. This brings some issues like no virtual fields available and no Mongoose lifecycles.
=======
When using the deep filtering feature with mongo, we build an aggregation query to avoid too many round-trips to the Mongo DB.
Doing that means we don't get a Mongoose object as a response but instead a plain JS Object. This brings some issues, like no virtual fields available and no Mongoose life cycles.
>>>>>>> f8023cc6

To deliver the best possible experience, we decided to rehydrate the Mongoose models, forcing us to override the Mongoose query

```js
const query = buildQuery({
  model: Product, // you can use any models from strapi.models or strapi.plugins[pluginName].models
  filters: { limit: 10 },
  populate: [],
});
```

returns a query with the following functions

<<<<<<< HEAD
- `count` => Returns an integer equal to the number of matching entities
- `lean` => Returns the matching elements as Objects
- `then(onSuccess, onFailure)` => Calls the onSuccess with an array of Mongoose objects.
- `catch(onError)` => Promise catch
- `group(options)` => Calls the aggregation group function of mongoose
=======
- `count` => Returns an integer equal to the number of matching entities.
- `lean` => Returns the matching elements as Objects.
- `then(onSucces, onFailure)` => Calls the onSucces with an array of Mongoose objects.
- `catch(onError)` => Promise catch.
- `group(options)` => Calls the aggregation group function of Mongoose.
>>>>>>> f8023cc6
<|MERGE_RESOLUTION|>--- conflicted
+++ resolved
@@ -6,11 +6,7 @@
 
 ## Extracting requests filters
 
-<<<<<<< HEAD
-To transform the query params to Strapi's standard filters for a request, you can use the `convertRestQueryParams` function from [strapi-utils](../global-strapi/api-reference.md#strapiutils).
-=======
 To transform the query params to Strapi's standard filters, you can use the `convertRestQueryParams` function from [strapi-utils](../global-strapi/api-reference.md#strapiutils).
->>>>>>> f8023cc6
 
 ```js
 const { convertRestQueryParams } = require('strapi-utils');
@@ -38,11 +34,7 @@
 
 ## Querying data
 
-<<<<<<< HEAD
 We added a new filters API to query the database.
-=======
-We added a new API to query data based on the new filters API.
->>>>>>> f8023cc6
 
 ```js
 const { convertRestQueryParams, buildQuery } = require('strapi-utils');
@@ -71,13 +63,8 @@
 
 #### Custom Query
 
-<<<<<<< HEAD
-When using the deep filtering feature with mongo, we build an aggregation query to avoid too many round-trips with the mongo DB.
-Doing that means we don't get a Mongoose object as a response but instead a plain JS Object. This brings some issues like no virtual fields available and no Mongoose lifecycles.
-=======
 When using the deep filtering feature with mongo, we build an aggregation query to avoid too many round-trips to the Mongo DB.
-Doing that means we don't get a Mongoose object as a response but instead a plain JS Object. This brings some issues, like no virtual fields available and no Mongoose life cycles.
->>>>>>> f8023cc6
+Doing that means we don't get a Mongoose object as a response but instead a plain JS Object. This brings some issues, like no virtual fields available and no Mongoose lifecycles.
 
 To deliver the best possible experience, we decided to rehydrate the Mongoose models, forcing us to override the Mongoose query
 
@@ -91,16 +78,8 @@
 
 returns a query with the following functions
 
-<<<<<<< HEAD
-- `count` => Returns an integer equal to the number of matching entities
-- `lean` => Returns the matching elements as Objects
-- `then(onSuccess, onFailure)` => Calls the onSuccess with an array of Mongoose objects.
-- `catch(onError)` => Promise catch
-- `group(options)` => Calls the aggregation group function of mongoose
-=======
 - `count` => Returns an integer equal to the number of matching entities.
 - `lean` => Returns the matching elements as Objects.
-- `then(onSucces, onFailure)` => Calls the onSucces with an array of Mongoose objects.
+- `then(onSuccess, onFailure)` => Calls the onSuccess with an array of Mongoose objects.
 - `catch(onError)` => Promise catch.
-- `group(options)` => Calls the aggregation group function of Mongoose.
->>>>>>> f8023cc6
+- `group(options)` => Calls the aggregation group function of Mongoose.