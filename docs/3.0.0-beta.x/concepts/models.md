# Models

## Concept

Models are a representation of the database's structure and life cycle. They are split into two separate files. A JavaScript file that contains the life cycle callbacks, and a JSON one that represents the data stored in the database and their format. The models also allow you to define the relationships between them.

**Path —** `./api/restaurant/models/Restaurant.js`.

```js
module.exports = {
  // Before saving a value.
  // Fired before an `insert` or `update` query.
  beforeSave: (model, attrs, options) => {},

  // After saving a value.
  // Fired after an `insert` or `update` query.
  afterSave: (model, attrs, options) => {},

  // ... and more
};
```

**Path —** `./api/restaurant/models/Restaurant.settings.json`.

```json
{
  "connection": "default",
  "info": {
    "name": "restaurant",
    "description": "This represents the Restaurant Model"
  },
  "attributes": {
    "cover": {
      "collection": "file",
      "via": "related",
      "plugin": "upload"
    },
    "name": {
      "default": "",
      "type": "string"
    },
    "description": {
      "default": "",
      "type": "text"
    }
  }
}
```

<<<<<<< HEAD
In this example, there is a `Restaurant` model which contains three attributes `cover`, `name` and `description`.

### Where are the models defined?

The models are defined in each `./api/**/models/` folder. Every JavaScript or JSON file in these folders will be loaded as a model. They are also available through the `strapi.models` and `strapi.api.**.models` global variables. Usable everywhere in the project, they contain the ORM model object that they refer to. By convention, a model's name should be written in lowercase.
=======
In this example, there is a `Restaurant` model which contains the attributes `cover`, `name` and `description`.

### Where are the models defined?

The models are defined in each `./api/**/models/` folder. Every JavaScript or JSON file in these folders will be loaded as a model. They are also available through the `strapi.models` and `strapi.api.**.models` global variables. Usable everywhere in the project, they contain the ORM model object that they refer to. By convention, models' names should be written in lowercase.
>>>>>>> f8023cc6

## How to create a model?

::: tip
If you are just starting out it is very convenient to generate some models with the Content Type Builder, directly in the admin interface. You can then review the generated model mappings on the code level. The UI takes over a lot of validation tasks and gives you a feeling for available features.
:::

Use the CLI, and run the following command `strapi generate:model restaurant name:string description:text`. Read the [CLI documentation](../cli/CLI.md) for more information.

This will create two files located at `./api/restaurant/models`:

- `Restaurant.settings.json`: contains the list of attributes and settings. The JSON format makes the file easily editable.
- `Restaurant.js`: imports `Restaurant.settings.json` and extends it with additional settings and life cycle callbacks.

::: tip
When you create a new API using the CLI (`strapi generate:api <name>`), a model is automatically created.
:::

## Model settings

Additional settings can be set on models:

- `connection` (string) - Connection name which must be used. Default value: `default`.
- `collectionName` (string) - Collection name (or table name) in which the data should be stored.
- `globalId` (string) -Global variable name for this model (case-sensitive).

**Path —** `Restaurant.settings.json`.

```json
{
  "connection": "mongo",
  "collectionName": "Restaurants_v1",
  "globalId": "Restaurants",
  "attributes": {}
}
```

In this example, the model `Restaurant` will be accessible through the `Restaurants` global variable. The data will be stored in the `Restaurants_v1` collection or table and the model will use the `mongo` connection defined in `./config/environments/**/database.json`

::: tip
The `connection` value can be changed whenever you want, but you should be aware that there is no automatic data migration process. Also if the new connection doesn't use the same ORM you will have to rewrite your queries.
:::

## Model information

The info key on the model-json states information about the model. This information is used in the admin interface, when showing the model.

- `name`: The name of the model, as shown in admin interface.
- `description`: The description of the model.
- `mainField`: Determines which model-attribute is shown when displaying the model.

**Path —** `Restaurant.settings.json`.

```json
{
  "info": {
    "name": "restaurant",
    "description": ""
  }
}
```

## Model options

The options key on the model-json states.

- `idAttribute`: This tells the model which attribute to expect as the unique identifier for each database row (typically an auto-incrementing primary key named 'id'). _Only valid for bookshelf._
- `idAttributeType`: Data type of `idAttribute`, accepted list of value below. _Only valid for bookshelf._
- `timestamps`: This tells the model which attributes to use for timestamps. Accepts either `boolean` or `Array` of strings where first element is create date and second element is update date. Default value when set to `true` for Bookshelf is `["created_at", "updated_at"]` and for MongoDB is `["createdAt", "updatedAt"]`.
- `uuid` : Boolean to enable UUID support on MySQL, you will need to set the `idAttributeType` to `uuid` as well and install the `bookshelf-uuid` package. To load the package you can see [this example](./configurations.md#bookshelf-mongoose).

**Path —** `User.settings.json`.

```json
{
  "options": {
    "timestamps": true
  }
}
```

## Define the attributes

The following types are currently available:

- `string`
- `text`
- `richtext`
- `integer`
- `biginteger`
- `float`
- `decimal`
- `password`
- `date`
- `time`
- `datetime`
- `timestamp`
- `boolean`
- `binary`
- `uuid`
- `enumeration`
- `json`
- `email`

### Validations

You can apply basic validations to the attributes. The following supported validations are _only supported by MongoDB_ connection.
If you're using SQL databases, you should use the native SQL constraints to apply them.

- `required` (boolean) — If true, adds a required validator for this property.
- `unique` (boolean) — Whether to define a unique index on this property.
- `index` (boolean) — Adds an index on this property, this will create a [single field index](https://docs.mongodb.com/manual/indexes/#single-field) that will run in the background. _Only supported by MongoDB._
- `max` (integer) — Checks if the value is greater than or equal to the given maximum.
- `min` (integer) — Checks if the value is less than or equal to the given minimum.

**Security validations**

To improve the Developer Experience when developing or using the administration panel, the framework enhances the attributes with these "security validations":

- `private` (boolean) — If true, the attribute will be removed from the server response (it's useful to hide sensitive data).
- `configurable` (boolean) - if false, the attribute isn't configurable from the Content Type Builder plugin.

### Example

**Path —** `Restaurant.settings.json`.

```json
{
  ...
  "attributes": {
    "title": {
      "type": "string",
      "min": 3,
      "max": 99,
      "unique": true
    },
    "description": {
      "default": "My description",
      "type": "text",
      "required": true
    },
    ...
  }
}
```

## Relations

Relations let you create links (relations) between your Content Types.

:::: tabs

::: tab "One-Way" id="one-way"

One-way relationships are useful to link an entry to another. However, only one of the models can be queried with its populated items.

#### Example

A `pet` can be owned by someone (a `user`).

**Path —** `./api/pet/models/Pet.settings.json`.

```json
{
  "attributes": {
    "owner": {
      "model": "user"
    }
  }
}
```

**Example**

```js
// Create a pet
const xhr = new XMLHttpRequest();
xhr.open('POST', '/pets', true);
xhr.setRequestHeader('Content-Type', 'application/json');
xhr.send(
  JSON.stringify({
    owner: '5c151d9d5b1d55194d3209be', // The id of the user you want to link
  })
);
```

:::

::: tab "One-to-One" id="one-to-one"

One-to-One relationships are usefull when you have one entity that could be linked to only one other entity. And vice versa.

#### Example

A `user` can have one `address`. And this address is only related to this `user`.

**Path —** `./api/user/models/User.settings.json`.

```json
{
  "attributes": {
    "address": {
      "model": "address",
      "via": "user"
    }
  }
}
```

**Path —** `./api/address/models/Address.settings.json`.

```json
{
  "attributes": {
    "user": {
      "model": "user"
    }
  }
}
```

**Example**

```js
// Create an address
const xhr = new XMLHttpRequest();
xhr.open('POST', '/addresses', true);
xhr.setRequestHeader('Content-Type', 'application/json');
xhr.send(
  JSON.stringify({
    user: '5c151d9d5b1d55194d3209be', // The id of the user you want to link
  })
);
```

:::

::: tab "One-to-Many" id="one-to-many"

One-to-Many relationships are usefull when an entry can be liked to multiple entries of another Content Type. And an entry of the other Content Type can be linked to only one entry.

#### Example

A `user` can have many `articles`, and an `article` can be related to one `user` (author).

**Path —** `./api/user/models/User.settings.json`.

```json
{
  "attributes": {
    "articles": {
      "collection": "article",
      "via": "author"
    }
  }
}
```

**Path —** `./api/article/models/Article.settings.json`.

```json
{
  "attributes": {
    "author": {
      "model": "user"
    }
  }
}
```

**Examples**

```js
// Create an article
const xhr = new XMLHttpRequest();
xhr.open('POST', '/articles', true);
xhr.setRequestHeader('Content-Type', 'application/json');
xhr.send(
  JSON.stringify({
    author: '5c151d9d5b1d55194d3209be', // The id of the user you want to link
  })
);

// Update an article
const xhr = new XMLHttpRequest();
xhr.open('PUT', '/users/5c151d9d5b1d55194d3209be', true);
xhr.setRequestHeader('Content-Type', 'application/json');
xhr.send(
  JSON.stringify({
    articles: ['5c151d51eb28fd19457189f6', '5c151d51eb28fd19457189f8'], // Set of ALL articles linked to the user (existing articles + new article or - removed article)
  })
);
```

:::

::: tab "Many-to-Many" id="many-to-many"

Many-to-Many relationships are usefull when an entry can be liked to multiple entries of another Content Type. And an entry of the other Content Type can be linked to many entries.

#### Example

A `product` can be related to many `categories`, so a `category` can have many `products`.

**Path —** `./api/product/models/Product.settings.json`.

```json
{
  "attributes": {
    "categories": {
      "collection": "category",
      "via": "products",
      "dominant": true
    }
  }
}
```

**NOTE**:
(NoSQL databases only) The `dominant` key defines which table/collection should store the array that defines the relationship. Because there are no join tables in NoSQL, this key is required for NoSQL databases (e.g. MongoDB).

**Path —** `./api/category/models/Category.settings.json`.

```json
{
  "attributes": {
    "products": {
      "collection": "product",
      "via": "categories"
    }
  }
}
```

**Example**

```js
// Update a product
const xhr = new XMLHttpRequest();
xhr.open('PUT', '/products/5c151d9d5b1d55194d3209be', true);
xhr.setRequestHeader('Content-Type', 'application/json');
xhr.send(
  JSON.stringify({
    categories: ['5c151d51eb28fd19457189f6', '5c151d51eb28fd19457189f8'], // Set of ALL categories linked to the product (existing categories + new category or - removed category).
  })
);
```

:::

::: tab "Polymorphic" id="polymorphic"

The polymorphic relationships are the solution when you don't know which kind of model will be associated to your entry. A common use case is an `Image` model that can be associated to many others kind of models (Article, Product, User, etc.).

#### Single vs Many

Let's stay with our `Image` model which might belong to **a single `Article` or `Product` entry**.

**NOTE**:
In other words, it means that an `Image` entry can be associated to one entry. This entry can be a `Article` or `Product` entry.

**Path —** `./api/image/models/Image.settings.json`.

```json
{
  "attributes": {
    "related": {
      "model": "*",
      "filter": "field"
    }
  }
}
```

Also, our `Image` model which might belongs to **many `Article` or `Product` entries**.

**NOTE**:
In other words, it means that an `Article` entry can relate to the same image as a `Product` entry.

**Path —** `./api/image/models/Image.settings.json`.

```json
{
  "attributes": {
    "related": {
      "collection": "*",
      "filter": "field"
    }
  }
}
```

#### Filter

The `filter` attribute is optional (but we highly recommend to use it every time). If it's provided it adds a new match level to retrieve the related data.

For example, the `Product` model might have two attributes which are associated to the `Image` model. To distinguish which image is attached to the `cover` field and which images are attached to the `pictures` field, we need to save and provide this to the database.

**Path —** `./api/article/models/Product.settings.json`.

```json
{
  "attributes": {
    "cover": {
      "model": "image",
      "via": "related"
    },
    "pictures": {
      "collection": "image",
      "via": "related"
    }
  }
}
```

The value is the `filter` attribute is the name of the column where the information is stored.

#### Example

A `Image` model might belongs to many either `Article` models or a `Product` models.

**Path —** `./api/image/models/Image.settings.json`.

```json
{
  "attributes": {
    "related": {
      "collection": "*",
      "filter": "field"
    }
  }
}
```

**Path —** `./api/article/models/Article.settings.json`.

```json
{
  "attributes": {
    "avatar": {
      "model": "image",
      "via": "related"
    }
  }
}
```

**Path —** `./api/article/models/Product.settings.json`.

```json
{
  "attributes": {
    "pictures": {
      "collection": "image",
      "via": "related"
    }
  }
}
```

#### Database implementation

If you're using MongoDB as a database, you don't need to do anything. Everything is natively handled by Strapi. However, to implement a polymorphic relationship with SQL databases, you need to create two tables.

**Path —** `./api/image/models/Image.settings.json`.

```json
{
  "attributes": {
    "name": {
      "type": "string"
    },
    "url": {
      "type": "string"
    },
    "related": {
      "collection": "*",
      "filter": "field"
    }
  }
}
```

The first table to create is the table which has the same name as your model.

```
CREATE TABLE `image` (
  `id` int(11) NOT NULL,
  `name` text NOT NULL,
  `text` text NOT NULL
)
```

**NOTE**:
If you've overridden the default table name given by Strapi by using the `collectionName` attribute. Use the value set in the `collectionName` to name the table.

The second table will allow us to associate one or many others entries to the `Image` model. The name of the table is the same as the previous one with the suffix `_morph`.

```
CREATE TABLE `image_morph` (
  `id` int(11) NOT NULL,
  `image_id` int(11) NOT NULL,
  `related_id` int(11) NOT NULL,
  `related_type` text NOT NULL,
  `field` text NOT NULL
)
```

- `image_id` is using the name of the first table with the suffix `_id`.
  - **Attempted value:** It corresponds to the id of an `Image` entry.
- `related_id` is using the attribute name where the relation happens with the suffix `_id`.
  - **Attempted value:** It corresponds to the id of an `Article` or `Product` entry.
- `related_type` is using the attribute name where the relation happens with the suffix `_type`.
  - **Attempted value:** It corresponds to the table name where the `Article` or `Product` entry is stored.
- `field` is using the filter property value defined in the model. If you change the filter value, you have to change the name of this column as well.
  - **Attempted value:** It corresponds to the attribute of an `Article`, `Product` with which the `Image` entry is related.

| id  | image_id | related_id | related_type | field  |
| --- | -------- | ---------- | ------------ | ------ |
| 1   | 1738     | 39         | product      | cover  |
| 2   | 4738     | 58         | article      | avatar |
| 3   | 1738     | 71         | article      | avatar |

:::

::::

## Life cycle callbacks

::: warning
The life cycle functions are based on the ORM life cycle and not on the Strapi request.
We are currently working on it to make it easier to use and understand.
Please check [this issue](https://github.com/strapi/strapi/issues/1443) on GitHub.
:::

The following events are available by default:

Callbacks on:

:::: tabs

::: tab save

`save`

- beforeSave
- afterSave

:::

::: tab fetch

`fetch`

- beforeFetch
- afterFetch

::: tab fetchAll

`fetchAll`

- beforeFetchAll
- afterFetchAll

:::

::: tab create

`create`

- beforeCreate
- afterCreate

:::

::: tab update

`update`

- beforeUpdate
- afterUpdate

:::

::: tab destroy

`destroy`

- beforeDestroy
- afterDestroy

:::

::::

### Example

:::: tabs

::: tab Mongoose

#### Mongoose

The entry is available through the `model` parameter.

**Path —** `./api/user/models/User.js`.

```js
module.exports = {
  /**
   * Triggered before user creation.
   */
  beforeCreate: async model => {
    // Hash password.
    const passwordHashed = await strapi.api.user.services.user.hashPassword(
      model.password
    );

    // Set the password.
    model.password = passwordHashed;
  },
};
```

:::

::: tab Bookshelf

#### Bookshelf

Each of these functions receives three parameters `model`, `attrs` and `options`. You have to return a Promise.

**Path —** `./api/user/models/User.js`.

```js
module.exports = {
  /**
   * Triggered before user creation.
   */
  beforeCreate: async (model, attrs, options) => {
    // Hash password.
    const passwordHashed = await strapi.api.user.services.user.hashPassword(
      model.attributes.password
    );

    // Set the password.
    model.set('password', passwordHashed);
  },
};
```

:::

:::::<|MERGE_RESOLUTION|>--- conflicted
+++ resolved
@@ -47,19 +47,11 @@
 }
 ```
 
-<<<<<<< HEAD
-In this example, there is a `Restaurant` model which contains three attributes `cover`, `name` and `description`.
+In this example, there is a `Restaurant` model which contains the attributes `cover`, `name` and `description`.
 
 ### Where are the models defined?
 
 The models are defined in each `./api/**/models/` folder. Every JavaScript or JSON file in these folders will be loaded as a model. They are also available through the `strapi.models` and `strapi.api.**.models` global variables. Usable everywhere in the project, they contain the ORM model object that they refer to. By convention, a model's name should be written in lowercase.
-=======
-In this example, there is a `Restaurant` model which contains the attributes `cover`, `name` and `description`.
-
-### Where are the models defined?
-
-The models are defined in each `./api/**/models/` folder. Every JavaScript or JSON file in these folders will be loaded as a model. They are also available through the `strapi.models` and `strapi.api.**.models` global variables. Usable everywhere in the project, they contain the ORM model object that they refer to. By convention, models' names should be written in lowercase.
->>>>>>> f8023cc6
 
 ## How to create a model?
 
