--- conflicted
+++ resolved
@@ -4,11 +4,7 @@
 
 `./api/**/config/routes.json` files define all available endpoints for the clients.
 
-<<<<<<< HEAD
 By default, Strapi generates endpoints for all your Content Types. More information is in the [Content API](../content-api/api-endpoints.md) documentation.
-=======
-By default Strapi generate endpoints for all your Content Types. More information in the [Content API](../content-api/api-endpoints.md) documentation.
->>>>>>> f8023cc6
 
 ## How to create a route?
 
@@ -51,13 +47,8 @@
 - `path` (string): URL starting with `/` (e.g. `/restaurants`).
 - `handler` (string): Action to execute when the route is hit following this syntax `<Controller>.<action>`.
 - `config`
-<<<<<<< HEAD
   - `policies` (array): Array of policy names or paths ([see more](./policies.md))
-  - `prefix` (string): Set a prefix to this route. Also, it will be loaded into the main router (useful feature for plugin)
-=======
-  - `policies` (array): Array of policy names or path ([see more](./policies.md)).
   - `prefix` (string): Set a prefix to this route. Also, it will be loaded into the main router (useful feature for a plugin).
->>>>>>> f8023cc6
 
 ## Dynamic parameters
 
