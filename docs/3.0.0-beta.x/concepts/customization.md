# Customization

## Plugin extensions

In strapi you can install plugins in your `node_modules`. This allows for easy updates and respect best practices. To customize those installed plugins you can work in the `/extensions` directory. It contains all the plugins' customizable files.

Some plugins will create files in these folders so you can then modify them. You can also create certain files manually to add some custom configuration.

Extensions folder structure:

- `extensions/`
  - `**`: Plugin Id
    - `admin`: You can extend a plugin's admin by creating a file with the same name, doing so will override the original one.
    - `config`: You can extend a plugin's configuration by adding a settings.json file with your custom configuration.
    - `models`: Contains the plugin's models that you have overwritten (e.g. when you add a relation to the User model).
    - `controllers`: You can extend the plugin's controllers by creating controllers with the same names and override certain methods.
    - `services`: You can extend the plugin's services by creating services with the same names and override certain methods.

## Admin extension

<<<<<<< HEAD
The admin panel is a `node_module` that is similar to a plugin but the slight difference that it encapsulates all the installed plugins of your application.
=======
The admin panel is a `node_module` that is similar to a plugin, with the slight difference that it encapsulates all the installed plugin of your application.
>>>>>>> f8023cc6

To extend this package you will have to create an `admin` folder at the root of your application.

In this folder you will be able to override admin files and functions.

::: tip
For more details, visit the [admin panel customization](../admin-panel/customization.md) documentation.
:::<|MERGE_RESOLUTION|>--- conflicted
+++ resolved
@@ -18,11 +18,7 @@
 
 ## Admin extension
 
-<<<<<<< HEAD
-The admin panel is a `node_module` that is similar to a plugin but the slight difference that it encapsulates all the installed plugins of your application.
-=======
-The admin panel is a `node_module` that is similar to a plugin, with the slight difference that it encapsulates all the installed plugin of your application.
->>>>>>> f8023cc6
+The admin panel is a `node_module` that is similar to a plugin, with the slight difference that it encapsulates all the installed plugins of your application.
 
 To extend this package you will have to create an `admin` folder at the root of your application.
 
