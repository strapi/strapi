---
sidebarDepth: 2
---

# Configuration

Your application configuration lives in the `config` folder. All the configuration files are loaded on startup and can be accessed through the configuration provider.

When you have a file `./config/server.js` with the following config:

```js
module.exports = {
  host: '0.0.0.0',
};
```

You can access it as

```js
strapi.config.get('server.host', 'defaultValueIfUndefined');
```

Nested keys are accessible with `dot-notation`.

:::tip NOTE
You can notice the filename is used as prefix to access the configurations.
:::

## Formats

You can either use `.js` or `.json` files to configure your application.

When using a `.js` you can either export an object:

```js
module.exports = {
  mySecret: 'someValue',
};
```

or a function returning a configuration object (recommended usage). The function will get access to the [`env` utility](#casting-environment-variables).

```js
module.exports = ({ env }) => {
  return {
    mySecret: 'someValue',
  };
};
```

## Environment variables

In most usecases you will have different configurations between your environments. For example: your database credentials.

Instead of writting those credentials into your configuration files, you can define those variables in a `.env` file at the root of your application.

**Example**

```
DATABASE_PASSWORD=acme
```

If you want to customize the path of the `.env` file to load you can set an environment variable called `ENV_PATH` before starting your application:

```sh
$ ENV_PATH=/absolute/path/to/.env npm run start
```

Now you can access those variables in your configuration files and application. You can use `process.env.{varName}` to access those variables anywhere.

In your configuration files you will have access to a `env` utility that allows defining defaults and casting values.

`config/database.js`

```js
module.exports = ({ env }) => ({
  connections: {
    default: {
      settings: {
        password: env('DATABASE_PASSWORD'),
      },
    },
  },
});
```

### Casting environment variables

```js
// Returns the env if defined without casting it
env('VAR', 'default');

// Cast to int (using parseInt)
env.int('VAR', 0);

// Cast to float (using parseFloat)
env.float('VAR', 3.14);

// Cast to boolean (check if the value is equal to 'true')
env.bool('VAR', true);

// Cast to js object (using JSON.parse)
env.json('VAR', { key: 'value' });

// Cast to an array (syntax: ENV_VAR=[value1, value2, value3] | ENV_VAR=["value1", "value2", "value3"])
env.array('VAR', [1, 2, 3]);

// Case to date (using new Date(value))
env.date('VAR', new Date());
```

## Environments

What if you need to specific static configurations for specific environments and using environement variables becomes tedious ?

Strapi configurations can also be created per environment in `./config/env/{env}/{filename}`. These configurations will be merged into the base ones defined in the `./config` folder.
The environment is based on the `NODE_ENV` environment variable (defaults to `development`).

When starting strapi with `NODE_ENV=production` it will load the configuration from `./config/*` and `./config/env/production/*`. Everything defined in the production config will override the default config.

In combination with environment variables this pattern becomes really powerfull:

**Example**

`./config/server.js`

```js
module.exports = {
  host: '127.0.0.1',
};
```

`./config/env/production/server.js`

```js
module.exports = ({ env }) => ({
  host: env('HOST', '0.0.0.0'),
});
```

When you start your application

```bash
yarn start
# uses host 127.0.0.0
```

```bash
NODE_ENV=production yarn start
# uses host 0.0.0.0
```

```bash
HOST=10.0.0.1 NODE_ENV=production yarn start
# uses host 10.0.0.1
```

## Server

**Path —** `./config/server.js`.

```js
module.exports = ({ env }) => ({
  host: env('HOST', '0.0.0.0'),
  port: env.int('PORT', 1337),
});
```

**Available options**

| Property                 | Description                                                                                                                                                 | Type          | Default     |
| ------------------------ | ----------------------------------------------------------------------------------------------------------------------------------------------------------- | ------------- | ----------- |
| `host`                   | Host name                                                                                                                                                   | string        | `localhost` |
| `port`                   | Port on which the server should be running.                                                                                                                 | integer       | `1337`      |
| `emitErrors`             | Enable errors to be emitted to `koa` when they happen in order to attach custom logic or use error reporting services.                                      | boolean       |             |
| `proxy`                  | Proxy configuration                                                                                                                                         | Object        |             |
| `proxy.enabled`          | Enable proxy support such as Apache or Nginx.                                                                                                               | boolean       | `false`     |
| `proxy.ssl`              | Enable proxy SSL support.                                                                                                                                   | boolean       |             |
| `proxy.host`             | Host name your proxy service uses for Strapi.                                                                                                               | string        |             |
| `proxy.port`             | Port that your proxy service accepts connections on.                                                                                                        | integer       |             |
| `cron`                   | Cron configuration (powered by [`node-schedule`](https://github.com/node-schedule/node-schedule))                                                           | Object        |             |
| `cron.enabled`           | Enable or disable CRON tasks to schedule jobs at specific dates.                                                                                            | boolean       | `false`     |
| `admin`                  | Admin panel configuration                                                                                                                                   | Object        |             |
| `admin.autoOpen`         | Enable or disabled administration opening on start.                                                                                                         | boolean       | `true`      |
| `admin.path`             | Allow to change the URL to access the admin panel.                                                                                                          | string        | `/admin`    |
| `admin.watchIgnoreFiles` | Add custom files that should not be watched during development. See more [here](https://github.com/paulmillr/chokidar#path-filtering) (property `ignored`). | Array(string) | `[]`.       |
| `admin.build`            | Admin panel build configuration                                                                                                                             | Object        |             |
| `admin.build.backend`    | URL that the admin panel and plugins will request                                                                                                           | string        |             |

## Functions

The `./config/functions/` folder contains a set of JavaScript files in order to add dynamic and logic based configurations.

All functions that are exposed in this folder are accessible via `strapi.config.functions['fileName']();`

### Bootstrap

**Path —** `./config/functions/bootstrap.js`.

The `bootstrap` function is called at every server start. You can use it to add a specific logic at this moment of your server's lifecycle.

Here are some use cases:

- Create an admin user if there isn't one.
- Fill the database with some necessary data.
- Check that the database is up-and-running.
- Load some environment variables.

The bootstrap function can be synchronous or asynchronous.

**Synchronous**

```js
module.exports = () => {
  // some sync code
};
```

**Return a promise**

```js
module.exports = () => {
  return new Promise(/* some code */);
};
```

**Asynchronous**

```js
module.exports = async () => {
  await someSetup();
};
```

### CRON tasks

CRON tasks allow you to schedule jobs (arbitrary functions) for execution at specific dates, with optional recurrence rules. It only uses a single timer at any given time (rather than reevaluating upcoming jobs every second/minute).

This feature is powered by [`node-schedule`](https://www.npmjs.com/package/node-schedule) node modules. Check it for more information.

::: warning
Make sure the `enabled` cron config is set to `true` in `./config/server.js` file.
:::

The cron format consists of:

```
*    *    *    *    *    *
┬    ┬    ┬    ┬    ┬    ┬
│    │    │    │    │    |
│    │    │    │    │    └ day of week (0 - 7) (0 or 7 is Sun)
│    │    │    │    └───── month (1 - 12)
│    │    │    └────────── day of month (1 - 31)
│    │    └─────────────── hour (0 - 23)
│    └──────────────────── minute (0 - 59)
└───────────────────────── second (0 - 59, OPTIONAL)
```

To define a CRON job, add your logic like below:

**Path —** `./config/functions/cron.js`.

```js
module.exports = {
  /**
   * Simple example.
   * Every monday at 1am.
   */

  '0 0 1 * * 1': () => {
    // Add your own logic here (e.g. send a queue of email, create a database backup, etc.).
  },
};
```

### Database ORM customization

When present, they are loaded to let you customize your database connection instance, for example for adding some plugin, customizing parameters, etc.

:::: tabs

::: tab Mongoose

As an example, for using the `mongoose-simple-random` plugin for MongoDB, you can register it like this:

**Path —** `./config/functions/mongoose.js`.

```js
'use strict';

const random = require('mongoose-simple-random');

module.exports = (mongoose, connection) => {
  mongoose.plugin(random);
};
```

:::

::: tab Bookshelf

Another example would be using the `bookshelf-uuid` plugin for MySQL, you can register it like this:

**Path —** `./config/functions/bookshelf.js`.

```js
'use strict';

module.exports = (bookshelf, connection) => {
  bookshelf.plugin(require('bookshelf-uuid'));
};
```

:::

::::

## Database

This file lets you define database connections that will be used to store your application content.

You can find [supported database and versions](../installation/cli.html#databases) in the local installation process.

**Path —** `./config/database.js`.

:::: tabs

::: tab Bookshelf

- `defaultConnection` (string): Connection by default for models which are not related to a specific `connection`. Default value: `default`.
- `connections` List of all available connections.
  - `default`
    - `connector` (string): Connector used by the current connection. Will be `bookshelf`.
    - `settings` Useful for external session stores such as Redis.
      - `client` (string): Database client to create the connection. `sqlite` or `postgres` or `mysql`.
      - `host` (string): Database host name. Default value: `localhost`.
      - `port` (integer): Database port.
      - `database` (string): Database name.
      - `username` (string): Username used to establish the connection.
      - `password` (string): Password used to establish the connection.
      - `options` (object): List of additional options used by the connector.
      - `timezone` (string): Set the default behavior for local time. Default value: `utc` [Timezone options](https://www.php.net/manual/en/timezones.php).
      - `schema` (string): Set the default database schema. **Used only for Postgres DB.**
      - `ssl` (boolean): For ssl database connection.
    - `options` Options used for database connection.
      - `debug` (boolean): Show database exchanges and errors.
      - `autoMigration` (boolean): To disable auto tables/columns creation for SQL database.
      - `pool` Options used for database connection pooling. For more information look at [Knex's pool config documentation](https://knexjs.org/#Installation-pooling).
        - `min` (integer): Minimum number of connections to keep in the pool. Default value: `0`.
        - `max` (integer): Maximum number of connections to keep in the pool. Default value: `10`.
        - `acquireTimeoutMillis` (integer): Maximum time in milliseconds to wait for acquiring a connection from the pool. Default value: `2000` (2 seconds).
        - `createTimeoutMillis` (integer): Maximum time in milliseconds to wait for creating a connection to be added to the pool. Default value: `2000` (2 seconds).
        - `idleTimeoutMillis` (integer): Number of milliseconds to wait before destroying idle connections. Default value: `30000` (30 seconds).
        - `reapIntervalMillis` (integer): How often to check for idle connections in milliseconds. Default value: `1000` (1 second).
        - `createRetryIntervalMillis` (integer): How long to idle after a failed create before trying again in milliseconds. Default value: `200`.

:::

::: tab Mongoose

- `defaultConnection` (string): Connection by default for models which are not related to a specific `connection`. Default value: `default`.
- `connections` List of all available connections.
  - `default`
    - `connector` (string): Connector used by the current connection. Will be `mongoose`.
    - `settings` Useful for external session stores such as Redis.
      - `client` (string): Database client to create the connection. Will be `mongo`.
      - `host` (string): Database host name. Default value: `localhost`.
      - `port` (integer): Database port. Default value: `27017`.
      - `database` (string): Database name.
      - `username` (string): Username used to establish the connection.
      - `password` (string): Password used to establish the connection.
      - `uri` (string): This can overide all previous configurations - _optional_
    - `options` Options used for database connection.
      - `ssl` (boolean): For ssl database connection.
      - `debug` (boolean): Show database exchanges and errors.
      - `authenticationDatabase` (string): Connect with authentication.

:::

::::

#### Example

**Path —** `./config/database.js`.

:::: tabs

::: tab Postgres

```js
module.exports = ({ env }) => ({
  defaultConnection: 'default',
  connections: {
    default: {
      connector: 'bookshelf',
      settings: {
        client: 'postgres',
        host: env('DATABASE_HOST', 'localhost'),
        port: env.int('DATABASE_PORT', 5432),
        database: env('DATABASE_NAME', 'strapi'),
        username: env('DATABASE_USERNAME', 'strapi'),
        password: env('DATABASE_PASSWORD', 'strapi'),
        schema: 'public',
      },
      options: {},
    },
  },
});
```

:::

::: tab MySQL

```js
module.exports = ({ env }) => ({
  defaultConnection: 'default',
  connections: {
    default: {
      connector: 'bookshelf',
      settings: {
        client: 'mysql',
        host: env('DATABASE_HOST', 'localhost'),
        port: env.int('DATABASE_PORT', 3306),
        database: env('DATABASE_NAME', 'strapi'),
        username: env('DATABASE_USERNAME', 'strapi'),
        password: env('DATABASE_PASSWORD', 'strapi'),
      },
      options: {},
    },
  },
});
```

:::

::: tab SQLite

```js
module.exports = ({ env }) => ({
  defaultConnection: 'default',
  connections: {
    default: {
      connector: 'bookshelf',
      settings: {
        client: 'sqlite',
        filename: env('DATABASE_FILENAME', '.tmp/data.db'),
      },
      options: {
        useNullAsDefault: true,
      },
    },
  },
});
```

:::

::: tab Mongo

```js
module.exports = ({ env }) => ({
  defaultConnection: 'default',
  connections: {
    default: {
      connector: 'mongoose',
      settings: {
        client: 'mongo',
        host: env('DATABASE_HOST', 'localhost'),
        port: env.int('DATABASE_PORT', 27017),
        database: env('DATABASE_NAME', 'strapi'),
        username: env('DATABASE_USERNAME', 'strapi'),
        password: env('DATABASE_PASSWORD', 'strapi'),
      },
      options: {
        authenticationDatabase: env('AUTHENTICATION_DATABASE'),
        ssl: env('DATABASE_SSL'),
      },
    },
  },
});
```

:::

::::

::: tip
Take a look at the [database's guide](../guides/databases.md) for more details.
:::

<<<<<<< HEAD
## Request

**Path —** `./config/environments/**/request.json`.

- `session`
  - `enabled` (boolean): Enable or disable sessions. Default value: `false`.
  - `client` (string): Client used to persist sessions. Default value: `redis`.
  - `settings`
    - `host` (string): Client host name. Default value: `localhost`.
    - `port` (integer): Client port. Default value: `6379`.
    - `database`(integer)|String - Client database name. Default value: `10`.
    - `password` (string): Client password. Default value: ``.
- `logger`
  - `level` (string): Default log level. Default value: `debug`.
  - `exposeInContext` (boolean): Expose logger in context so it can be used through `strapi.log.info(‘my log’)`. Default value: `true`.
  - `requests` (boolean): Enable or disable requests logs. Default value: `false`.
- `parser`
  - `enabled`(boolean): Enable or disable parser. Default value: `true`.
  - `multipart` (boolean): Enable or disable multipart bodies parsing. Default value: `true`.

::: tip
The session doesn't work with `mongo` as a client. The package that we should use is broken for now.
:::

## Response

**Path —** `./config/environments/**/response.json`.

- [`gzip`](https://en.wikipedia.org/wiki/Gzip)
  - `enabled` (boolean): Enable or not GZIP response compression.
- `responseTime`
  - `enabled` (boolean): Enable or not `X-Response-Time header` to response. Default value: `false`.
- `poweredBy`
  - `enabled` (boolean): Enable or not `X-Powered-By` header to response. Default value: `true`.
  - `value` (string): The value of the header. Default value: `Strapi <strapi.io>`

## Security

**Path —** `./config/environments/**/security.json`.

- [`csp`](https://en.wikipedia.org/wiki/Content_Security_Policy)
  - `enabled` (boolean): Enable or disable CSP to avoid Cross Site Scripting (XSS) and data injection attacks.
- [`p3p`](https://en.wikipedia.org/wiki/P3P)
  - `enabled` (boolean): Enable or disable p3p.
- [`hsts`](https://en.wikipedia.org/wiki/HTTP_Strict_Transport_Security)
  - `enabled` (boolean): Enable or disable HSTS.
  - `maxAge` (integer): Number of seconds HSTS is in effect. Default value: `31536000`.
  - `includeSubDomains` (boolean): Applies HSTS to all subdomains of the host. Default value: `true`.
- [`xframe`](https://en.wikipedia.org/wiki/Clickjacking)
  - `enabled` (boolean): Enable or disable `X-FRAME-OPTIONS` headers in response.
  - `value` (string): The value for the header, e.g. DENY, SAMEORIGIN or ALLOW-FROM uri. Default value: `SAMEORIGIN`.
- [`xss`](https://en.wikipedia.org/wiki/Cross-site_scripting)
  - `enabled` (boolean): Enable or disable XSS to prevent Cross Site Scripting (XSS) attacks in older IE browsers (IE8).
- [`cors`](https://en.wikipedia.org/wiki/Cross-origin_resource_sharing)
  - `enabled` (boolean): Enable or disable CORS to prevent your server to be requested from another domain.
  - `origin` (string): Allowed URLs (`http://example1.com, http://example2.com` or allows everyone `*`). Default value: `http://localhost`.
  - `expose` (array): Configures the `Access-Control-Expose-Headers` CORS header. If not specified, no custom headers are exposed. Default value: `["WWW-Authenticate", "Server-Authorization"]`.
  - `maxAge` (integer): Configures the `Access-Control-Max-Age` CORS header. Default value: `31536000`.
  - `credentials` (boolean): Configures the `Access-Control-Allow-Credentials` CORS header. Default value: `true`.
  - `methods` (array)|String - Configures the `Access-Control-Allow-Methods` CORS header. Default value: `["GET", "POST", "PUT", "PATCH", "DELETE", "OPTIONS", "HEAD"]`.
  - `headers` (array): Configures the `Access-Control-Allow-Headers` CORS header. If not specified, defaults to reflecting the headers specified in the request's Access-Control-Request-Headers header. Default value: `["Content-Type", "Authorization", "X-Frame-Options"]`.
- `ip`
  - `enabled` (boolean): Enable or disable IP blocker. Default value: `false`.
  - `whiteList` (array): Whitelisted IPs. Default value: `[]`.
  - `blackList` (array): Blacklisted IPs. Default value: `[]`.

## Server

**Path —** `./config/environments/**/server.json`.

- `host` (string): Host name. Default value: `localhost`.
- `port` (integer): Port on which the server should be running. Default value: `1337`.
- `url` (string): Url of the server. Enable proxy support such as Apache or Nginx, example: `https://mywebsite.com/api`. Default value: `http://${host}:${port}`.
- `admin`
  - `url` (string): Url of your admin panel. Default value: `/admin`. Note: If the url is relative, it will be concatenated with `url`.
  - `autoOpen` (boolean): Enable or disable administration opening on start. Default value: `true`.
  - `watchIgnoreFiles` (array): Add custom files that should not be watched during development. See more [here](https://github.com/paulmillr/chokidar#path-filtering) (property `ignored`). Default value: `[]`.
- `emitErrors` (boolean): Enable errors to be emitted to `koa` when they happen in order to attach custom logic or use error reporting services. Default value: `false`.
- [`cron`](https://en.wikipedia.org/wiki/Cron)
  - `enabled` (boolean): Enable or disable CRON tasks to schedule jobs at specific dates. Default value: `false`.

**Note:** if you edit `url` or `admin.url`, don't forget to run `yarn build` in order to rebuild the admin panel.

#### Example

**Path —** `./config/environments/**/server.json`.

As an example using this configuration with Nginx your server would respond to `https://example.com:8443` instead of `http://localhost:1337`.

**Note:** you will need to configure Nginx or Apache as a proxy before configuring this example.

```json
{
  "host": "localhost",
  "port": 1337,
  "url": "https://example.com:8443"
  "cron": {
    "enabled": true
  }
}
```

## Dynamic configurations

For security reasons, sometimes it's better to set variables through the server environment. It's also useful to push dynamic values into configuration files. To enable this feature in JSON files, Strapi embraces a JSON-file interpreter into its core to allow dynamic values in the JSON configuration files.

### Syntax

The syntax is inspired by the [template literals ES2015 specifications](https://developer.mozilla.org/en-US/docs/Web/JavaScript/Reference/Template_literals). These dynamic values are indicated by the Dollar sign and curly braces (`${expression}`).

### Usage

In any JSON configuration file in your project, you can inject dynamic values like this:

**Path —** `./config/environments/production/database.json`.

```json
{
  "defaultConnection": "default",
  "connections": {
    "default": {
      "connector": "mongoose",
      "settings": {
        "client": "mongo",
        "uri": "${process.env.DATABASE_URI || ''}",
        "host": "${process.env.DATABASE_HOST || '127.0.0.1'}",
        "port": "${process.env.DATABASE_PORT || 27017}",
        "database": "${process.env.DATABASE_NAME || 'production'}",
        "username": "${process.env.DATABASE_USERNAME || ''}",
        "password": "${process.env.DATABASE_PASSWORD || ''}"
      },
      "options": {}
    }
  }
}
```

::: tip
You can't execute functions inside the curly braces. Only strings are allowed.
:::

=======
>>>>>>> 4f190063
## Configuration in database

Configuration files are not multi server friendly. So we created a data store for config you will want to update in production.

### Get settings

- `environment` (string): Sets the environment you want to store the data in. By default it's current environment (can be an empty string if your config is environment agnostic).
- `type` (string): Sets if your config is for an `api`, `plugin` or `core`. By default it's `core`.
- `name` (string): You have to set the plugin or api name if `type` is `api` or `plugin`.
- `key` (string, required): The name of the key you want to store.

```js
// strapi.store(object).get(object);

// create reusable plugin store variable
const pluginStore = strapi.store({
  environment: strapi.config.environment,
  type: 'plugin',
  name: 'users-permissions',
});

await pluginStore.get({ key: 'grant' });
```

### Set settings

- `value` (any, required): The value you want to store.

```js
// strapi.store(object).set(object);

// create reusable plugin store variable
const pluginStore = strapi.store({
  environment: strapi.config.environment,
  type: 'plugin',
  name: 'users-permissions'
});

await pluginStore.set({
  key: 'grant',
  value: {
    ...
  }
});
```<|MERGE_RESOLUTION|>--- conflicted
+++ resolved
@@ -173,16 +173,12 @@
 | `host`                   | Host name                                                                                                                                                   | string        | `localhost` |
 | `port`                   | Port on which the server should be running.                                                                                                                 | integer       | `1337`      |
 | `emitErrors`             | Enable errors to be emitted to `koa` when they happen in order to attach custom logic or use error reporting services.                                      | boolean       |             |
-| `proxy`                  | Proxy configuration                                                                                                                                         | Object        |             |
-| `proxy.enabled`          | Enable proxy support such as Apache or Nginx.                                                                                                               | boolean       | `false`     |
-| `proxy.ssl`              | Enable proxy SSL support.                                                                                                                                   | boolean       |             |
-| `proxy.host`             | Host name your proxy service uses for Strapi.                                                                                                               | string        |             |
-| `proxy.port`             | Port that your proxy service accepts connections on.                                                                                                        | integer       |             |
+| `url`                    | Url of the server. Enable proxy support such as Apache or Nginx, example: `https://mywebsite.com/api`. Default value: `http://${host}:${port}`.             | string        |             |
 | `cron`                   | Cron configuration (powered by [`node-schedule`](https://github.com/node-schedule/node-schedule))                                                           | Object        |             |
 | `cron.enabled`           | Enable or disable CRON tasks to schedule jobs at specific dates.                                                                                            | boolean       | `false`     |
 | `admin`                  | Admin panel configuration                                                                                                                                   | Object        |             |
+| `admin.url`              | Url of your admin panel. Default value: `/admin`. Note: If the url is relative, it will be concatenated with `url`.                                         | string        | `/admin`    |
 | `admin.autoOpen`         | Enable or disabled administration opening on start.                                                                                                         | boolean       | `true`      |
-| `admin.path`             | Allow to change the URL to access the admin panel.                                                                                                          | string        | `/admin`    |
 | `admin.watchIgnoreFiles` | Add custom files that should not be watched during development. See more [here](https://github.com/paulmillr/chokidar#path-filtering) (property `ignored`). | Array(string) | `[]`.       |
 | `admin.build`            | Admin panel build configuration                                                                                                                             | Object        |             |
 | `admin.build.backend`    | URL that the admin panel and plugins will request                                                                                                           | string        |             |
@@ -489,150 +485,6 @@
 Take a look at the [database's guide](../guides/databases.md) for more details.
 :::
 
-<<<<<<< HEAD
-## Request
-
-**Path —** `./config/environments/**/request.json`.
-
-- `session`
-  - `enabled` (boolean): Enable or disable sessions. Default value: `false`.
-  - `client` (string): Client used to persist sessions. Default value: `redis`.
-  - `settings`
-    - `host` (string): Client host name. Default value: `localhost`.
-    - `port` (integer): Client port. Default value: `6379`.
-    - `database`(integer)|String - Client database name. Default value: `10`.
-    - `password` (string): Client password. Default value: ``.
-- `logger`
-  - `level` (string): Default log level. Default value: `debug`.
-  - `exposeInContext` (boolean): Expose logger in context so it can be used through `strapi.log.info(‘my log’)`. Default value: `true`.
-  - `requests` (boolean): Enable or disable requests logs. Default value: `false`.
-- `parser`
-  - `enabled`(boolean): Enable or disable parser. Default value: `true`.
-  - `multipart` (boolean): Enable or disable multipart bodies parsing. Default value: `true`.
-
-::: tip
-The session doesn't work with `mongo` as a client. The package that we should use is broken for now.
-:::
-
-## Response
-
-**Path —** `./config/environments/**/response.json`.
-
-- [`gzip`](https://en.wikipedia.org/wiki/Gzip)
-  - `enabled` (boolean): Enable or not GZIP response compression.
-- `responseTime`
-  - `enabled` (boolean): Enable or not `X-Response-Time header` to response. Default value: `false`.
-- `poweredBy`
-  - `enabled` (boolean): Enable or not `X-Powered-By` header to response. Default value: `true`.
-  - `value` (string): The value of the header. Default value: `Strapi <strapi.io>`
-
-## Security
-
-**Path —** `./config/environments/**/security.json`.
-
-- [`csp`](https://en.wikipedia.org/wiki/Content_Security_Policy)
-  - `enabled` (boolean): Enable or disable CSP to avoid Cross Site Scripting (XSS) and data injection attacks.
-- [`p3p`](https://en.wikipedia.org/wiki/P3P)
-  - `enabled` (boolean): Enable or disable p3p.
-- [`hsts`](https://en.wikipedia.org/wiki/HTTP_Strict_Transport_Security)
-  - `enabled` (boolean): Enable or disable HSTS.
-  - `maxAge` (integer): Number of seconds HSTS is in effect. Default value: `31536000`.
-  - `includeSubDomains` (boolean): Applies HSTS to all subdomains of the host. Default value: `true`.
-- [`xframe`](https://en.wikipedia.org/wiki/Clickjacking)
-  - `enabled` (boolean): Enable or disable `X-FRAME-OPTIONS` headers in response.
-  - `value` (string): The value for the header, e.g. DENY, SAMEORIGIN or ALLOW-FROM uri. Default value: `SAMEORIGIN`.
-- [`xss`](https://en.wikipedia.org/wiki/Cross-site_scripting)
-  - `enabled` (boolean): Enable or disable XSS to prevent Cross Site Scripting (XSS) attacks in older IE browsers (IE8).
-- [`cors`](https://en.wikipedia.org/wiki/Cross-origin_resource_sharing)
-  - `enabled` (boolean): Enable or disable CORS to prevent your server to be requested from another domain.
-  - `origin` (string): Allowed URLs (`http://example1.com, http://example2.com` or allows everyone `*`). Default value: `http://localhost`.
-  - `expose` (array): Configures the `Access-Control-Expose-Headers` CORS header. If not specified, no custom headers are exposed. Default value: `["WWW-Authenticate", "Server-Authorization"]`.
-  - `maxAge` (integer): Configures the `Access-Control-Max-Age` CORS header. Default value: `31536000`.
-  - `credentials` (boolean): Configures the `Access-Control-Allow-Credentials` CORS header. Default value: `true`.
-  - `methods` (array)|String - Configures the `Access-Control-Allow-Methods` CORS header. Default value: `["GET", "POST", "PUT", "PATCH", "DELETE", "OPTIONS", "HEAD"]`.
-  - `headers` (array): Configures the `Access-Control-Allow-Headers` CORS header. If not specified, defaults to reflecting the headers specified in the request's Access-Control-Request-Headers header. Default value: `["Content-Type", "Authorization", "X-Frame-Options"]`.
-- `ip`
-  - `enabled` (boolean): Enable or disable IP blocker. Default value: `false`.
-  - `whiteList` (array): Whitelisted IPs. Default value: `[]`.
-  - `blackList` (array): Blacklisted IPs. Default value: `[]`.
-
-## Server
-
-**Path —** `./config/environments/**/server.json`.
-
-- `host` (string): Host name. Default value: `localhost`.
-- `port` (integer): Port on which the server should be running. Default value: `1337`.
-- `url` (string): Url of the server. Enable proxy support such as Apache or Nginx, example: `https://mywebsite.com/api`. Default value: `http://${host}:${port}`.
-- `admin`
-  - `url` (string): Url of your admin panel. Default value: `/admin`. Note: If the url is relative, it will be concatenated with `url`.
-  - `autoOpen` (boolean): Enable or disable administration opening on start. Default value: `true`.
-  - `watchIgnoreFiles` (array): Add custom files that should not be watched during development. See more [here](https://github.com/paulmillr/chokidar#path-filtering) (property `ignored`). Default value: `[]`.
-- `emitErrors` (boolean): Enable errors to be emitted to `koa` when they happen in order to attach custom logic or use error reporting services. Default value: `false`.
-- [`cron`](https://en.wikipedia.org/wiki/Cron)
-  - `enabled` (boolean): Enable or disable CRON tasks to schedule jobs at specific dates. Default value: `false`.
-
-**Note:** if you edit `url` or `admin.url`, don't forget to run `yarn build` in order to rebuild the admin panel.
-
-#### Example
-
-**Path —** `./config/environments/**/server.json`.
-
-As an example using this configuration with Nginx your server would respond to `https://example.com:8443` instead of `http://localhost:1337`.
-
-**Note:** you will need to configure Nginx or Apache as a proxy before configuring this example.
-
-```json
-{
-  "host": "localhost",
-  "port": 1337,
-  "url": "https://example.com:8443"
-  "cron": {
-    "enabled": true
-  }
-}
-```
-
-## Dynamic configurations
-
-For security reasons, sometimes it's better to set variables through the server environment. It's also useful to push dynamic values into configuration files. To enable this feature in JSON files, Strapi embraces a JSON-file interpreter into its core to allow dynamic values in the JSON configuration files.
-
-### Syntax
-
-The syntax is inspired by the [template literals ES2015 specifications](https://developer.mozilla.org/en-US/docs/Web/JavaScript/Reference/Template_literals). These dynamic values are indicated by the Dollar sign and curly braces (`${expression}`).
-
-### Usage
-
-In any JSON configuration file in your project, you can inject dynamic values like this:
-
-**Path —** `./config/environments/production/database.json`.
-
-```json
-{
-  "defaultConnection": "default",
-  "connections": {
-    "default": {
-      "connector": "mongoose",
-      "settings": {
-        "client": "mongo",
-        "uri": "${process.env.DATABASE_URI || ''}",
-        "host": "${process.env.DATABASE_HOST || '127.0.0.1'}",
-        "port": "${process.env.DATABASE_PORT || 27017}",
-        "database": "${process.env.DATABASE_NAME || 'production'}",
-        "username": "${process.env.DATABASE_USERNAME || ''}",
-        "password": "${process.env.DATABASE_PASSWORD || ''}"
-      },
-      "options": {}
-    }
-  }
-}
-```
-
-::: tip
-You can't execute functions inside the curly braces. Only strings are allowed.
-:::
-
-=======
->>>>>>> 4f190063
 ## Configuration in database
 
 Configuration files are not multi server friendly. So we created a data store for config you will want to update in production.
