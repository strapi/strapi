--- conflicted
+++ resolved
@@ -480,11 +480,7 @@
 
 ## Dynamic configurations
 
-<<<<<<< HEAD
-For security reasons, sometimes it's better to set variables through the server environment. It's also useful to push dynamics values into configuration files. To enable this feature in JSON files, Strapi embraces a JSON-file interpreter into his core to allow dynamic values in the JSON configuration files.
-=======
-For security reasons, sometimes it's better to set variables through the server environment. It's also useful to push dynamic values into configurations files. To enable this feature into JSON files, Strapi embraces a JSON-file interpreter into its core to allow dynamic values in the JSON configuration files.
->>>>>>> f8023cc6
+For security reasons, sometimes it's better to set variables through the server environment. It's also useful to push dynamic values into configuration files. To enable this feature in JSON files, Strapi embraces a JSON-file interpreter into its core to allow dynamic values in the JSON configuration files.
 
 #### Syntax
 
@@ -492,11 +488,7 @@
 
 #### Usage
 
-<<<<<<< HEAD
 In any JSON configuration file in your project, you can inject dynamic values like this:
-=======
-In any JSON configuration files in your project, you can inject dynamic values like this:
->>>>>>> f8023cc6
 
 **Path —** `./config/environments/production/database.json`.
 
