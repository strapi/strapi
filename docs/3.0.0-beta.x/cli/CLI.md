# Command Line Interface (CLI)

Strapi comes with a full featured Command Line Interface (CLI) which lets you scaffold and manage your project in seconds.

---

## strapi new

Create a new project.

```bash
strapi new <name>

options: [--debug|--quickstart|--dbclient=<dbclient> --dbhost=<dbhost> --dbport=<dbport> --dbname=<dbname> --dbusername=<dbusername> --dbpassword=<dbpassword> --dbssl=<dbssl> --dbauth=<dbauth> --dbforce]
```

- **strapi new &#60;name&#62;**<br/>
  Generates a new project called **&#60;name&#62;** and installs the default plugins through the npm registry.

- **strapi new &#60;name&#62; --debug**<br/>
  Will display the full error message if one is fired during the database connection.

- **strapi new &#60;name&#62; --quickstart**<br/>
  Use the quickstart system to create your app.

- **strapi new &#60;name&#62; --dbclient=&#60;dbclient&#62; --dbhost=&#60;dbhost&#62; --dbport=&#60;dbport&#62; --dbname=&#60;dbname&#62; --dbusername=&#60;dbusername&#62; --dbpassword=&#60;dbpassword&#62; --dbssl=&#60;dbssl&#62; --dbauth=&#60;dbauth&#62; --dbforce**<br/>

  Generates a new project called **&#60;name&#62;** and skip the interactive database configuration and initialize with these options.

  - **&#60;dbclient&#62;** can be `mongo`, `postgres`, `mysql`.
  - **&#60;dbssl&#62;** and **&#60;dbauth&#62;** are available only for `mongo` and are optional.
  - **--dbforce** Allows you to overwrite content if the provided database is not empty. Only available for `postgres`, `mysql`, and is optional.

## strapi develop|dev

Start a Strapi application with autoReload enabled.

Strapi modifies/creates files at runtime and needs to restart when new files are created. To achieve this, `strapi develop` adds a file watcher and restarts the application when necessary.

```
strapi develop
options: [--no-build |--watch-admin ]
```

- **strapi develop**<br/>
  Starts your application with the autoReload enabled
- **strapi develop --no-build**<br/>
  Starts your application with the autoReload enabled and skip the administration panel build process
- **strapi develop --watch-admin**<br/>
  Starts your application with the autoReload enabled and the front-end development server. It allows you to customize the administration panel.

::: note
You should never use this command to run a Strapi application in production.
:::

## strapi start

Start a Strapi application with autoReload disabled.

This commands is there to run a Strapi application without restarts and file writes (aimed at production usage).
Certain features are disabled in the `strapi start` mode because they require application restarts.

::: note
You can specify a NODE_ENV to use the configurations in the `./config/environments/[development|staging|production]` folder.
By default the `development` environment will be used.
:::

## strapi build

Builds your admin panel.

```bash
strapi build

<<<<<<< HEAD
options: [--optimize]
=======
options: [--no-optimization]
>>>>>>> 161aaaea
```

- **strapi build**<br/>
  Builds the administration panel without minimizing the assets
<<<<<<< HEAD
- **strapi build --optimize**<br/>
  Builds the administration panel and minize the assets. The build duration takes longer
=======
- **strapi build --no-optimization**<br/>
  Builds the administration panel without minizing the assets. The build duration is faster.
>>>>>>> 161aaaea

::: note
You can specify a NODE_ENV to use the configurations in the `./config/environments/[development|staging|production]` folder.
By default the `development` environment will be used.
:::

## strapi generate:api

Scaffold a complete API with its configurations, controller, model and service.

```bash
strapi generate:api <name> [<attribute:type>]

options: [--tpl <name>|--plugin <name>]
```

- **strapi generate:api &#60;name&#62;**<br/>
  Generates an API called **&#60;name&#62;** in the `./api` folder at the root of your project.

- **strapi generate:api &#60;name&#62; &#60;attribute:type&#62;**<br/>
  Generates an API called **&#60;name&#62;** in the `./api` folder at the root of your project. The model will already contain an attribute called **&#60;attribute&#62;** with the type property set to **&#60;type&#62;**.

  Example: `strapi generate:api product name:string description:text price:integer`

- **strapi generate:api &#60;name&#62; --plugin &#60;plugin&#62;**<br/>
  Generates an API called **&#60;name&#62;** in the `./plugins/<plugin>` folder.

  Example: `strapi generate:api product --plugin content-manager`

- **strapi generate:api &#60;name&#62; --tpl &#60;template&#62;**<br/>
  Generates an API called **&#60;name&#62;** in the `./api` folder which works with the given **&#60;template&#62;**. By default, the generated APIs are based on Mongoose.

  Example: `strapi generate:api product --tpl bookshelf`

::: note
The first letter of the filename will be uppercase.
:::

## strapi generate:controller

Create a new controller.

```bash
strapi generate:controller <name>

options: [--api <name>|--plugin <name>]
```

- **strapi generate:controller &#60;name&#62;**<br/>
  Generates an empty controller called **&#60;name&#62;** in the `./api/<name>/controllers` folder.

  Example: `strapi generate:controller category` will create the controller at `./api/category/controllers/Category.js`.

- **strapi generate:controller &#60;name&#62; --api &#60;api&#62;**<br/>
  Generates an empty controller called **&#60;name&#62;** in the `./api/<api>/controllers` folder.

  Example: `strapi generate:controller category --api product` will create the controller at `./api/product/controllers/Category.js`.

- **strapi generate:controller &#60;name&#62; --plugin &#60;plugin&#62;**<br/>
  Generates an empty controller called **&#60;name&#62;** in the `./plugins/<plugin>/controllers` folder.

::: note
The first letter of the filename will be uppercase.
:::

## strapi generate:model

Create a new model.

```bash
strapi generate:model <name> [<attribute:type>]

options: [--api <name>|--plugin <name>]
```

- **strapi generate:model &#60;name&#62;**<br/>
  Generates an empty model called **&#60;name&#62;** in the `./api/<name>/models` folder. It will create two files.
  The first one will be **&#60;name&#62;.js** which contains your lifecycle callbacks and another **&#60;name&#62;.settings.json** that will list your attributes and options.

  Example: `strapi generate:model category` will create these two files `./api/category/models/Category.js` and `./api/category/models/Category.settings.json`.

- **strapi generate:model &#60;name&#62; &#60;attribute:type&#62;**<br/>
  Generates an empty model called **&#60;name&#62;** in the `./api/<name>/models` folder. The file **&#60;name&#62;.settings.json** will already contain a list of attribute with their associated **&#60;type&#62;**.

  Example: `strapi generate:model category name:string description:text` will create these two files `./api/category/models/Category.js` and `./api/category/models/Category.settings.json`. This last file will contain two attributes `name` with the type `string` and `description` with type `text`.

- **strapi generate:model &#60;name&#62; --api &#60;api&#62;**<br/>
  Generates an empty model called **&#60;name&#62;** in the `./api/<api>/models` folder.

  Example: `strapi generate:model category --api product` will create these two files:

  - `./api/product/models/Category.js`
  - `./api/product/models/Category.settings.json`.

* **strapi generate:model &#60;name&#62; --plugin &#60;plugin&#62;**<br/>
  Generates an empty model called **&#60;name&#62;** in the `./plugins/<plugin>/models` folder.

::: note
The first letter of the filename will be uppercase.
:::

## strapi generate:service

Create a new service.

```bash
strapi generate:service <name>

options: [--api <name>|--plugin <name>]
```

- **strapi generate:service &#60;name&#62;**<br/>
  Generates an empty service called **&#60;name&#62;** in the `./api/<name>/services` folder.

  Example: `strapi generate:service category` will create the service at `./api/category/services/Category.js`.

- **strapi generate:service &#60;name&#62; --api &#60;api&#62;**<br/>
  Generates an empty service called **&#60;name&#62;** in the `./api/<api>/services` folder.

  Example: `strapi generate:service category --api product` will create the service at `./api/product/services/Category.js`.

- **strapi generate:service &#60;name&#62; --plugin &#60;plugin&#62;**<br/>
  Generates an empty service called **&#60;name&#62;** in the `./plugins/<plugin>/services` folder.

::: note
The first letter of the filename will be uppercase.
:::

## strapi generate:policy

Create a new policy.

```bash
strapi generate:policy <name>

options: [--api <name>|--plugin <name>]
```

- **strapi generate:policy &#60;name&#62;**<br/>
  Generates an empty policy called **&#60;name&#62;** in the `./config/policies` folder.

  Example: `strapi generate:policy isAuthenticated` will create the policy at `./config/policies/isAuthenticated.js`.

- **strapi generate:policy &#60;name&#62; --api &#60;api&#62;**<br/>
  Generates an empty policy called **&#60;name&#62;** in the `./api/<api>/config/policies` folder. This policy will be scoped and only accessible by the **&#60;api&#62;** routes.

  Example: `strapi generate:policy isAuthenticated --api product` will create the policy at `./api/product/config/policies/isAuthenticated.js`.

- **strapi generate:policy &#60;name&#62; --plugin &#60;plugin&#62;**<br/>
  Generates an empty policy called **&#60;name&#62;** in the `./plugins/<plugin>/config/policies` folder. This policy will be scoped and accessible only by the **&#60;plugin&#62;** routes.

## strapi generate:plugin

Create a new plugin skeleton.

```bash
strapi generate:plugin <name>
```

- **strapi generate:plugin &#60;name&#62;**<br/>
  Generates an empty plugin called **&#60;name&#62;** in the `./plugins` folder.

  Example: `strapi generate:plugin user` will create the plugin at `./plugins/user`.

Please refer to the [local plugins](../plugin-development/quick-start.md) section to know more.

---

## strapi install

Install a plugin in the project.

```bash
strapi install <name>
```

- **strapi install &#60;name&#62;**<br/>
  Installs a plugin called **&#60;name&#62;**.

  Example: `strapi install graphql` will install the plugin `strapi-plugin-graphql`

::: warning
Some plugins have admin panel integrations, your admin panel might have to be rebuilt. This can take some time.
:::

---

## strapi uninstall

Uninstall a plugin from the project.

```bash
strapi uninstall <name>

options [--delete-files]
```

- **strapi uninstall &#60;name&#62;**<br/>
  Uninstalls a plugin called **&#60;name&#62;**.

  Example: `strapi uninstall graphql` will remove the plugin `strapi-plugin-graphql`

- **strapi uninstall &#60;name&#62; --delete-files**<br/>
  Uninstalls a plugin called **&#60;name&#62;** and removes the files in `./extensions/name/`

  Example: `strapi uninstall graphql` will remove the plugin `strapi-plugin-graphql` and all the files in `./extensions/graphql`

::: warning
Some plugins have admin panel integrations, your admin panel might have to be rebuilt. This can take some time.
:::

---

## strapi version

Print the current globally installed Strapi version.

```bash
strapi version
```

---

## strapi help

List CLI commands.

```
strapi help
```<|MERGE_RESOLUTION|>--- conflicted
+++ resolved
@@ -72,22 +72,13 @@
 ```bash
 strapi build
 
-<<<<<<< HEAD
-options: [--optimize]
-=======
 options: [--no-optimization]
->>>>>>> 161aaaea
 ```
 
 - **strapi build**<br/>
   Builds the administration panel without minimizing the assets
-<<<<<<< HEAD
-- **strapi build --optimize**<br/>
-  Builds the administration panel and minize the assets. The build duration takes longer
-=======
 - **strapi build --no-optimization**<br/>
   Builds the administration panel without minizing the assets. The build duration is faster.
->>>>>>> 161aaaea
 
 ::: note
 You can specify a NODE_ENV to use the configurations in the `./config/environments/[development|staging|production]` folder.
