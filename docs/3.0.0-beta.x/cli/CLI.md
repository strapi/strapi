# Command Line Interface (CLI)

Strapi comes with a full featured Command Line Interface (CLI) which lets you scaffold and manage your project in seconds.

## strapi new

Create a new project.

```bash
strapi new <name>

options: [--no-run|--use-npm|--debug|--quickstart|--dbclient=<dbclient> --dbhost=<dbhost> --dbport=<dbport> --dbname=<dbname> --dbusername=<dbusername> --dbpassword=<dbpassword> --dbssl=<dbssl> --dbauth=<dbauth> --dbforce]
```

- **strapi new &#60;name&#62;**<br/>
  Generates a new project called **&#60;name&#62;** and installs the default plugins through the npm registry.

- **strapi new &#60;name&#62; --debug**<br/>
  Will display the full error message if one is fired during the database connection.

- **strapi new &#60;name&#62; --quickstart**<br/>
  Use the quickstart system to create your app.

- **strapi new &#60;name&#62; --quickstart --no-run**<br/>
  Use the quickstart system to create your app, and do not start the application after creation.

- **strapi new &#60;name&#62; --dbclient=&#60;dbclient&#62; --dbhost=&#60;dbhost&#62; --dbport=&#60;dbport&#62; --dbname=&#60;dbname&#62; --dbusername=&#60;dbusername&#62; --dbpassword=&#60;dbpassword&#62; --dbssl=&#60;dbssl&#62; --dbauth=&#60;dbauth&#62; --dbforce**<br/>

  Generates a new project called **&#60;name&#62;** and skip the interactive database configuration and initialize with these options.

  - **&#60;dbclient&#62;** can be `mongo`, `postgres`, `mysql`.
  - **&#60;dbssl&#62;** and **&#60;dbauth&#62;** are available only for `mongo` and are optional.
  - **--dbforce** Allows you to overwrite content if the provided database is not empty. Only available for `postgres`, `mysql`, and is optional.

## strapi develop|dev

Start a Strapi application with autoReload enabled.

Strapi modifies/creates files at runtime and needs to restart when new files are created. To achieve this, `strapi develop` adds a file watcher and restarts the application when necessary.

```
strapi develop
options: [--no-build |--watch-admin ]
```

- **strapi develop**<br/>
  Starts your application with the autoReload enabled
- **strapi develop --no-build**<br/>
  Starts your application with the autoReload enabled and skip the administration panel build process
- **strapi develop --watch-admin**<br/>
  Starts your application with the autoReload enabled and the front-end development server. It allows you to customize the administration panel.

::: tip
You should never use this command to run a Strapi application in production.
:::

## strapi start

Start a Strapi application with autoReload disabled.

This commands is there to run a Strapi application without restarts and file writes (aimed at production usage).
Certain features are disabled in the `strapi start` mode because they require application restarts.

## strapi build

Builds your admin panel.

```bash
strapi build

options: [--no-optimization]
```

- **strapi build**<br/>
  Builds the administration panel and minimizing the assets
- **strapi build --clean**<br/>
  Builds the administration panel and delete the previous build and .cache folders
- **strapi build --no-optimization**<br/>
  Builds the administration panel without minimizing the assets. The build duration is faster.

<<<<<<< HEAD
=======
## strapi configuration:dump|config:dump

Dumps configurations to a file or stdout to help you migrate to production.

The dump format will be a JSON array.

```
strapi configuration:dump

Options:
  -f, --file <file>  Output file, default output is stdout
```

**Examples**

- `strapi configuration:dump -f dump.json`
- `strapi config:dump --file dump.json`
- `strapi config:dump > dump.json`

All these examples are equivalent.

::: warning
When configuring your application you often enter credentials for thrid party services (e.g authentication providers). Be aware that those credentials will also be dumped into the output of this command.
In case of doubt, you should avoid committing the dump file into a versioning system. Here are some methods you can explore:

- Copy the file directly to the environment you want and run the restore command there.
- Put the file in a secure location and download it at deploy time with the right credentials.
- Encrypt the file before committing and decrypt it when running the restore command.

:::

## strapi configuration:restore|config:restore

Restores a configuration dump into your application.

The input format must be a JSON array.

```
strapi configuration:restore

Options:
  -f, --file <file>          Input file, default input is stdin
  -s, --strategy <strategy>  Strategy name, one of: "replace", "merge", "keep". Defaults to: "replace"
```

**Examples**

- `strapi configuration:restore -f dump.json`
- `strapi config:restore --file dump.json -s replace`
- `cat dump.json | strapi config:restore`
- `strapi config:restore < dump.json`

All these examples are equivalent.

**Strategies**

When running the restore command, you can choose from three different strategies:

- **replace**: Will create missing keys and replace existing ones.
- **merge**: Will create missing keys and merge existing keys whith there new value.
- **keep**: Will create missing keys and keep existing keys as is.

>>>>>>> 31a476d6
## strapi generate:api

Scaffold a complete API with its configurations, controller, model and service.

```bash
strapi generate:api <name> [<attribute:type>]

options: [--plugin <name>]
```

- **strapi generate:api &#60;name&#62;**<br/>
  Generates an API called **&#60;name&#62;** in the `./api` folder at the root of your project.

- **strapi generate:api &#60;name&#62; &#60;attribute:type&#62;**<br/>
  Generates an API called **&#60;name&#62;** in the `./api` folder at the root of your project. The model will already contain an attribute called **&#60;attribute&#62;** with the type property set to **&#60;type&#62;**.

  Example: `strapi generate:api product name:string description:text price:integer`

- **strapi generate:api &#60;name&#62; --plugin &#60;plugin&#62;**<br/>
  Generates an API called **&#60;name&#62;** in the `./plugins/<plugin>` folder.

  Example: `strapi generate:api product --plugin content-manager`

::: tip
The first letter of the filename will be uppercase.
:::

## strapi generate:controller

Create a new controller.

```bash
strapi generate:controller <name>

options: [--api <name>|--plugin <name>]
```

- **strapi generate:controller &#60;name&#62;**<br/>
  Generates an empty controller called **&#60;name&#62;** in the `./api/<name>/controllers` folder.

  Example: `strapi generate:controller category` will create the controller at `./api/category/controllers/Category.js`.

- **strapi generate:controller &#60;name&#62; --api &#60;api&#62;**<br/>
  Generates an empty controller called **&#60;name&#62;** in the `./api/<api>/controllers` folder.

  Example: `strapi generate:controller category --api product` will create the controller at `./api/product/controllers/Category.js`.

- **strapi generate:controller &#60;name&#62; --plugin &#60;plugin&#62;**<br/>
  Generates an empty controller called **&#60;name&#62;** in the `./plugins/<plugin>/controllers` folder.

::: tip
The first letter of the filename will be uppercase.
:::

## strapi generate:model

Create a new model.

```bash
strapi generate:model <name> [<attribute:type>]

options: [--api <name>|--plugin <name>]
```

- **strapi generate:model &#60;name&#62;**<br/>
  Generates an empty model called **&#60;name&#62;** in the `./api/<name>/models` folder. It will create two files.
  The first one will be **&#60;name&#62;.js** which contains your lifecycle callbacks and another **&#60;name&#62;.settings.json** that will list your attributes and options.

  Example: `strapi generate:model category` will create these two files `./api/category/models/Category.js` and `./api/category/models/Category.settings.json`.

- **strapi generate:model &#60;name&#62; &#60;attribute:type&#62;**<br/>
  Generates an empty model called **&#60;name&#62;** in the `./api/<name>/models` folder. The file **&#60;name&#62;.settings.json** will already contain a list of attribute with their associated **&#60;type&#62;**.

  Example: `strapi generate:model category name:string description:text` will create these two files `./api/category/models/Category.js` and `./api/category/models/Category.settings.json`. This last file will contain two attributes `name` with the type `string` and `description` with type `text`.

- **strapi generate:model &#60;name&#62; --api &#60;api&#62;**<br/>
  Generates an empty model called **&#60;name&#62;** in the `./api/<api>/models` folder.

  Example: `strapi generate:model category --api product` will create these two files:

  - `./api/product/models/Category.js`
  - `./api/product/models/Category.settings.json`.

* **strapi generate:model &#60;name&#62; --plugin &#60;plugin&#62;**<br/>
  Generates an empty model called **&#60;name&#62;** in the `./plugins/<plugin>/models` folder.

::: tip
The first letter of the filename will be uppercase.
:::

## strapi generate:service

Create a new service.

```bash
strapi generate:service <name>

options: [--api <name>|--plugin <name>]
```

- **strapi generate:service &#60;name&#62;**<br/>
  Generates an empty service called **&#60;name&#62;** in the `./api/<name>/services` folder.

  Example: `strapi generate:service category` will create the service at `./api/category/services/Category.js`.

- **strapi generate:service &#60;name&#62; --api &#60;api&#62;**<br/>
  Generates an empty service called **&#60;name&#62;** in the `./api/<api>/services` folder.

  Example: `strapi generate:service category --api product` will create the service at `./api/product/services/Category.js`.

- **strapi generate:service &#60;name&#62; --plugin &#60;plugin&#62;**<br/>
  Generates an empty service called **&#60;name&#62;** in the `./plugins/<plugin>/services` folder.

::: tip
The first letter of the filename will be uppercase.
:::

## strapi generate:policy

Create a new policy.

```bash
strapi generate:policy <name>

options: [--api <name>|--plugin <name>]
```

- **strapi generate:policy &#60;name&#62;**<br/>
  Generates an empty policy called **&#60;name&#62;** in the `./config/policies` folder.

  Example: `strapi generate:policy isAuthenticated` will create the policy at `./config/policies/isAuthenticated.js`.

- **strapi generate:policy &#60;name&#62; --api &#60;api&#62;**<br/>
  Generates an empty policy called **&#60;name&#62;** in the `./api/<api>/config/policies` folder. This policy will be scoped and only accessible by the **&#60;api&#62;** routes.

  Example: `strapi generate:policy isAuthenticated --api product` will create the policy at `./api/product/config/policies/isAuthenticated.js`.

- **strapi generate:policy &#60;name&#62; --plugin &#60;plugin&#62;**<br/>
  Generates an empty policy called **&#60;name&#62;** in the `./plugins/<plugin>/config/policies` folder. This policy will be scoped and accessible only by the **&#60;plugin&#62;** routes.

## strapi generate:plugin

Create a new plugin skeleton.

```bash
strapi generate:plugin <name>
```

- **strapi generate:plugin &#60;name&#62;**<br/>
  Generates an empty plugin called **&#60;name&#62;** in the `./plugins` folder.

  Example: `strapi generate:plugin user` will create the plugin at `./plugins/user`.

Please refer to the [local plugins](../plugin-development/quick-start.md) section to know more.

## strapi install

Install a plugin in the project.

```bash
strapi install <name>
```

- **strapi install &#60;name&#62;**<br/>
  Installs a plugin called **&#60;name&#62;**.

  Example: `strapi install graphql` will install the plugin `strapi-plugin-graphql`

::: warning
Some plugins have admin panel integrations, your admin panel might have to be rebuilt. This can take some time.
:::

## strapi uninstall

Uninstall a plugin from the project.

```bash
strapi uninstall <name>

options [--delete-files]
```

- **strapi uninstall &#60;name&#62;**<br/>
  Uninstalls a plugin called **&#60;name&#62;**.

  Example: `strapi uninstall graphql` will remove the plugin `strapi-plugin-graphql`

- **strapi uninstall &#60;name&#62; --delete-files**<br/>
  Uninstalls a plugin called **&#60;name&#62;** and removes the files in `./extensions/name/`

  Example: `strapi uninstall graphql --delete-files` will remove the plugin `strapi-plugin-graphql` and all the files in `./extensions/graphql`

::: warning
Some plugins have admin panel integrations, your admin panel might have to be rebuilt. This can take some time.
:::

## strapi console

Start the server and eval commands in your application in real time.

```bash
strapi console
```

## strapi version

Print the current globally installed Strapi version.

```bash
strapi version
```

## strapi help

List CLI commands.

```
strapi help
```<|MERGE_RESOLUTION|>--- conflicted
+++ resolved
@@ -78,8 +78,6 @@
 - **strapi build --no-optimization**<br/>
   Builds the administration panel without minimizing the assets. The build duration is faster.
 
-<<<<<<< HEAD
-=======
 ## strapi configuration:dump|config:dump
 
 Dumps configurations to a file or stdout to help you migrate to production.
@@ -142,7 +140,6 @@
 - **merge**: Will create missing keys and merge existing keys whith there new value.
 - **keep**: Will create missing keys and keep existing keys as is.
 
->>>>>>> 31a476d6
 ## strapi generate:api
 
 Scaffold a complete API with its configurations, controller, model and service.
