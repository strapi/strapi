--- conflicted
+++ resolved
@@ -29,10 +29,6 @@
       - uses: actions/checkout@v3
         with:
           fetch-depth: 0
-<<<<<<< HEAD
-      # For pull requests it's not necessary to checkout the code
-=======
->>>>>>> 1e9cee3d
       - uses: dorny/paths-filter@v2
         id: filter
         with:
@@ -134,11 +130,7 @@
         run: yarn build --projects=@strapi/admin,@strapi/helper-plugin
 
   api_ce_pg:
-<<<<<<< HEAD
-    if: ${{ needs.changes.outputs.backend == 'true' }}
-=======
     if: needs.changes.outputs.backend == 'true'
->>>>>>> 1e9cee3d
     runs-on: ubuntu-latest
     needs: [changes, lint, unit_back, unit_front]
     name: '[CE] API Integration (postgres, node: ${{ matrix.node }})'
@@ -179,11 +171,7 @@
           dbOptions: '--dbclient=postgres --dbhost=localhost --dbport=5432 --dbname=strapi_test --dbusername=strapi --dbpassword=strapi'
 
   api_ce_mysql:
-<<<<<<< HEAD
-    if: ${{ needs.changes.outputs.backend == 'true' }}
-=======
     if: needs.changes.outputs.backend == 'true'
->>>>>>> 1e9cee3d
     runs-on: ubuntu-latest
     needs: [changes, lint, unit_back, unit_front]
     name: '[CE] API Integration (mysql:latest, client: ${{ matrix.db_client }}, node: ${{ matrix.node }})'
@@ -223,11 +211,7 @@
           dbOptions: '--dbclient=${{ matrix.db_client }} --dbhost=localhost --dbport=3306 --dbname=strapi_test --dbusername=strapi --dbpassword=strapi'
 
   api_ce_mysql_5:
-<<<<<<< HEAD
-    if: ${{ needs.changes.outputs.backend == 'true' }}
-=======
     if: needs.changes.outputs.backend == 'true'
->>>>>>> 1e9cee3d
     runs-on: ubuntu-latest
     needs: [changes, lint, unit_back, unit_front]
     name: '[CE] API Integration (mysql:5, client: ${{ matrix.db_client }} , node: ${{ matrix.node }})'
@@ -266,11 +250,7 @@
           dbOptions: '--dbclient=${{ matrix.db_client }} --dbhost=localhost --dbport=3306 --dbname=strapi_test --dbusername=strapi --dbpassword=strapi'
 
   api_ce_sqlite:
-<<<<<<< HEAD
-    if: ${{ needs.changes.outputs.backend == 'true' }}
-=======
     if: needs.changes.outputs.backend == 'true'
->>>>>>> 1e9cee3d
     runs-on: ubuntu-latest
     needs: [changes, lint, unit_back, unit_front]
     name: '[CE] API Integration (sqlite, client: ${{ matrix.sqlite_pkg }}, node: ${{ matrix.node }})'
@@ -299,11 +279,7 @@
     runs-on: ubuntu-latest
     needs: [changes, lint, unit_back, unit_front]
     name: '[EE] API Integration (postgres, node: ${{ matrix.node }})'
-<<<<<<< HEAD
-    if: ${{ needs.changes.outputs.backend == 'true' }} && github.event.pull_request.head.repo.full_name == github.repository && !(github.actor == 'dependabot[bot]' || github.actor == 'dependabot-preview[bot]')
-=======
     if: needs.changes.outputs.backend == 'true' && github.event.pull_request.head.repo.full_name == github.repository && !(github.actor == 'dependabot[bot]' || github.actor == 'dependabot-preview[bot]')
->>>>>>> 1e9cee3d
     env:
       STRAPI_LICENSE: ${{ secrets.strapiLicense }}
     strategy:
@@ -347,11 +323,7 @@
     runs-on: ubuntu-latest
     needs: [changes, lint, unit_back, unit_front]
     name: '[EE] API Integration (mysql:latest, client: ${{ matrix.db_client }}, node: ${{ matrix.node }})'
-<<<<<<< HEAD
-    if: ${{ needs.changes.outputs.backend == 'true' }} && github.event.pull_request.head.repo.full_name == github.repository && !(github.actor == 'dependabot[bot]' || github.actor == 'dependabot-preview[bot]')
-=======
     if: needs.changes.outputs.backend == 'true' && github.event.pull_request.head.repo.full_name == github.repository && !(github.actor == 'dependabot[bot]' || github.actor == 'dependabot-preview[bot]')
->>>>>>> 1e9cee3d
     env:
       STRAPI_LICENSE: ${{ secrets.strapiLicense }}
     strategy:
@@ -394,11 +366,7 @@
     runs-on: ubuntu-latest
     needs: [changes, lint, unit_back, unit_front]
     name: '[EE] API Integration (sqlite, client: ${{ matrix.sqlite_pkg }}, node: ${{ matrix.node }})'
-<<<<<<< HEAD
-    if: ${{ needs.changes.outputs.backend == 'true' }} && github.event.pull_request.head.repo.full_name == github.repository && !(github.actor == 'dependabot[bot]' || github.actor == 'dependabot-preview[bot]')
-=======
     if: needs.changes.outputs.backend == 'true' && github.event.pull_request.head.repo.full_name == github.repository && !(github.actor == 'dependabot[bot]' || github.actor == 'dependabot-preview[bot]')
->>>>>>> 1e9cee3d
     env:
       STRAPI_LICENSE: ${{ secrets.strapiLicense }}
     strategy:
