--- conflicted
+++ resolved
@@ -17,11 +17,7 @@
   actions: read
 
 # IMPORTANT
-<<<<<<< HEAD
-# The jobs using nx need nrwl/nx-set-shas to set the correct base HEAD and sha, which in turn requires checkout depth to be 0
-=======
 # Jobs using `nx affected` require nrwl/nx-set-shas, which in turn requires actions/checkout fetch-depth:0 (meaning unlimited)
->>>>>>> f6faef36
 
 jobs:
   conditions:
