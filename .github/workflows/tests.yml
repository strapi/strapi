--- conflicted
+++ resolved
@@ -14,11 +14,7 @@
   cancel-in-progress: true
 
 permissions:
-<<<<<<< HEAD
   contents: read #  to fetch code (actions/checkout)
-=======
-  contents: read  #  to fetch code (actions/checkout)
->>>>>>> 15127e84
 
 jobs:
   lint:
@@ -32,15 +28,11 @@
       - uses: actions/setup-node@v3
         with:
           node-version: ${{ matrix.node }}
-<<<<<<< HEAD
-          cache: yarn
-=======
-      - uses: actions/cache@v3
-        with:
-          path: '**/node_modules'
-          key: ${{ runner.os }}-${{ matrix.node }}-${{ hashFiles('**/yarn.lock') }}
-
->>>>>>> 15127e84
+      - uses: actions/cache@v3
+        with:
+          path: '**/node_modules'
+          key: ${{ runner.os }}-${{ matrix.node }}-${{ hashFiles('**/yarn.lock') }}
+
       - run: yarn install --frozen-lockfile
       - name: Run lint
         run: yarn run -s lint
@@ -57,15 +49,11 @@
       - uses: actions/setup-node@v3
         with:
           node-version: ${{ matrix.node }}
-<<<<<<< HEAD
-          cache: yarn
-=======
-      - uses: actions/cache@v3
-        with:
-          path: '**/node_modules'
-          key: ${{ runner.os }}-${{ matrix.node }}-${{ hashFiles('**/yarn.lock') }}
-
->>>>>>> 15127e84
+      - uses: actions/cache@v3
+        with:
+          path: '**/node_modules'
+          key: ${{ runner.os }}-${{ matrix.node }}-${{ hashFiles('**/yarn.lock') }}
+
       - run: yarn install --frozen-lockfile
       - name: Run tests
         run: yarn run -s test:unit --coverage
@@ -88,15 +76,11 @@
       - uses: actions/setup-node@v3
         with:
           node-version: ${{ matrix.node }}
-<<<<<<< HEAD
-          cache: yarn
-=======
-      - uses: actions/cache@v3
-        with:
-          path: '**/node_modules'
-          key: ${{ runner.os }}-${{ matrix.node }}-${{ hashFiles('**/yarn.lock') }}
-
->>>>>>> 15127e84
+      - uses: actions/cache@v3
+        with:
+          path: '**/node_modules'
+          key: ${{ runner.os }}-${{ matrix.node }}-${{ hashFiles('**/yarn.lock') }}
+
       - run: yarn install --frozen-lockfile
       - name: Build
         run: yarn build
@@ -140,14 +124,10 @@
       - uses: actions/setup-node@v3
         with:
           node-version: ${{ matrix.node }}
-<<<<<<< HEAD
-          cache: yarn
-=======
-      - uses: actions/cache@v3
-        with:
-          path: '**/node_modules'
-          key: ${{ runner.os }}-${{ matrix.node }}-${{ hashFiles('**/yarn.lock') }}
->>>>>>> 15127e84
+      - uses: actions/cache@v3
+        with:
+          path: '**/node_modules'
+          key: ${{ runner.os }}-${{ matrix.node }}-${{ hashFiles('**/yarn.lock') }}
       - run: yarn install --frozen-lockfile
       - uses: ./.github/actions/run-api-tests
         with:
@@ -182,14 +162,10 @@
       - uses: actions/setup-node@v3
         with:
           node-version: ${{ matrix.node }}
-<<<<<<< HEAD
-          cache: yarn
-=======
-      - uses: actions/cache@v3
-        with:
-          path: '**/node_modules'
-          key: ${{ runner.os }}-${{ matrix.node }}-${{ hashFiles('**/yarn.lock') }}
->>>>>>> 15127e84
+      - uses: actions/cache@v3
+        with:
+          path: '**/node_modules'
+          key: ${{ runner.os }}-${{ matrix.node }}-${{ hashFiles('**/yarn.lock') }}
       - run: yarn install --frozen-lockfile
       - uses: ./.github/actions/run-api-tests
         with:
@@ -224,14 +200,10 @@
       - uses: actions/setup-node@v3
         with:
           node-version: ${{ matrix.node }}
-<<<<<<< HEAD
-          cache: yarn
-=======
-      - uses: actions/cache@v3
-        with:
-          path: '**/node_modules'
-          key: ${{ runner.os }}-${{ matrix.node }}-${{ hashFiles('**/yarn.lock') }}
->>>>>>> 15127e84
+      - uses: actions/cache@v3
+        with:
+          path: '**/node_modules'
+          key: ${{ runner.os }}-${{ matrix.node }}-${{ hashFiles('**/yarn.lock') }}
       - run: yarn install --frozen-lockfile
       - uses: ./.github/actions/run-api-tests
         with:
@@ -250,14 +222,10 @@
       - uses: actions/setup-node@v3
         with:
           node-version: ${{ matrix.node }}
-<<<<<<< HEAD
-          cache: yarn
-=======
-      - uses: actions/cache@v3
-        with:
-          path: '**/node_modules'
-          key: ${{ runner.os }}-${{ matrix.node }}-${{ hashFiles('**/yarn.lock') }}
->>>>>>> 15127e84
+      - uses: actions/cache@v3
+        with:
+          path: '**/node_modules'
+          key: ${{ runner.os }}-${{ matrix.node }}-${{ hashFiles('**/yarn.lock') }}
       - run: yarn install --frozen-lockfile
       - uses: ./.github/actions/run-api-tests
         env:
@@ -299,14 +267,10 @@
       - uses: actions/setup-node@v3
         with:
           node-version: ${{ matrix.node }}
-<<<<<<< HEAD
-          cache: yarn
-=======
-      - uses: actions/cache@v3
-        with:
-          path: '**/node_modules'
-          key: ${{ runner.os }}-${{ matrix.node }}-${{ hashFiles('**/yarn.lock') }}
->>>>>>> 15127e84
+      - uses: actions/cache@v3
+        with:
+          path: '**/node_modules'
+          key: ${{ runner.os }}-${{ matrix.node }}-${{ hashFiles('**/yarn.lock') }}
       - run: yarn install --frozen-lockfile
       - uses: ./.github/actions/run-api-tests
         with:
@@ -344,14 +308,10 @@
       - uses: actions/setup-node@v3
         with:
           node-version: ${{ matrix.node }}
-<<<<<<< HEAD
-          cache: yarn
-=======
-      - uses: actions/cache@v3
-        with:
-          path: '**/node_modules'
-          key: ${{ runner.os }}-${{ matrix.node }}-${{ hashFiles('**/yarn.lock') }}
->>>>>>> 15127e84
+      - uses: actions/cache@v3
+        with:
+          path: '**/node_modules'
+          key: ${{ runner.os }}-${{ matrix.node }}-${{ hashFiles('**/yarn.lock') }}
       - run: yarn install --frozen-lockfile
       - uses: ./.github/actions/run-api-tests
         with:
@@ -374,14 +334,10 @@
       - uses: actions/setup-node@v3
         with:
           node-version: ${{ matrix.node }}
-<<<<<<< HEAD
-          cache: yarn
-=======
-      - uses: actions/cache@v3
-        with:
-          path: '**/node_modules'
-          key: ${{ runner.os }}-${{ matrix.node }}-${{ hashFiles('**/yarn.lock') }}
->>>>>>> 15127e84
+      - uses: actions/cache@v3
+        with:
+          path: '**/node_modules'
+          key: ${{ runner.os }}-${{ matrix.node }}-${{ hashFiles('**/yarn.lock') }}
       - run: yarn install --frozen-lockfile
       - uses: ./.github/actions/run-api-tests
         env:
