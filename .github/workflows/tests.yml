--- conflicted
+++ resolved
@@ -129,8 +129,6 @@
         uses: ./.github/actions/run-build
       - name: Run test
         run: yarn nx affected --target=test:front --nx-ignore-cycles
-<<<<<<< HEAD
-=======
 
   build:
     name: 'build (node: ${{ matrix.node }})'
@@ -148,8 +146,7 @@
         uses: ./.github/actions/yarn-nm-install
       - name: Build
         run: yarn build --projects=@strapi/admin,@strapi/helper-plugin
-
->>>>>>> f6451336
+        
   e2e:
     timeout-minutes: 60
     needs: [changes, build, typescript, unit_front]
@@ -195,12 +192,7 @@
     strategy:
       matrix:
         node: [18, 20]
-<<<<<<< HEAD
-        shard: [1/5, 2/5, 3/5, 4/5, 5/5]
-
-=======
-        shard: [1/2, 2/2]
->>>>>>> f6451336
+        shard: [1/5, 2/5, 3/5, 4/5, 5/5]
     services:
       postgres:
         # Docker Hub image
@@ -352,11 +344,7 @@
     strategy:
       matrix:
         node: [18, 20]
-<<<<<<< HEAD
-        shard: [1/5, 2/5, 3/5, 4/5, 5/5]
-=======
-        shard: [1/2, 2/2]
->>>>>>> f6451336
+        shard: [1/5, 2/5, 3/5, 4/5, 5/5]
     services:
       postgres:
         # Docker Hub image
