--- conflicted
+++ resolved
@@ -35,15 +35,11 @@
 function getCodeCommands(files) {
   const lintCmd = getLintCommand(files);
 
-<<<<<<< HEAD
-    const prettierCmd = `prettier --write ${files.join(' ')}`;
-=======
   const prettierCmd = `prettier --write ${files.join(' ')}`;
 
   if (lintCmd) {
     return [lintCmd, prettierCmd];
   }
->>>>>>> 1e9cee3d
 
   return [prettierCmd];
 }
