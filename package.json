{
  "private": true,
  "version": "3.0.0-alpha.17",
  "dependencies": {},
  "devDependencies": {
    "assert": "~1.4.1",
    "axios": "^0.18.0",
    "babel-eslint": "^10.0.1",
    "chalk": "^2.4.1",
<<<<<<< HEAD
    "eslint": "^5.9.0",
    "eslint-plugin-babel": "^5.3.0",
=======
    "cypress": "3.1.2",
    "eslint": "^4.19.1",
    "eslint-plugin-babel": "^4.0.0",
>>>>>>> 9f147324
    "eslint-plugin-react": "^7.7.0",
    "eslint-plugin-redux-saga": "^0.10.0",
    "istanbul": "~0.4.2",
    "jest": "^23.6.0",
    "jest-cli": "^23.6.0",
    "lerna": "^3.5.1",
    "lodash": "^4.17.5",
    "pre-commit": "~1.2.2",
    "redux-saga": "^0.16.2",
    "request": "^2.87.0",
<<<<<<< HEAD
    "shelljs": "^0.8.3",
=======
    "shelljs": "^0.7.7",
    "snyk": "^1.99.0",
>>>>>>> 9f147324
    "strapi-lint": "file:packages/strapi-lint"
  },
  "scripts": {
    "clean": "npm run removesymlinkdependencies && npx rimraf package-lock.json && npx rimraf packages/*/package-lock.json",
    "clean:all": "npm run removesymlinkdependencies && npx rimraf package-lock.json && npx rimraf packages/*/package-lock.json && npx rimraf packages/*/node_modules",
    "doc": "node ./scripts/documentation.js",
    "release": "npm run clean:all && npm install && npm run createsymlinkdependencies && lerna exec --concurrency 1 -- npm install && npm run removesymlinkdependencies && node ./scripts/publish.js $TAG",
    "createsymlinkdependencies": "node ./scripts/createSymlinkDependencies.js",
    "removesymlinkdependencies": "node ./scripts/removeSymlinkDependencies.js",
    "setup:build": "npm run setup --build",
    "setup": "npm run clean:all && npm install ./packages/strapi-lint --save-dev && npm install && node ./scripts/setup.js && npm run clean",
    "lint": "node ./scripts/lint.js",
    "test": "snyk test && node ./test/start.js",
    "prettier": "node ./packages/strapi-lint/lib/internals/prettier/index.js",
    "snyk": "node ./scripts/snyk.js"
  },
  "author": {
    "email": "hi@strapi.io",
    "name": "Strapi Solutions",
    "url": "http://strapi.io"
  },
  "maintainers": [
    {
      "name": "Strapi Solutions",
      "email": "hi@strapi.io",
      "url": "http://strapi.io"
    }
  ],
  "pre-commit": [
    "clean",
    "lint"
  ],
  "repository": {
    "type": "git",
    "url": "git://github.com/strapi/strapi.git"
  },
  "bugs": {
    "url": "https://github.com/strapi/strapi/issues"
  },
  "engines": {
    "node": ">= 10.0.0",
    "npm": ">= 6.0.0"
  },
  "license": "MIT"
}<|MERGE_RESOLUTION|>--- conflicted
+++ resolved
@@ -7,14 +7,9 @@
     "axios": "^0.18.0",
     "babel-eslint": "^10.0.1",
     "chalk": "^2.4.1",
-<<<<<<< HEAD
-    "eslint": "^5.9.0",
-    "eslint-plugin-babel": "^5.3.0",
-=======
     "cypress": "3.1.2",
     "eslint": "^4.19.1",
     "eslint-plugin-babel": "^4.0.0",
->>>>>>> 9f147324
     "eslint-plugin-react": "^7.7.0",
     "eslint-plugin-redux-saga": "^0.10.0",
     "istanbul": "~0.4.2",
@@ -25,12 +20,8 @@
     "pre-commit": "~1.2.2",
     "redux-saga": "^0.16.2",
     "request": "^2.87.0",
-<<<<<<< HEAD
-    "shelljs": "^0.8.3",
-=======
     "shelljs": "^0.7.7",
     "snyk": "^1.99.0",
->>>>>>> 9f147324
     "strapi-lint": "file:packages/strapi-lint"
   },
   "scripts": {
