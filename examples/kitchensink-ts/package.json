--- conflicted
+++ resolved
@@ -14,17 +14,10 @@
     "strapi": "strapi"
   },
   "dependencies": {
-<<<<<<< HEAD
-    "@strapi/plugin-i18n": "4.20.1",
-    "@strapi/plugin-users-permissions": "4.20.1",
-    "@strapi/strapi": "4.20.1",
-    "better-sqlite3": "9.0.0",
-=======
     "@strapi/plugin-i18n": "4.20.3",
     "@strapi/plugin-users-permissions": "4.20.3",
     "@strapi/strapi": "4.20.3",
-    "better-sqlite3": "8.6.0",
->>>>>>> b6d552f6
+    "better-sqlite3": "9.0.0",
     "react": "^18.2.0",
     "react-dom": "^18.2.0",
     "react-router-dom": "6.21.1",
