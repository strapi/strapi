--- conflicted
+++ resolved
@@ -1,11 +1,7 @@
 {
   "name": "kitchensink-ts",
   "private": true,
-<<<<<<< HEAD
-  "version": "4.12.6",
-=======
   "version": "4.12.7",
->>>>>>> fefc4a24
   "description": "A Strapi application",
   "scripts": {
     "develop": "strapi develop",
@@ -14,15 +10,9 @@
     "strapi": "strapi"
   },
   "dependencies": {
-<<<<<<< HEAD
-    "@strapi/plugin-i18n": "4.12.6",
-    "@strapi/plugin-users-permissions": "4.12.6",
-    "@strapi/strapi": "4.12.6",
-=======
     "@strapi/plugin-i18n": "4.12.7",
     "@strapi/plugin-users-permissions": "4.12.7",
     "@strapi/strapi": "4.12.7",
->>>>>>> fefc4a24
     "better-sqlite3": "8.5.0",
     "react": "^18.2.0",
     "react-dom": "^18.2.0",
