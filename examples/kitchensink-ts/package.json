--- conflicted
+++ resolved
@@ -9,23 +9,17 @@
     "build": "strapi build",
     "strapi": "strapi"
   },
-  "devDependencies": {},
   "dependencies": {
     "@strapi/strapi": "4.1.12",
     "@strapi/plugin-users-permissions": "4.1.12",
     "@strapi/plugin-i18n": "4.1.12",
     "better-sqlite3": "7.4.6"
   },
-<<<<<<< HEAD
   "devDependencies": {
-    "@swc/cli": "0.1.55",
-    "@swc/core": "1.2.146",
-    "tsc": "2.0.4",
     "typescript": "^4.7.2"
-=======
+  },
   "author": {
     "name": "A Strapi developer"
->>>>>>> f7f20d35
   },
   "strapi": {
     "uuid": "getstarted"
