{
  "name": "kitchensink-ts",
<<<<<<< HEAD
  "version": "4.25.0",
=======
  "version": "4.25.1",
>>>>>>> c27880c9
  "private": true,
  "description": "A Strapi application",
  "license": "MIT",
  "author": {
    "name": "A Strapi developer"
  },
  "scripts": {
    "build": "strapi build",
    "develop": "strapi develop",
    "start": "strapi start",
    "strapi": "strapi"
  },
  "dependencies": {
<<<<<<< HEAD
    "@strapi/plugin-i18n": "4.25.0",
    "@strapi/plugin-users-permissions": "4.25.0",
    "@strapi/strapi": "4.25.0",
=======
    "@strapi/plugin-i18n": "4.25.1",
    "@strapi/plugin-users-permissions": "4.25.1",
    "@strapi/strapi": "4.25.1",
>>>>>>> c27880c9
    "better-sqlite3": "8.6.0",
    "react": "^18.2.0",
    "react-dom": "^18.2.0",
    "react-router-dom": "5.3.4",
    "styled-components": "5.3.3"
  },
  "engines": {
    "node": ">=18.0.0 <=20.x.x",
    "npm": ">=6.0.0"
  },
  "strapi": {
    "uuid": "getstarted"
  }
}<|MERGE_RESOLUTION|>--- conflicted
+++ resolved
@@ -1,10 +1,6 @@
 {
   "name": "kitchensink-ts",
-<<<<<<< HEAD
-  "version": "4.25.0",
-=======
   "version": "4.25.1",
->>>>>>> c27880c9
   "private": true,
   "description": "A Strapi application",
   "license": "MIT",
@@ -18,15 +14,9 @@
     "strapi": "strapi"
   },
   "dependencies": {
-<<<<<<< HEAD
-    "@strapi/plugin-i18n": "4.25.0",
-    "@strapi/plugin-users-permissions": "4.25.0",
-    "@strapi/strapi": "4.25.0",
-=======
     "@strapi/plugin-i18n": "4.25.1",
     "@strapi/plugin-users-permissions": "4.25.1",
     "@strapi/strapi": "4.25.1",
->>>>>>> c27880c9
     "better-sqlite3": "8.6.0",
     "react": "^18.2.0",
     "react-dom": "^18.2.0",
