--- conflicted
+++ resolved
@@ -10,13 +10,9 @@
       salt: env('TRANSFER_TOKEN_SALT', 'example-salt'),
     },
   },
-<<<<<<< HEAD
-});
-
-export default adminConfig;
-=======
   flags: {
     nps: env.bool('FLAG_NPS', true),
   },
 });
->>>>>>> d66eb870
+
+export default adminConfig;