--- conflicted
+++ resolved
@@ -1,10 +1,6 @@
 {
   "name": "kitchensink",
-<<<<<<< HEAD
-  "version": "4.25.0",
-=======
   "version": "4.25.1",
->>>>>>> c27880c9
   "private": true,
   "description": "A Strapi application.",
   "license": "SEE LICENSE IN LICENSE",
@@ -17,17 +13,10 @@
     "strapi": "strapi"
   },
   "dependencies": {
-<<<<<<< HEAD
-    "@strapi/provider-email-mailgun": "4.25.0",
-    "@strapi/provider-upload-aws-s3": "4.25.0",
-    "@strapi/provider-upload-cloudinary": "4.25.0",
-    "@strapi/strapi": "4.25.0",
-=======
     "@strapi/provider-email-mailgun": "4.25.1",
     "@strapi/provider-upload-aws-s3": "4.25.1",
     "@strapi/provider-upload-cloudinary": "4.25.1",
     "@strapi/strapi": "4.25.1",
->>>>>>> c27880c9
     "lodash": "4.17.21",
     "mysql": "2.18.1",
     "mysql2": "3.9.4",
