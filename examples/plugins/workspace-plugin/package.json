{
  "name": "strapi-plugin-workspace-plugin",
<<<<<<< HEAD
  "version": "5.0.0-beta.15",
=======
  "version": "5.0.0-beta.16",
>>>>>>> 4bc5b35e
  "private": true,
  "description": "This is the description of my plugin.",
  "exports": {
    "./strapi-admin": {
      "source": "./admin/src/index.js",
      "require": "./admin/src/index.js",
      "default": "./admin/src/index.js"
    },
    "./strapi-server": {
      "source": "./strapi-server.js",
      "require": "./strapi-server.js",
      "default": "./strapi-server.js"
    },
    "./package.json": "./package.json"
  },
  "strapi": {
    "name": "my-plugin",
    "description": "This plugin is used as an npm module and linked that way.",
    "kind": "plugin"
  }
}<|MERGE_RESOLUTION|>--- conflicted
+++ resolved
@@ -1,10 +1,6 @@
 {
   "name": "strapi-plugin-workspace-plugin",
-<<<<<<< HEAD
-  "version": "5.0.0-beta.15",
-=======
   "version": "5.0.0-beta.16",
->>>>>>> 4bc5b35e
   "private": true,
   "description": "This is the description of my plugin.",
   "exports": {
