--- conflicted
+++ resolved
@@ -1,10 +1,6 @@
 {
   "name": "experimental-dev",
-<<<<<<< HEAD
-  "version": "5.0.0-beta.15",
-=======
   "version": "5.0.0-beta.16",
->>>>>>> 4bc5b35e
   "private": true,
   "description": "A Strapi application",
   "license": "MIT",
@@ -18,13 +14,8 @@
     "strapi": "strapi"
   },
   "dependencies": {
-<<<<<<< HEAD
-    "@strapi/plugin-users-permissions": "5.0.0-beta.15",
-    "@strapi/strapi": "5.0.0-beta.15",
-=======
     "@strapi/plugin-users-permissions": "5.0.0-beta.16",
     "@strapi/strapi": "5.0.0-beta.16",
->>>>>>> 4bc5b35e
     "better-sqlite3": "9.4.3",
     "react": "rc",
     "react-dom": "rc",
