--- conflicted
+++ resolved
@@ -1,10 +1,6 @@
 {
   "name": "getstarted",
-<<<<<<< HEAD
-  "version": "4.25.8",
-=======
   "version": "4.25.9",
->>>>>>> 7a07e47d
   "private": true,
   "description": "A Strapi application.",
   "license": "SEE LICENSE IN LICENSE",
@@ -18,18 +14,6 @@
   },
   "dependencies": {
     "@strapi/icons": "1.19.0",
-<<<<<<< HEAD
-    "@strapi/plugin-color-picker": "4.25.8",
-    "@strapi/plugin-documentation": "4.25.8",
-    "@strapi/plugin-graphql": "4.25.8",
-    "@strapi/plugin-i18n": "4.25.8",
-    "@strapi/plugin-sentry": "4.25.8",
-    "@strapi/plugin-users-permissions": "4.25.8",
-    "@strapi/provider-email-mailgun": "4.25.8",
-    "@strapi/provider-upload-aws-s3": "4.25.8",
-    "@strapi/provider-upload-cloudinary": "4.25.8",
-    "@strapi/strapi": "4.25.8",
-=======
     "@strapi/plugin-color-picker": "4.25.9",
     "@strapi/plugin-documentation": "4.25.9",
     "@strapi/plugin-graphql": "4.25.9",
@@ -40,7 +24,6 @@
     "@strapi/provider-upload-aws-s3": "4.25.9",
     "@strapi/provider-upload-cloudinary": "4.25.9",
     "@strapi/strapi": "4.25.9",
->>>>>>> 7a07e47d
     "better-sqlite3": "8.6.0",
     "lodash": "4.17.21",
     "mysql": "2.18.1",
