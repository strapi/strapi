{
  "name": "getstarted",
  "private": true,
<<<<<<< HEAD
  "version": "4.2.2",
=======
  "version": "4.3.0",
>>>>>>> b511597e
  "description": "A Strapi application.",
  "scripts": {
    "develop": "strapi develop",
    "develop:ce": "STRAPI_DISABLE_EE=true strapi develop",
    "start": "strapi start",
    "build": "strapi build",
    "build:ce": "STRAPI_DISABLE_EE=true strapi build",
    "strapi": "strapi"
  },
  "dependencies": {
<<<<<<< HEAD
    "@strapi/admin": "4.2.2",
    "@strapi/plugin-documentation": "4.2.2",
    "@strapi/plugin-graphql": "4.2.2",
    "@strapi/plugin-i18n": "4.2.2",
    "@strapi/plugin-sentry": "4.2.2",
    "@strapi/plugin-users-permissions": "4.2.2",
    "@strapi/provider-email-mailgun": "4.2.2",
    "@strapi/provider-upload-aws-s3": "4.2.2",
    "@strapi/provider-upload-cloudinary": "4.2.2",
    "@strapi/strapi": "4.2.2",
    "@strapi/utils": "4.2.2",
=======
    "@strapi/admin": "4.3.0",
    "@strapi/plugin-documentation": "4.3.0",
    "@strapi/plugin-graphql": "4.3.0",
    "@strapi/plugin-i18n": "4.3.0",
    "@strapi/plugin-sentry": "4.3.0",
    "@strapi/plugin-users-permissions": "4.3.0",
    "@strapi/provider-email-mailgun": "4.3.0",
    "@strapi/provider-upload-aws-s3": "4.3.0",
    "@strapi/provider-upload-cloudinary": "4.3.0",
    "@strapi/strapi": "4.3.0",
    "@strapi/utils": "4.3.0",
>>>>>>> b511597e
    "@vscode/sqlite3": "5.0.8",
    "better-sqlite3": "7.4.6",
    "lodash": "4.17.21",
    "mysql": "2.18.1",
    "passport-google-oauth2": "0.2.0",
    "pg": "8.6.0",
    "sqlite3": "5.0.2"
  },
  "strapi": {
    "uuid": "getstarted"
  },
  "engines": {
    "node": ">=14.19.1 <=16.x.x",
    "npm": ">=6.0.0"
  },
  "license": "SEE LICENSE IN LICENSE"
}<|MERGE_RESOLUTION|>--- conflicted
+++ resolved
@@ -1,11 +1,7 @@
 {
   "name": "getstarted",
   "private": true,
-<<<<<<< HEAD
-  "version": "4.2.2",
-=======
   "version": "4.3.0",
->>>>>>> b511597e
   "description": "A Strapi application.",
   "scripts": {
     "develop": "strapi develop",
@@ -16,19 +12,6 @@
     "strapi": "strapi"
   },
   "dependencies": {
-<<<<<<< HEAD
-    "@strapi/admin": "4.2.2",
-    "@strapi/plugin-documentation": "4.2.2",
-    "@strapi/plugin-graphql": "4.2.2",
-    "@strapi/plugin-i18n": "4.2.2",
-    "@strapi/plugin-sentry": "4.2.2",
-    "@strapi/plugin-users-permissions": "4.2.2",
-    "@strapi/provider-email-mailgun": "4.2.2",
-    "@strapi/provider-upload-aws-s3": "4.2.2",
-    "@strapi/provider-upload-cloudinary": "4.2.2",
-    "@strapi/strapi": "4.2.2",
-    "@strapi/utils": "4.2.2",
-=======
     "@strapi/admin": "4.3.0",
     "@strapi/plugin-documentation": "4.3.0",
     "@strapi/plugin-graphql": "4.3.0",
@@ -40,7 +23,6 @@
     "@strapi/provider-upload-cloudinary": "4.3.0",
     "@strapi/strapi": "4.3.0",
     "@strapi/utils": "4.3.0",
->>>>>>> b511597e
     "@vscode/sqlite3": "5.0.8",
     "better-sqlite3": "7.4.6",
     "lodash": "4.17.21",
