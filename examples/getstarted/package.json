{
  "name": "getstarted",
<<<<<<< HEAD
  "version": "5.0.0-beta.15",
=======
  "version": "5.0.0-beta.16",
>>>>>>> 4bc5b35e
  "private": true,
  "description": "A Strapi application.",
  "license": "SEE LICENSE IN LICENSE",
  "scripts": {
    "build": "strapi build",
    "build:ce": "STRAPI_DISABLE_EE=true strapi build",
    "develop": "strapi develop",
    "develop:ce": "STRAPI_DISABLE_EE=true strapi develop",
    "start": "strapi start",
    "strapi": "strapi"
  },
  "dependencies": {
    "@strapi/icons": "2.0.0-beta.6",
<<<<<<< HEAD
    "@strapi/plugin-color-picker": "5.0.0-beta.15",
    "@strapi/plugin-documentation": "5.0.0-beta.15",
    "@strapi/plugin-graphql": "5.0.0-beta.15",
    "@strapi/plugin-sentry": "5.0.0-beta.15",
    "@strapi/plugin-users-permissions": "5.0.0-beta.15",
    "@strapi/provider-email-mailgun": "5.0.0-beta.15",
    "@strapi/provider-upload-aws-s3": "5.0.0-beta.15",
    "@strapi/provider-upload-cloudinary": "5.0.0-beta.15",
    "@strapi/strapi": "5.0.0-beta.15",
=======
    "@strapi/plugin-color-picker": "5.0.0-beta.16",
    "@strapi/plugin-documentation": "5.0.0-beta.16",
    "@strapi/plugin-graphql": "5.0.0-beta.16",
    "@strapi/plugin-sentry": "5.0.0-beta.16",
    "@strapi/plugin-users-permissions": "5.0.0-beta.16",
    "@strapi/provider-email-mailgun": "5.0.0-beta.16",
    "@strapi/provider-upload-aws-s3": "5.0.0-beta.16",
    "@strapi/provider-upload-cloudinary": "5.0.0-beta.16",
    "@strapi/strapi": "5.0.0-beta.16",
>>>>>>> 4bc5b35e
    "better-sqlite3": "9.4.3",
    "lodash": "4.17.21",
    "mysql2": "3.9.4",
    "passport-google-oauth2": "0.2.0",
    "pg": "8.11.1",
    "react": "18.3.1",
    "react-dom": "18.3.1",
    "react-intl": "6.6.2",
    "react-router-dom": "6.22.3",
    "strapi-plugin-workspace-plugin": "workspace:*",
    "styled-components": "6.1.8"
  },
  "engines": {
    "node": ">=18.0.0 <=20.x.x",
    "npm": ">=6.0.0"
  },
  "strapi": {
    "uuid": "getstarted"
  }
}<|MERGE_RESOLUTION|>--- conflicted
+++ resolved
@@ -1,10 +1,6 @@
 {
   "name": "getstarted",
-<<<<<<< HEAD
-  "version": "5.0.0-beta.15",
-=======
   "version": "5.0.0-beta.16",
->>>>>>> 4bc5b35e
   "private": true,
   "description": "A Strapi application.",
   "license": "SEE LICENSE IN LICENSE",
@@ -18,17 +14,6 @@
   },
   "dependencies": {
     "@strapi/icons": "2.0.0-beta.6",
-<<<<<<< HEAD
-    "@strapi/plugin-color-picker": "5.0.0-beta.15",
-    "@strapi/plugin-documentation": "5.0.0-beta.15",
-    "@strapi/plugin-graphql": "5.0.0-beta.15",
-    "@strapi/plugin-sentry": "5.0.0-beta.15",
-    "@strapi/plugin-users-permissions": "5.0.0-beta.15",
-    "@strapi/provider-email-mailgun": "5.0.0-beta.15",
-    "@strapi/provider-upload-aws-s3": "5.0.0-beta.15",
-    "@strapi/provider-upload-cloudinary": "5.0.0-beta.15",
-    "@strapi/strapi": "5.0.0-beta.15",
-=======
     "@strapi/plugin-color-picker": "5.0.0-beta.16",
     "@strapi/plugin-documentation": "5.0.0-beta.16",
     "@strapi/plugin-graphql": "5.0.0-beta.16",
@@ -38,7 +23,6 @@
     "@strapi/provider-upload-aws-s3": "5.0.0-beta.16",
     "@strapi/provider-upload-cloudinary": "5.0.0-beta.16",
     "@strapi/strapi": "5.0.0-beta.16",
->>>>>>> 4bc5b35e
     "better-sqlite3": "9.4.3",
     "lodash": "4.17.21",
     "mysql2": "3.9.4",
