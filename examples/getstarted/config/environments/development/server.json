--- conflicted
+++ resolved
@@ -1,14 +1,6 @@
 {
-<<<<<<< HEAD
-  "host": "localhost",
-  "port": 1337,
-=======
   "host": "${process.env.HOST || '0.0.0.0'}",
   "port": "${process.env.PORT || 1337}",
-  "proxy": {
-    "enabled": false
-  },
->>>>>>> a8c8efa6
   "cron": {
     "enabled": false
   },
