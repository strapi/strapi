module.exports = ({ env }) => ({
  future: {
<<<<<<< HEAD
    unstableGuidedTour: true,
=======
    unstableGuidedTour: false,
>>>>>>> 3e666b1a
  },
});<|MERGE_RESOLUTION|>--- conflicted
+++ resolved
@@ -1,9 +1,5 @@
 module.exports = ({ env }) => ({
   future: {
-<<<<<<< HEAD
-    unstableGuidedTour: true,
-=======
     unstableGuidedTour: false,
->>>>>>> 3e666b1a
   },
 });